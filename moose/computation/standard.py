from dataclasses import dataclass
from dataclasses import field
from typing import Any
from typing import Callable
from typing import Optional
from typing import Tuple
from typing import Union

import numpy as np

from moose.computation.base import Operation
from moose.computation.base import UnitType
from moose.computation.base import ValueType


@dataclass
class TensorType(ValueType):
    datatype: str


@dataclass
class BytesType(ValueType):
    pass


@dataclass
class ShapeType(ValueType):
    pass


@dataclass
class StandardOperation(Operation):
    @property
    def dialect(self):
        return "std"


@dataclass
class InputOperation(StandardOperation):
    output_type: ValueType


@dataclass
class OutputOperation(StandardOperation):
    output_type: ValueType = UnitType()


@dataclass
class ConstantOperation(StandardOperation):
    value: Any
    output_type: ValueType


@dataclass
class AddOperation(StandardOperation):
    output_type: ValueType


@dataclass
class SubOperation(StandardOperation):
    output_type: ValueType


@dataclass
class MulOperation(StandardOperation):
    output_type: ValueType


@dataclass
class DotOperation(StandardOperation):
    output_type: ValueType


@dataclass
class DivOperation(StandardOperation):
    output_type: ValueType


@dataclass
<<<<<<< HEAD
class InverseOperation(StandardOperation):
=======
class OnesOperation(StandardOperation):
    shape: Tuple[int]
    dtype: Optional[Union[float, np.float64, int, np.int64]]
>>>>>>> 7c6f10c0
    output_type: ValueType


@dataclass
class TransposeOperation(StandardOperation):
    axes: Optional[Tuple[int]]
    output_type: ValueType


@dataclass
class LoadOperation(StandardOperation):
    key: str
    output_type: ValueType


@dataclass
class SaveOperation(StandardOperation):
    key: str
    output_type: ValueType = UnitType()


@dataclass
class SerializeOperation(StandardOperation):
    value_type: str
    output_type: ValueType = BytesType()


@dataclass
class DeserializeOperation(StandardOperation):
    value_type: str
    output_type: ValueType


@dataclass
class SendOperation(StandardOperation):
    sender: str
    receiver: str
    rendezvous_key: str
    output_type: ValueType = UnitType()


@dataclass
class ReceiveOperation(StandardOperation):
    sender: str
    receiver: str
    rendezvous_key: str
    output_type: ValueType = BytesType()


@dataclass
class ApplyFunctionOperation(StandardOperation):
    fn: Callable = field(repr=False)
    output_placements: Any
    output_type: ValueType<|MERGE_RESOLUTION|>--- conflicted
+++ resolved
@@ -77,13 +77,14 @@
 
 
 @dataclass
-<<<<<<< HEAD
 class InverseOperation(StandardOperation):
-=======
+    output_type: ValueType
+
+
+@dataclass
 class OnesOperation(StandardOperation):
     shape: Tuple[int]
     dtype: Optional[Union[float, np.float64, int, np.int64]]
->>>>>>> 7c6f10c0
     output_type: ValueType
 
 

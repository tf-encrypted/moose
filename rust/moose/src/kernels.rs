use crate::bit::BitTensor;
use crate::computation::*;
use crate::error::{Error, Result};
use crate::execution::{
    map_receive_error, map_send_result, AsyncKernel, CompilationContext, Compile, Kernel,
    SyncKernel,
};
use crate::prim::{PrfKey, RawNonce, RawPrfKey, RawSeed, Seed};
use crate::replicated::ReplicatedSetup;
use crate::ring::{Ring128Tensor, Ring64Tensor};
use crate::standard::{
    Float32Tensor, Float64Tensor, Int32Tensor, Int64Tensor, Shape, Uint32Tensor, Uint64Tensor,
};
use crate::{closure_kernel, function_kernel};
use std::collections::HashMap;
use std::convert::TryFrom;
use std::sync::Arc;

pub trait Session {
    type Value;
    fn execute(&self, op: Operator, plc: &Placement, operands: Vec<Self::Value>) -> Self::Value;

    type ReplicatedSetup;
    fn replicated_setup(&self, plc: &ReplicatedPlacement) -> &Self::ReplicatedSetup;
}

pub trait RuntimeSession {
    fn session_id(&self) -> &SessionId;
}

pub struct NewSyncSession {
    session_id: SessionId,
    replicated_keys: HashMap<ReplicatedPlacement, ReplicatedSetup>,
}

impl Default for NewSyncSession {
    fn default() -> Self {
        NewSyncSession {
            session_id: "abcde".into(), // TODO
            replicated_keys: Default::default(),
        }
    }
}

impl Session for NewSyncSession {
    type Value = Value;

    fn execute(&self, op: Operator, plc: &Placement, operands: Vec<Value>) -> Value {
        match op {
            Operator::Shape(op) => DispatchKernel::compile(&op, plc)(self, operands),
            Operator::BitFill(op) => DispatchKernel::compile(&op, plc)(self, operands),
            Operator::RingFill(op) => DispatchKernel::compile(&op, plc)(self, operands),
            Operator::PrimPrfKeyGen(op) => DispatchKernel::compile(&op, plc)(self, operands),
            Operator::BitSample(op) => DispatchKernel::compile(&op, plc)(self, operands),
            Operator::BitXor(op) => DispatchKernel::compile(&op, plc)(self, operands),
            Operator::BitAnd(op) => DispatchKernel::compile(&op, plc)(self, operands),
            Operator::RingSample(op) => DispatchKernel::compile(&op, plc)(self, operands),
            Operator::RingAdd(op) => DispatchKernel::compile(&op, plc)(self, operands),
            Operator::RingSub(op) => DispatchKernel::compile(&op, plc)(self, operands),
            Operator::RingMul(op) => DispatchKernel::compile(&op, plc)(self, operands),
            Operator::RingNeg(op) => DispatchKernel::compile(&op, plc)(self, operands),
            Operator::RingShl(op) => DispatchKernel::compile(&op, plc)(self, operands),
            Operator::RingShr(op) => DispatchKernel::compile(&op, plc)(self, operands),
            Operator::RepSetup(op) => DispatchKernel::compile(&op, plc)(self, operands),
            Operator::RepShare(op) => DispatchKernel::compile(&op, plc)(self, operands),
            Operator::RepReveal(op) => DispatchKernel::compile(&op, plc)(self, operands),
            Operator::RepAdd(op) => DispatchKernel::compile(&op, plc)(self, operands),
            Operator::RepMul(op) => DispatchKernel::compile(&op, plc)(self, operands),
            Operator::RepToAdt(op) => DispatchKernel::compile(&op, plc)(self, operands),
            Operator::AdtAdd(op) => DispatchKernel::compile(&op, plc)(self, operands),
            Operator::AdtSub(op) => DispatchKernel::compile(&op, plc)(self, operands),
            Operator::AdtShl(op) => DispatchKernel::compile(&op, plc)(self, operands),
            Operator::AdtMul(op) => DispatchKernel::compile(&op, plc)(self, operands),
            Operator::AdtReveal(op) => DispatchKernel::compile(&op, plc)(self, operands),
            Operator::AdtToRep(op) => DispatchKernel::compile(&op, plc)(self, operands),
            Operator::PrimDeriveSeed(op) => DispatchKernel::compile(&op, plc)(self, operands),
            // Operator::Constant(op) => DispatchKernel::compile(&op, self, plc)(operands),
            op => unimplemented!("{:?}", op), // TODO
        }
    }

    type ReplicatedSetup = ReplicatedSetup;
    fn replicated_setup(&self, plc: &ReplicatedPlacement) -> &Self::ReplicatedSetup {
        self.replicated_keys.get(plc).unwrap()
    }
}

impl RuntimeSession for NewSyncSession {
    fn session_id(&self) -> &SessionId {
        &self.session_id
    }
}

pub trait DispatchKernel<S: Session> {
    #[allow(clippy::type_complexity)] // TODO
    fn compile(&self, plc: &Placement) -> Box<dyn Fn(&S, Vec<S::Value>) -> S::Value>;
}

// TODO if rustc can't figure out how to optimize Box<dyn Fn...> for
// function kernels then we could consider returning an enum over
// fn.. and Box<dyn Fn...> in the traits below instead

pub trait NullaryKernel<S: Session, P, Y> {
    fn compile(&self, plc: &P) -> Box<dyn Fn(&S, &P) -> Y>;
}

pub trait UnaryKernel<S: Session, P, X0, Y> {
    fn compile(&self, plc: &P) -> Box<dyn Fn(&S, &P, X0) -> Y>;
}

pub trait BinaryKernel<S: Session, P, X0, X1, Y> {
    fn compile(&self, plc: &P) -> Box<dyn Fn(&S, &P, X0, X1) -> Y>;
}

pub trait TernaryKernel<S: Session, P, X0, X1, X2, Y> {
    fn compile(&self, plc: &P) -> Box<dyn Fn(&S, &P, X0, X1, X2) -> Y>;
}

pub(crate) trait NullaryKernelCheck<S: Session, P, Y>
where
    Self: NullaryKernel<S, P, Y>,
{
}

pub(crate) trait UnaryKernelCheck<S: Session, P, X0, Y>
where
    Self: UnaryKernel<S, P, X0, Y>,
{
}

pub(crate) trait BinaryKernelCheck<S: Session, P, X0, X1, Y>
where
    Self: BinaryKernel<S, P, X0, X1, Y>,
{
}

pub(crate) trait TernaryKernelCheck<S: Session, P, X0, X1, X2, Y>
where
    Self: TernaryKernel<S, P, X0, X1, X2, Y>,
{
}

<<<<<<< HEAD
pub trait PlacementShape<S: Session, T, ShapeT> {
    fn shape(&self, sess: &S, x: &T) -> ShapeT;
=======
pub trait Tensor<C: Context> {
    type Scalar;
}

pub trait PlacementShape<C: Context, T, ShapeT> {
    fn shape(&self, ctx: &C, x: &T) -> ShapeT;
>>>>>>> 2eda41f6
}

pub trait PlacementKeyGen<S: Session, KeyT> {
    fn gen_key(&self, sess: &S) -> KeyT;
}

pub trait PlacementSetupGen<S: Session, SetupT> {
    fn gen_setup(&self, sess: &S) -> SetupT;
}

pub trait PlacementDeriveSeed<S: Session, KeyT, SeedT> {
    fn derive_seed(&self, sess: &S, sync_key: RawNonce, key: &KeyT) -> SeedT;
}

pub trait PlacementAdd<S: Session, T, U, O> {
    fn add(&self, sess: &S, x: &T, y: &U) -> O;
}

pub trait PlacementSub<S: Session, T, U, O> {
    fn sub(&self, sess: &S, x: &T, y: &U) -> O;
}

pub trait PlacementNeg<S: Session, T, O> {
    fn neg(&self, sess: &S, x: &T) -> O;
}

pub trait PlacementMul<S: Session, T, U, O> {
    fn mul(&self, sess: &S, x: &T, y: &U) -> O;
}

pub trait PlacementShl<S: Session, T, O> {
    fn shl(&self, sess: &S, amount: usize, x: &T) -> O;
}

pub trait PlacementShr<S: Session, T, O> {
    fn shr(&self, sess: &S, amount: usize, x: &T) -> O;
}

pub trait PlacementXor<S: Session, T, U, O> {
    fn xor(&self, sess: &S, x: &T, y: &U) -> O;
}

pub trait PlacementAnd<S: Session, T, U, O> {
    fn and(&self, sess: &S, x: &T, y: &U) -> O;
}

pub trait PlacementMulSetup<S: Session, SetupT, T, U, O> {
    fn mul(&self, sess: &S, setup: &SetupT, x: &T, y: &U) -> O;
}

pub trait PlacementShare<S: Session, T, O> {
    fn share(&self, sess: &S, x: &T) -> O;
}

pub trait PlacementShareSetup<S: Session, SetupT, T, O> {
    fn share(&self, sess: &S, setup: &SetupT, x: &T) -> O;
}

pub trait PlacementReveal<S: Session, T, O> {
    fn reveal(&self, sess: &S, x: &T) -> O;
}

pub trait PlacementFill<S: Session, ShapeT, O> {
    fn fill(&self, sess: &S, value: Constant, shape: &ShapeT) -> O;
}

pub trait PlacementZeros<S: Session, ShapeT, O> {
    fn zeros(&self, sess: &S, shape: &ShapeT) -> O;
}

impl<S: Session, ShapeT, O, P> PlacementZeros<S, ShapeT, O> for P
where
<<<<<<< HEAD
    P: PlacementFill<S, ShapeT, O>,
{
    fn zeros(&self, sess: &S, shape: &ShapeT) -> O {
        self.fill(sess, Constant::Ring64(0), shape)
=======
    P: PlacementFill<C, ShapeT, O>,
    O: Tensor<C>,
    O::Scalar: Into<Constant>,
    O::Scalar: From<u8>,
{
    fn zeros(&self, ctx: &C, shape: &ShapeT) -> O {
        let value = O::Scalar::from(0).into();
        self.fill(ctx, value, shape)
>>>>>>> 2eda41f6
    }
}

pub trait PlacementOnes<S: Session, ShapeT, O> {
    fn ones(&self, sess: &S, shape: &ShapeT) -> O;
}

impl<S: Session, ShapeT, O, P> PlacementOnes<S, ShapeT, O> for P
where
<<<<<<< HEAD
    P: PlacementFill<S, ShapeT, O>,
{
    fn ones(&self, sess: &S, shape: &ShapeT) -> O {
        self.fill(sess, Constant::Ring64(1), shape)
=======
    P: PlacementFill<C, ShapeT, O>,
    O: Tensor<C>,
    O::Scalar: Into<Constant>,
    O::Scalar: From<u8>,
{
    fn ones(&self, ctx: &C, shape: &ShapeT) -> O {
        let value = O::Scalar::from(0).into();
        self.fill(ctx, value, shape)
>>>>>>> 2eda41f6
    }
}

pub trait PlacementSample<S: Session, SeedT, ShapeT, O> {
    fn sample(&self, sess: &S, max_value: Option<u64>, seed: &SeedT, shape: &ShapeT) -> O;
}

pub trait PlacementSampleUniform<S: Session, SeedT, ShapeT, O> {
    fn sample_uniform(&self, sess: &S, seed: &SeedT, shape: &ShapeT) -> O;
}

impl<S: Session, SeedT, ShapeT, O, P> PlacementSampleUniform<S, SeedT, ShapeT, O> for P
where
    P: PlacementSample<S, SeedT, ShapeT, O>,
{
    fn sample_uniform(&self, sess: &S, seed: &SeedT, shape: &ShapeT) -> O {
        self.sample(sess, None, seed, shape)
    }
}

pub trait PlacementSampleBits<S: Session, SeedT, ShapeT, O> {
    fn sample_bits(&self, sess: &S, seed: &SeedT, shape: &ShapeT) -> O;
}

impl<S: Session, SeedT, ShapeT, O, P> PlacementSampleBits<S, SeedT, ShapeT, O> for P
where
    P: PlacementSample<S, SeedT, ShapeT, O>,
{
    fn sample_bits(&self, sess: &S, seed: &SeedT, shape: &ShapeT) -> O {
        self.sample(sess, Some(1), seed, shape)
    }
}

pub trait PlacementRepToAdt<S: Session, T, O> {
    fn rep_to_adt(&self, sess: &S, x: &T) -> O;
}

pub trait PlacementAdtToRep<S: Session, T, O> {
    fn adt_to_rep(&self, sess: &S, x: &T) -> O;
}

pub trait PlacementTruncPr<S: Session, T, O> {
    fn trunc_pr(&self, sess: &S, amount: usize, x: &T) -> O;
}

pub trait PlacementTruncPrProvider<S: Session, T, O> {
    fn trunc_pr(&self, sess: &S, amount: usize, provider: &HostPlacement, x: &T) -> O;
}

pub trait PlacementPlace<S: Session, T> {
    fn place(&self, sess: &S, x: T) -> T;
}

fn check_type(v: &Value, expected: Ty) -> Result<()> {
    if v.ty() == expected {
        Ok(())
    } else {
        Err(Error::TypeMismatch {
            expected: format!("{:?}", expected),
            found: v.ty(),
        })
    }
}

impl Compile<SyncKernel> for Operator {
    fn compile(&self, ctx: &CompilationContext) -> Result<SyncKernel> {
        use Operator::*;
        match self {
            Identity(op) => Compile::<SyncKernel>::compile(op, ctx),
            Load(op) => Compile::<SyncKernel>::compile(op, ctx),
            Save(op) => Compile::<SyncKernel>::compile(op, ctx),
            Send(op) => Compile::<SyncKernel>::compile(op, ctx),
            Receive(op) => Compile::<SyncKernel>::compile(op, ctx),
            Input(op) => Compile::<SyncKernel>::compile(op, ctx),
            Output(op) => Compile::<SyncKernel>::compile(op, ctx),
            Constant(op) => Compile::<SyncKernel>::compile(op, ctx),
            Shape(op) => Compile::<SyncKernel>::compile(op, ctx),
            BitFill(op) => Compile::<SyncKernel>::compile(op, ctx),
            RingFill(op) => Compile::<SyncKernel>::compile(op, ctx),
            StdAdd(op) => Compile::<SyncKernel>::compile(op, ctx),
            StdSub(op) => Compile::<SyncKernel>::compile(op, ctx),
            StdMul(op) => Compile::<SyncKernel>::compile(op, ctx),
            StdDiv(op) => Compile::<SyncKernel>::compile(op, ctx),
            StdDot(op) => Compile::<SyncKernel>::compile(op, ctx),
            StdMean(op) => Compile::<SyncKernel>::compile(op, ctx),
            StdOnes(op) => Compile::<SyncKernel>::compile(op, ctx),
            StdConcatenate(op) => Compile::<SyncKernel>::compile(op, ctx),
            StdExpandDims(op) => Compile::<SyncKernel>::compile(op, ctx),
            StdReshape(op) => Compile::<SyncKernel>::compile(op, ctx),
            StdAtLeast2D(op) => Compile::<SyncKernel>::compile(op, ctx),
            StdSlice(op) => Compile::<SyncKernel>::compile(op, ctx),
            StdSum(op) => Compile::<SyncKernel>::compile(op, ctx),
            StdTranspose(op) => Compile::<SyncKernel>::compile(op, ctx),
            StdInverse(op) => Compile::<SyncKernel>::compile(op, ctx),
            RingAdd(op) => Compile::<SyncKernel>::compile(op, ctx),
            RingSub(op) => Compile::<SyncKernel>::compile(op, ctx),
            RingMul(op) => Compile::<SyncKernel>::compile(op, ctx),
            RingDot(op) => Compile::<SyncKernel>::compile(op, ctx),
            RingSum(op) => Compile::<SyncKernel>::compile(op, ctx),
            RingSample(op) => Compile::<SyncKernel>::compile(op, ctx),
            RingShl(op) => Compile::<SyncKernel>::compile(op, ctx),
            RingShr(op) => Compile::<SyncKernel>::compile(op, ctx),
            RingInject(op) => Compile::<SyncKernel>::compile(op, ctx),
            BitExtract(op) => Compile::<SyncKernel>::compile(op, ctx),
            BitSample(op) => Compile::<SyncKernel>::compile(op, ctx),
            BitXor(op) => Compile::<SyncKernel>::compile(op, ctx),
            BitAnd(op) => Compile::<SyncKernel>::compile(op, ctx),
            PrimDeriveSeed(op) => Compile::<SyncKernel>::compile(op, ctx),
            PrimPrfKeyGen(op) => Compile::<SyncKernel>::compile(op, ctx),
            FixedpointRingEncode(op) => Compile::<SyncKernel>::compile(op, ctx),
            FixedpointRingDecode(op) => Compile::<SyncKernel>::compile(op, ctx),
            FixedpointRingMean(op) => Compile::<SyncKernel>::compile(op, ctx),
            op => unimplemented!("deprecated, should not impl for {:?}", op),
        }
    }
}

impl Compile<AsyncKernel> for Operator {
    fn compile(&self, ctx: &CompilationContext) -> Result<AsyncKernel> {
        use Operator::*;
        match self {
            Identity(op) => Compile::<AsyncKernel>::compile(op, ctx),
            Load(op) => Compile::<AsyncKernel>::compile(op, ctx),
            Save(op) => Compile::<AsyncKernel>::compile(op, ctx),
            Send(op) => Compile::<AsyncKernel>::compile(op, ctx),
            Receive(op) => Compile::<AsyncKernel>::compile(op, ctx),
            Input(op) => Compile::<AsyncKernel>::compile(op, ctx),
            Output(op) => Compile::<AsyncKernel>::compile(op, ctx),
            Constant(op) => Compile::<AsyncKernel>::compile(op, ctx),
            Shape(op) => Compile::<AsyncKernel>::compile(op, ctx),
            BitFill(op) => Compile::<AsyncKernel>::compile(op, ctx),
            RingFill(op) => Compile::<AsyncKernel>::compile(op, ctx),
            StdAdd(op) => Compile::<AsyncKernel>::compile(op, ctx),
            StdSub(op) => Compile::<AsyncKernel>::compile(op, ctx),
            StdMul(op) => Compile::<AsyncKernel>::compile(op, ctx),
            StdDiv(op) => Compile::<AsyncKernel>::compile(op, ctx),
            StdDot(op) => Compile::<AsyncKernel>::compile(op, ctx),
            StdMean(op) => Compile::<AsyncKernel>::compile(op, ctx),
            StdOnes(op) => Compile::<AsyncKernel>::compile(op, ctx),
            StdConcatenate(op) => Compile::<AsyncKernel>::compile(op, ctx),
            StdExpandDims(op) => Compile::<AsyncKernel>::compile(op, ctx),
            StdReshape(op) => Compile::<AsyncKernel>::compile(op, ctx),
            StdAtLeast2D(op) => Compile::<AsyncKernel>::compile(op, ctx),
            StdSlice(op) => Compile::<AsyncKernel>::compile(op, ctx),
            StdSum(op) => Compile::<AsyncKernel>::compile(op, ctx),
            StdTranspose(op) => Compile::<AsyncKernel>::compile(op, ctx),
            StdInverse(op) => Compile::<AsyncKernel>::compile(op, ctx),
            RingAdd(op) => Compile::<AsyncKernel>::compile(op, ctx),
            RingSub(op) => Compile::<AsyncKernel>::compile(op, ctx),
            RingMul(op) => Compile::<AsyncKernel>::compile(op, ctx),
            RingDot(op) => Compile::<AsyncKernel>::compile(op, ctx),
            RingSum(op) => Compile::<AsyncKernel>::compile(op, ctx),
            RingSample(op) => Compile::<AsyncKernel>::compile(op, ctx),
            RingShl(op) => Compile::<AsyncKernel>::compile(op, ctx),
            RingShr(op) => Compile::<AsyncKernel>::compile(op, ctx),
            RingInject(op) => Compile::<AsyncKernel>::compile(op, ctx),
            BitExtract(op) => Compile::<AsyncKernel>::compile(op, ctx),
            BitSample(op) => Compile::<AsyncKernel>::compile(op, ctx),
            BitXor(op) => Compile::<AsyncKernel>::compile(op, ctx),
            BitAnd(op) => Compile::<AsyncKernel>::compile(op, ctx),
            PrimDeriveSeed(op) => Compile::<AsyncKernel>::compile(op, ctx),
            PrimPrfKeyGen(op) => Compile::<AsyncKernel>::compile(op, ctx),
            FixedpointRingEncode(op) => Compile::<AsyncKernel>::compile(op, ctx),
            FixedpointRingDecode(op) => Compile::<AsyncKernel>::compile(op, ctx),
            FixedpointRingMean(op) => Compile::<AsyncKernel>::compile(op, ctx),
            op => unimplemented!("deprecated, should not impl for {:?}", op),
        }
    }
}

macro_rules! signature {
    (() -> $ret: pat) => {
        Signature::Nullary(NullarySignature { ret: $ret })
    };
    (($t0: pat) -> $ret: pat) => {
        Signature::Unary(UnarySignature {
            arg0: $t0,
            ret: $ret,
        })
    };
    (($t0: pat, $t1: pat) -> $ret: pat) => {
        Signature::Binary(BinarySignature {
            arg0: $t0,
            arg1: $t1,
            ret: $ret,
        })
    };
    (($t0: pat, $t1: pat, $t2: pat) -> $ret: pat) => {
        Signature::Ternary(TernarySignature {
            arg0: $t0,
            arg1: $t1,
            arg2: $t2,
            ret: $ret,
        })
    };
}

macro_rules! std_unary_kernel {
    ($op:ty, $k:expr) => {
        impl Compile<Kernel> for $op {
            fn compile(&self, _ctx: &CompilationContext) -> Result<Kernel> {
                match self.sig {
                    signature![(Ty::Float32Tensor) -> _] => {
                        function_kernel!(Float32Tensor, $k)
                    }
                    signature![(Ty::Float64Tensor) -> _] => {
                        function_kernel!(Float64Tensor, $k)
                    }
                    signature![(Ty::Int32Tensor) -> _] => {
                        function_kernel!(Int32Tensor, $k)
                    }
                    signature![(Ty::Int64Tensor) -> _] => {
                        function_kernel!(Int64Tensor, $k)
                    }
                    signature![(Ty::Uint32Tensor) -> _] => {
                        function_kernel!(Uint32Tensor, $k)
                    }
                    signature![(Ty::Uint64Tensor) -> _] => {
                        function_kernel!(Uint64Tensor, $k)
                    }
                    _ => Err(Error::UnimplementedOperator(format!("{:?}", self))),
                }
            }
        }
    };
}

macro_rules! std_binary_kernel {
    ($op:ty, $k:expr) => {
        impl Compile<Kernel> for $op {
            fn compile(&self, _ctx: &CompilationContext) -> Result<Kernel> {
                match self.sig {
                    signature![(Ty::Float32Tensor, Ty::Float32Tensor) -> _] => {
                        function_kernel!(Float32Tensor, Float32Tensor, $k)
                    }
                    signature![(Ty::Float64Tensor, Ty::Float64Tensor) -> _] => {
                        function_kernel!(Float64Tensor, Float64Tensor, $k)
                    }
                    signature![(Ty::Int32Tensor, Ty::Int32Tensor) -> _] => {
                        function_kernel!(Int32Tensor, Int32Tensor, $k)
                    }
                    signature![(Ty::Int64Tensor, Ty::Int64Tensor) -> _] => {
                        function_kernel!(Int64Tensor, Int64Tensor, $k)
                    }
                    signature![(Ty::Uint32Tensor, Ty::Uint32Tensor) -> _] => {
                        function_kernel!(Uint32Tensor, Uint32Tensor, $k)
                    }
                    signature![(Ty::Uint64Tensor, Ty::Uint64Tensor) -> _] => {
                        function_kernel!(Uint64Tensor, Uint64Tensor, $k)
                    }
                    _ => Err(Error::UnimplementedOperator(format!("{:?}", self))),
                }
            }
        }
    };
}

std_binary_kernel!(StdAddOp, |x, y| x + y);
std_binary_kernel!(StdSubOp, |x, y| x - y);
std_binary_kernel!(StdMulOp, |x, y| x * y);
std_binary_kernel!(StdDivOp, |x, y| x / y);
std_binary_kernel!(StdDotOp, |x, y| x.dot(y));
std_unary_kernel!(StdTransposeOp, |x| x.transpose());

impl Compile<Kernel> for StdInverseOp {
    fn compile(&self, _ctx: &CompilationContext) -> Result<Kernel> {
        match self.sig {
            signature![(_) -> Ty::Float32Tensor] => {
                closure_kernel!(Float32Tensor, |x| x.inv())
            }
            signature![(_) -> Ty::Float64Tensor] => {
                closure_kernel!(Float64Tensor, |x| x.inv())
            }
            _ => Err(Error::UnimplementedOperator(format!("{:?}", self))),
        }
    }
}

impl Compile<Kernel> for StdMeanOp {
    fn compile(&self, _ctx: &CompilationContext) -> Result<Kernel> {
        let axis = self.axis.map(|x| x as usize);
        match self.sig {
            signature![(_) -> Ty::Float32Tensor] => {
                closure_kernel!(Float32Tensor, |x| x.mean(axis))
            }
            signature![(_) -> Ty::Float64Tensor] => {
                closure_kernel!(Float64Tensor, |x| x.mean(axis))
            }
            signature![(_) -> Ty::Int32Tensor] => {
                closure_kernel!(Int32Tensor, |x| x.mean(axis))
            }
            signature![(_) -> Ty::Int64Tensor] => {
                closure_kernel!(Int64Tensor, |x| x.mean(axis))
            }
            signature![(_) -> Ty::Uint32Tensor] => {
                closure_kernel!(Uint32Tensor, |x| x.mean(axis))
            }
            signature![(_) -> Ty::Uint64Tensor] => {
                closure_kernel!(Uint64Tensor, |x| x.mean(axis))
            }
            _ => Err(Error::UnimplementedOperator(format!("{:?}", self))),
        }
    }
}

impl Compile<Kernel> for StdOnesOp {
    fn compile(&self, _ctx: &CompilationContext) -> Result<Kernel> {
        match self.sig {
            signature![(_) -> Ty::Float32Tensor] => {
                function_kernel!(Shape, |shape| Float32Tensor::ones(shape))
            }
            signature![(_) -> Ty::Float64Tensor] => {
                function_kernel!(Shape, |shape| Float64Tensor::ones(shape))
            }
            signature![(_) -> Ty::Int32Tensor] => {
                function_kernel!(Shape, |shape| Int32Tensor::ones(shape))
            }
            signature![(_) -> Ty::Int64Tensor] => {
                function_kernel!(Shape, |shape| Int64Tensor::ones(shape))
            }
            signature![(_) -> Ty::Uint32Tensor] => {
                function_kernel!(Shape, |shape| Uint32Tensor::ones(shape))
            }
            signature![(_) -> Ty::Uint64Tensor] => {
                function_kernel!(Shape, |shape| Uint64Tensor::ones(shape))
            }
            _ => Err(Error::UnimplementedOperator(format!("{:?}", self))),
        }
    }
}

impl Compile<Kernel> for StdConcatenateOp {
    fn compile(&self, _ctx: &CompilationContext) -> Result<Kernel> {
        use crate::standard::concatenate;
        let axis = self.axis as usize;
        match self.sig {
            signature![(_, _) -> Ty::Float32Tensor] => {
                closure_kernel!(vec[Float32Tensor], |xs| concatenate(axis, &xs))
            }
            signature![(_, _) -> Ty::Float64Tensor] => {
                closure_kernel!(vec[Float64Tensor], |xs| concatenate(axis, &xs))
            }
            signature![(_, _) -> Ty::Int32Tensor] => {
                closure_kernel!(vec[Int32Tensor], |xs| concatenate(axis, &xs))
            }
            signature![(_, _) -> Ty::Int64Tensor] => {
                closure_kernel!(vec[Int64Tensor], |xs| concatenate(axis, &xs))
            }
            signature![(_, _) -> Ty::Uint32Tensor] => {
                closure_kernel!(vec[Uint32Tensor], |xs| concatenate(axis, &xs))
            }
            signature![(_, _) -> Ty::Uint64Tensor] => {
                closure_kernel!(vec[Uint64Tensor], |xs| concatenate(axis, &xs))
            }
            _ => Err(Error::UnimplementedOperator(format!("{:?}", self))),
        }
    }
}

impl Compile<Kernel> for StdExpandDimsOp {
    fn compile(&self, _ctx: &CompilationContext) -> Result<Kernel> {
        let axis = self.axis as usize;
        match self.sig {
            signature![(_) -> Ty::Float32Tensor] => {
                closure_kernel!(Float32Tensor, |x| x.expand_dims(axis))
            }
            signature![(_) -> Ty::Float64Tensor] => {
                closure_kernel!(Float64Tensor, |x| x.expand_dims(axis))
            }
            signature![(_) -> Ty::Int32Tensor] => {
                closure_kernel!(Int32Tensor, |x| x.expand_dims(axis))
            }
            signature![(_) -> Ty::Int64Tensor] => {
                closure_kernel!(Int64Tensor, |x| x.expand_dims(axis))
            }
            signature![(_) -> Ty::Uint32Tensor] => {
                closure_kernel!(Uint32Tensor, |x| x.expand_dims(axis))
            }
            signature![(_) -> Ty::Uint64Tensor] => {
                closure_kernel!(Uint64Tensor, |x| x.expand_dims(axis))
            }
            _ => Err(Error::UnimplementedOperator(format!("{:?}", self))),
        }
    }
}

impl Compile<Kernel> for StdReshapeOp {
    fn compile(&self, _ctx: &CompilationContext) -> Result<Kernel> {
        match self.sig {
            signature![(_, _) -> Ty::Float32Tensor] => {
                function_kernel!(Float32Tensor, Shape, |x, newshape| x.reshape(newshape))
            }
            signature![(_, _) -> Ty::Float64Tensor] => {
                function_kernel!(Float64Tensor, Shape, |x, newshape| x.reshape(newshape))
            }
            signature![(_, _) -> Ty::Int32Tensor] => {
                function_kernel!(Int32Tensor, Shape, |x, newshape| x.reshape(newshape))
            }
            signature![(_, _) -> Ty::Int64Tensor] => {
                function_kernel!(Int64Tensor, Shape, |x, newshape| x.reshape(newshape))
            }
            signature![(_, _) -> Ty::Uint32Tensor] => {
                function_kernel!(Uint32Tensor, Shape, |x, newshape| x.reshape(newshape))
            }
            signature![(_, _) -> Ty::Uint64Tensor] => {
                function_kernel!(Uint64Tensor, Shape, |x, newshape| x.reshape(newshape))
            }
            _ => Err(Error::UnimplementedOperator(format!("{:?}", self))),
        }
    }
}

impl Compile<Kernel> for StdAtLeast2DOp {
    fn compile(&self, _ctx: &CompilationContext) -> Result<Kernel> {
        let tcv = self.to_column_vector;
        match self.sig {
            signature![(_) -> Ty::Float32Tensor] => {
                closure_kernel!(Float64Tensor, |x| x.atleast_2d(tcv))
            }
            signature![(_) -> Ty::Float64Tensor] => {
                closure_kernel!(Float64Tensor, |x| x.atleast_2d(tcv))
            }
            signature![(_) -> Ty::Int32Tensor] => {
                closure_kernel!(Float64Tensor, |x| x.atleast_2d(tcv))
            }
            signature![(_) -> Ty::Int64Tensor] => {
                closure_kernel!(Float64Tensor, |x| x.atleast_2d(tcv))
            }
            signature![(_) -> Ty::Uint32Tensor] => {
                closure_kernel!(Float64Tensor, |x| x.atleast_2d(tcv))
            }
            signature![(_) -> Ty::Uint64Tensor] => {
                closure_kernel!(Float64Tensor, |x| x.atleast_2d(tcv))
            }
            _ => Err(Error::UnimplementedOperator(format!("{:?}", self))),
        }
    }
}

impl Compile<Kernel> for StdSliceOp {
    fn compile(&self, _ctx: &CompilationContext) -> Result<Kernel> {
        let start = self.start as usize;
        let end = self.end as usize;
        match self.sig {
            signature![(_) -> Ty::Shape] => {
                closure_kernel!(Shape, |x| Shape(x.0.slice(start, end), x.1))
            }
            _ => Err(Error::UnimplementedOperator(format!("{:?}", self))),
        }
    }
}

impl Compile<Kernel> for StdSumOp {
    fn compile(&self, _ctx: &CompilationContext) -> Result<Kernel> {
        let axis = self.axis.map(|a| a as usize);
        match self.sig {
            signature![(_) -> Ty::Float32Tensor] => {
                closure_kernel!(Float32Tensor, |x| x.sum(axis))
            }
            signature![(_) -> Ty::Float64Tensor] => {
                closure_kernel!(Float64Tensor, |x| x.sum(axis))
            }
            signature![(_) -> Ty::Int32Tensor] => {
                closure_kernel!(Int32Tensor, |x| x.sum(axis))
            }
            signature![(_) -> Ty::Int64Tensor] => {
                closure_kernel!(Int64Tensor, |x| x.sum(axis))
            }
            signature![(_) -> Ty::Uint32Tensor] => {
                closure_kernel!(Uint32Tensor, |x| x.sum(axis))
            }
            signature![(_) -> Ty::Uint64Tensor] => {
                closure_kernel!(Uint64Tensor, |x| x.sum(axis))
            }
            _ => Err(Error::UnimplementedOperator(format!("{:?}", self))),
        }
    }
}

impl Compile<Kernel> for PrimDeriveSeedOp {
    fn compile(&self, _ctx: &CompilationContext) -> Result<Kernel> {
        let nonce = self.sync_key.clone();
        closure_kernel!(PrfKey, |key| Seed(
            RawSeed::from_prf(&key.0, &nonce),
            HostPlacement {
                owner: "TODO".into()
            }
        ))
    }
}

impl Compile<Kernel> for PrimPrfKeyGenOp {
    fn compile(&self, _ctx: &CompilationContext) -> Result<Kernel> {
        function_kernel!(|| PrfKey(
            RawPrfKey::generate(),
            HostPlacement {
                owner: "TODO".into()
            }
        ))
    }
}

impl Compile<Kernel> for RingAddOp {
    fn compile(&self, _ctx: &CompilationContext) -> Result<Kernel> {
        match self.sig {
            signature![(Ty::Ring64Tensor, Ty::Ring64Tensor) -> _] => {
                function_kernel!(Ring64Tensor, Ring64Tensor, |x, y| x + y)
            }
            signature![(Ty::Ring128Tensor, Ty::Ring128Tensor) -> _] => {
                function_kernel!(Ring128Tensor, Ring128Tensor, |x, y| x + y)
            }
            _ => Err(Error::UnimplementedOperator(format!("{:?}", self))),
        }
    }
}

impl Compile<Kernel> for RingSubOp {
    fn compile(&self, _ctx: &CompilationContext) -> Result<Kernel> {
        match self.sig {
            signature![(Ty::Ring64Tensor, Ty::Ring64Tensor) -> _] => {
                function_kernel!(Ring64Tensor, Ring64Tensor, |x, y| x - y)
            }
            signature![(Ty::Ring128Tensor, Ty::Ring128Tensor) -> _] => {
                function_kernel!(Ring128Tensor, Ring128Tensor, |x, y| x - y)
            }
            _ => Err(Error::UnimplementedOperator(format!("{:?}", self))),
        }
    }
}

impl Compile<Kernel> for RingMulOp {
    fn compile(&self, _ctx: &CompilationContext) -> Result<Kernel> {
        match self.sig {
            signature![(Ty::Ring64Tensor, Ty::Ring64Tensor) -> _] => {
                function_kernel!(Ring64Tensor, Ring64Tensor, |x, y| x * y)
            }
            signature![(Ty::Ring128Tensor, Ty::Ring128Tensor) -> _] => {
                function_kernel!(Ring128Tensor, Ring128Tensor, |x, y| x * y)
            }
            _ => Err(Error::UnimplementedOperator(format!("{:?}", self))),
        }
    }
}

impl Compile<Kernel> for RingDotOp {
    fn compile(&self, _ctx: &CompilationContext) -> Result<Kernel> {
        match self.sig {
            signature![(Ty::Ring64Tensor, Ty::Ring64Tensor) -> _] => {
                function_kernel!(Ring64Tensor, Ring64Tensor, |x, y| x.dot(y))
            }
            signature![(Ty::Ring128Tensor, Ty::Ring128Tensor) -> _] => {
                function_kernel!(Ring128Tensor, Ring128Tensor, |x, y| x.dot(y))
            }
            _ => Err(Error::UnimplementedOperator(format!("{:?}", self))),
        }
    }
}

impl Compile<Kernel> for RingSumOp {
    fn compile(&self, _ctx: &CompilationContext) -> Result<Kernel> {
        let axis = self.axis.map(|a| a as usize);
        match self.sig {
            signature![(_) -> Ty::Ring64Tensor] => closure_kernel!(Ring64Tensor, |x| x.sum(axis)),
            signature![(_) -> Ty::Ring128Tensor] => {
                closure_kernel!(Ring128Tensor, |x| x.sum(axis))
            }
            _ => Err(Error::UnimplementedOperator(format!("{:?}", self))),
        }
    }
}

impl Compile<Kernel> for ShapeOp {
    fn compile(&self, _ctx: &CompilationContext) -> Result<Kernel> {
        match self.sig {
            signature![(Ty::Float32Tensor) -> Ty::Shape] => {
                function_kernel!(Float32Tensor, |x| x.shape())
            }
            signature![(Ty::Float64Tensor) -> Ty::Shape] => {
                function_kernel!(Float64Tensor, |x| x.shape())
            }
            signature![(Ty::Ring64Tensor) -> Ty::Shape] => {
                function_kernel!(Ring64Tensor, |x| x.shape())
            }
            signature![(Ty::Ring128Tensor) -> Ty::Shape] => {
                function_kernel!(Ring128Tensor, |x| x.shape())
            }
            _ => Err(Error::UnimplementedOperator(format!("{:?}", self))),
        }
    }
}

impl Compile<Kernel> for BitFillOp {
    fn compile(&self, _ctx: &CompilationContext) -> Result<Kernel> {
        match (&self.sig, self.value.clone()) {
            (signature![(_) -> Ty::BitTensor], Constant::Ring64(value)) => {
                closure_kernel!(Shape, |shape| {
                    assert!(value == 0 || value == 1);
                    BitTensor::fill(&shape.0, value as u8)
                })
            }
            _ => Err(Error::UnimplementedOperator(format!("{:?}", self))),
        }
    }
}

impl Compile<Kernel> for RingFillOp {
    fn compile(&self, _ctx: &CompilationContext) -> Result<Kernel> {
        match (&self.sig, self.value.clone()) {
            (signature![(_) -> Ty::Ring64Tensor], Constant::Ring64(value)) => {
                closure_kernel!(Shape, |shape| Ring64Tensor::fill(&shape.0, value))
            }
            (signature![(_) -> Ty::Ring128Tensor], Constant::Ring64(value)) => {
                closure_kernel!(Shape, |shape| Ring128Tensor::fill(&shape.0, value as u128))
            }
            (signature![(_) -> Ty::Ring128Tensor], Constant::Ring128(value)) => {
                closure_kernel!(Shape, |shape| Ring128Tensor::fill(&shape.0, value))
            }
            _ => Err(Error::UnimplementedOperator(format!("{:?}", self))),
        }
    }
}

impl Compile<Kernel> for RingSampleOp {
    fn compile(&self, _ctx: &CompilationContext) -> Result<Kernel> {
        match (&self.sig, self.max_value) {
            (signature![(_, _) -> Ty::Ring64Tensor], None) => {
                function_kernel!(Shape, Seed, |shape, seed| Ring64Tensor::sample_uniform(
                    &shape.0, &seed.0
                ))
            }
            (signature!((_, _) -> Ty::Ring64Tensor), Some(max_value)) if max_value == 1 => {
                function_kernel!(Shape, Seed, |shape, seed| Ring64Tensor::sample_bits(
                    &shape.0, &seed.0
                ))
            }
            (signature![(_, _) -> Ty::Ring128Tensor], None) => {
                function_kernel!(Shape, Seed, |shape, seed| Ring128Tensor::sample_uniform(
                    &shape.0, &seed.0
                ))
            }
            (signature![(_, _) -> Ty::Ring128Tensor], Some(max_value)) if max_value == 1 => {
                function_kernel!(Shape, Seed, |shape, seed| Ring128Tensor::sample_bits(
                    &shape.0, &seed.0
                ))
            }
            _ => Err(Error::UnimplementedOperator(format!("{:?}", self))),
        }
    }
}

impl Compile<Kernel> for RingShlOp {
    fn compile(&self, _ctx: &CompilationContext) -> Result<Kernel> {
        let amount = self.amount;
        match self.sig {
            signature![(_) -> Ty::Ring64Tensor] => {
                closure_kernel!(Ring64Tensor, |x| x << amount)
            }
            signature![(_) -> Ty::Ring128Tensor] => {
                closure_kernel!(Ring128Tensor, |x| x << amount)
            }
            _ => Err(Error::UnimplementedOperator(format!("{:?}", self))),
        }
    }
}

impl Compile<Kernel> for RingShrOp {
    fn compile(&self, _ctx: &CompilationContext) -> Result<Kernel> {
        let amount = self.amount;
        match self.sig {
            signature![(_) -> Ty::Ring64Tensor] => {
                closure_kernel!(Ring64Tensor, |x| x >> amount)
            }
            signature![(_) -> Ty::Ring128Tensor] => {
                closure_kernel!(Ring128Tensor, |x| x >> amount)
            }
            _ => Err(Error::UnimplementedOperator(format!("{:?}", self))),
        }
    }
}

impl Compile<Kernel> for RingInjectOp {
    fn compile(&self, _ctx: &CompilationContext) -> Result<Kernel> {
        let bit_idx = self.bit_idx;
        match self.sig {
            signature![(_) -> Ty::Ring64Tensor] => {
                closure_kernel!(BitTensor, |x| Ring64Tensor::from(x) << bit_idx)
            }
            signature![(_) -> Ty::Ring128Tensor] => {
                closure_kernel!(BitTensor, |x| Ring128Tensor::from(x) << bit_idx)
            }
            _ => Err(Error::UnimplementedOperator(format!("{:?}", self))),
        }
    }
}

impl Compile<Kernel> for BitExtractOp {
    fn compile(&self, _ctx: &CompilationContext) -> Result<Kernel> {
        let bit_idx = self.bit_idx;
        match self.sig {
            signature![(Ty::Ring64Tensor) -> _] => {
                closure_kernel!(Ring64Tensor, |x| x.bit_extract(bit_idx))
            }
            signature![(Ty::Ring128Tensor) -> _] => {
                closure_kernel!(Ring128Tensor, |x| x.bit_extract(bit_idx))
            }
            _ => Err(Error::UnimplementedOperator(format!("{:?}", self))),
        }
    }
}

impl Compile<Kernel> for BitSampleOp {
    fn compile(&self, _ctx: &CompilationContext) -> Result<Kernel> {
        function_kernel!(Shape, Seed, |shape, seed| BitTensor::sample_uniform(
            &shape.0, &seed.0
        ))
    }
}

impl Compile<Kernel> for BitXorOp {
    fn compile(&self, _ctx: &CompilationContext) -> Result<Kernel> {
        function_kernel!(BitTensor, BitTensor, |x, y| x ^ y)
    }
}

impl Compile<Kernel> for BitAndOp {
    fn compile(&self, _ctx: &CompilationContext) -> Result<Kernel> {
        function_kernel!(BitTensor, BitTensor, |x, y| x & y)
    }
}

impl Compile<Kernel> for FixedpointRingEncodeOp {
    fn compile(&self, _ctx: &CompilationContext) -> Result<Kernel> {
        use crate::fixedpoint::Convert;
        match self.sig {
            signature![(Ty::Float64Tensor) -> Ty::Ring64Tensor] => {
                let scaling_factor = u64::pow(self.scaling_base, self.scaling_exp);
                closure_kernel!(Float64Tensor, |x| Ring64Tensor::encode(&x, scaling_factor))
            }
            signature![(Ty::Float64Tensor) -> Ty::Ring128Tensor] => {
                let scaling_factor = u128::pow(self.scaling_base as u128, self.scaling_exp);
                closure_kernel!(Float64Tensor, |x| Ring128Tensor::encode(&x, scaling_factor))
            }
            _ => Err(Error::UnimplementedOperator(format!("{:?}", self))),
        }
    }
}

impl Compile<Kernel> for FixedpointRingDecodeOp {
    fn compile(&self, _ctx: &CompilationContext) -> Result<Kernel> {
        use crate::fixedpoint::Convert;
        match self.sig {
            signature![(Ty::Ring64Tensor) -> _] => {
                let scaling_factor = u64::pow(self.scaling_base, self.scaling_exp);
                closure_kernel!(Ring64Tensor, |x| Ring64Tensor::decode(&x, scaling_factor))
            }
            signature![(Ty::Ring128Tensor) -> _] => {
                let scaling_factor = u128::pow(self.scaling_base as u128, self.scaling_exp);
                closure_kernel!(Ring128Tensor, |x| Ring128Tensor::decode(&x, scaling_factor))
            }
            _ => Err(Error::UnimplementedOperator(format!("{:?}", self))),
        }
    }
}

impl Compile<Kernel> for FixedpointRingMeanOp {
    fn compile(&self, _ctx: &CompilationContext) -> Result<Kernel> {
        let axis = self.axis;
        match self.sig {
            signature![(_) -> Ty::Ring64Tensor] => {
                let scaling_factor = u64::pow(self.scaling_base, self.scaling_exp);
                closure_kernel!(Ring64Tensor, |x| Ring64Tensor::ring_mean(
                    x,
                    axis,
                    scaling_factor
                ))
            }
            signature![(_) -> Ty::Ring128Tensor] => {
                let scaling_factor = u128::pow(self.scaling_base as u128, self.scaling_exp);
                closure_kernel!(Ring128Tensor, |x| Ring128Tensor::ring_mean(
                    x,
                    axis,
                    scaling_factor
                ))
            }
            _ => Err(Error::UnimplementedOperator(format!("{:?}", self))),
        }
    }
}

impl Compile<Kernel> for ConstantOp {
    fn compile(&self, _ctx: &CompilationContext) -> Result<Kernel> {
        let value = self.value.clone();
        Ok(Kernel::NullaryClosure(Arc::new(move || {
            Ok(value.place(&HostPlacement {
                owner: "TODO".into(),
            }))
        })))
    }
}

impl Compile<SyncKernel> for SendOp {
    fn compile(&self, ctx: &CompilationContext) -> Result<SyncKernel> {
        let rendezvous_key = self.rendezvous_key.clone();
        let receiver_id = ctx
            .role_assignment
            .get(&self.receiver)
            .cloned()
            .ok_or_else(|| {
                Error::Compilation(format!(
                    "missing identity assignment for '{}'",
                    &self.receiver
                ))
            })?;

        Ok(SyncKernel::Unary(Box::new(move |sess, v| {
            sess.networking
                .send(&v, &receiver_id, &rendezvous_key, &sess.sid)?;
            Ok(Value::Unit)
        })))
    }
}

impl Compile<AsyncKernel> for SendOp {
    fn compile(&self, ctx: &CompilationContext) -> Result<AsyncKernel> {
        let rendezvous_key = Arc::new(self.rendezvous_key.clone());
        let receiver_id = Arc::new(
            ctx.role_assignment
                .get(&self.receiver)
                .cloned()
                .ok_or_else(|| {
                    Error::Compilation(format!(
                        "missing identity assignment for '{}'",
                        &self.receiver
                    ))
                })?,
        );

        Ok(AsyncKernel::Unary(Box::new(move |sess, v, sender| {
            let sess = Arc::clone(sess);
            let rendezvous_key = Arc::clone(&rendezvous_key);
            let receiver_id = Arc::clone(&receiver_id);

            tokio::spawn(async move {
                let v: Value = v.await.map_err(map_receive_error)?;
                sess.networking
                    .send(&v, &receiver_id, &rendezvous_key, &sess.sid)
                    .await?;
                map_send_result(sender.send(Value::Unit))
            })
        })))
    }
}

impl Compile<SyncKernel> for ReceiveOp {
    fn compile(&self, ctx: &CompilationContext) -> Result<SyncKernel> {
        let expected_ty = self.sig.ret();
        let rendezvous_key = self.rendezvous_key.clone();
        let sender_id = ctx
            .role_assignment
            .get(&self.sender)
            .cloned()
            .ok_or_else(|| {
                Error::Compilation(format!(
                    "missing identity assignment for '{}'",
                    &self.sender
                ))
            })?;

        Ok(SyncKernel::Nullary(Box::new(move |sess| {
            let v: Value = sess
                .networking
                .receive(&sender_id, &rendezvous_key, &sess.sid)?;
            check_type(&v, expected_ty)?;
            Ok(v)
        })))
    }
}

impl Compile<AsyncKernel> for ReceiveOp {
    fn compile(&self, ctx: &CompilationContext) -> Result<AsyncKernel> {
        let expected_ty = self.sig.ret();
        let rendezvous_key = Arc::new(self.rendezvous_key.clone());
        let sender_id = Arc::new(ctx.role_assignment.get(&self.sender).cloned().ok_or_else(
            || {
                Error::Compilation(format!(
                    "missing identity assignment for '{}'",
                    &self.sender
                ))
            },
        )?);

        Ok(AsyncKernel::Nullary(Box::new(move |sess, sender| {
            let sess = Arc::clone(sess);
            let rendezvous_key = Arc::clone(&rendezvous_key);
            let sender_id = Arc::clone(&sender_id);

            tokio::spawn(async move {
                let v: Value = sess
                    .networking
                    .receive(&sender_id, &rendezvous_key, &sess.sid)
                    .await?;
                check_type(&v, expected_ty)?;
                map_send_result(sender.send(v))
            })
        })))
    }
}

impl Compile<SyncKernel> for IdentityOp {
    fn compile(&self, _ctx: &CompilationContext) -> Result<SyncKernel> {
        let expected_ty = self.sig.ret();

        Ok(SyncKernel::Unary(Box::new(move |_sess, v| {
            check_type(&v, expected_ty)?;
            Ok(v)
        })))
    }
}

impl Compile<AsyncKernel> for IdentityOp {
    fn compile(&self, _ctx: &CompilationContext) -> Result<AsyncKernel> {
        let expected_ty = self.sig.ret();

        Ok(AsyncKernel::Unary(Box::new(move |_sess, v, sender| {
            tokio::spawn(async move {
                let v: Value = v.await.map_err(map_receive_error)?;
                check_type(&v, expected_ty)?;
                map_send_result(sender.send(v))
            })
        })))
    }
}

impl Compile<SyncKernel> for InputOp {
    fn compile(&self, _ctx: &CompilationContext) -> Result<SyncKernel> {
        let arg_name = self.arg_name.clone();
        let expected_ty = self.sig.ret();

        Ok(SyncKernel::Nullary(Box::new(move |sess| {
            let arg = sess
                .arguments
                .get(&arg_name)
                .cloned()
                .ok_or_else(|| Error::MissingArgument(arg_name.clone()))?;
            check_type(&arg, expected_ty)?;
            Ok(arg)
        })))
    }
}

impl Compile<AsyncKernel> for InputOp {
    fn compile(&self, _ctx: &CompilationContext) -> Result<AsyncKernel> {
        let expected_ty = self.sig.ret();
        let arg_name = Arc::new(self.arg_name.clone());

        Ok(AsyncKernel::Nullary(Box::new(move |sess, sender| {
            let sess = Arc::clone(sess);
            let arg_name = Arc::clone(&arg_name);

            tokio::spawn(async move {
                let arg = sess
                    .arguments
                    .get(arg_name.as_ref())
                    .cloned()
                    .ok_or_else(|| Error::MissingArgument(arg_name.as_ref().clone()))?;
                check_type(&arg, expected_ty)?;
                map_send_result(sender.send(arg))
            })
        })))
    }
}

impl Compile<SyncKernel> for OutputOp {
    fn compile(&self, _ctx: &CompilationContext) -> Result<SyncKernel> {
        Ok(SyncKernel::Unary(Box::new(move |_sess, x0| Ok(x0))))
    }
}

impl Compile<AsyncKernel> for OutputOp {
    fn compile(&self, _ctx: &CompilationContext) -> Result<AsyncKernel> {
        Ok(AsyncKernel::Unary(Box::new(move |_sess, x0, sender| {
            tokio::spawn(async move {
                let val = x0.await.map_err(map_receive_error)?;
                map_send_result(sender.send(val))
            })
        })))
    }
}

impl Compile<SyncKernel> for SaveOp {
    fn compile(&self, _ctx: &CompilationContext) -> Result<SyncKernel> {
        let expected_ty = self.sig.arg(1)?;

        Ok(SyncKernel::Binary(Box::new(move |sess, key, val| {
            let key = String::try_from(key)?;
            check_type(&val, expected_ty)?;
            sess.storage.save(&key, &sess.sid, &val)?;
            Ok(Value::Unit)
        })))
    }
}

impl Compile<AsyncKernel> for SaveOp {
    fn compile(&self, _ctx: &CompilationContext) -> Result<AsyncKernel> {
        let expected_ty = self.sig.arg(1)?;

        Ok(AsyncKernel::Binary(Box::new(
            move |sess, key, val, sender| {
                let sess = Arc::clone(sess);

                tokio::spawn(async move {
                    let key = String::try_from(key.await.map_err(map_receive_error)?)?;
                    let val = val.await.map_err(map_receive_error)?;
                    check_type(&val, expected_ty)?;
                    sess.storage.save(&key, &sess.sid, &val).await?;
                    map_send_result(sender.send(Value::Unit))
                })
            },
        )))
    }
}

impl Compile<SyncKernel> for LoadOp {
    fn compile(&self, _ctx: &CompilationContext) -> Result<SyncKernel> {
        let expected_ty = self.sig.ret();

        Ok(SyncKernel::Binary(Box::new(move |sess, key, query| {
            let key = String::try_from(key)?;
            let _query = String::try_from(query)?;
            let val = sess
                .storage
                .load(&key, &sess.sid, Some(expected_ty), &_query)?;
            check_type(&val, expected_ty)?;
            Ok(val)
        })))
    }
}

impl Compile<AsyncKernel> for LoadOp {
    fn compile(&self, _ctx: &CompilationContext) -> Result<AsyncKernel> {
        let expected_ty = self.sig.ret();

        Ok(AsyncKernel::Binary(Box::new(
            move |sess, key, query, sender| {
                let sess = Arc::clone(sess);

                tokio::spawn(async move {
                    let key = String::try_from(key.await.map_err(map_receive_error)?)?;
                    let _query = String::try_from(query.await.map_err(map_receive_error)?)?;
                    let val = sess
                        .storage
                        .load(&key, &sess.sid, Some(expected_ty), &_query)
                        .await?;
                    check_type(&val, expected_ty)?;
                    map_send_result(sender.send(val))
                })
            },
        )))
    }
}

#[cfg(test)]
mod tests {
    use crate::execution::*;
    use std::convert::TryInto;

    #[test]
    fn test_standard_shape_ops() -> std::result::Result<(), anyhow::Error> {
        let source = r#"x = Constant{value = Float32Tensor([[1.0, 2.0], [3.0, 4.0]])} @Host(alice)
        shape = Shape: (Float32Tensor) -> Shape (x) @Host(alice)
        expand_dims = StdExpandDims {axis = 2}: (Float32Tensor) -> Float32Tensor (x) @Host(alice)
        transpose = StdTranspose : (Float32Tensor) -> Float32Tensor (x) @Host(alice)"#;

        let exec = TestExecutor::default();
        let _outputs = exec.run_computation(&source.try_into()?, SyncArgs::new())?;
        Ok(())
    }
}<|MERGE_RESOLUTION|>--- conflicted
+++ resolved
@@ -140,17 +140,12 @@
 {
 }
 
-<<<<<<< HEAD
+pub trait Tensor<S: Session> {
+    type Scalar;
+}
+
 pub trait PlacementShape<S: Session, T, ShapeT> {
     fn shape(&self, sess: &S, x: &T) -> ShapeT;
-=======
-pub trait Tensor<C: Context> {
-    type Scalar;
-}
-
-pub trait PlacementShape<C: Context, T, ShapeT> {
-    fn shape(&self, ctx: &C, x: &T) -> ShapeT;
->>>>>>> 2eda41f6
 }
 
 pub trait PlacementKeyGen<S: Session, KeyT> {
@@ -223,21 +218,14 @@
 
 impl<S: Session, ShapeT, O, P> PlacementZeros<S, ShapeT, O> for P
 where
-<<<<<<< HEAD
     P: PlacementFill<S, ShapeT, O>,
-{
-    fn zeros(&self, sess: &S, shape: &ShapeT) -> O {
-        self.fill(sess, Constant::Ring64(0), shape)
-=======
-    P: PlacementFill<C, ShapeT, O>,
-    O: Tensor<C>,
+    O: Tensor<S>,
     O::Scalar: Into<Constant>,
     O::Scalar: From<u8>,
 {
-    fn zeros(&self, ctx: &C, shape: &ShapeT) -> O {
+    fn zeros(&self, sess: &S, shape: &ShapeT) -> O {
         let value = O::Scalar::from(0).into();
-        self.fill(ctx, value, shape)
->>>>>>> 2eda41f6
+        self.fill(sess, value, shape)
     }
 }
 
@@ -247,21 +235,14 @@
 
 impl<S: Session, ShapeT, O, P> PlacementOnes<S, ShapeT, O> for P
 where
-<<<<<<< HEAD
     P: PlacementFill<S, ShapeT, O>,
-{
-    fn ones(&self, sess: &S, shape: &ShapeT) -> O {
-        self.fill(sess, Constant::Ring64(1), shape)
-=======
-    P: PlacementFill<C, ShapeT, O>,
-    O: Tensor<C>,
+    O: Tensor<S>,
     O::Scalar: Into<Constant>,
     O::Scalar: From<u8>,
 {
-    fn ones(&self, ctx: &C, shape: &ShapeT) -> O {
+    fn ones(&self, sess: &S, shape: &ShapeT) -> O {
         let value = O::Scalar::from(0).into();
-        self.fill(ctx, value, shape)
->>>>>>> 2eda41f6
+        self.fill(sess, value, shape)
     }
 }
 

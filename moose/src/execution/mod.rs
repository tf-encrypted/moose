//! Support for executing computations

use crate::computation::{Operator, Placement, Role, SessionId, Value};
use crate::error::Result;
use derive_more::Display;
use std::collections::HashMap;
use std::sync::Arc;

#[cfg(feature = "async_execute")]
pub mod asynchronous;
#[cfg(feature = "compile")]
pub mod symbolic;
#[cfg(feature = "sync_execute")]
pub mod synchronous;
#[cfg(feature = "async_execute")]
pub use asynchronous::*;
#[cfg(feature = "compile")]
pub use symbolic::*;
#[cfg(feature = "sync_execute")]
pub use synchronous::*;

/// General session trait determining basic properties for session objects.
pub trait Session {
    type Value;
    fn execute(
        &self,
        op: Operator,
        plc: &Placement,
        operands: Vec<Self::Value>,
    ) -> Result<Self::Value>;
}

pub trait SetupGeneration<P> {
    type Setup;
    fn setup(&self, plc: &P) -> Result<Arc<Self::Setup>>;
}

/// Trait for sessions that are intended for run-time use only.
///
/// This trait is used to make a distinct between functionality that may
/// only be executed during run-time as opposed to at compile-time, such
/// as for instance key generation. Moreover, it also offers access to
/// information that is only known at run-time, such as the concrete
/// session id under which execution is happening.
pub trait RuntimeSession: Session {
    fn session_id(&self) -> &SessionId;
    fn find_argument(&self, key: &str) -> Option<Value>;
    fn find_role_assignment(&self, role: &Role) -> Result<&Identity>;
}

#[derive(Clone, Debug, PartialEq, Eq, Hash, Display)]
pub struct Identity(pub String);

impl From<&str> for Identity {
    fn from(s: &str) -> Self {
        Identity(s.to_string())
    }
}

impl From<&String> for Identity {
    fn from(s: &String) -> Self {
        Identity(s.clone())
    }
}

impl From<String> for Identity {
    fn from(s: String) -> Self {
        Identity(s)
    }
}

pub type Environment<V> = HashMap<String, V>;

pub type RoleAssignment = HashMap<Role, Identity>;

#[cfg(all(feature = "async_execute", feature = "sync_execute"))]
#[cfg(test)]
mod tests {
    use super::*;
<<<<<<< HEAD
    #[cfg(feature = "compile")]
    use crate::compilation::{compile_passes, Pass};
=======
    use crate::compilation::{compile, Pass};
>>>>>>> eaa6d886
    use crate::error::Error;
    use crate::execution::{SyncSession, TestSyncExecutor};
    use crate::host::{HostPlacement, HostTensor, RawSeed, RawShape, Seed};
    use crate::networking::{AsyncNetworking, LocalAsyncNetworking};
    use crate::prelude::*;
    use crate::storage::{AsyncStorage, LocalAsyncStorage, LocalSyncStorage, SyncStorage};
    use itertools::Itertools;
    use maplit::hashmap;
    use ndarray::prelude::*;
    use rstest::rstest;
    use std::convert::{TryFrom, TryInto};
    use std::rc::Rc;
    use tokio::runtime::Runtime;

    fn _run_computation_test(
        computation: Computation,
        storage_mapping: HashMap<String, HashMap<String, Value>>,
        role_assignments: HashMap<String, String>,
        arguments: HashMap<String, Value>,
        run_async: bool,
    ) -> std::result::Result<HashMap<String, Value>, anyhow::Error> {
        match run_async {
            false => {
                let executor = TestSyncExecutor::default();
                let session = SyncSession::from_storage(
                    SessionId::try_from("foobar").unwrap(),
                    arguments,
                    hashmap!(),
                    Rc::new(LocalSyncStorage::default()),
                );
                let outputs = executor.run_computation(&computation, &session)?;
                Ok(outputs)
            }
            true => {
                let valid_role_assignments = role_assignments
                    .into_iter()
                    .map(|arg| (Role::from(arg.1), Identity::from(arg.0)))
                    .collect::<HashMap<Role, Identity>>();
                let mut executor = AsyncTestRuntime::new(storage_mapping);
                let outputs = executor.evaluate_computation(
                    &computation,
                    valid_role_assignments,
                    arguments,
                )?;
                Ok(outputs)
            }
        }
    }

    #[rstest]
    #[case(true)]
    #[case(false)]
    fn test_eager_executor(#[case] run_async: bool) -> std::result::Result<(), anyhow::Error> {
        let mut definition = String::from(
            r#"key = PrimPrfKeyGen: () -> PrfKey () @Host(alice)
        seed = PrimDeriveSeed {sync_key = [1, 2, 3]}: (PrfKey) -> Seed (key) @Host(alice)
        shape = Constant{value = HostShape([2, 3])}: () -> HostShape @Host(alice)
        "#,
        );
        let body = (0..100)
            .map(|i| {
                format!(
                    "x{} = SampleSeeded{{}}: (HostShape, Seed) -> HostRing64Tensor (shape, seed) @Host(alice)",
                    i
                )
            })
            .join("\n");
        definition.push_str(&body);
        definition
            .push_str("\nz = Output: (HostRing64Tensor) -> HostRing64Tensor (x0) @Host(alice)");

        let arguments: HashMap<String, Value> = hashmap!();
        let storage_mapping: HashMap<String, HashMap<String, Value>> =
            hashmap!("alice".to_string() => hashmap!());
        let role_assignments: HashMap<String, String> =
            hashmap!("alice".to_string() => "alice".to_string());
        let outputs = _run_computation_test(
            definition.try_into()?,
            storage_mapping,
            role_assignments,
            arguments,
            run_async,
        )?;

        assert_eq!(outputs.keys().collect::<Vec<_>>(), vec!["z"]);
        Ok(())
    }

    #[rstest]
    #[case(true)]
    #[case(false)]
    fn test_constants_derive_seed(
        #[case] run_async: bool,
    ) -> std::result::Result<(), anyhow::Error> {
        let source = r#"key = Constant{value=PrfKey(00000000000000000000000000000000)}: () -> PrfKey @Host(alice)
        seed = PrimDeriveSeed {sync_key = [1, 2, 3]}: (PrfKey) -> Seed (key) @Host(alice)
        output = Output: (Seed) -> Seed (seed) @Host(alice)"#;
        let arguments: HashMap<String, Value> = hashmap!();
        let storage_mapping: HashMap<String, HashMap<String, Value>> =
            hashmap!("alice".to_string() => hashmap!());
        let role_assignments: HashMap<String, String> =
            hashmap!("alice".to_string() => "alice".to_string());
        let outputs = _run_computation_test(
            source.try_into()?,
            storage_mapping,
            role_assignments,
            arguments,
            run_async,
        )?;

        let seed: Seed = (outputs.get("output").unwrap().clone()).try_into()?;
        assert_eq!(
            seed.0,
            RawSeed([224, 87, 133, 2, 90, 170, 32, 253, 25, 80, 93, 74, 122, 196, 50, 1])
        );
        Ok(())
    }

    #[rstest]
    #[case(true)]
    #[case(false)]
    fn test_constants_sample_ring(
        #[case] run_async: bool,
    ) -> std::result::Result<(), anyhow::Error> {
        let source = r#"seed = Constant{value=Seed(00000000000000000000000000000000)}: () -> Seed @Host(alice)
        xshape = Constant{value=HostShape([2, 2])}: () -> HostShape @Host(alice)
        sampled = SampleSeeded{}: (HostShape, Seed) -> HostRing64Tensor (xshape, seed) @Host(alice)
        shape = Shape: (HostRing64Tensor) -> HostShape (sampled) @Host(alice)
        output = Output: (HostShape) -> HostShape (shape) @Host(alice)
        "#;
        let arguments: HashMap<String, Value> = hashmap!();
        let storage_mapping: HashMap<String, HashMap<String, Value>> =
            hashmap!("alice".to_string() => hashmap!());
        let role_assignments: HashMap<String, String> =
            hashmap!("alice".to_string() => "alice".to_string());
        let outputs = _run_computation_test(
            source.try_into()?,
            storage_mapping,
            role_assignments,
            arguments,
            run_async,
        )?;

        let output: HostShape = (outputs.get("output").unwrap().clone()).try_into()?;
        assert_eq!(output.0, RawShape(vec![2, 2]));
        Ok(())
    }

    #[rstest]
    #[case(true)]
    #[case(false)]
    fn test_standard_input(#[case] run_async: bool) -> std::result::Result<(), anyhow::Error> {
        let source = r#"x = Input {arg_name = "x"}: () -> HostInt64Tensor @Host(alice)
        y = Input {arg_name = "y"}: () -> HostInt64Tensor @Host(alice)
        z = Add: (HostInt64Tensor, HostInt64Tensor) -> HostInt64Tensor (x, y) @Host(alice)
        output = Output: (HostInt64Tensor) -> HostInt64Tensor (z) @Host(alice)
        "#;
        let x: Value = "HostInt64Tensor([5]) @Host(alice)".try_into()?;
        let y: Value = "HostInt64Tensor([10]) @Host(alice)".try_into()?;
        let arguments: HashMap<String, Value> = hashmap!("x".to_string() => x, "y".to_string()=> y);
        let storage_mapping: HashMap<String, HashMap<String, Value>> =
            hashmap!("alice".to_string() => hashmap!());
        let role_assignments: HashMap<String, String> =
            hashmap!("alice".to_string() => "alice".to_string());
        let outputs = _run_computation_test(
            source.try_into()?,
            storage_mapping,
            role_assignments,
            arguments,
            run_async,
        )?;

        let z: HostInt64Tensor = (outputs.get("output").unwrap().clone()).try_into()?;
        let expected: Value = "HostInt64Tensor([15]) @Host(alice)".try_into()?;
        assert_eq!(expected, z.into());
        Ok(())
    }

    #[rstest]
    #[case("HostInt64Tensor([8]) @Host(alice)", true)]
    #[case("HostInt32Tensor([8]) @Host(alice)", true)]
    #[case("HostFloat32Tensor([8]) @Host(alice)", true)]
    #[case("HostFloat64Tensor([8]) @Host(alice)", true)]
    #[case("HostInt64Tensor([8]) @Host(alice)", false)]
    #[case("HostInt32Tensor([8]) @Host(alice)", false)]
    #[case("HostFloat32Tensor([8]) @Host(alice)", false)]
    #[case("HostFloat64Tensor([8]) @Host(alice)", false)]
    fn test_load_save(
        #[case] input_data: Value,
        #[case] run_async: bool,
    ) -> std::result::Result<(), anyhow::Error> {
        use crate::textual::ToTextual;

        let data_type_str = input_data.ty().to_textual();
        let source_template = r#"x_uri = Input {arg_name="x_uri"}: () -> HostString () @Host(alice)
        x_query = Input {arg_name="x_query"}: () -> HostString () @Host(alice)
        saved_uri = Constant{value = HostString("saved_data")}: () -> HostString () @Host(alice)
        x = Load: (HostString, HostString) -> TensorType (x_uri, x_query) @Host(alice)
        save = Save: (HostString, TensorType) -> Unit (saved_uri, x) @Host(alice)
        output = Output: (Unit) -> Unit (save) @Host(alice)
        "#;
        let source = source_template.replace("TensorType", &data_type_str);
        let plc = HostPlacement::from("alice");

        let arguments: HashMap<String, Value> = hashmap!("x_uri".to_string()=> HostString("input_data".to_string(), plc.clone()).into(),
            "x_query".to_string() => HostString("".to_string(), plc.clone()).into(),
            "saved_uri".to_string() => HostString("saved_data".to_string(), plc).into());

        let saved_data = match run_async {
            true => {
                let storage_mapping: HashMap<String, HashMap<String, Value>> = hashmap!("alice".to_string() => hashmap!("input_data".to_string() => input_data.clone()));
                let role_assignments: HashMap<String, String> =
                    hashmap!("alice".to_string() => "alice".to_string());
                let valid_role_assignments = role_assignments
                    .into_iter()
                    .map(|arg| (Role::from(arg.1), Identity::from(arg.0)))
                    .collect::<HashMap<Role, Identity>>();
                let mut executor = AsyncTestRuntime::new(storage_mapping);
                let _outputs = executor.evaluate_computation(
                    &source.try_into()?,
                    valid_role_assignments,
                    arguments,
                )?;

                executor.read_value_from_storage(
                    Identity::from("alice".to_string()),
                    "saved_data".to_string(),
                )?
            }
            false => {
                let store: HashMap<String, Value> =
                    hashmap!("input_data".to_string() => input_data.clone());
                let storage: Rc<dyn SyncStorage> = Rc::new(LocalSyncStorage::from_hashmap(store));
                let executor = TestSyncExecutor::default();
                let session = SyncSession::from_storage(
                    SessionId::try_from("foobar").unwrap(),
                    arguments,
                    hashmap!(),
                    storage.clone(),
                );
                let _outputs = executor.run_computation(&source.try_into()?, &session)?;
                storage.load(
                    "saved_data",
                    &SessionId::try_from("foobar").unwrap(),
                    None,
                    "",
                )?
            }
        };

        assert_eq!(input_data, saved_data);
        Ok(())
    }

    #[rstest]
    #[case(
        "0",
        "HostInt64Tensor([[1, 2], [3, 4], [5, 6], [7, 8]]) @Host(alice)",
        true
    )]
    #[case(
        "1",
        "HostInt64Tensor([[1, 2, 5, 6], [3, 4, 7, 8]]) @Host(alice)",
        true
    )]
    #[case(
        "0",
        "HostInt64Tensor([[1, 2], [3, 4], [5, 6], [7, 8]]) @Host(alice)",
        false
    )]
    #[case(
        "1",
        "HostInt64Tensor([[1, 2, 5, 6], [3, 4, 7, 8]]) @Host(alice)",
        false
    )]
    fn test_standard_concatenate(
        #[case] axis: usize,
        #[case] expected_result: Value,
        #[case] run_async: bool,
    ) -> std::result::Result<(), anyhow::Error> {
        let source_template = r#"x_0 = Constant{value=HostInt64Tensor([[1,2], [3,4]])}: () -> HostInt64Tensor @Host(alice)
        x_1 = Constant{value=HostInt64Tensor([[5, 6], [7,8]])}: () -> HostInt64Tensor @Host(alice)
        concatenated = Concat {axis=test_axis}: [HostInt64Tensor] -> HostInt64Tensor (x_0, x_1) @Host(alice)
        output = Output: (HostInt64Tensor) -> HostInt64Tensor (concatenated) @Host(alice)
        "#;
        let source = source_template.replace("test_axis", &axis.to_string());
        let arguments: HashMap<String, Value> = hashmap!();
        let storage_mapping: HashMap<String, HashMap<String, Value>> =
            hashmap!("alice".to_string() => hashmap!());
        let role_assignments: HashMap<String, String> =
            hashmap!("alice".to_string() => "alice".to_string());
        let outputs = _run_computation_test(
            source.try_into()?,
            storage_mapping,
            role_assignments,
            arguments,
            run_async,
        )?;

        let concatenated: HostInt64Tensor = (outputs.get("output").unwrap().clone()).try_into()?;
        assert_eq!(expected_result, concatenated.into());
        Ok(())
    }

    #[cfg(feature = "compile")]
    #[rstest]
    #[case("Add", "HostInt64Tensor([8]) @Host(alice)", true)]
    #[case("Sub", "HostInt64Tensor([2]) @Host(alice)", true)]
    #[case("Mul", "HostInt64Tensor([15]) @Host(alice)", true)]
    #[case("Div", "HostInt64Tensor([1]) @Host(alice)", true)]
    #[case("Add", "HostInt64Tensor([8]) @Host(alice)", false)]
    #[case("Sub", "HostInt64Tensor([2]) @Host(alice)", false)]
    #[case("Mul", "HostInt64Tensor([15]) @Host(alice)", false)]
    #[case("Div", "HostInt64Tensor([1]) @Host(alice)", false)]
    fn test_standard_op(
        #[case] test_op: String,
        #[case] expected_result: Value,
        #[case] run_async: bool,
    ) -> std::result::Result<(), anyhow::Error> {
        let source_template = r#"
        x0 = Constant{value=HostInt64Tensor([5])}: () -> HostInt64Tensor @Host(alice)
        x1 = Constant{value=HostInt64Tensor([3])}: () -> HostInt64Tensor @Host(bob)
        res = StdOp: (HostInt64Tensor, HostInt64Tensor) -> HostInt64Tensor (x0, x1) @Host(alice)
        output = Output: (HostInt64Tensor) -> HostInt64Tensor (res) @Host(alice)
        "#;
        let source = source_template.replace("StdOp", &test_op);
        let computation: Computation = source.try_into()?;
        let arguments: HashMap<String, Value> = hashmap!();
        let storage_mapping: HashMap<String, HashMap<String, Value>> =
            hashmap!("alice".to_string() => hashmap!(), "bob".to_string()=>hashmap!());
        let role_assignments: HashMap<String, String> = hashmap!("alice".to_string() => "alice".to_string(), "bob".to_string() => "bob".to_string());

        let outputs = match run_async {
            true => {
                let computation =
                    compile(&computation, Some(vec![Pass::Networking, Pass::Toposort]))?;
                _run_computation_test(
                    computation,
                    storage_mapping,
                    role_assignments,
                    arguments,
                    run_async,
                )?
            }
            false => _run_computation_test(
                computation,
                storage_mapping,
                role_assignments,
                arguments,
                run_async,
            )?,
        };

        let res: HostInt64Tensor = (outputs.get("output").unwrap().clone()).try_into()?;
        assert_eq!(expected_result, res.into());
        Ok(())
    }

    #[cfg(feature = "compile")]
    #[rstest]
    #[case(true)]
    #[case(false)]
    fn test_standard_dot(#[case] run_async: bool) -> std::result::Result<(), anyhow::Error> {
        let source = r#"
        x0 = Constant{value=HostFloat32Tensor([[1.0, 2.0], [3.0, 4.0]])}: () -> HostFloat32Tensor @Host(alice)
        x1 = Constant{value=HostFloat32Tensor([[1.0, 0.0], [0.0, 1.0]])}: () -> HostFloat32Tensor @Host(bob)
        res = Dot: (HostFloat32Tensor, HostFloat32Tensor) -> HostFloat32Tensor (x0, x1) @Host(alice)
        output = Output: (HostFloat32Tensor) -> HostFloat32Tensor (res) @Host(alice)
        "#;
        let computation: Computation = source.try_into()?;
        let arguments: HashMap<String, Value> = hashmap!();
        let storage_mapping: HashMap<String, HashMap<String, Value>> =
            hashmap!("alice".to_string() => hashmap!(), "bob".to_string()=>hashmap!());
        let role_assignments: HashMap<String, String> = hashmap!("alice".to_string() => "alice".to_string(), "bob".to_string() => "bob".to_string());

        let outputs = match run_async {
            true => {
                let computation =
                    compile(&computation, Some(vec![Pass::Networking, Pass::Toposort]))?;
                _run_computation_test(
                    computation,
                    storage_mapping,
                    role_assignments,
                    arguments,
                    run_async,
                )?
            }
            false => _run_computation_test(
                computation,
                storage_mapping,
                role_assignments,
                arguments,
                run_async,
            )?,
        };

        let expected_output: Value = HostTensor::<f32>(
            array![[1.0, 2.0], [3.0, 4.0]]
                .into_dimensionality::<IxDyn>()
                .unwrap(),
            HostPlacement::from("alice"),
        )
        .into();
        assert_eq!(outputs["output"], expected_output);
        Ok(())
    }

    #[cfg(feature = "blas")]
    #[rstest]
    #[case(true)]
    #[case(false)]
    fn test_standard_inverse(#[case] run_async: bool) -> std::result::Result<(), anyhow::Error> {
        let source = r#"x = Constant{value=HostFloat32Tensor([[3.0, 2.0], [2.0, 3.0]])} : () -> HostFloat32Tensor @Host(alice)
        x_inv = Inverse : (HostFloat32Tensor) -> HostFloat32Tensor (x) @Host(alice)
        output = Output: (HostFloat32Tensor) -> HostFloat32Tensor (x_inv) @Host(alice)
        "#;
        let arguments: HashMap<String, Value> = hashmap!();
        let storage_mapping: HashMap<String, HashMap<String, Value>> =
            hashmap!("alice".to_string() => hashmap!());
        let role_assignments: HashMap<String, String> =
            hashmap!("alice".to_string() => "alice".to_string());
        let outputs = _run_computation_test(
            source.try_into()?,
            storage_mapping,
            role_assignments,
            arguments,
            run_async,
        )?;

        let expected_output = HostTensor::<f32>(
            array![[0.6, -0.40000004], [-0.40000004, 0.6]]
                .into_dimensionality::<IxDyn>()
                .unwrap(),
            HostPlacement::from("alice"),
        );
        let x_inv: HostFloat32Tensor = (outputs.get("output").unwrap().clone()).try_into()?;
        assert_eq!(expected_output, x_inv);
        Ok(())
    }

    #[rstest]
    #[case("HostFloat32Tensor", true)]
    #[case("HostFloat64Tensor", true)]
    #[case("HostInt64Tensor", true)]
    #[case("HostFloat32Tensor", false)]
    #[case("HostFloat64Tensor", false)]
    #[case("HostInt64Tensor", false)]
    fn test_standard_ones(
        #[case] dtype: String,
        #[case] run_async: bool,
    ) -> std::result::Result<(), anyhow::Error> {
        let template = r#"
        s = Constant{value=HostShape([2, 2])}: () -> HostShape @Host(alice)
        r = Ones : (HostShape) -> dtype (s) @Host(alice)
        output = Output : (dtype) -> dtype (r) @Host(alice)
        "#;
        let source = template.replace("dtype", &dtype);
        let arguments: HashMap<String, Value> = hashmap!();
        let storage_mapping: HashMap<String, HashMap<String, Value>> =
            hashmap!("alice".to_string() => hashmap!());
        let role_assignments: HashMap<String, String> =
            hashmap!("alice".to_string() => "alice".to_string());
        let outputs = _run_computation_test(
            source.try_into()?,
            storage_mapping,
            role_assignments,
            arguments,
            run_async,
        )?;

        match dtype.as_str() {
            "HostFloat32Tensor" => {
                let r: HostFloat32Tensor = (outputs.get("output").unwrap().clone()).try_into()?;
                assert_eq!(
                    r,
                    HostTensor::<f32>(
                        array![[1.0, 1.0], [1.0, 1.0]]
                            .into_dimensionality::<IxDyn>()
                            .unwrap(),
                        HostPlacement::from("alice"),
                    )
                );
                Ok(())
            }
            "HostFloat64Tensor" => {
                let r: HostFloat64Tensor = (outputs.get("output").unwrap().clone()).try_into()?;
                assert_eq!(
                    r,
                    HostTensor::<f64>(
                        array![[1.0, 1.0], [1.0, 1.0]]
                            .into_dimensionality::<IxDyn>()
                            .unwrap(),
                        HostPlacement::from("alice"),
                    )
                );
                Ok(())
            }
            "HostInt64Tensor" => {
                let r: HostInt64Tensor = (outputs.get("output").unwrap().clone()).try_into()?;
                assert_eq!(
                    r,
                    HostTensor::<i64>(
                        array![[1, 1], [1, 1]]
                            .into_dimensionality::<IxDyn>()
                            .unwrap(),
                        HostPlacement::from("alice"),
                    )
                );
                Ok(())
            }
            _ => Err(anyhow::anyhow!("Failed to parse test case")),
        }
    }

    #[rstest]
    #[case(true)]
    #[case(false)]
    fn test_standard_shape(#[case] run_async: bool) -> std::result::Result<(), anyhow::Error> {
        let source = r#"
        x = Constant{value = HostFloat32Tensor([[1.0, 2.0], [3.0, 4.0]])}: () -> HostFloat32Tensor @Host(alice)
        shape = Shape: (HostFloat32Tensor) -> HostShape (x) @Host(alice)
        output = Output: (HostShape) -> HostShape (shape) @Host(alice)"#;
        let arguments: HashMap<String, Value> = hashmap!();
        let storage_mapping: HashMap<String, HashMap<String, Value>> =
            hashmap!("alice".to_string() => hashmap!());
        let role_assignments: HashMap<String, String> =
            hashmap!("alice".to_string() => "alice".to_string());
        let outputs = _run_computation_test(
            source.try_into()?,
            storage_mapping,
            role_assignments,
            arguments,
            run_async,
        )?;

        let actual_shape: HostShape = (outputs.get("output").unwrap().clone()).try_into()?;
        let actual_raw_shape = actual_shape.0;
        let expected_raw_shape = RawShape(vec![2, 2]);
        assert_eq!(actual_raw_shape, expected_raw_shape);

        Ok(())
    }

    #[rstest]
    #[case(true)]
    #[case(false)]
    fn test_shape_slice(#[case] run_async: bool) -> std::result::Result<(), anyhow::Error> {
        let source = r#"x = Constant{value = HostShape([2, 3, 4, 5])}: () -> HostShape @Host(alice)
        slice = Slice {slice = {start = 1, end = 3}}: (HostShape) -> HostShape (x) @Host(alice)
        output = Output: (HostShape) -> HostShape (slice) @Host(alice)"#;
        let arguments: HashMap<String, Value> = hashmap!();
        let storage_mapping: HashMap<String, HashMap<String, Value>> =
            hashmap!("alice".to_string() => hashmap!());
        let role_assignments: HashMap<String, String> =
            hashmap!("alice".to_string() => "alice".to_string());
        let outputs = _run_computation_test(
            source.try_into()?,
            storage_mapping,
            role_assignments,
            arguments,
            run_async,
        )?;
        let res: HostShape = (outputs.get("output").unwrap().clone()).try_into()?;
        let actual_shape = res.0;
        let expected_shape = RawShape(vec![3, 4]);
        assert_eq!(expected_shape, actual_shape);
        Ok(())
    }

    // TODO test for axis as vector when textual representation can support it
    #[rstest]
    #[case(true)]
    #[case(false)]
    fn test_standard_expand_dims(
        #[case] run_async: bool,
    ) -> std::result::Result<(), anyhow::Error> {
        let source = r#"
        x = Constant{value = HostInt64Tensor([1, 2])}: () -> HostInt64Tensor @Host(alice)
        expand_dims = ExpandDims {axis = [1]}: (HostInt64Tensor) -> HostInt64Tensor (x) @Host(alice)
        output = Output: (HostInt64Tensor) -> HostInt64Tensor (expand_dims) @Host(alice)"#;
        let arguments: HashMap<String, Value> = hashmap!();
        let storage_mapping: HashMap<String, HashMap<String, Value>> =
            hashmap!("alice".to_string() => hashmap!());
        let role_assignments: HashMap<String, String> =
            hashmap!("alice".to_string() => "alice".to_string());
        let outputs = _run_computation_test(
            source.try_into()?,
            storage_mapping,
            role_assignments,
            arguments,
            run_async,
        )?;

        let res: HostInt64Tensor = (outputs.get("output").unwrap().clone()).try_into()?;
        let actual_shape = res.shape().0;
        let expected_shape = RawShape(vec![2, 1]);
        assert_eq!(expected_shape, actual_shape);
        Ok(())
    }

    #[rstest]
    #[case("Sum", None, "Float32(10.0) @Host(alice)", true, true)]
    #[case(
        "Sum",
        Some(0),
        "HostFloat32Tensor([4.0, 6.0]) @Host(alice)",
        false,
        true
    )]
    #[case(
        "Sum",
        Some(1),
        "HostFloat32Tensor([3.0, 7.0]) @Host(alice)",
        false,
        true
    )]
    #[case("HostMean", None, "Float32(2.5) @Host(alice)", true, true)]
    #[case(
        "HostMean",
        Some(0),
        "HostFloat32Tensor([2.0, 3.0]) @Host(alice)",
        false,
        true
    )]
    #[case(
        "HostMean",
        Some(1),
        "HostFloat32Tensor([1.5, 3.5]) @Host(alice)",
        false,
        true
    )]
    #[case("Sum", None, "Float32(10.0) @Host(alice)", true, false)]
    #[case(
        "Sum",
        Some(0),
        "HostFloat32Tensor([4.0, 6.0]) @Host(alice)",
        false,
        false
    )]
    #[case(
        "Sum",
        Some(1),
        "HostFloat32Tensor([3.0, 7.0]) @Host(alice)",
        false,
        false
    )]
    #[case("HostMean", None, "Float32(2.5) @Host(alice)", true, false)]
    #[case(
        "HostMean",
        Some(0),
        "HostFloat32Tensor([2.0, 3.0]) @Host(alice)",
        false,
        false
    )]
    #[case(
        "HostMean",
        Some(1),
        "HostFloat32Tensor([1.5, 3.5]) @Host(alice)",
        false,
        false
    )]
    fn test_standard_reduce_op(
        #[case] reduce_op_test: String,
        #[case] axis_test: Option<usize>,
        #[case] expected_result: Value,
        #[case] unwrap_flag: bool,
        #[case] run_async: bool,
    ) -> std::result::Result<(), anyhow::Error> {
        let axis_str: String =
            axis_test.map_or_else(|| "{}".to_string(), |v| format!("{{axis={}}}", v));

        let source = format!(
            r#"
            s = Constant{{value=HostFloat32Tensor([[1, 2], [3, 4]])}}: () -> HostFloat32Tensor @Host(alice)
            r = {} {}: (HostFloat32Tensor) -> HostFloat32Tensor (s) @Host(alice)
            output = Output : (HostFloat32Tensor) -> HostFloat32Tensor (r) @Host(alice)
        "#,
            reduce_op_test, axis_str
        );
        let arguments: HashMap<String, Value> = hashmap!();
        let storage_mapping: HashMap<String, HashMap<String, Value>> =
            hashmap!("alice".to_string() => hashmap!());
        let role_assignments: HashMap<String, String> =
            hashmap!("alice".to_string() => "alice".to_string());
        let outputs = _run_computation_test(
            source.try_into()?,
            storage_mapping,
            role_assignments,
            arguments,
            run_async,
        )?;

        let comp_result = outputs
            .get("output")
            .ok_or_else(|| anyhow::anyhow!("Expected result missing"))?;

        if unwrap_flag {
            if let Value::HostFloat32Tensor(x) = comp_result {
                let shaped_result = x
                    .clone()
                    .reshape(HostShape(RawShape(vec![1]), HostPlacement::from("alice")));
                assert_eq!(
                    expected_result,
                    Value::Float32(Box::new(shaped_result.0[0]))
                );
            } else {
                panic!("Value of incorrect type {:?}", comp_result);
            }
        } else {
            assert_eq!(&expected_result, comp_result);
        }
        Ok(())
    }

    #[rstest]
    #[case("HostInt64Tensor([[1, 3], [2, 4]]) @Host(alice)", true)]
    #[case("HostInt64Tensor([[1, 3], [2, 4]]) @Host(alice)", false)]
    fn test_standard_transpose(
        #[case] expected_result: Value,
        #[case] run_async: bool,
    ) -> std::result::Result<(), anyhow::Error> {
        let source = r#"
        s = Constant{value=HostInt64Tensor([[1,2], [3, 4]])}: () -> HostInt64Tensor @Host(alice)
        r = Transpose : (HostInt64Tensor) -> HostInt64Tensor (s) @Host(alice)
        output = Output : (HostInt64Tensor) -> HostInt64Tensor (r) @Host(alice)
        "#;
        let arguments: HashMap<String, Value> = hashmap!();
        let storage_mapping: HashMap<String, HashMap<String, Value>> =
            hashmap!("alice".to_string() => hashmap!());
        let role_assignments: HashMap<String, String> =
            hashmap!("alice".to_string() => "alice".to_string());
        let outputs = _run_computation_test(
            source.try_into()?,
            storage_mapping,
            role_assignments,
            arguments,
            run_async,
        )?;

        let comp_result: HostInt64Tensor = (outputs.get("output").unwrap().clone()).try_into()?;
        assert_eq!(expected_result, comp_result.into());
        Ok(())
    }

    #[rstest]
    #[case(true, "HostFloat64Tensor([[1.0], [1.0], [1.0]]) @Host(alice)", true)]
    #[case(false, "HostFloat64Tensor([[1.0, 1.0, 1.0]]) @Host(alice)", true)]
    #[case(true, "HostFloat64Tensor([[1.0], [1.0], [1.0]]) @Host(alice)", false)]
    #[case(false, "HostFloat64Tensor([[1.0, 1.0, 1.0]]) @Host(alice)", false)]
    fn test_standard_atleast_2d(
        #[case] to_column_vector: bool,
        #[case] expected_result: Value,
        #[case] run_async: bool,
    ) -> std::result::Result<(), anyhow::Error> {
        let source = format!(
            r#"
            x = Constant{{value=HostFloat64Tensor([1.0, 1.0, 1.0])}}: () -> HostFloat64Tensor @Host(alice)
        res = AtLeast2D {{ to_column_vector = {} }} : (HostFloat64Tensor) -> HostFloat64Tensor (x) @Host(alice)
        output = Output : (HostFloat64Tensor) -> HostFloat64Tensor (res) @Host(alice)
        "#,
            to_column_vector
        );
        let arguments: HashMap<String, Value> = hashmap!();
        let storage_mapping: HashMap<String, HashMap<String, Value>> =
            hashmap!("alice".to_string() => hashmap!());
        let role_assignments: HashMap<String, String> =
            hashmap!("alice".to_string() => "alice".to_string());
        let outputs = _run_computation_test(
            source.try_into()?,
            storage_mapping,
            role_assignments,
            arguments,
            run_async,
        )?;

        let comp_result: HostFloat64Tensor = (outputs.get("output").unwrap().clone()).try_into()?;
        assert_eq!(expected_result, comp_result.into());
        Ok(())
    }

    #[rstest]
    #[case("Add", "HostRing64Tensor([5]) @Host(alice)", true)]
    #[case("Mul", "HostRing64Tensor([6]) @Host(alice)", true)]
    #[case("Sub", "HostRing64Tensor([1]) @Host(alice)", true)]
    #[case("Add", "HostRing64Tensor([5]) @Host(alice)", false)]
    #[case("Mul", "HostRing64Tensor([6]) @Host(alice)", false)]
    #[case("Sub", "HostRing64Tensor([1]) @Host(alice)", false)]
    fn test_ring_binop_invocation(
        #[case] test_op: String,
        #[case] expected_result: Value,
        #[case] run_async: bool,
    ) -> std::result::Result<(), anyhow::Error> {
        let source = format!(
            r#"
            x =  Constant{{value=HostRing64Tensor([3])}}: () -> HostRing64Tensor @Host(alice)
            y = Constant{{value=HostRing64Tensor([2])}}: () -> HostRing64Tensor @Host(alice)
            res = {} : (HostRing64Tensor, HostRing64Tensor) -> HostRing64Tensor (x, y) @Host(alice)
            output = Output : (HostRing64Tensor) -> HostRing64Tensor (res) @Host(alice)
            "#,
            test_op
        );
        let arguments: HashMap<String, Value> = hashmap!();
        let storage_mapping: HashMap<String, HashMap<String, Value>> =
            hashmap!("alice".to_string() => hashmap!());
        let role_assignments: HashMap<String, String> =
            hashmap!("alice".to_string() => "alice".to_string());
        let outputs = _run_computation_test(
            source.try_into()?,
            storage_mapping,
            role_assignments,
            arguments,
            run_async,
        )?;

        let comp_result: HostRing64Tensor = (outputs.get("output").unwrap().clone()).try_into()?;
        assert_eq!(expected_result, comp_result.into());
        Ok(())
    }

    #[rstest]
    #[case(
        "HostRing64Tensor",
        "HostRing64Tensor([[1, 2], [3, 4]])",
        "HostRing64Tensor([[1, 0], [0, 1]])",
        "HostRing64Tensor([[1, 2], [3, 4]]) @Host(alice)",
        true
    )]
    #[case(
        "HostRing64Tensor",
        "HostRing64Tensor([[1, 2], [3, 4]])",
        "HostRing64Tensor([1, 1])",
        "HostRing64Tensor([3, 7]) @Host(alice)",
        true
    )]
    #[case(
        "HostRing64Tensor",
        "HostRing64Tensor([1, 1])",
        "HostRing64Tensor([[1, 2], [3, 4]])",
        "HostRing64Tensor([4, 6]) @Host(alice)",
        true
    )]
    #[case(
        "HostRing64Tensor",
        "HostRing64Tensor([[1, 2], [3, 4]])",
        "HostRing64Tensor([[1, 0], [0, 1]])",
        "HostRing64Tensor([[1, 2], [3, 4]]) @Host(alice)",
        false
    )]
    #[case(
        "HostRing64Tensor",
        "HostRing64Tensor([[1, 2], [3, 4]])",
        "HostRing64Tensor([1, 1])",
        "HostRing64Tensor([3, 7]) @Host(alice)",
        false
    )]
    #[case(
        "HostRing64Tensor",
        "HostRing64Tensor([1, 1])",
        "HostRing64Tensor([[1, 2], [3, 4]])",
        "HostRing64Tensor([4, 6]) @Host(alice)",
        false
    )]
    fn test_ring_dot_invocation(
        #[case] type_str: String,
        #[case] x_str: String,
        #[case] y_str: String,
        #[case] expected_result: Value,
        #[case] run_async: bool,
    ) -> std::result::Result<(), anyhow::Error> {
        let source = format!(
            r#"x = Constant{{value={}}}: () -> HostRing64Tensor @Host(alice)
        y = Constant{{value={}}}: () -> HostRing64Tensor @Host(alice)
        res = Dot : (HostRing64Tensor, HostRing64Tensor) -> HostRing64Tensor (x, y) @Host(alice)
        output = Output : (HostRing64Tensor) -> HostRing64Tensor (res) @Host(alice)
        "#,
            x_str, y_str
        );
        let arguments: HashMap<String, Value> = hashmap!();
        let storage_mapping: HashMap<String, HashMap<String, Value>> =
            hashmap!("alice".to_string() => hashmap!());
        let role_assignments: HashMap<String, String> =
            hashmap!("alice".to_string() => "alice".to_string());
        let outputs = _run_computation_test(
            source.try_into()?,
            storage_mapping,
            role_assignments,
            arguments,
            run_async,
        )?;

        match type_str.as_str() {
            "HostRing64Tensor" => {
                let comp_result: HostRing64Tensor =
                    (outputs.get("output").unwrap().clone()).try_into()?;
                assert_eq!(expected_result, comp_result.into());
                Ok(())
            }
            "HostRing128Tensor" => {
                let comp_result: HostRing128Tensor =
                    (outputs.get("output").unwrap().clone()).try_into()?;
                assert_eq!(expected_result, comp_result.into());
                Ok(())
            }
            _ => Err(anyhow::anyhow!("Failed to parse test case type")),
        }
    }

    #[rstest]
    #[case("Ring64", "2", "HostRing64Tensor([1, 1]) @Host(alice)", true)]
    #[case("Ring128", "2", "HostRing128Tensor([1, 1]) @Host(alice)", true)]
    #[case("Ring64", "2, 1", "HostRing64Tensor([[1], [1]]) @Host(alice)", true)]
    #[case(
        "Ring64",
        "2, 2",
        "HostRing64Tensor([[1, 1], [1, 1]]) @Host(alice)",
        true
    )]
    #[case("Ring64", "1, 2", "HostRing64Tensor([[1, 1]]) @Host(alice)", true)]
    #[case(
        "Ring128",
        "2, 3",
        "HostRing128Tensor([[1, 1, 1], [1, 1, 1]]) @Host(alice)",
        true
    )]
    #[case("Ring64", "2", "HostRing64Tensor([1, 1]) @Host(alice)", false)]
    #[case("Ring128", "2", "HostRing128Tensor([1, 1]) @Host(alice)", false)]
    #[case("Ring64", "2, 1", "HostRing64Tensor([[1], [1]]) @Host(alice)", false)]
    #[case(
        "Ring64",
        "2, 2",
        "HostRing64Tensor([[1, 1], [1, 1]]) @Host(alice)",
        false
    )]
    #[case("Ring64", "1, 2", "HostRing64Tensor([[1, 1]]) @Host(alice)", false)]
    #[case(
        "Ring128",
        "2, 3",
        "HostRing128Tensor([[1, 1, 1], [1, 1, 1]]) @Host(alice)",
        false
    )]
    fn test_fill(
        #[case] type_str: String,
        #[case] shape_str: String,
        #[case] expected_result: Value,
        #[case] run_async: bool,
    ) -> std::result::Result<(), anyhow::Error> {
        let source = format!(
            r#"shape = Constant{{value=HostShape([{shape}])}}: () -> HostShape @Host(alice)
        res = Fill {{value = {t}(1)}} : (HostShape) -> Host{t}Tensor (shape) @Host(alice)
        output = Output : (Host{t}Tensor) -> Host{t}Tensor (res) @Host(alice)
        "#,
            t = type_str,
            shape = shape_str,
        );
        let arguments: HashMap<String, Value> = hashmap!();
        let storage_mapping: HashMap<String, HashMap<String, Value>> =
            hashmap!("alice".to_string() => hashmap!());
        let role_assignments: HashMap<String, String> =
            hashmap!("alice".to_string() => "alice".to_string());
        let outputs = _run_computation_test(
            source.try_into()?,
            storage_mapping,
            role_assignments,
            arguments,
            run_async,
        )?;

        match type_str.as_str() {
            "Ring64" => {
                let comp_result: HostRing64Tensor =
                    (outputs.get("output").unwrap().clone()).try_into()?;
                assert_eq!(expected_result, comp_result.into());
                Ok(())
            }
            "Ring128" => {
                let comp_result: HostRing128Tensor =
                    (outputs.get("output").unwrap().clone()).try_into()?;
                assert_eq!(expected_result, comp_result.into());
                Ok(())
            }
            _ => Err(anyhow::anyhow!("Failed to parse test case type")),
        }
    }

    #[rstest]
    #[case("HostRing64Tensor", "HostRing64Tensor([2, 2]) @Host(alice)", true)]
    #[case("HostRing128Tensor", "HostRing128Tensor([2, 2]) @Host(alice)", true)]
    #[case("HostRing64Tensor", "HostRing64Tensor([2, 2]) @Host(alice)", false)]
    #[case("HostRing128Tensor", "HostRing128Tensor([2, 2]) @Host(alice)", false)]
    fn test_ring_bitwise_ops(
        #[case] type_str: String,
        #[case] expected_result: Value,
        #[case] run_async: bool,
    ) -> std::result::Result<(), anyhow::Error> {
        let template_source = r#"x = Constant{value=HostRing64Tensor([4, 4])}: () -> HostRing64Tensor @Host(alice)
        res = Shr {amount = 1}: (HostRing64Tensor) -> HostRing64Tensor (x) @Host(alice)
        output = Output: (HostRing64Tensor) -> HostRing64Tensor (res) @Host(alice)
        "#;
        let source = template_source.replace("HostRing64Tensor", type_str.as_str());
        let arguments: HashMap<String, Value> = hashmap!();
        let storage_mapping: HashMap<String, HashMap<String, Value>> =
            hashmap!("alice".to_string() => hashmap!());
        let role_assignments: HashMap<String, String> =
            hashmap!("alice".to_string() => "alice".to_string());
        let outputs = _run_computation_test(
            source.try_into()?,
            storage_mapping,
            role_assignments,
            arguments,
            run_async,
        )?;

        match type_str.as_str() {
            "HostRing64Tensor" => {
                let comp_result: HostRing64Tensor =
                    (outputs.get("output").unwrap().clone()).try_into()?;
                assert_eq!(expected_result, comp_result.into());
                Ok(())
            }
            "HostRing128Tensor" => {
                let comp_result: HostRing128Tensor =
                    (outputs.get("output").unwrap().clone()).try_into()?;
                assert_eq!(expected_result, comp_result.into());
                Ok(())
            }
            _ => Err(anyhow::anyhow!("Failed to parse test case")),
        }
    }

    #[cfg(feature = "async_execute")]
    fn _create_async_session(
        networking: &Arc<dyn Send + Sync + AsyncNetworking>,
        exec_storage: &Arc<dyn Send + Sync + AsyncStorage>,
        role_assignments: HashMap<Role, Identity>,
    ) -> AsyncSession {
        AsyncSession::new(
            SessionId::try_from("foobar").unwrap(),
            hashmap!(),
            role_assignments,
            Arc::clone(networking),
            Arc::clone(exec_storage),
        )
    }

    #[cfg(feature = "async_execute")]
    #[test]
    fn test_duplicate_session_ids() {
        let source = r#"key = Constant{value=PrfKey(00000000000000000000000000000000)}: () -> PrfKey @Host(alice)
        seed = PrimDeriveSeed {sync_key = [1, 2, 3]}: (PrfKey) -> Seed (key) @Host(alice)
        output = Output: (Seed) -> Seed (seed) @Host(alice)"#;

        let networking: Arc<dyn Send + Sync + AsyncNetworking> =
            Arc::new(LocalAsyncNetworking::default());

        let identity = Identity::from("alice");

        let exec_storage: Arc<dyn Send + Sync + AsyncStorage> =
            Arc::new(LocalAsyncStorage::default());

        let valid_role_assignments: HashMap<Role, Identity> =
            hashmap!(Role::from("alice") => identity.clone());

        let mut executor = AsyncExecutor::default();

        let rt = Runtime::new().unwrap();
        let _guard = rt.enter();

        let moose_session =
            _create_async_session(&networking, &exec_storage, valid_role_assignments.clone());

        let computation: Computation = source.try_into().unwrap();
        let own_identity = identity;

        executor
            .run_computation(
                &computation,
                &valid_role_assignments,
                &own_identity,
                &moose_session,
            )
            .unwrap();

        let moose_session =
            _create_async_session(&networking, &exec_storage, valid_role_assignments.clone());

        let expected =
            Error::SessionAlreadyExists(format!("{}", SessionId::try_from("foobar").unwrap()));

        let res = executor.run_computation(
            &computation,
            &valid_role_assignments,
            &own_identity,
            &moose_session,
        );

        if let Err(e) = res {
            assert_eq!(e.to_string(), expected.to_string());
        } else {
            panic!("expected session already exists error")
        }
    }

    #[cfg(feature = "async_execute")]
    fn _run_new_async_computation_test(
        computation: Computation,
        storage_mapping: HashMap<String, HashMap<String, Value>>,
        role_assignments: HashMap<String, String>,
        arguments: HashMap<String, Value>,
    ) -> std::result::Result<HashMap<String, Value>, anyhow::Error> {
        let valid_role_assignments = role_assignments
            .into_iter()
            .map(|arg| (Role::from(arg.1), Identity::from(arg.0)))
            .collect::<HashMap<Role, Identity>>();
        let mut executor = AsyncTestRuntime::new(storage_mapping);
        let outputs =
            executor.evaluate_computation(&computation, valid_role_assignments, arguments)?;
        Ok(outputs)
    }

    #[cfg(feature = "async_execute")]
    #[test]
    fn test_new_async_session() -> std::result::Result<(), anyhow::Error> {
        let source = r#"key = Constant{value=PrfKey(00000000000000000000000000000000)}: () -> PrfKey @Host(alice)
        seed = PrimDeriveSeed {sync_key = [1, 2, 3]}: (PrfKey) -> Seed (key) @Host(alice)
        output = Output: (Seed) -> Seed (seed) @Host(alice)"#;
        let arguments: HashMap<String, Value> = hashmap!();
        let storage_mapping: HashMap<String, HashMap<String, Value>> =
            hashmap!("alice".to_string() => hashmap!());
        let role_assignments: HashMap<String, String> =
            hashmap!("alice".to_string() => "alice".to_string());
        let outputs = _run_new_async_computation_test(
            source.try_into()?,
            storage_mapping,
            role_assignments,
            arguments,
        )?;

        let seed: Seed = (outputs.get("output").unwrap().clone()).try_into()?;
        assert_eq!(
            seed.0,
            RawSeed([224, 87, 133, 2, 90, 170, 32, 253, 25, 80, 93, 74, 122, 196, 50, 1])
        );
        Ok(())
    }
}<|MERGE_RESOLUTION|>--- conflicted
+++ resolved
@@ -77,12 +77,8 @@
 #[cfg(test)]
 mod tests {
     use super::*;
-<<<<<<< HEAD
     #[cfg(feature = "compile")]
-    use crate::compilation::{compile_passes, Pass};
-=======
     use crate::compilation::{compile, Pass};
->>>>>>> eaa6d886
     use crate::error::Error;
     use crate::execution::{SyncSession, TestSyncExecutor};
     use crate::host::{HostPlacement, HostTensor, RawSeed, RawShape, Seed};

use crate::additive::{Additive128Tensor, Additive64Tensor};
use crate::bit::BitTensor;
use crate::error::{Error, Result};
use crate::fixedpoint::{Fixed128Tensor, Fixed64Tensor};
use crate::kernels::Session;
use crate::prim::{Nonce, PrfKey, RawNonce, RawPrfKey, RawSeed, Seed};
use crate::replicated::{
    Replicated128Tensor, Replicated64Tensor, ReplicatedBitTensor, ReplicatedSetup,
};
use crate::ring::{Ring128Tensor, Ring64Tensor};
use crate::standard::{
    Float32Tensor, Float64Tensor, Int16Tensor, Int32Tensor, Int64Tensor, Int8Tensor, RawShape,
    Shape, Uint16Tensor, Uint32Tensor, Uint64Tensor, Uint8Tensor,
};
use derive_more::Display;
use macros::ShortName;
use paste::paste;
use serde::{Deserialize, Serialize};
use std::convert::TryFrom;

pub type RendezvousKey = str;

#[derive(Clone, Debug, Display)]
pub struct SessionId(String);

impl<S: Into<String>> From<S> for SessionId {
    fn from(s: S) -> SessionId {
        SessionId(s.into())
    }
}

impl SessionId {
    pub fn as_bytes(&self) -> &[u8] {
        self.0.as_bytes()
    }
}

pub trait KnownType<S: Session> {
    type Type;
    const TY: Ty;
}

// Constants are trivial values. They are what can live on the nodes of the computation graph.
// Constant can not be a Unit, an Unknown or a complex structure such as ReplicatedTensor.
macro_rules! constants {
    ($($val:ident $($t:ident)?,)+) => {

        #[derive(Serialize, Deserialize, PartialEq, Clone, Debug, ShortName)]
        pub enum Constant {
            $($val($val),)+
            // TODO promote below to match other values
            Bit(u8),
            Float32(f32),
            Float64(f64),
            Ring64(u64),
            Ring128(u128),
        }

        impl Constant {
            pub fn ty(&self) -> Ty {
                match self {
                    $(Constant::$val(_) => constants!(@ty $val $($t)?),)+
                    // TODO promote below to match other values
                    Constant::Bit(_) => Ty::Bit,
                    Constant::Float32(_) => Ty::Float32,
                    Constant::Float64(_) => Ty::Float64,
                    Constant::Ring64(_) => Ty::Ring64,
                    Constant::Ring128(_) => Ty::Ring128,
                }
            }

            pub fn place(&self, plc: &HostPlacement) -> Value {
                match self {
                    $(
                        Constant::$val(x) => {constants!(@value(x.clone(), plc.clone().into()) $val $($t)?)},
                    )+
                    // TODO promote below to match other values
                    Constant::Bit(x) => Value::Bit(x.clone()),
                    Constant::Float32(x) => Value::Float32(x.clone()),
                    Constant::Float64(x) => Value::Float64(x.clone()),
                    Constant::Ring64(x) => Value::Ring64(x.clone()),
                    Constant::Ring128(x) => Value::Ring128(x.clone()),
                }
            }
        }

        $(
        impl From<$val> for Constant {
            fn from(x: $val) -> Self {
                Constant::$val(x)
            }
        }
        )+

    };
    (@ty $val:ident $t:ident) => {Ty::$t};
    (@ty $val:ident) => {Ty::$val};

    (@value($x:expr, $plc:expr) $val:ident $t:ident) => {Value::$t($t($x, $plc))};
    (@value($x:expr, $plc:expr) $val:ident) => {Value::$val($x)};
}

// The lines with 2 identifiers are for linking to the "Placed" values - the types whose `Value` incarnation has a placement already.
// The lines with 1 identifier are for linking to the "Unplaced" values, where the Constant and Value are essentially the same and can be converted easily.
constants![
    RawShape Shape,
    RawSeed Seed,
    RawPrfKey PrfKey,
    RawNonce Nonce,
    String,
    BitTensor,
    Ring64Tensor,
    Ring128Tensor,
    Float32Tensor,
    Float64Tensor,
    Int8Tensor,
    Int16Tensor,
    Int32Tensor,
    Int64Tensor,
    Uint8Tensor,
    Uint16Tensor,
    Uint32Tensor,
    Uint64Tensor,
];

impl From<u8> for Constant {
    // TODO: not obvious that u64 is always Ring64
    fn from(x: u8) -> Self {
        Constant::Bit(x)
    }
}

impl From<u64> for Constant {
    // TODO: not obvious that u64 is always Ring64
    fn from(x: u64) -> Self {
        Constant::Ring64(x)
    }
}

impl From<u128> for Constant {
    // TODO: not obvious that u64 is always Ring64
    fn from(x: u128) -> Self {
        Constant::Ring128(x)
    }
}

// Values are anything that can flow along the edges of the computation graph.
// Some values are just placed constants, but some could be more complex.
macro_rules! values {
    ($($val:ident,)+) => {

        #[derive(Serialize, Deserialize, PartialEq, Clone, Debug, ShortName)]
        pub enum Value {
            $($val($val),)+
            // TODO promote below to match other values
            Unit,
            Bit(u8),
            Float32(f32),
            Float64(f64),
            Ring64(u64),
            Ring128(u128),
        }

        #[derive(Serialize, Deserialize, PartialEq, Eq, Copy, Clone, Debug, Display)]
        pub enum Ty {
            Unknown,
            $($val,)+
            // TODO promote below to match other values
            Unit,
            Bit,
            Float32,
            Float64,
            Ring64,
            Ring128,
        }

        impl Value {
            pub fn ty(&self) -> Ty {
                match self {
                    $(Value::$val(_) => Ty::$val,)+
                    // TODO promote below to match other values
                    Value::Unit => Ty::Unit,
                    Value::Bit(_) => Ty::Bit,
                    Value::Float32(_) => Ty::Float32,
                    Value::Float64(_) => Ty::Float64,
                    Value::Ring64(_) => Ty::Ring64,
                    Value::Ring128(_) => Ty::Ring128,
                }
            }
        }

        $(
        impl From<$val> for Value {
            fn from(x: $val) -> Self {
                Value::$val(x)
            }
        }
        )+

        $(
        impl From<&$val> for Value {
            fn from(x: &$val) -> Self {
                Value::$val(x.clone())
            }
        }
        )+

        $(
        impl TryFrom<Value> for $val {
            type Error = Error;
            fn try_from(v: Value) -> Result<Self> {
                match v {
                    Value::$val(x) => Ok(x),
                    _ => Err(Error::TypeMismatch {
                        expected: stringify!($val).to_string(),
                        found: v.ty(),
                    }),
                }
            }
        }
        )+

        $(
        impl<'v> TryFrom<&'v Value> for &'v $val {
            type Error = Error;
            fn try_from(v: &'v Value) -> Result<Self> {
                match v {
                    Value::$val(x) => Ok(x),
                    _ => Err(Error::TypeMismatch {
                        expected: stringify!($val).to_string(),
                        found: v.ty(),
                    }),
                }
            }
        }
        )+

        $(
<<<<<<< HEAD
        impl KnownType<crate::kernels::NewSyncSession> for $val {
=======
        impl KnownType<crate::kernels::SyncSession> for $val {
>>>>>>> 27f37a97
            type Type = $val;
            const TY: Ty = Ty::$val;
        }
        )+
    };
}

values![
    Shape,
    Seed,
    PrfKey,
    Nonce,
    String,
    BitTensor,
    Ring64Tensor,
    Ring128Tensor,
    Float32Tensor,
    Float64Tensor,
    Int8Tensor,
    Int16Tensor,
    Int32Tensor,
    Int64Tensor,
    Uint8Tensor,
    Uint16Tensor,
    Uint32Tensor,
    Uint64Tensor,
    Fixed64Tensor,
    Fixed128Tensor,
    Replicated64Tensor,
    Replicated128Tensor,
    ReplicatedBitTensor,
    ReplicatedSetup,
    Additive64Tensor,
    Additive128Tensor,
];

#[derive(Serialize, Deserialize, PartialEq, Copy, Clone, Debug)]
pub enum Signature {
    Nullary(NullarySignature),
    Unary(UnarySignature),
    Binary(BinarySignature),
    Ternary(TernarySignature),
}

#[derive(Serialize, Deserialize, PartialEq, Copy, Clone, Debug)]
pub struct NullarySignature {
    pub ret: Ty,
}

#[derive(Serialize, Deserialize, PartialEq, Copy, Clone, Debug)]
pub struct UnarySignature {
    pub arg0: Ty,
    pub ret: Ty,
}

#[derive(Serialize, Deserialize, PartialEq, Copy, Clone, Debug)]
pub struct BinarySignature {
    pub arg0: Ty,
    pub arg1: Ty,
    pub ret: Ty,
}

#[derive(Serialize, Deserialize, PartialEq, Copy, Clone, Debug)]
pub struct TernarySignature {
    pub arg0: Ty,
    pub arg1: Ty,
    pub arg2: Ty,
    pub ret: Ty,
}

impl From<NullarySignature> for Signature {
    fn from(s: NullarySignature) -> Signature {
        Signature::Nullary(s)
    }
}

impl From<UnarySignature> for Signature {
    fn from(s: UnarySignature) -> Signature {
        Signature::Unary(s)
    }
}

impl From<BinarySignature> for Signature {
    fn from(s: BinarySignature) -> Signature {
        Signature::Binary(s)
    }
}

impl From<TernarySignature> for Signature {
    fn from(s: TernarySignature) -> Signature {
        Signature::Ternary(s)
    }
}

impl Signature {
    pub fn nullary(ret: Ty) -> Signature {
        NullarySignature { ret }.into()
    }
    pub fn unary(arg0: Ty, ret: Ty) -> Signature {
        UnarySignature { arg0, ret }.into()
    }
    pub fn binary(arg0: Ty, arg1: Ty, ret: Ty) -> Signature {
        BinarySignature { arg0, arg1, ret }.into()
    }
    pub fn ternary(arg0: Ty, arg1: Ty, arg2: Ty, ret: Ty) -> Signature {
        TernarySignature {
            arg0,
            arg1,
            arg2,
            ret,
        }
        .into()
    }
    pub fn ret(&self) -> Ty {
        match self {
            Signature::Nullary(s) => s.ret,
            Signature::Unary(s) => s.ret,
            Signature::Binary(s) => s.ret,
            Signature::Ternary(s) => s.ret,
        }
    }

    pub fn arg(&self, arg: usize) -> Result<Ty> {
        match (self, arg) {
            (Signature::Unary(s), 0) => Ok(s.arg0),
            (Signature::Binary(s), 0) => Ok(s.arg0),
            (Signature::Binary(s), 1) => Ok(s.arg1),
            (Signature::Ternary(s), 0) => Ok(s.arg0),
            (Signature::Ternary(s), 1) => Ok(s.arg1),
            (Signature::Ternary(s), 2) => Ok(s.arg2),
            _ => Err(Error::OperandUnavailable),
        }
    }

    pub fn arity(&self) -> usize {
        match self {
            Signature::Nullary(_) => 0,
            Signature::Unary(_) => 1,
            Signature::Binary(_) => 2,
            Signature::Ternary(_) => 3,
        }
    }

    pub fn merge(&mut self, another: Signature) -> anyhow::Result<()> {
        match (self, &another) {
            (Signature::Nullary(s), Signature::Nullary(o)) => s.merge(o),
            (Signature::Unary(s), Signature::Unary(o)) => s.merge(o),
            (Signature::Binary(s), Signature::Binary(o)) => s.merge(o),
            (Signature::Ternary(s), Signature::Ternary(o)) => s.merge(o),
            (Signature::Nullary(s), o) => Err(anyhow::anyhow!(
                "Can not merge {:?} with an incompatible signature {:?}",
                s,
                o
            )),
            (Signature::Unary(s), o) => Err(anyhow::anyhow!(
                "Can not merge {:?} with an incompatible signature {:?}",
                s,
                o
            )),
            (Signature::Binary(s), o) => Err(anyhow::anyhow!(
                "Can not merge {:?} with an incompatible signature {:?}",
                s,
                o
            )),
            (Signature::Ternary(s), o) => Err(anyhow::anyhow!(
                "Can not merge {:?} with an incompatible signature {:?}",
                s,
                o
            )),
        }
    }
}

impl NullarySignature {
    pub fn merge(&mut self, another: &NullarySignature) -> anyhow::Result<()> {
        if let Some(new_type) = self.ret.merge(&another.ret) {
            self.ret = new_type;
        }
        Ok(())
    }
}

impl UnarySignature {
    pub fn merge(&mut self, another: &UnarySignature) -> anyhow::Result<()> {
        if let Some(new_type) = self.arg0.merge(&another.arg0) {
            self.arg0 = new_type;
        }
        if let Some(new_type) = self.ret.merge(&another.ret) {
            self.ret = new_type;
        }
        Ok(())
    }
}

impl BinarySignature {
    pub fn merge(&mut self, another: &BinarySignature) -> anyhow::Result<()> {
        if let Some(new_type) = self.arg0.merge(&another.arg0) {
            self.arg0 = new_type;
        }
        if let Some(new_type) = self.arg1.merge(&another.arg1) {
            self.arg1 = new_type;
        }
        if let Some(new_type) = self.ret.merge(&another.ret) {
            self.ret = new_type;
        }
        Ok(())
    }
}

impl TernarySignature {
    pub fn merge(&mut self, another: &TernarySignature) -> anyhow::Result<()> {
        if let Some(new_type) = self.arg0.merge(&another.arg0) {
            self.arg0 = new_type;
        }
        if let Some(new_type) = self.arg1.merge(&another.arg1) {
            self.arg1 = new_type;
        }
        if let Some(new_type) = self.arg2.merge(&another.arg2) {
            self.arg2 = new_type;
        }
        if let Some(new_type) = self.ret.merge(&another.ret) {
            self.ret = new_type;
        }
        Ok(())
    }
}

impl Ty {
    /// Merge type information.
    ///
    /// Returns `Some(new_type)` if a merge produced a new type.
    /// Otherwise returns None
    pub fn merge(&self, another: &Ty) -> Option<Ty> {
        match self {
            Ty::Unknown => Some(*another),
            _ => None,
        }
    }
}

macro_rules! operators {
    ($($t:ident,)+) => {

        paste! {
            #[derive(Serialize, Deserialize, PartialEq, Clone, Debug, ShortName)]
            pub enum Operator {
                $($t([<$t Op>]),)+
            }
        }

        $(
        paste! {
            impl From<[<$t Op>]> for Operator {
                fn from(x: [<$t Op>]) -> Operator {
                    Operator::$t(x)
                }
            }
        }
        )+

        impl Operator {
            pub fn sig(&self) -> &Signature {
                match self {
                    $(Operator::$t(op) => &op.sig,)+
                }
            }

            pub fn sig_mut(&mut self) -> &mut Signature {
                match self {
                    $(Operator::$t(op) => &mut op.sig,)+
                }
            }
        }
    }
}

operators![
    Identity,
    Load,
    Save,
    Send,
    Receive,
    Input,
    Output,
    Constant,
    Shape,
    BitFill,
    RingFill,
    AdtFill,
    StdAdd,
    StdSub,
    StdMul,
    StdDiv,
    StdDot,
    StdMean,
    StdExpandDims,
    StdReshape,
    StdAtLeast2D,
    StdSlice,
    StdSum,
    StdOnes,
    StdConcatenate,
    StdTranspose,
    StdInverse,
    RingAdd,
    RingSub,
    RingNeg,
    RingMul,
    RingDot,
    RingSum,
    RingSample,
    RingShl,
    RingShr,
    RingInject,
    BitExtract,
    BitSample,
    BitXor,
    BitAnd,
    PrimDeriveSeed,
    PrimPrfKeyGen,
    FixedAdd,
    FixedMul,
    FixedpointRingEncode,
    FixedpointRingDecode,
    FixedpointRingMean,
    AdtReveal,
    AdtAdd,
    AdtSub,
    AdtMul,
    AdtShl,
    AdtToRep,
    RepSetup,
    RepShare,
    RepReveal,
    RepAdd,
    RepMul,
    RepTruncPr,
    RepToAdt,
];

pub trait HasShortName {
    const SHORT_NAME: &'static str;
    fn short_name(&self) -> &str;
}

#[derive(Serialize, Deserialize, PartialEq, Clone, Debug, ShortName)]
pub struct SendOp {
    pub sig: Signature,
    pub rendezvous_key: String,
    pub receiver: Role,
}

#[derive(Serialize, Deserialize, PartialEq, Clone, Debug, ShortName)]
pub struct IdentityOp {
    pub sig: Signature,
}

#[derive(Serialize, Deserialize, PartialEq, Clone, Debug, ShortName)]
pub struct ReceiveOp {
    pub sig: Signature,
    pub rendezvous_key: String,
    pub sender: Role,
}

#[derive(Serialize, Deserialize, PartialEq, Clone, Debug, ShortName)]
pub struct InputOp {
    pub sig: Signature,
    pub arg_name: String,
}

#[derive(Serialize, Deserialize, PartialEq, Clone, Debug, ShortName)]
pub struct OutputOp {
    pub sig: Signature,
}

#[derive(Serialize, Deserialize, PartialEq, Clone, Debug, ShortName)]
pub struct LoadOp {
    pub sig: Signature,
}

#[derive(Serialize, Deserialize, PartialEq, Clone, Debug, ShortName)]
pub struct SaveOp {
    pub sig: Signature,
}

#[derive(Serialize, Deserialize, PartialEq, Clone, Debug, ShortName)]
pub struct ConstantOp {
    pub sig: Signature,
    pub value: Constant, // TODO Box<Constant> or Box inside Constant?
}

#[derive(Serialize, Deserialize, PartialEq, Clone, Debug, ShortName)]
pub struct StdAddOp {
    pub sig: Signature,
}

#[derive(Serialize, Deserialize, PartialEq, Clone, Debug, ShortName)]
pub struct StdSubOp {
    pub sig: Signature,
}

#[derive(Serialize, Deserialize, PartialEq, Clone, Debug, ShortName)]
pub struct StdMulOp {
    pub sig: Signature,
}

#[derive(Serialize, Deserialize, PartialEq, Clone, Debug, ShortName)]
pub struct StdDivOp {
    pub sig: Signature,
}

#[derive(Serialize, Deserialize, PartialEq, Clone, Debug, ShortName)]
pub struct StdDotOp {
    pub sig: Signature,
}

#[derive(Serialize, Deserialize, PartialEq, Clone, Debug, ShortName)]
pub struct StdMeanOp {
    pub sig: Signature,
    pub axis: Option<u32>,
}

#[derive(Serialize, Deserialize, PartialEq, Clone, Debug, ShortName)]
pub struct StdOnesOp {
    pub sig: Signature,
}

#[derive(Serialize, Deserialize, PartialEq, Clone, Debug, ShortName)]
pub struct StdConcatenateOp {
    pub sig: Signature,
    pub axis: u32,
}

#[derive(Serialize, Deserialize, PartialEq, Clone, Debug, ShortName)]
pub struct StdAtLeast2DOp {
    pub sig: Signature,
    pub to_column_vector: bool,
}

#[derive(Serialize, Deserialize, PartialEq, Clone, Debug, ShortName)]
pub struct StdExpandDimsOp {
    pub sig: Signature,
    pub axis: u32,
}

#[derive(Serialize, Deserialize, PartialEq, Clone, Debug, ShortName)]
pub struct StdReshapeOp {
    pub sig: Signature,
}

#[derive(Serialize, Deserialize, PartialEq, Clone, Debug, ShortName)]
pub struct StdSliceOp {
    pub sig: Signature,
    pub start: u32,
    pub end: u32,
}

#[derive(Serialize, Deserialize, PartialEq, Clone, Debug, ShortName)]
pub struct StdSumOp {
    pub sig: Signature,
    pub axis: Option<u32>,
}

#[derive(Serialize, Deserialize, PartialEq, Clone, Debug, ShortName)]
pub struct StdTransposeOp {
    pub sig: Signature,
}

#[derive(Serialize, Deserialize, PartialEq, Clone, Debug, ShortName)]
pub struct StdInverseOp {
    pub sig: Signature,
}

#[derive(Serialize, Deserialize, PartialEq, Clone, Debug, ShortName)]
pub struct ShapeOp {
    pub sig: Signature,
}

#[derive(Serialize, Deserialize, PartialEq, Clone, Debug, ShortName)]
pub struct BitFillOp {
    pub sig: Signature,
    pub value: Constant,
}

#[derive(Serialize, Deserialize, PartialEq, Clone, Debug, ShortName)]
pub struct RingFillOp {
    pub sig: Signature,
    pub value: Constant,
}

#[derive(Serialize, Deserialize, PartialEq, Clone, Debug, ShortName)]
pub struct AdtFillOp {
    pub sig: Signature,
    pub value: Constant,
}

#[derive(Serialize, Deserialize, PartialEq, Clone, Debug, ShortName)]
pub struct PrimDeriveSeedOp {
    pub sig: Signature,
    pub sync_key: RawNonce,
}

#[derive(Serialize, Deserialize, PartialEq, Clone, Debug, ShortName)]
pub struct PrimPrfKeyGenOp {
    pub sig: Signature,
}

#[derive(Serialize, Deserialize, PartialEq, Clone, Debug, ShortName)]
pub struct RingAddOp {
    pub sig: Signature,
}

#[derive(Serialize, Deserialize, PartialEq, Clone, Debug, ShortName)]
pub struct RingSubOp {
    pub sig: Signature,
}

#[derive(Serialize, Deserialize, PartialEq, Clone, Debug, ShortName)]
pub struct RingNegOp {
    pub sig: Signature,
}

#[derive(Serialize, Deserialize, PartialEq, Clone, Debug, ShortName)]
pub struct RingMulOp {
    pub sig: Signature,
}

#[derive(Serialize, Deserialize, PartialEq, Clone, Debug, ShortName)]
pub struct RingDotOp {
    pub sig: Signature,
}

#[derive(Serialize, Deserialize, PartialEq, Clone, Debug, ShortName)]
pub struct RingSumOp {
    pub sig: Signature,
    pub axis: Option<u32>,
}

#[derive(Serialize, Deserialize, PartialEq, Clone, Debug, ShortName)]
pub struct RingSampleOp {
    pub sig: Signature,
    pub max_value: Option<u64>,
}

#[derive(Serialize, Deserialize, PartialEq, Clone, Debug, ShortName)]
pub struct RingShlOp {
    pub sig: Signature,
    pub amount: usize,
}

#[derive(Serialize, Deserialize, PartialEq, Clone, Debug, ShortName)]
pub struct RingShrOp {
    pub sig: Signature,
    pub amount: usize,
}

#[derive(Serialize, Deserialize, PartialEq, Clone, Debug, ShortName)]
pub struct RingInjectOp {
    pub sig: Signature,
    pub bit_idx: usize,
}

#[derive(Serialize, Deserialize, PartialEq, Clone, Debug, ShortName)]
pub struct BitExtractOp {
    pub sig: Signature,
    pub bit_idx: usize,
}

#[derive(Serialize, Deserialize, PartialEq, Clone, Debug, ShortName)]
pub struct BitSampleOp {
    pub sig: Signature,
}

#[derive(Serialize, Deserialize, PartialEq, Clone, Debug, ShortName)]
pub struct BitXorOp {
    pub sig: Signature,
}

#[derive(Serialize, Deserialize, PartialEq, Clone, Debug, ShortName)]
pub struct BitAndOp {
    pub sig: Signature,
}

#[derive(Serialize, Deserialize, PartialEq, Clone, Debug, ShortName)]
pub struct FixedAddOp {
    pub sig: Signature,
}

#[derive(Serialize, Deserialize, PartialEq, Clone, Debug, ShortName)]
pub struct FixedMulOp {
    pub sig: Signature,
}

#[derive(Serialize, Deserialize, PartialEq, Clone, Debug, ShortName)]
pub struct FixedpointRingEncodeOp {
    pub sig: Signature,
    pub scaling_base: u64,
    pub scaling_exp: u32,
}

#[derive(Serialize, Deserialize, PartialEq, Clone, Debug, ShortName)]
pub struct FixedpointRingDecodeOp {
    pub sig: Signature,
    pub scaling_base: u64,
    pub scaling_exp: u32,
}

#[derive(Serialize, Deserialize, PartialEq, Clone, Debug, ShortName)]
pub struct FixedpointRingMeanOp {
    pub sig: Signature,
    pub axis: Option<usize>,
    pub scaling_base: u64,
    pub scaling_exp: u32,
}

#[derive(Serialize, Deserialize, PartialEq, Clone, Debug, ShortName)]
pub struct AdtRevealOp {
    pub sig: Signature,
}

#[derive(Serialize, Deserialize, PartialEq, Clone, Debug, ShortName)]
pub struct AdtAddOp {
    pub sig: Signature,
}

#[derive(Serialize, Deserialize, PartialEq, Clone, Debug, ShortName)]
pub struct AdtSubOp {
    pub sig: Signature,
}

#[derive(Serialize, Deserialize, PartialEq, Clone, Debug, ShortName)]
pub struct AdtMulOp {
    pub sig: Signature,
}

#[derive(Serialize, Deserialize, PartialEq, Clone, Debug, ShortName)]
pub struct AdtShlOp {
    pub sig: Signature,
    pub amount: usize,
}

#[derive(Serialize, Deserialize, PartialEq, Clone, Debug, ShortName)]
pub struct AdtToRepOp {
    pub sig: Signature,
}

#[derive(Serialize, Deserialize, PartialEq, Clone, Debug, ShortName)]
pub struct RepSetupOp {
    pub sig: Signature,
}

#[derive(Serialize, Deserialize, PartialEq, Clone, Debug, ShortName)]
pub struct RepShareOp {
    pub sig: Signature,
}

#[derive(Serialize, Deserialize, PartialEq, Clone, Debug, ShortName)]
pub struct RepRevealOp {
    pub sig: Signature,
}

#[derive(Serialize, Deserialize, PartialEq, Clone, Debug, ShortName)]
pub struct RepAddOp {
    pub sig: Signature,
}

#[derive(Serialize, Deserialize, PartialEq, Clone, Debug, ShortName)]
pub struct RepMulOp {
    pub sig: Signature,
}

#[derive(Serialize, Deserialize, PartialEq, Clone, Debug, ShortName)]
pub struct RepTruncPrOp {
    pub sig: Signature,
    pub amount: usize,
}

#[derive(Serialize, Deserialize, PartialEq, Clone, Debug, ShortName)]
pub struct RepToAdtOp {
    pub sig: Signature,
}

pub trait KnownPlacement {
    const TY: PlacementTy;

    fn ty(&self) -> PlacementTy {
        Self::TY
    }
}

macro_rules! placements {
    ($($p:ident,)+) => {
        paste! {
            #[derive(Serialize, Deserialize, PartialEq, Clone, Debug)]
            pub enum Placement {
                $($p([<$p Placement>]),)+
            }
        }

        paste! {
            #[derive(Serialize, Deserialize, PartialEq, Eq, Clone, Debug)]
            pub enum PlacementTy {
                $($p,)+
            }
        }

        impl Placement {
            pub fn ty(&self) -> PlacementTy {
                match self {
                    $(Placement::$p(plc) => plc.ty(),)+
                }
            }
        }

        paste! {
            $(
            impl From<[<$p Placement>]> for Placement {
                fn from(x: [<$p Placement>]) -> Placement {
                    Placement::$p(x)
                }
            }
            )+
        }

        paste! {
            $(
            impl From<&[<$p Placement>]> for Placement {
                fn from(x: &[<$p Placement>]) -> Placement {
                    Placement::$p(x.clone())
                }
            }
            )+
        }

        paste! {
            $(
            impl TryFrom<Placement> for [<$p Placement>] {
                type Error = Error;

                fn try_from(x: Placement) -> Result<Self> {
                    match x {
                        Placement::$p(x) => Ok(x),
                        _ => Err(Error::OperandUnavailable),
                    }
                }
            }
            )+
        }

        paste! {
            $(
            impl KnownPlacement for [<$p Placement>] {
                const TY: PlacementTy = PlacementTy::$p;
            }
            )+
        }
    };
}

placements![Host, Replicated, Additive,];

#[derive(Serialize, Deserialize, Display, Clone, Debug, Hash, Eq, PartialEq)]
pub struct Role(pub String);

impl From<String> for Role {
    fn from(s: String) -> Self {
        Role(s)
    }
}

impl From<&String> for Role {
    fn from(s: &String) -> Self {
        Role(s.clone())
    }
}

impl From<&str> for Role {
    fn from(s: &str) -> Self {
        Role(s.to_string())
    }
}

#[derive(Serialize, Deserialize, PartialEq, Clone, Debug)]
pub struct HostPlacement {
    pub owner: Role,
}

#[derive(Serialize, Deserialize, PartialEq, Eq, Hash, Clone, Debug)]
pub struct ReplicatedPlacement {
    pub owners: [Role; 3],
}

#[derive(Serialize, Deserialize, PartialEq, Clone, Debug)]
pub struct AdditivePlacement {
    pub owners: [Role; 2],
}

impl ReplicatedPlacement {
    pub fn host_placements(&self) -> (HostPlacement, HostPlacement, HostPlacement) {
        let player0 = HostPlacement {
            owner: self.owners[0].clone(),
        };
        let player1 = HostPlacement {
            owner: self.owners[1].clone(),
        };
        let player2 = HostPlacement {
            owner: self.owners[2].clone(),
        };
        (player0, player1, player2)
    }
}

impl AdditivePlacement {
    pub fn host_placements(&self) -> (HostPlacement, HostPlacement) {
        let player0 = HostPlacement {
            owner: self.owners[0].clone(),
        };
        let player1 = HostPlacement {
            owner: self.owners[1].clone(),
        };
        (player0, player1)
    }
}

pub trait Placed {
    type Placement;

    fn placement(&self) -> std::result::Result<Self::Placement, Error>;
}

#[derive(Serialize, Deserialize, Clone, Debug, PartialEq)]
pub struct Operation {
    pub name: String,
    pub kind: Operator,
    pub inputs: Vec<String>, // TODO(Morten) use indices instead of strings?
    pub placement: Placement,
}

#[derive(Debug)]
pub struct Computation {
    // pub constants: Vec<Value>,
    // pub operators: Vec<Operator>,
    pub operations: Vec<Operation>,
}<|MERGE_RESOLUTION|>--- conflicted
+++ resolved
@@ -236,11 +236,7 @@
         )+
 
         $(
-<<<<<<< HEAD
-        impl KnownType<crate::kernels::NewSyncSession> for $val {
-=======
         impl KnownType<crate::kernels::SyncSession> for $val {
->>>>>>> 27f37a97
             type Type = $val;
             const TY: Ty = Ty::$val;
         }

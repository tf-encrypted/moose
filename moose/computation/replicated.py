--- conflicted
+++ resolved
@@ -35,13 +35,8 @@
 
 
 @dataclass
-<<<<<<< HEAD
 class ReplicatedRingTensorType(ReplicatedType):
-    datatype: str
-=======
-class ReplicatedRingTensorType(ValueType):
     dtype: dtypes.DType
->>>>>>> 7356ba24
 
 
 @dataclass

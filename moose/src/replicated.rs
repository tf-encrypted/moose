//! Placements backed by replicated secret sharing
use crate::additive::{AbstractAdditiveTensor, AdditiveRing128Tensor, AdditiveRing64Tensor};
use crate::computation::{
    AdditivePlacement, AdtToRepOp, CanonicalType, Constant, HostPlacement, KnownType, Placed,
<<<<<<< HEAD
    RepAbsOp, RepAddOp, RepBitDecOp, RepDiagOp, RepDotOp, RepFillOp, RepIndexAxisOp, RepIndexOp,
    RepMeanOp, RepMsbOp, RepMulOp, RepRevealOp, RepSetupOp, RepShareOp, RepShlDimOp, RepShlOp,
    RepSliceOp, RepSubOp, RepSumOp, RepTruncPrOp, ReplicatedPlacement, RingInjectOp, ShapeOp,
    SymbolicType,
=======
    RepAbsOp, RepAddOp, RepBitDecOp, RepDiagOp, RepDotOp, RepFillOp, RepIndexAxisOp, RepMeanOp,
    RepMsbOp, RepMulOp, RepRevealOp, RepSetupOp, RepShareOp, RepShlDimOp, RepShlOp, RepSliceOp,
    RepSubOp, RepSumOp, RepTruncPrOp, ReplicatedPlacement, RingInjectOp, ShapeOp,
>>>>>>> 4e268405
};
use crate::error::{Error, Result};
use crate::host::{
    AbstractHostFixedTensor, HostBitTensor, HostFixed128Tensor, HostFixed64Tensor,
    HostRing128Tensor, HostRing64Tensor, HostShape, RingSize, SliceInfo,
};
use crate::kernels::{
    PlacementAbs, PlacementAdd, PlacementAdtToRep, PlacementAndSetup, PlacementBitDec,
    PlacementBitDecSetup, PlacementDaBitProvider, PlacementDeriveSeed, PlacementDiag, PlacementDot,
    PlacementDotSetup, PlacementFill, PlacementIndex, PlacementIndexAxis, PlacementKeyGen,
    PlacementMean, PlacementMsb, PlacementMul, PlacementMulSetup, PlacementPlace,
    PlacementRepToAdt, PlacementReveal, PlacementRingInject, PlacementSampleUniformSeeded,
    PlacementSetupGen, PlacementShape, PlacementShareSetup, PlacementShl, PlacementShlDim,
    PlacementSlice, PlacementSub, PlacementSum, PlacementTruncPr, PlacementTruncPrProvider,
    PlacementXor, PlacementZeros, Session, Tensor,
};
use crate::prim::{PrfKey, Seed, SyncKey};
use macros::with_context;
use serde::{Deserialize, Serialize};
use std::convert::{TryFrom, TryInto};

#[derive(Clone, Debug, PartialEq, Serialize, Deserialize)]
pub struct AbstractReplicatedRingTensor<HostRingT> {
    pub shares: [[HostRingT; 2]; 3],
}

impl<HostRingT: RingSize> RingSize for AbstractReplicatedRingTensor<HostRingT> {
    const SIZE: usize = HostRingT::SIZE;
}

moose_type!(ReplicatedRing64Tensor = AbstractReplicatedRingTensor<HostRing64Tensor>);
moose_type!(ReplicatedRing128Tensor = AbstractReplicatedRingTensor<HostRing128Tensor>);
moose_type!(ReplicatedBitTensor = AbstractReplicatedRingTensor<HostBitTensor>);

<<<<<<< HEAD
impl SymbolicType for ReplicatedRing64Tensor {
    type Type = Symbolic<AbstractReplicatedRingTensor<<HostRing64Tensor as SymbolicType>::Type>>;
}

/// Replicated tensor over Z_{2^128}.
pub type ReplicatedRing128Tensor = AbstractReplicatedRingTensor<HostRing128Tensor>;

impl SymbolicType for ReplicatedRing128Tensor {
    type Type = Symbolic<AbstractReplicatedRingTensor<<HostRing128Tensor as SymbolicType>::Type>>;
}

/// Replicated tensor over Z_2.
pub type ReplicatedBitTensor = AbstractReplicatedRingTensor<HostBitTensor>;

impl SymbolicType for ReplicatedBitTensor {
    type Type = Symbolic<AbstractReplicatedRingTensor<<HostBitTensor as SymbolicType>::Type>>;
}

#[derive(Clone, Debug, PartialEq, Serialize, Deserialize)]
pub struct AbstractReplicatedBitArray<RepBitTensorT, const N: usize>(RepBitTensorT);

impl<RepBitTensorT: Placed, const N: usize> Placed
    for AbstractReplicatedBitArray<RepBitTensorT, N>
{
    type Placement = RepBitTensorT::Placement;

    fn placement(&self) -> Result<Self::Placement> {
        self.0.placement()
    }
}

pub type ReplicatedBitArray64 = AbstractReplicatedBitArray<ReplicatedBitTensor, 64>;

impl SymbolicType for ReplicatedBitArray64 {
    type Type =
        Symbolic<AbstractReplicatedBitArray<<ReplicatedBitTensor as SymbolicType>::Type, 64>>;
}

pub type ReplicatedBitArray128 = AbstractReplicatedBitArray<ReplicatedBitTensor, 128>;

impl SymbolicType for ReplicatedBitArray128 {
    type Type =
        Symbolic<AbstractReplicatedBitArray<<ReplicatedBitTensor as SymbolicType>::Type, 128>>;
}

impl<RepBitT: Placed, const N: usize> From<AbstractReplicatedBitArray<RepBitT, N>>
    for Symbolic<AbstractReplicatedBitArray<RepBitT, N>>
where
    RepBitT: Placed<Placement = ReplicatedPlacement>,
{
    fn from(x: AbstractReplicatedBitArray<RepBitT, N>) -> Self {
        Symbolic::Concrete(x)
    }
}

impl<RepBitT, const N: usize> TryFrom<Symbolic<AbstractReplicatedBitArray<RepBitT, N>>>
    for AbstractReplicatedBitArray<RepBitT, N>
where
    RepBitT: Placed<Placement = ReplicatedPlacement>,
{
    type Error = Error;
    fn try_from(v: Symbolic<AbstractReplicatedBitArray<RepBitT, N>>) -> crate::error::Result<Self> {
        match v {
            Symbolic::Concrete(x) => Ok(x),
            _ => Err(Error::Unexpected), // TODO err message
        }
    }
}

#[derive(Serialize, Deserialize, Clone, Debug, PartialEq)]
pub struct AbstractReplicatedFixedTensor<RepRingT>(pub RepRingT);

pub type ReplicatedFixed64Tensor = AbstractReplicatedFixedTensor<ReplicatedRing64Tensor>;

impl SymbolicType for ReplicatedFixed64Tensor {
    type Type =
        Symbolic<AbstractReplicatedFixedTensor<<ReplicatedRing64Tensor as SymbolicType>::Type>>;
}

pub type ReplicatedFixed128Tensor = AbstractReplicatedFixedTensor<ReplicatedRing128Tensor>;

impl SymbolicType for ReplicatedFixed128Tensor {
    type Type =
        Symbolic<AbstractReplicatedFixedTensor<<ReplicatedRing128Tensor as SymbolicType>::Type>>;
}

impl<HostRingT> From<AbstractReplicatedRingTensor<HostRingT>>
    for Symbolic<AbstractReplicatedRingTensor<HostRingT>>
=======
impl<HostTenT> Placed for AbstractReplicatedRingTensor<HostTenT>
>>>>>>> 4e268405
where
    HostTenT: Placed<Placement = HostPlacement>,
{
    type Placement = ReplicatedPlacement;

    fn placement(&self) -> Result<Self::Placement> {
        let AbstractReplicatedRingTensor {
            shares: [[x00, x10], [x11, x21], [x22, x02]],
        } = self;

        let owner0 = x00.placement()?.owner;
        let owner1 = x11.placement()?.owner;
        let owner2 = x22.placement()?.owner;

        if x10.placement()?.owner == owner0
            && x21.placement()?.owner == owner1
            && x02.placement()?.owner == owner2
        {
            let owners = [owner0, owner1, owner2];
            Ok(ReplicatedPlacement { owners })
        } else {
            Err(Error::MalformedPlacement)
        }
    }
}

impl<S: Session, R> PlacementPlace<S, AbstractReplicatedRingTensor<R>> for ReplicatedPlacement
where
    RepTen<R>: Placed<Placement = ReplicatedPlacement>,
    HostPlacement: PlacementPlace<S, R>,
{
    fn place(&self, sess: &S, x: RepTen<R>) -> RepTen<R> {
        match x.placement() {
            Ok(place) if &place == self => x,
            _ => {
                let RepTen {
                    shares: [[x00, x10], [x11, x21], [x22, x02]],
                } = x;

                let (player0, player1, player2) = self.host_placements();
                RepTen {
                    shares: [
                        [player0.place(sess, x00), player0.place(sess, x10)],
                        [player1.place(sess, x11), player1.place(sess, x21)],
                        [player2.place(sess, x22), player2.place(sess, x02)],
                    ],
                }
            }
        }
    }
}

#[derive(Serialize, Deserialize, Clone, Debug, PartialEq)]
pub struct AbstractReplicatedFixedTensor<RepRingT>(pub RepRingT);

moose_type!(ReplicatedFixed64Tensor = AbstractReplicatedFixedTensor<ReplicatedRing64Tensor>);
moose_type!(ReplicatedFixed128Tensor = AbstractReplicatedFixedTensor<ReplicatedRing128Tensor>);

impl<RepRingT: Placed> Placed for AbstractReplicatedFixedTensor<RepRingT> {
    type Placement = RepRingT::Placement;

    fn placement(&self) -> Result<Self::Placement> {
        self.0.placement()
    }
}

#[derive(Clone, Debug, PartialEq, Serialize, Deserialize)]
pub struct AbstractReplicatedSetup<K> {
    pub keys: [[K; 2]; 3],
}

moose_type!(ReplicatedSetup = AbstractReplicatedSetup<PrfKey>);

impl<K> Placed for AbstractReplicatedSetup<K>
where
    K: Placed<Placement = HostPlacement>,
{
    type Placement = ReplicatedPlacement;

    fn placement(&self) -> Result<Self::Placement> {
        let AbstractReplicatedSetup {
            keys: [[k00, k10], [k11, k21], [k22, k02]],
        } = self;

        let owner0 = k00.placement()?.owner;
        let owner1 = k11.placement()?.owner;
        let owner2 = k22.placement()?.owner;

        if k10.placement()?.owner == owner0
            && k21.placement()?.owner == owner1
            && k02.placement()?.owner == owner2
        {
            let owners = [owner0, owner1, owner2];
            Ok(ReplicatedPlacement { owners })
        } else {
            Err(Error::MalformedPlacement)
        }
    }
}

#[derive(Clone, Debug, PartialEq, Serialize, Deserialize)]
pub struct AbstractReplicatedShape<S> {
    pub shapes: [S; 3],
}

moose_type!(ReplicatedShape = AbstractReplicatedShape<HostShape>);

impl<KeyT> Placed for AbstractReplicatedShape<KeyT>
where
    KeyT: Placed<Placement = HostPlacement>,
{
    type Placement = ReplicatedPlacement;

    fn placement(&self) -> Result<Self::Placement> {
        let AbstractReplicatedShape {
            shapes: [s0, s1, s2],
        } = self;

        let owner0 = s0.placement()?.owner;
        let owner1 = s1.placement()?.owner;
        let owner2 = s2.placement()?.owner;

        let owners = [owner0, owner1, owner2];
        Ok(ReplicatedPlacement { owners })
    }
}

// Type aliases to shorten out impl in replicated protocols
type RepTen<T> = AbstractReplicatedRingTensor<T>;
type AdtTen<T> = AbstractAdditiveTensor<T>;

modelled!(PlacementSetupGen::gen_setup, ReplicatedPlacement, () -> ReplicatedSetup, RepSetupOp);

kernel! {
    RepSetupOp,
    [
        (ReplicatedPlacement, () -> ReplicatedSetup => [hybrid] Self::kernel),
    ]
}

impl RepSetupOp {
    fn kernel<S: Session, K: Clone>(
        sess: &S,
        rep: &ReplicatedPlacement,
    ) -> AbstractReplicatedSetup<K>
    where
        HostPlacement: PlacementKeyGen<S, K>,
        HostPlacement: PlacementPlace<S, K>,
    {
        let (player0, player1, player2) = rep.host_placements();

        let k0 = player0.gen_key(sess);
        let k1 = player1.gen_key(sess);
        let k2 = player2.gen_key(sess);

        AbstractReplicatedSetup {
            keys: [
                [
                    player0.place(sess, k0.clone()),
                    player0.place(sess, k1.clone()),
                ],
                [player1.place(sess, k1), player1.place(sess, k2.clone())],
                [player2.place(sess, k2), player2.place(sess, k0)],
            ],
        }
    }
}

modelled!(PlacementShareSetup::share, ReplicatedPlacement, (ReplicatedSetup, HostFixed64Tensor) -> ReplicatedFixed64Tensor, RepShareOp);
modelled!(PlacementShareSetup::share, ReplicatedPlacement, (ReplicatedSetup, HostFixed128Tensor) -> ReplicatedFixed128Tensor, RepShareOp);
modelled!(PlacementShareSetup::share, ReplicatedPlacement, (ReplicatedSetup, HostRing64Tensor) -> ReplicatedRing64Tensor, RepShareOp);
modelled!(PlacementShareSetup::share, ReplicatedPlacement, (ReplicatedSetup, HostRing128Tensor) -> ReplicatedRing128Tensor, RepShareOp);
modelled!(PlacementShareSetup::share, ReplicatedPlacement, (ReplicatedSetup, HostBitTensor) -> ReplicatedBitTensor, RepShareOp);

kernel! {
    RepShareOp,
    [
        (ReplicatedPlacement, (ReplicatedSetup, HostFixed64Tensor) -> ReplicatedFixed64Tensor => [hybrid] Self::fixed_kernel),
        (ReplicatedPlacement, (ReplicatedSetup, HostFixed128Tensor) -> ReplicatedFixed128Tensor => [hybrid] Self::fixed_kernel),
        (ReplicatedPlacement, (ReplicatedSetup, HostRing64Tensor) -> ReplicatedRing64Tensor => [hybrid] Self::ring_kernel),
        (ReplicatedPlacement, (ReplicatedSetup, HostRing128Tensor) -> ReplicatedRing128Tensor => [hybrid] Self::ring_kernel),
        (ReplicatedPlacement, (ReplicatedSetup, HostBitTensor) -> ReplicatedBitTensor => [hybrid] Self::ring_kernel),
    ]
}

impl RepShareOp {
    fn fixed_kernel<S: Session, SetupT, HostRingT, RepRingT>(
        sess: &S,
        plc: &ReplicatedPlacement,
        setup: SetupT,
        x: AbstractHostFixedTensor<HostRingT>,
    ) -> AbstractReplicatedFixedTensor<RepRingT>
    where
        ReplicatedPlacement: PlacementShareSetup<S, SetupT, HostRingT, RepRingT>,
    {
        AbstractReplicatedFixedTensor(plc.share(sess, &setup, &x.0))
    }

    fn ring_kernel<S: Session, ShapeT, SeedT, KeyT, RingT>(
        sess: &S,
        plc: &ReplicatedPlacement,
        setup: AbstractReplicatedSetup<KeyT>,
        x: RingT,
    ) -> RepTen<RingT>
    where
        RingT: Clone + Placed<Placement = HostPlacement>,
        HostPlacement: PlacementShape<S, RingT, ShapeT>,
        HostPlacement: PlacementSampleUniformSeeded<S, ShapeT, SeedT, RingT>,
        HostPlacement: PlacementZeros<S, ShapeT, RingT>,
        HostPlacement: PlacementDeriveSeed<S, KeyT, SeedT>,
        HostPlacement: PlacementAdd<S, RingT, RingT, RingT>,
        HostPlacement: PlacementSub<S, RingT, RingT, RingT>,
        ReplicatedPlacement: PlacementPlace<S, RepTen<RingT>>,
    {
        let x_player = x.placement().unwrap();

        let AbstractReplicatedSetup {
            keys: [[k00, k10], [k11, k21], [k22, k02]],
        } = &setup;

        let (player0, player1, player2) = plc.host_placements();

        let shares = match () {
            _ if x_player == player0 => {
                let sync_key = SyncKey::random();
                let shape = x_player.shape(sess, &x);

                let seed0 = player0.derive_seed(sess, sync_key.clone(), k00);
                let x00 = x_player.sample_uniform_seeded(sess, &shape, &seed0);
                let x10 = with_context!(x_player, sess, x - x00);

                let seed2 = player2.derive_seed(sess, sync_key, k02);
                let x22 = player2.zeros(sess, &shape);
                let x02 = player2.sample_uniform_seeded(sess, &shape, &seed2);

                let x11 = x10.clone();
                let x21 = player1.zeros(sess, &shape);

                [[x00, x10], [x11, x21], [x22, x02]]
            }
            _ if x_player == player1 => {
                let sync_key = SyncKey::random();
                let shape = x_player.shape(sess, &x);

                let seed1 = player1.derive_seed(sess, sync_key.clone(), k11);
                let x11 = x_player.sample_uniform_seeded(sess, &shape, &seed1);
                let x21 = with_context!(x_player, sess, x - x11);

                let seed0 = player0.derive_seed(sess, sync_key, k10);
                let x00 = player0.zeros(sess, &shape);
                let x10 = player0.sample_uniform_seeded(sess, &shape, &seed0);

                let x22 = x21.clone();
                let x02 = player2.zeros(sess, &shape);

                [[x00, x10], [x11, x21], [x22, x02]]
            }
            _ if x_player == player2 => {
                let sync_key = SyncKey::random();
                let shape = x_player.shape(sess, &x);

                let seed2 = player2.derive_seed(sess, sync_key.clone(), k22);
                let x22 = player2.sample_uniform_seeded(sess, &shape, &seed2);
                let x02 = with_context!(x_player, sess, x - x22);

                let seed1 = player1.derive_seed(sess, sync_key, k21);
                let x11 = player1.zeros(sess, &shape);
                let x21 = player1.sample_uniform_seeded(sess, &shape, &seed1);

                let x00 = x02.clone();
                let x10 = player0.zeros(sess, &shape);

                [[x00, x10], [x11, x21], [x22, x02]]
            }
            _ => {
                // in this case, where x_owner is _not_ among the replicated players,
                // we cannot use the zeros optimization trick but we can still make sure
                // that seeds are used as much as possible instead of dense random tensors;
                // however, we must make sure keys are not revealed to x_owner and only seeds

                let sync_key0 = SyncKey::random();
                let sync_key1 = SyncKey::random();
                let shape = x_player.shape(sess, &x);

                let seed00 = player0.derive_seed(sess, sync_key0.clone(), k00);
                let seed02 = player2.derive_seed(sess, sync_key0, k02);

                let seed11 = player1.derive_seed(sess, sync_key1.clone(), k11);
                let seed10 = player0.derive_seed(sess, sync_key1, k10);

                let x0 = x_player.sample_uniform_seeded(sess, &shape, &seed00);
                let x1 = x_player.sample_uniform_seeded(sess, &shape, &seed11);
                let x2 = with_context!(x_player, sess, x - x0 - x1);

                let x00 = player0.sample_uniform_seeded(sess, &shape, &seed00);
                let x10 = player0.sample_uniform_seeded(sess, &shape, &seed10);

                let x11 = player1.sample_uniform_seeded(sess, &shape, &seed11);
                let x21 = x2.clone();

                let x22 = x2;
                let x02 = player2.sample_uniform_seeded(sess, &shape, &seed02);

                [[x00, x10], [x11, x21], [x22, x02]]
            }
        };

        plc.place(sess, RepTen { shares })
    }
}

modelled!(PlacementReveal::reveal, HostPlacement, (ReplicatedFixed64Tensor) -> HostFixed64Tensor, RepRevealOp);
modelled!(PlacementReveal::reveal, HostPlacement, (ReplicatedFixed128Tensor) -> HostFixed128Tensor, RepRevealOp);
modelled!(PlacementReveal::reveal, HostPlacement, (ReplicatedRing64Tensor) -> HostRing64Tensor, RepRevealOp);
modelled!(PlacementReveal::reveal, HostPlacement, (ReplicatedRing128Tensor) -> HostRing128Tensor, RepRevealOp);
modelled!(PlacementReveal::reveal, HostPlacement, (ReplicatedBitTensor) -> HostBitTensor, RepRevealOp);

kernel! {
    RepRevealOp,
    [
        (HostPlacement, (ReplicatedFixed64Tensor) -> HostFixed64Tensor => [hybrid] Self::fixed_kernel),
        (HostPlacement, (ReplicatedFixed128Tensor) -> HostFixed128Tensor => [hybrid] Self::fixed_kernel),
        (HostPlacement, (ReplicatedRing64Tensor) -> HostRing64Tensor => [hybrid] Self::ring_kernel),
        (HostPlacement, (ReplicatedRing128Tensor) -> HostRing128Tensor => [hybrid] Self::ring_kernel),
        (HostPlacement, (ReplicatedBitTensor) -> HostBitTensor => [hybrid] Self::ring_kernel),
    ]
}

impl RepRevealOp {
    fn fixed_kernel<S: Session, RepRingT, HostRingT>(
        sess: &S,
        receiver: &HostPlacement,
        xe: AbstractReplicatedFixedTensor<RepRingT>,
    ) -> AbstractHostFixedTensor<HostRingT>
    where
        HostPlacement: PlacementReveal<S, RepRingT, HostRingT>,
    {
        let x = receiver.reveal(sess, &xe.0);
        AbstractHostFixedTensor(x)
    }

    fn ring_kernel<S: Session, R: Clone>(sess: &S, receiver: &HostPlacement, xe: RepTen<R>) -> R
    where
        R: Placed<Placement = HostPlacement>,
        HostPlacement: PlacementAdd<S, R, R, R>,
    {
        let RepTen {
            shares: [[x00, x10], [x11, x21], [x22, x02]],
        } = &xe;

        let (player0, player1, player2) = &xe.placement().unwrap().host_placements();

        match () {
            _ if receiver == player0 => {
                // make sure to use both shares on player0
                with_context!(receiver, sess, x00 + x10 + x21)
            }
            _ if receiver == player1 => {
                // make sure to use both shares on player1
                with_context!(receiver, sess, x02 + x11 + x21)
            }
            _ if receiver == player2 => {
                // make sure to use both shares on player2
                with_context!(receiver, sess, x02 + x10 + x22)
            }
            _ => {
                with_context!(receiver, sess, x00 + x10 + x21)
            }
        }
    }
}

modelled!(PlacementAdd::add, ReplicatedPlacement, (ReplicatedRing64Tensor, ReplicatedRing64Tensor) -> ReplicatedRing64Tensor, RepAddOp);
modelled!(PlacementAdd::add, ReplicatedPlacement, (ReplicatedRing128Tensor, ReplicatedRing128Tensor) -> ReplicatedRing128Tensor, RepAddOp);
modelled!(PlacementAdd::add, ReplicatedPlacement, (HostRing64Tensor, ReplicatedRing64Tensor) -> ReplicatedRing64Tensor, RepAddOp);
modelled!(PlacementAdd::add, ReplicatedPlacement, (HostRing128Tensor, ReplicatedRing128Tensor) -> ReplicatedRing128Tensor, RepAddOp);
modelled!(PlacementAdd::add, ReplicatedPlacement, (ReplicatedRing64Tensor, HostRing64Tensor) -> ReplicatedRing64Tensor, RepAddOp);
modelled!(PlacementAdd::add, ReplicatedPlacement, (ReplicatedRing128Tensor, HostRing128Tensor) -> ReplicatedRing128Tensor, RepAddOp);
modelled!(PlacementAdd::add, ReplicatedPlacement, (ReplicatedBitTensor, ReplicatedBitTensor) -> ReplicatedBitTensor, RepAddOp);

kernel! {
    RepAddOp,
    [
        (ReplicatedPlacement, (ReplicatedRing64Tensor, ReplicatedRing64Tensor) -> ReplicatedRing64Tensor => [hybrid] Self::rep_rep_kernel),
        (ReplicatedPlacement, (ReplicatedRing128Tensor, ReplicatedRing128Tensor) -> ReplicatedRing128Tensor => [hybrid] Self::rep_rep_kernel),
        (ReplicatedPlacement, (HostRing64Tensor, ReplicatedRing64Tensor) -> ReplicatedRing64Tensor => [hybrid] Self::ring_rep_kernel),
        (ReplicatedPlacement, (HostRing128Tensor, ReplicatedRing128Tensor) -> ReplicatedRing128Tensor => [hybrid] Self::ring_rep_kernel),
        (ReplicatedPlacement, (ReplicatedRing64Tensor, HostRing64Tensor) -> ReplicatedRing64Tensor => [hybrid] Self::rep_ring_kernel),
        (ReplicatedPlacement, (ReplicatedRing128Tensor, HostRing128Tensor) -> ReplicatedRing128Tensor => [hybrid] Self::rep_ring_kernel),
        (ReplicatedPlacement, (ReplicatedBitTensor, ReplicatedBitTensor) -> ReplicatedBitTensor => [hybrid] Self::rep_rep_kernel),
    ]
}

impl RepAddOp {
    fn rep_rep_kernel<S: Session, R>(
        sess: &S,
        rep: &ReplicatedPlacement,
        x: RepTen<R>,
        y: RepTen<R>,
    ) -> RepTen<R>
    where
        HostPlacement: PlacementAdd<S, R, R, R>,
    {
        let (player0, player1, player2) = rep.host_placements();

        let RepTen {
            shares: [[x00, x10], [x11, x21], [x22, x02]],
        } = &x;

        let RepTen {
            shares: [[y00, y10], [y11, y21], [y22, y02]],
        } = &y;

        let z00 = with_context!(player0, sess, x00 + y00);
        let z10 = with_context!(player0, sess, x10 + y10);

        let z11 = with_context!(player1, sess, x11 + y11);
        let z21 = with_context!(player1, sess, x21 + y21);

        let z22 = with_context!(player2, sess, x22 + y22);
        let z02 = with_context!(player2, sess, x02 + y02);

        RepTen {
            shares: [[z00, z10], [z11, z21], [z22, z02]],
        }
    }

    fn ring_rep_kernel<S: Session, R>(
        sess: &S,
        rep: &ReplicatedPlacement,
        x: R,
        y: RepTen<R>,
    ) -> RepTen<R>
    where
        R: Placed<Placement = HostPlacement>,
        HostPlacement: PlacementAdd<S, R, R, R>,
        ReplicatedPlacement: PlacementPlace<S, RepTen<R>>,
    {
        let (player0, player1, player2) = rep.host_placements();
        let x_plc = x.placement().unwrap();

        let RepTen {
            shares: [[y00, y10], [y11, y21], [y22, y02]],
        } = y;

        let shares = match () {
            _ if x_plc == player0 => {
                // add x to y0
                [
                    [with_context!(player0, sess, x + y00), y10],
                    [y11, y21],
                    [y22, with_context!(player2, sess, x + y02)],
                ]
            }
            _ if x_plc == player1 => {
                // add x to y1
                [
                    [y00, with_context!(player0, sess, x + y10)],
                    [with_context!(player1, sess, x + y11), y21],
                    [y22, y02],
                ]
            }
            _ if x_plc == player2 => {
                // add x to y2
                [
                    [y00, y10],
                    [y11, with_context!(player1, sess, x + y21)],
                    [with_context!(player2, sess, x + y22), y02],
                ]
            }
            _ => {
                // add x to y0; we could randomize this
                [
                    [with_context!(player0, sess, x + y00), y10],
                    [y11, y21],
                    [y22, with_context!(player2, sess, x + y02)],
                ]
            }
        };

        rep.place(sess, RepTen { shares })
    }

    fn rep_ring_kernel<S: Session, R>(
        sess: &S,
        rep: &ReplicatedPlacement,
        x: RepTen<R>,
        y: R,
    ) -> RepTen<R>
    where
        R: Placed<Placement = HostPlacement>,
        HostPlacement: PlacementAdd<S, R, R, R>,
        ReplicatedPlacement: PlacementPlace<S, RepTen<R>>,
    {
        let (player0, player1, player2) = rep.host_placements();
        let y_plc = y.placement().unwrap();

        let RepTen {
            shares: [[x00, x10], [x11, x21], [x22, x02]],
        } = x;

        let shares = match () {
            _ if y_plc == player0 => {
                // add y to x0
                [
                    [with_context!(player0, sess, x00 + y), x10],
                    [x11, x21],
                    [x22, with_context!(player2, sess, x02 + y)],
                ]
            }
            _ if y_plc == player1 => {
                // add y to x1
                [
                    [x00, with_context!(player0, sess, x10 + y)],
                    [with_context!(player1, sess, x11 + y), x21],
                    [x22, x02],
                ]
            }
            _ if y_plc == player2 => {
                // add y to x2
                [
                    [x00, x10],
                    [x11, with_context!(player1, sess, x21 + y)],
                    [with_context!(player2, sess, x22 + y), x02],
                ]
            }
            _ => {
                // add y to x0; we could randomize this
                [
                    [with_context!(player0, sess, x00 + y), x10],
                    [x11, x21],
                    [x22, with_context!(player2, sess, x02 + y)],
                ]
            }
        };

        rep.place(sess, RepTen { shares })
    }
}

modelled!(PlacementSub::sub, ReplicatedPlacement, (ReplicatedRing64Tensor, ReplicatedRing64Tensor) -> ReplicatedRing64Tensor, RepSubOp);
modelled!(PlacementSub::sub, ReplicatedPlacement, (ReplicatedRing128Tensor, ReplicatedRing128Tensor) -> ReplicatedRing128Tensor, RepSubOp);
modelled!(PlacementSub::sub, ReplicatedPlacement, (HostRing64Tensor, ReplicatedRing64Tensor) -> ReplicatedRing64Tensor, RepSubOp);
modelled!(PlacementSub::sub, ReplicatedPlacement, (HostRing128Tensor, ReplicatedRing128Tensor) -> ReplicatedRing128Tensor, RepSubOp);
modelled!(PlacementSub::sub, ReplicatedPlacement, (ReplicatedRing64Tensor, HostRing64Tensor) -> ReplicatedRing64Tensor, RepSubOp);
modelled!(PlacementSub::sub, ReplicatedPlacement, (ReplicatedRing128Tensor, HostRing128Tensor) -> ReplicatedRing128Tensor, RepSubOp);
modelled!(PlacementSub::sub, ReplicatedPlacement, (ReplicatedBitTensor, ReplicatedBitTensor) -> ReplicatedBitTensor, RepSubOp);

kernel! {
    RepSubOp,
    [
        (ReplicatedPlacement, (ReplicatedRing64Tensor, ReplicatedRing64Tensor) -> ReplicatedRing64Tensor => [hybrid] Self::rep_rep_kernel),
        (ReplicatedPlacement, (ReplicatedRing128Tensor, ReplicatedRing128Tensor) -> ReplicatedRing128Tensor => [hybrid] Self::rep_rep_kernel),
        (ReplicatedPlacement, (HostRing64Tensor, ReplicatedRing64Tensor) -> ReplicatedRing64Tensor => [hybrid] Self::ring_rep_kernel),
        (ReplicatedPlacement, (HostRing128Tensor, ReplicatedRing128Tensor) -> ReplicatedRing128Tensor => [hybrid] Self::ring_rep_kernel),
        (ReplicatedPlacement, (ReplicatedRing64Tensor, HostRing64Tensor) -> ReplicatedRing64Tensor => [hybrid] Self::rep_ring_kernel),
        (ReplicatedPlacement, (ReplicatedRing128Tensor, HostRing128Tensor) -> ReplicatedRing128Tensor => [hybrid] Self::rep_ring_kernel),
        (ReplicatedPlacement, (ReplicatedBitTensor, ReplicatedBitTensor) -> ReplicatedBitTensor => [hybrid] Self::rep_rep_kernel),
    ]
}

impl RepSubOp {
    fn rep_rep_kernel<S: Session, R>(
        sess: &S,
        rep: &ReplicatedPlacement,
        x: RepTen<R>,
        y: RepTen<R>,
    ) -> RepTen<R>
    where
        HostPlacement: PlacementSub<S, R, R, R>,
    {
        let (player0, player1, player2) = rep.host_placements();

        let RepTen {
            shares: [[x00, x10], [x11, x21], [x22, x02]],
        } = &x;

        let RepTen {
            shares: [[y00, y10], [y11, y21], [y22, y02]],
        } = &y;

        let z00 = with_context!(player0, sess, x00 - y00);
        let z10 = with_context!(player0, sess, x10 - y10);

        let z11 = with_context!(player1, sess, x11 - y11);
        let z21 = with_context!(player1, sess, x21 - y21);

        let z22 = with_context!(player2, sess, x22 - y22);
        let z02 = with_context!(player2, sess, x02 - y02);

        RepTen {
            shares: [[z00, z10], [z11, z21], [z22, z02]],
        }
    }

    fn ring_rep_kernel<S: Session, R>(
        sess: &S,
        rep: &ReplicatedPlacement,
        x: R,
        y: RepTen<R>,
    ) -> RepTen<R>
    where
        R: Placed<Placement = HostPlacement>,
        HostPlacement: PlacementSub<S, R, R, R>,
        ReplicatedPlacement: PlacementPlace<S, RepTen<R>>,
    {
        let (player0, player1, player2) = rep.host_placements();
        let x_plc = x.placement().unwrap();

        let RepTen {
            shares: [[y00, y10], [y11, y21], [y22, y02]],
        } = y;

        let shares = match () {
            _ if x_plc == player0 => {
                // sub y0 from x
                [
                    [with_context!(player0, sess, x - y00), y10],
                    [y11, y21],
                    [y22, with_context!(player2, sess, x - y02)],
                ]
            }
            _ if x_plc == player1 => {
                // sub y1 from x
                [
                    [y00, with_context!(player0, sess, x - y10)],
                    [with_context!(player1, sess, x - y11), y21],
                    [y22, y02],
                ]
            }
            _ if x_plc == player2 => {
                // sub y2 from x
                [
                    [y00, y10],
                    [y11, with_context!(player1, sess, x - y21)],
                    [with_context!(player2, sess, x - y22), y02],
                ]
            }
            _ => {
                // sub y0 from x; we could randomize this
                [
                    [with_context!(player0, sess, x - y00), y10],
                    [y11, y21],
                    [y22, with_context!(player2, sess, x - y02)],
                ]
            }
        };

        rep.place(sess, RepTen { shares })
    }

    fn rep_ring_kernel<S: Session, R>(
        sess: &S,
        rep: &ReplicatedPlacement,
        x: RepTen<R>,
        y: R,
    ) -> RepTen<R>
    where
        R: Placed<Placement = HostPlacement>,
        HostPlacement: PlacementSub<S, R, R, R>,
        ReplicatedPlacement: PlacementPlace<S, RepTen<R>>,
    {
        let (player0, player1, player2) = rep.host_placements();
        let y_plc = y.placement().unwrap();

        let RepTen {
            shares: [[x00, x10], [x11, x21], [x22, x02]],
        } = x;

        let shares = match () {
            _ if y_plc == player0 => {
                // sub y0 from x
                [
                    [with_context!(player0, sess, x00 - y), x10],
                    [x11, x21],
                    [x22, with_context!(player2, sess, x02 - y)],
                ]
            }
            _ if y_plc == player1 => {
                // sub y1 from x
                [
                    [x00, with_context!(player0, sess, x10 - y)],
                    [with_context!(player1, sess, x11 - y), x21],
                    [x22, x02],
                ]
            }
            _ if y_plc == player2 => {
                // sub y2 from x
                [
                    [x00, x10],
                    [x11, with_context!(player1, sess, x21 - y)],
                    [with_context!(player2, sess, x22 - y), x02],
                ]
            }
            _ => {
                // sub y0 from x; we could randomize this
                [
                    [with_context!(player0, sess, x00 - y), x10],
                    [x11, x21],
                    [x22, with_context!(player2, sess, x02 - y)],
                ]
            }
        };

        rep.place(sess, RepTen { shares })
    }
}

modelled!(PlacementMulSetup::mul_setup, ReplicatedPlacement, (ReplicatedSetup, ReplicatedRing64Tensor, ReplicatedRing64Tensor) -> ReplicatedRing64Tensor, RepMulOp);
modelled!(PlacementMulSetup::mul_setup, ReplicatedPlacement, (ReplicatedSetup, ReplicatedRing128Tensor, ReplicatedRing128Tensor) -> ReplicatedRing128Tensor, RepMulOp);
modelled!(PlacementMulSetup::mul_setup, ReplicatedPlacement, (ReplicatedSetup, HostRing64Tensor, ReplicatedRing64Tensor) -> ReplicatedRing64Tensor, RepMulOp);
modelled!(PlacementMulSetup::mul_setup, ReplicatedPlacement, (ReplicatedSetup, HostRing128Tensor, ReplicatedRing128Tensor) -> ReplicatedRing128Tensor, RepMulOp);
modelled!(PlacementMulSetup::mul_setup, ReplicatedPlacement, (ReplicatedSetup, ReplicatedRing64Tensor, HostRing64Tensor) -> ReplicatedRing64Tensor, RepMulOp);
modelled!(PlacementMulSetup::mul_setup, ReplicatedPlacement, (ReplicatedSetup, ReplicatedRing128Tensor, HostRing128Tensor) -> ReplicatedRing128Tensor, RepMulOp);
modelled!(PlacementMulSetup::mul_setup, ReplicatedPlacement, (ReplicatedSetup, ReplicatedBitTensor, ReplicatedBitTensor) -> ReplicatedBitTensor, RepMulOp);

kernel! {
    RepMulOp,
    [
        (ReplicatedPlacement, (ReplicatedSetup, ReplicatedRing64Tensor, ReplicatedRing64Tensor) -> ReplicatedRing64Tensor => [hybrid] Self::rep_rep_kernel),
        (ReplicatedPlacement, (ReplicatedSetup, ReplicatedRing128Tensor, ReplicatedRing128Tensor) -> ReplicatedRing128Tensor => [hybrid] Self::rep_rep_kernel),
        (ReplicatedPlacement, (ReplicatedSetup, ReplicatedBitTensor, ReplicatedBitTensor) -> ReplicatedBitTensor => [hybrid] Self::rep_rep_kernel),
        (ReplicatedPlacement, (ReplicatedSetup, HostRing64Tensor, ReplicatedRing64Tensor) -> ReplicatedRing64Tensor => [hybrid] Self::ring_rep_kernel),
        (ReplicatedPlacement, (ReplicatedSetup, HostRing128Tensor, ReplicatedRing128Tensor) -> ReplicatedRing128Tensor => [hybrid] Self::ring_rep_kernel),
        (ReplicatedPlacement, (ReplicatedSetup, ReplicatedRing64Tensor, HostRing64Tensor) -> ReplicatedRing64Tensor => [hybrid] Self::rep_ring_kernel),
        (ReplicatedPlacement, (ReplicatedSetup, ReplicatedRing128Tensor, HostRing128Tensor) -> ReplicatedRing128Tensor => [hybrid] Self::rep_ring_kernel),
    ]
}

impl RepMulOp {
    fn rep_rep_kernel<S: Session, RingT, KeyT, ShapeT>(
        sess: &S,
        rep: &ReplicatedPlacement,
        setup: AbstractReplicatedSetup<KeyT>,
        x: RepTen<RingT>,
        y: RepTen<RingT>,
    ) -> RepTen<RingT>
    where
        RingT: Clone,
        HostPlacement: PlacementAdd<S, RingT, RingT, RingT>,
        HostPlacement: PlacementMul<S, RingT, RingT, RingT>,
        HostPlacement: PlacementShape<S, RingT, ShapeT>,
        ReplicatedPlacement: ZeroShareGen<S, KeyT, RingT, ShapeT>,
        ReplicatedPlacement: PlacementPlace<S, RepTen<RingT>>,
    {
        let (player0, player1, player2) = rep.host_placements();

        let RepTen {
            shares: [[x00, x10], [x11, x21], [x22, x02]],
        } = &x;

        let RepTen {
            shares: [[y00, y10], [y11, y21], [y22, y02]],
        } = &y;

        let v0 = with_context!(player0, sess, { x00 * y00 + x00 * y10 + x10 * y00 });
        let v1 = with_context!(player1, sess, { x11 * y11 + x11 * y21 + x21 * y11 });
        let v2 = with_context!(player2, sess, { x22 * y22 + x22 * y02 + x02 * y22 });

        let s0 = player0.shape(sess, &v0);
        let s1 = player1.shape(sess, &v1);
        let s2 = player2.shape(sess, &v2);
        let zero_shape = AbstractReplicatedShape {
            shapes: [s0, s1, s2],
        };

        let AbstractReplicatedZeroShare {
            alphas: [a0, a1, a2],
        } = rep.gen_zero_share(sess, &setup, &zero_shape);

        let z0 = with_context!(player0, sess, { v0 + a0 });
        let z1 = with_context!(player1, sess, { v1 + a1 });
        let z2 = with_context!(player2, sess, { v2 + a2 });

        rep.place(
            sess,
            RepTen {
                shares: [[z0.clone(), z1.clone()], [z1, z2.clone()], [z2, z0]],
            },
        )
    }

    fn ring_rep_kernel<S: Session, RingT, KeyT>(
        sess: &S,
        rep: &ReplicatedPlacement,
        _setup: AbstractReplicatedSetup<KeyT>,
        x: RingT,
        y: RepTen<RingT>,
    ) -> RepTen<RingT>
    where
        HostPlacement: PlacementMul<S, RingT, RingT, RingT>,
    {
        let (player0, player1, player2) = rep.host_placements();

        let RepTen {
            shares: [[y00, y10], [y11, y21], [y22, y02]],
        } = &y;

        let z00 = with_context!(player0, sess, x * y00);
        let z10 = with_context!(player0, sess, x * y10);

        let z11 = with_context!(player1, sess, x * y11);
        let z21 = with_context!(player1, sess, x * y21);

        let z22 = with_context!(player2, sess, x * y22);
        let z02 = with_context!(player2, sess, x * y02);

        RepTen {
            shares: [[z00, z10], [z11, z21], [z22, z02]],
        }
    }

    fn rep_ring_kernel<S: Session, RingT, KeyT>(
        sess: &S,
        rep: &ReplicatedPlacement,
        _setup: AbstractReplicatedSetup<KeyT>,
        x: RepTen<RingT>,
        y: RingT,
    ) -> RepTen<RingT>
    where
        HostPlacement: PlacementMul<S, RingT, RingT, RingT>,
    {
        let (player0, player1, player2) = rep.host_placements();

        let RepTen {
            shares: [[x00, x10], [x11, x21], [x22, x02]],
        } = &x;

        let z00 = with_context!(player0, sess, x00 * y);
        let z10 = with_context!(player0, sess, x10 * y);

        let z11 = with_context!(player1, sess, x11 * y);
        let z21 = with_context!(player1, sess, x21 * y);

        let z22 = with_context!(player2, sess, x22 * y);
        let z02 = with_context!(player2, sess, x02 * y);

        RepTen {
            shares: [[z00, z10], [z11, z21], [z22, z02]],
        }
    }
}

modelled!(PlacementDotSetup::dot_setup, ReplicatedPlacement, (ReplicatedSetup, ReplicatedRing64Tensor, ReplicatedRing64Tensor) -> ReplicatedRing64Tensor, RepDotOp);
modelled!(PlacementDotSetup::dot_setup, ReplicatedPlacement, (ReplicatedSetup, ReplicatedRing128Tensor, ReplicatedRing128Tensor) -> ReplicatedRing128Tensor, RepDotOp);
modelled!(PlacementDotSetup::dot_setup, ReplicatedPlacement, (ReplicatedSetup, HostRing64Tensor, ReplicatedRing64Tensor) -> ReplicatedRing64Tensor, RepDotOp);
modelled!(PlacementDotSetup::dot_setup, ReplicatedPlacement, (ReplicatedSetup, HostRing128Tensor, ReplicatedRing128Tensor) -> ReplicatedRing128Tensor, RepDotOp);
modelled!(PlacementDotSetup::dot_setup, ReplicatedPlacement, (ReplicatedSetup, ReplicatedRing64Tensor, HostRing64Tensor) -> ReplicatedRing64Tensor, RepDotOp);
modelled!(PlacementDotSetup::dot_setup, ReplicatedPlacement, (ReplicatedSetup, ReplicatedRing128Tensor, HostRing128Tensor) -> ReplicatedRing128Tensor, RepDotOp);

kernel! {
    RepDotOp,
    [
        (ReplicatedPlacement, (ReplicatedSetup, ReplicatedRing64Tensor, ReplicatedRing64Tensor) -> ReplicatedRing64Tensor => [hybrid] Self::rep_rep_kernel),
        (ReplicatedPlacement, (ReplicatedSetup, ReplicatedRing128Tensor, ReplicatedRing128Tensor) -> ReplicatedRing128Tensor => [hybrid] Self::rep_rep_kernel),
        (ReplicatedPlacement, (ReplicatedSetup, HostRing64Tensor, ReplicatedRing64Tensor) -> ReplicatedRing64Tensor => [hybrid] Self::ring_rep_kernel),
        (ReplicatedPlacement, (ReplicatedSetup, HostRing128Tensor, ReplicatedRing128Tensor) -> ReplicatedRing128Tensor => [hybrid] Self::ring_rep_kernel),
        (ReplicatedPlacement, (ReplicatedSetup, ReplicatedRing64Tensor, HostRing64Tensor) -> ReplicatedRing64Tensor => [hybrid] Self::rep_ring_kernel),
        (ReplicatedPlacement, (ReplicatedSetup, ReplicatedRing128Tensor, HostRing128Tensor) -> ReplicatedRing128Tensor => [hybrid] Self::rep_ring_kernel),
    ]
}

impl RepDotOp {
    fn rep_rep_kernel<S: Session, RingT, KeyT, ShapeT>(
        sess: &S,
        rep: &ReplicatedPlacement,
        setup: AbstractReplicatedSetup<KeyT>,
        x: RepTen<RingT>,
        y: RepTen<RingT>,
    ) -> RepTen<RingT>
    where
        RingT: Clone,
        HostPlacement: PlacementAdd<S, RingT, RingT, RingT>,
        HostPlacement: PlacementDot<S, RingT, RingT, RingT>,
        HostPlacement: PlacementShape<S, RingT, ShapeT>,
        ReplicatedPlacement: ZeroShareGen<S, KeyT, RingT, ShapeT>,
        ReplicatedPlacement: PlacementPlace<S, RepTen<RingT>>,
    {
        let (player0, player1, player2) = rep.host_placements();

        let RepTen {
            shares: [[x00, x10], [x11, x21], [x22, x02]],
        } = &x;

        let RepTen {
            shares: [[y00, y10], [y11, y21], [y22, y02]],
        } = &y;

        let v0 = with_context!(player0, sess, {
            dot(x00, y00) + dot(x00, y10) + dot(x10, y00)
        });
        let v1 = with_context!(player1, sess, {
            dot(x11, y11) + dot(x11, y21) + dot(x21, y11)
        });
        let v2 = with_context!(player2, sess, {
            dot(x22, y22) + dot(x22, y02) + dot(x02, y22)
        });

        let s0 = player0.shape(sess, &v0);
        let s1 = player1.shape(sess, &v1);
        let s2 = player2.shape(sess, &v2);
        let zero_shape = AbstractReplicatedShape {
            shapes: [s0, s1, s2],
        };

        let AbstractReplicatedZeroShare {
            alphas: [a0, a1, a2],
        } = rep.gen_zero_share(sess, &setup, &zero_shape);

        let z0 = with_context!(player0, sess, { v0 + a0 });
        let z1 = with_context!(player1, sess, { v1 + a1 });
        let z2 = with_context!(player2, sess, { v2 + a2 });

        rep.place(
            sess,
            RepTen {
                shares: [[z0.clone(), z1.clone()], [z1, z2.clone()], [z2, z0]],
            },
        )
    }

    fn ring_rep_kernel<S: Session, RingT, KeyT>(
        sess: &S,
        rep: &ReplicatedPlacement,
        _setup: AbstractReplicatedSetup<KeyT>,
        x: RingT,
        y: RepTen<RingT>,
    ) -> RepTen<RingT>
    where
        HostPlacement: PlacementDot<S, RingT, RingT, RingT>,
    {
        let (player0, player1, player2) = rep.host_placements();

        let RepTen {
            shares: [[y00, y10], [y11, y21], [y22, y02]],
        } = &y;

        let z00 = with_context!(player0, sess, dot(&x, y00));
        let z10 = with_context!(player0, sess, dot(&x, y10));

        let z11 = with_context!(player1, sess, dot(&x, y11));
        let z21 = with_context!(player1, sess, dot(&x, y21));

        let z22 = with_context!(player2, sess, dot(&x, y22));
        let z02 = with_context!(player2, sess, dot(&x, y02));

        RepTen {
            shares: [[z00, z10], [z11, z21], [z22, z02]],
        }
    }

    fn rep_ring_kernel<S: Session, RingT, KeyT>(
        sess: &S,
        rep: &ReplicatedPlacement,
        _setup: AbstractReplicatedSetup<KeyT>,
        x: RepTen<RingT>,
        y: RingT,
    ) -> RepTen<RingT>
    where
        HostPlacement: PlacementDot<S, RingT, RingT, RingT>,
    {
        let (player0, player1, player2) = rep.host_placements();

        let RepTen {
            shares: [[x00, x10], [x11, x21], [x22, x02]],
        } = &x;

        let z00 = with_context!(player0, sess, dot(x00, &y));
        let z10 = with_context!(player0, sess, dot(x10, &y));

        let z11 = with_context!(player1, sess, dot(x11, &y));
        let z21 = with_context!(player1, sess, dot(x21, &y));

        let z22 = with_context!(player2, sess, dot(x22, &y));
        let z02 = with_context!(player2, sess, dot(x02, &y));

        RepTen {
            shares: [[z00, z10], [z11, z21], [z22, z02]],
        }
    }
}

modelled!(PlacementMean::mean, ReplicatedPlacement, attributes[axis: Option<u32>, scaling_base: u64, scaling_exp: u32] (ReplicatedRing64Tensor) -> ReplicatedRing64Tensor, RepMeanOp);
modelled!(PlacementMean::mean, ReplicatedPlacement, attributes[axis: Option<u32>, scaling_base: u64, scaling_exp: u32] (ReplicatedRing128Tensor) -> ReplicatedRing128Tensor, RepMeanOp);

kernel! {
    RepMeanOp,
    [
        (ReplicatedPlacement, (ReplicatedRing64Tensor) -> ReplicatedRing64Tensor => [hybrid] attributes[axis, scaling_base, scaling_exp] Self::kernel),
        (ReplicatedPlacement, (ReplicatedRing128Tensor) -> ReplicatedRing128Tensor => [hybrid] attributes[axis, scaling_base, scaling_exp] Self::kernel),
    ]
}

impl RepMeanOp {
    fn kernel<S: Session, HostRingT>(
        sess: &S,
        rep: &ReplicatedPlacement,
        axis: Option<u32>,
        scaling_base: u64,
        scaling_exp: u32,
        x: RepTen<HostRingT>,
    ) -> RepTen<HostRingT>
    where
        HostPlacement: PlacementMean<S, HostRingT, HostRingT>,
        ReplicatedPlacement: PlacementPlace<S, RepTen<HostRingT>>,
    {
        let (player0, player1, player2) = rep.host_placements();

        let RepTen {
            shares: [[x00, x10], [x11, x21], [x22, x02]],
        } = &x;

        let z00 = player0.mean(sess, axis, scaling_base, scaling_exp, x00);
        let z10 = player0.mean(sess, axis, scaling_base, scaling_exp, x10);
        let z11 = player1.mean(sess, axis, scaling_base, scaling_exp, x11);
        let z21 = player1.mean(sess, axis, scaling_base, scaling_exp, x21);
        let z22 = player2.mean(sess, axis, scaling_base, scaling_exp, x22);
        let z02 = player2.mean(sess, axis, scaling_base, scaling_exp, x02);

        rep.place(
            sess,
            RepTen {
                shares: [[z00, z10], [z11, z21], [z22, z02]],
            },
        )
    }
}

modelled!(PlacementSum::sum, ReplicatedPlacement, attributes[axis: Option<u32>] (ReplicatedRing64Tensor) -> ReplicatedRing64Tensor, RepSumOp);
modelled!(PlacementSum::sum, ReplicatedPlacement, attributes[axis: Option<u32>] (ReplicatedRing128Tensor) -> ReplicatedRing128Tensor, RepSumOp);

kernel! {
    RepSumOp,
    [
        (ReplicatedPlacement, (ReplicatedRing64Tensor) -> ReplicatedRing64Tensor => [hybrid] attributes[axis] Self::kernel),
        (ReplicatedPlacement, (ReplicatedRing128Tensor) -> ReplicatedRing128Tensor => [hybrid] attributes[axis] Self::kernel),
    ]
}

impl RepSumOp {
    fn kernel<S: Session, RingT>(
        sess: &S,
        rep: &ReplicatedPlacement,
        axis: Option<u32>,
        x: RepTen<RingT>,
    ) -> RepTen<RingT>
    where
        HostPlacement: PlacementSum<S, RingT, RingT>,
        ReplicatedPlacement: PlacementPlace<S, RepTen<RingT>>,
    {
        let (player0, player1, player2) = rep.host_placements();

        let RepTen {
            shares: [[x00, x10], [x11, x21], [x22, x02]],
        } = &x;

        let z00 = player0.sum(sess, axis, x00);
        let z10 = player0.sum(sess, axis, x10);
        let z11 = player1.sum(sess, axis, x11);
        let z21 = player1.sum(sess, axis, x21);
        let z22 = player2.sum(sess, axis, x22);
        let z02 = player2.sum(sess, axis, x02);

        rep.place(
            sess,
            RepTen {
                shares: [[z00, z10], [z11, z21], [z22, z02]],
            },
        )
    }
}

// TODO(Morten) should we rename this as a shift?
modelled!(PlacementTruncPr::trunc_pr, ReplicatedPlacement, attributes[amount: u32] (ReplicatedRing64Tensor) -> ReplicatedRing64Tensor, RepTruncPrOp);
modelled!(PlacementTruncPr::trunc_pr, ReplicatedPlacement, attributes[amount: u32] (ReplicatedRing128Tensor) -> ReplicatedRing128Tensor, RepTruncPrOp);

kernel! {
    RepTruncPrOp,
    [
        (ReplicatedPlacement,  (ReplicatedRing64Tensor) -> ReplicatedRing64Tensor => [hybrid] attributes[amount] Self::kernel),
        (ReplicatedPlacement,  (ReplicatedRing128Tensor) -> ReplicatedRing128Tensor => [hybrid] attributes[amount] Self::kernel),
    ]
}

impl RepTruncPrOp {
    fn kernel<S: Session, RingT>(
        sess: &S,
        rep: &ReplicatedPlacement,
        amount: u32,
        xe: RepTen<RingT>,
    ) -> st!(RepTen<RingT>, S)
    where
        RingT: Clone,
        RepTen<RingT>: Into<st!(RepTen<RingT>)>,
        st!(AdtTen<RingT>): TryInto<AdtTen<RingT>>,
        AdtTen<RingT>: Into<st!(AdtTen<RingT>)>,
        st!(AdtTen<RingT>): TryInto<AdtTen<RingT>>,

        AdtTen<RingT>: CanonicalType,
        <AdtTen<RingT> as CanonicalType>::Type: KnownType<S>,
        RepTen<RingT>: CanonicalType,
        <RepTen<RingT> as CanonicalType>::Type: KnownType<S>,

        AdditivePlacement: PlacementRepToAdt<S, st!(RepTen<RingT>), st!(AdtTen<RingT>)>,

        AdditivePlacement: PlacementTruncPrProvider<S, AdtTen<RingT>, AdtTen<RingT>>,

        ReplicatedPlacement: PlacementAdtToRep<S, st!(AdtTen<RingT>), st!(RepTen<RingT>)>,
    {
        let (player0, player1, player2) = rep.host_placements();

        let adt = AdditivePlacement {
            owners: [player0.owner, player1.owner],
        };
        let provider = player2;

        let x_adt = adt.rep_to_adt(sess, &xe.into()).try_into().ok().unwrap();
        let y_adt = adt.trunc_pr(sess, amount as usize, &provider, &x_adt);
        rep.adt_to_rep(sess, &y_adt.into())
    }
}

modelled!(PlacementAdtToRep::adt_to_rep, ReplicatedPlacement, (AdditiveRing64Tensor) -> ReplicatedRing64Tensor, AdtToRepOp);
modelled!(PlacementAdtToRep::adt_to_rep, ReplicatedPlacement, (AdditiveRing128Tensor) -> ReplicatedRing128Tensor, AdtToRepOp);

kernel! {
    AdtToRepOp,
    [
        (ReplicatedPlacement, (AdditiveRing64Tensor) -> ReplicatedRing64Tensor => [hybrid] Self::kernel),
        (ReplicatedPlacement, (AdditiveRing128Tensor) -> ReplicatedRing128Tensor => [hybrid] Self::kernel),
    ]
}

impl AdtToRepOp {
    fn kernel<S: Session, ShapeT, SeedT, KeyT, RingT>(
        sess: &S,
        rep: &ReplicatedPlacement,
        x: AdtTen<RingT>,
    ) -> RepTen<RingT>
    where
        RingT: Placed<Placement = HostPlacement> + Clone,
        AdtTen<RingT>: CanonicalType,
        <AdtTen<RingT> as CanonicalType>::Type: KnownType<S>,
        HostPlacement: PlacementShape<S, RingT, ShapeT>,
        HostPlacement: PlacementKeyGen<S, KeyT>,
        HostPlacement: PlacementSampleUniformSeeded<S, ShapeT, SeedT, RingT>,
        HostPlacement: PlacementDeriveSeed<S, KeyT, SeedT>,
        AdditivePlacement:
            PlacementSub<S, st!(AdtTen<RingT>, S), st!(AdtTen<RingT>, S), st!(AdtTen<RingT>, S)>,
        AdtTen<RingT>: Into<st!(AdtTen<RingT>, S)>,
        HostPlacement: PlacementReveal<S, st!(AdtTen<RingT>, S), RingT>,
        ReplicatedPlacement: PlacementPlace<S, RepTen<RingT>>,
    {
        let AdtTen { shares: [x0, x1] } = &x;

        let adt = x.placement().unwrap();
        let (adt_player0, adt_player1) = adt.host_placements();
        let (rep_player0, rep_player1, rep_player2) = rep.host_placements();
        let (provider, provider_index, rep_others) = match () {
            _ if rep_player0 != adt_player0 && rep_player0 != adt_player1 => {
                (rep_player0, 0, [rep_player1, rep_player2])
            }
            _ if rep_player1 != adt_player0 && rep_player1 != adt_player1 => {
                (rep_player1, 1, [rep_player2, rep_player0])
            }
            _ if rep_player2 != adt_player0 && rep_player2 != adt_player1 => {
                (rep_player2, 2, [rep_player0, rep_player1])
            }
            _ => unimplemented!(), // something is wrong in the protocol otherwise
        };

        let sync_key0 = SyncKey::random();
        let sync_key1 = SyncKey::random();

        let k = provider.gen_key(sess);
        let seed1 = provider.derive_seed(sess, sync_key0, &k);
        let seed2 = provider.derive_seed(sess, sync_key1, &k);

        let shape0 = adt_player0.shape(sess, x0);
        let shape1 = adt_player1.shape(sess, x1);

        let y0 = adt_player0.sample_uniform_seeded(sess, &shape0, &seed1);
        let y1 = adt_player1.sample_uniform_seeded(sess, &shape1, &seed2);

        let y0_provider = provider.sample_uniform_seeded(sess, &shape0, &seed1);
        let y1_provider = provider.sample_uniform_seeded(sess, &shape0, &seed2);

        let y = AdtTen {
            shares: [y0.clone(), y1.clone()],
        };
        let c = adt_player0.reveal(sess, &adt.sub(sess, &x.into(), &y.into()));

        let shares = match () {
            _ if provider_index == 0 => {
                match () {
                    // (D, adt_0, adt_1) case
                    _ if adt_player0 == rep_others[0] => {
                        [[y1_provider, y0_provider], [y0, c.clone()], [c, y1]]
                    }
                    // (D, adt_1, adt_0) case
                    _ if adt_player0 == rep_others[1] => {
                        [[y0_provider, y1_provider], [y1, c.clone()], [c, y0]]
                    }
                    // same as previously, we don't care since parties sends their shares
                    _ => [[y0_provider, y1_provider], [y1, c.clone()], [c, y0]],
                }
            }
            _ if provider_index == 1 => {
                match () {
                    // (adt_1, D, adt_0)
                    _ if adt_player0 == rep_others[0] => {
                        [[c.clone(), y1], [y1_provider, y0_provider], [y0, c]]
                    }
                    // (adt_0, D, adt_1)
                    _ if adt_player0 == rep_others[1] => {
                        [[c.clone(), y0], [y0_provider, y1_provider], [y1, c]]
                    }
                    // same as previously, we don't care since parties sends their shares
                    _ => [[c.clone(), y0], [y0_provider, y1_provider], [y1, c]],
                }
            }
            _ => {
                match () {
                    // (adt0, adt1, D)
                    _ if adt_player0 == rep_others[0] => {
                        [[y0, c.clone()], [c, y1], [y1_provider, y0_provider]]
                    }
                    // (adt1, adt0, D)
                    _ if adt_player0 == rep_others[1] => {
                        [[y1, c.clone()], [c, y0], [y0_provider, y1_provider]]
                    }
                    // same as previously, we don't care since parties sends their shares
                    _ => [[y1, c.clone()], [c, y0], [y0_provider, y1_provider]],
                }
            }
        };
        rep.place(sess, RepTen { shares })
    }
}

modelled!(PlacementFill::fill, ReplicatedPlacement, attributes[value: Constant] (ReplicatedShape) -> ReplicatedRing64Tensor, RepFillOp);
modelled!(PlacementFill::fill, ReplicatedPlacement, attributes[value: Constant] (ReplicatedShape) -> ReplicatedRing128Tensor, RepFillOp);
modelled!(PlacementFill::fill, ReplicatedPlacement, attributes[value: Constant] (ReplicatedShape) -> ReplicatedBitTensor, RepFillOp);

kernel! {
    RepFillOp,
    [
        (ReplicatedPlacement, (ReplicatedShape) -> ReplicatedRing64Tensor => [hybrid] custom |op| {
                let value: u64 = match op.value {
                    Constant::Ring64(v) => v,
                    _ => unimplemented!()
                };
                assert!(value == 0 || value == 1);
                Box::new(move |sess, rep, rep_shape| {
                    Self::ring64_kernel(sess, rep, value, rep_shape)
                })
            }),
        (ReplicatedPlacement, (ReplicatedShape) -> ReplicatedRing128Tensor => [hybrid] custom |op| {
                let value: u128 = match op.value {
                    Constant::Ring128(v) => v,
                    _ => unimplemented!()
                };
                assert!(value == 0 || value == 1);
                Box::new(move |sess, rep, rep_shape| {
                    Self::ring128_kernel(sess, rep, value, rep_shape)
                })
        }),
        (ReplicatedPlacement, (ReplicatedShape) -> ReplicatedBitTensor => [hybrid] custom |op| {
                let value: u8 = match op.value {
                    Constant::Bit(v) => v,
                    _ => unimplemented!()
                };
                assert!(value == 0 || value == 1);
                Box::new(move |sess, rep, rep_shape| {
                    Self::bit_kernel(sess, rep, value, rep_shape)
                })
        }),
    ]
}

impl RepFillOp {
    fn bit_kernel<S: Session, ShapeT, RingT>(
        sess: &S,
        rep: &ReplicatedPlacement,
        value: u8,
        rep_shape: AbstractReplicatedShape<ShapeT>,
    ) -> RepTen<RingT>
    where
        HostPlacement: PlacementFill<S, ShapeT, RingT>,
    {
        // TODO should really return PublicReplicatedTensor, but we don't have that type yet
        let (player0, player1, player2) = rep.host_placements();

        let AbstractReplicatedShape {
            shapes: [s0, s1, s2],
        } = &rep_shape;

        let shares = [
            [
                player0.fill(sess, Constant::Bit(value), s0),
                player0.fill(sess, Constant::Bit(0_u8), s0),
            ],
            [
                player1.fill(sess, Constant::Bit(0_u8), s1),
                player1.fill(sess, Constant::Bit(0_u8), s1),
            ],
            [
                player2.fill(sess, Constant::Bit(0_u8), s2),
                player2.fill(sess, Constant::Bit(value), s2),
            ],
        ];

        RepTen { shares }
    }

    fn ring64_kernel<S: Session, ShapeT, RingT>(
        sess: &S,
        rep: &ReplicatedPlacement,
        value: u64,
        rep_shape: AbstractReplicatedShape<ShapeT>,
    ) -> RepTen<RingT>
    where
        HostPlacement: PlacementFill<S, ShapeT, RingT>,
    {
        // TODO should really return PublicReplicatedTensor, but we don't have that type yet
        let (player0, player1, player2) = rep.host_placements();

        let AbstractReplicatedShape {
            shapes: [s0, s1, s2],
        } = &rep_shape;

        let shares = [
            [
                player0.fill(sess, Constant::Ring64(value), s0),
                player0.fill(sess, Constant::Ring64(0_u64), s0),
            ],
            [
                player1.fill(sess, Constant::Ring64(0_u64), s1),
                player1.fill(sess, Constant::Ring64(0_u64), s1),
            ],
            [
                player2.fill(sess, Constant::Ring64(0_u64), s2),
                player2.fill(sess, Constant::Ring64(value), s2),
            ],
        ];

        RepTen { shares }
    }

    fn ring128_kernel<S: Session, ShapeT, RingT>(
        sess: &S,
        rep: &ReplicatedPlacement,
        value: u128,
        rep_shape: AbstractReplicatedShape<ShapeT>,
    ) -> RepTen<RingT>
    where
        HostPlacement: PlacementFill<S, ShapeT, RingT>,
    {
        // TODO should really return PublicReplicatedTensor, but we don't have that type yet
        let (player0, player1, player2) = rep.host_placements();

        let AbstractReplicatedShape {
            shapes: [s0, s1, s2],
        } = &rep_shape;

        let shares = [
            [
                player0.fill(sess, Constant::Ring128(value), s0),
                player0.fill(sess, Constant::Ring128(0_u128), s0),
            ],
            [
                player1.fill(sess, Constant::Ring128(0_u128), s1),
                player1.fill(sess, Constant::Ring128(0_u128), s1),
            ],
            [
                player2.fill(sess, Constant::Ring128(0_u128), s2),
                player2.fill(sess, Constant::Ring128(value), s2),
            ],
        ];

        RepTen { shares }
    }
}

modelled!(PlacementShl::shl, ReplicatedPlacement, attributes[amount: usize] (ReplicatedRing64Tensor) -> ReplicatedRing64Tensor, RepShlOp);
modelled!(PlacementShl::shl, ReplicatedPlacement, attributes[amount: usize] (ReplicatedRing128Tensor) -> ReplicatedRing128Tensor, RepShlOp);

kernel! {
    RepShlOp,
    [
        (ReplicatedPlacement, (ReplicatedRing64Tensor) -> ReplicatedRing64Tensor => [hybrid] attributes[amount] Self::kernel),
        (ReplicatedPlacement, (ReplicatedRing128Tensor) -> ReplicatedRing128Tensor => [hybrid] attributes[amount] Self::kernel),
    ]
}

impl RepShlOp {
    fn kernel<S: Session, RingT>(
        sess: &S,
        plc: &ReplicatedPlacement,
        amount: usize,
        x: RepTen<RingT>,
    ) -> RepTen<RingT>
    where
        HostPlacement: PlacementShl<S, RingT, RingT>,
    {
        let (player0, player1, player2) = plc.host_placements();
        let AbstractReplicatedRingTensor {
            shares: [[x00, x10], [x11, x21], [x22, x02]],
        } = &x;
        let z00 = player0.shl(sess, amount, x00);
        let z10 = player0.shl(sess, amount, x10);

        let z11 = player1.shl(sess, amount, x11);
        let z21 = player1.shl(sess, amount, x21);

        let z22 = player2.shl(sess, amount, x22);
        let z02 = player2.shl(sess, amount, x02);

        RepTen {
            shares: [[z00, z10], [z11, z21], [z22, z02]],
        }
    }
}

modelled!(PlacementIndexAxis::index_axis, ReplicatedPlacement, attributes[axis: usize, index: usize] (ReplicatedRing64Tensor) -> ReplicatedRing64Tensor, RepIndexAxisOp);
modelled!(PlacementIndexAxis::index_axis, ReplicatedPlacement, attributes[axis: usize, index: usize] (ReplicatedRing128Tensor) -> ReplicatedRing128Tensor, RepIndexAxisOp);
modelled!(PlacementIndexAxis::index_axis, ReplicatedPlacement, attributes[axis: usize, index: usize] (ReplicatedBitTensor) -> ReplicatedBitTensor, RepIndexAxisOp);

kernel! {
    RepIndexAxisOp,
    [
        (ReplicatedPlacement, (ReplicatedRing64Tensor) -> ReplicatedRing64Tensor => [hybrid] attributes[axis, index] Self::kernel),
        (ReplicatedPlacement, (ReplicatedRing128Tensor) -> ReplicatedRing128Tensor => [hybrid] attributes[axis, index] Self::kernel),
        (ReplicatedPlacement, (ReplicatedBitTensor) -> ReplicatedBitTensor => [hybrid] attributes[axis, index] Self::kernel),
    ]
}

impl RepIndexAxisOp {
    fn kernel<S: Session, RingT>(
        sess: &S,
        plc: &ReplicatedPlacement,
        axis: usize,
        index: usize,
        x: RepTen<RingT>,
    ) -> RepTen<RingT>
    where
        HostPlacement: PlacementIndexAxis<S, RingT, RingT>,
    {
        let (player0, player1, player2) = plc.host_placements();
        let RepTen {
            shares: [[x00, x10], [x11, x21], [x22, x02]],
        } = &x;

        let z00 = player0.index_axis(sess, axis, index, x00);
        let z10 = player0.index_axis(sess, axis, index, x10);

        let z11 = player1.index_axis(sess, axis, index, x11);
        let z21 = player1.index_axis(sess, axis, index, x21);

        let z22 = player2.index_axis(sess, axis, index, x22);
        let z02 = player2.index_axis(sess, axis, index, x02);

        RepTen {
            shares: [[z00, z10], [z11, z21], [z22, z02]],
        }
    }
}

modelled!(PlacementIndex::index, ReplicatedPlacement, attributes[index: usize] (ReplicatedBitArray64) -> ReplicatedBitTensor, RepIndexOp);
modelled!(PlacementIndex::index, ReplicatedPlacement, attributes[index: usize] (ReplicatedBitArray128) -> ReplicatedBitTensor, RepIndexOp);

kernel! {
    RepIndexOp,
    [
        (ReplicatedPlacement, (ReplicatedBitArray64) -> ReplicatedBitTensor => [hybrid] attributes[index] Self::kernel),
        (ReplicatedPlacement, (ReplicatedBitArray128) -> ReplicatedBitTensor => [hybrid] attributes[index] Self::kernel),
    ]
}

impl RepIndexOp {
    fn kernel<S: Session, RepBitT, const N: usize>(
        sess: &S,
        plc: &ReplicatedPlacement,
        index: usize,
        x: AbstractReplicatedBitArray<RepBitT, N>,
    ) -> RepBitT
    where
        ReplicatedPlacement: PlacementIndexAxis<S, RepBitT, RepBitT>,
    {
        // TODO until we have HostBitArrays we simply delegate to IndexAxis operations
        let stacked_tensor = x.0;
        plc.index_axis(sess, 0, index, &stacked_tensor)
    }
}

modelled!(PlacementDiag::diag, ReplicatedPlacement, (ReplicatedRing64Tensor) -> ReplicatedRing64Tensor, RepDiagOp);
modelled!(PlacementDiag::diag, ReplicatedPlacement, (ReplicatedRing128Tensor) -> ReplicatedRing128Tensor, RepDiagOp);
modelled!(PlacementDiag::diag, ReplicatedPlacement, (ReplicatedBitTensor) -> ReplicatedBitTensor, RepDiagOp);

kernel! {
    RepDiagOp,
    [
        (ReplicatedPlacement, (ReplicatedRing64Tensor) -> ReplicatedRing64Tensor => [hybrid] Self::kernel),
        (ReplicatedPlacement, (ReplicatedRing128Tensor) -> ReplicatedRing128Tensor => [hybrid] Self::kernel),
        (ReplicatedPlacement, (ReplicatedBitTensor) -> ReplicatedBitTensor => [hybrid] Self::kernel),
    ]
}

impl RepDiagOp {
    fn kernel<S: Session, HostRingT>(
        sess: &S,
        plc: &ReplicatedPlacement,
        x: RepTen<HostRingT>,
    ) -> RepTen<HostRingT>
    where
        HostPlacement: PlacementDiag<S, HostRingT, HostRingT>,
    {
        let (player0, player1, player2) = plc.host_placements();
        let RepTen {
            shares: [[x00, x10], [x11, x21], [x22, x02]],
        } = &x;

        let z00 = player0.diag(sess, x00);
        let z10 = player0.diag(sess, x10);

        let z11 = player1.diag(sess, x11);
        let z21 = player1.diag(sess, x21);

        let z22 = player2.diag(sess, x22);
        let z02 = player2.diag(sess, x02);

        RepTen {
            shares: [[z00, z10], [z11, z21], [z22, z02]],
        }
    }
}

modelled!(PlacementSlice::slice, ReplicatedPlacement, attributes[slice: SliceInfo] (ReplicatedShape) -> ReplicatedShape, RepSliceOp);

kernel! {
    RepSliceOp,
    [
        (ReplicatedPlacement, (ReplicatedShape) -> ReplicatedShape => [runtime] attributes[slice] Self::shape_kernel),
    ]
}

impl RepSliceOp {
    pub fn shape_kernel<S: Session, ShapeT>(
        sess: &S,
        plc: &ReplicatedPlacement,
        slice_info: SliceInfo,
        shape: AbstractReplicatedShape<ShapeT>,
    ) -> AbstractReplicatedShape<ShapeT>
    where
        HostPlacement: PlacementSlice<S, ShapeT, ShapeT>,
    {
        let (player0, player1, player2) = plc.host_placements();

        let AbstractReplicatedShape {
            shapes: [shape0, shape1, shape2],
        } = shape;

        let new_shape0 = player0.slice(sess, slice_info.clone(), &shape0);
        let new_shape1 = player1.slice(sess, slice_info.clone(), &shape1);
        let new_shape2 = player2.slice(sess, slice_info, &shape2);

        AbstractReplicatedShape {
            shapes: [new_shape0, new_shape1, new_shape2],
        }
    }
}

modelled!(PlacementShlDim::shl_dim, ReplicatedPlacement, attributes[amount: usize, bit_length: usize] (ReplicatedBitTensor) -> ReplicatedBitTensor, RepShlDimOp);

kernel! {
    RepShlDimOp,
    [
        (ReplicatedPlacement, (ReplicatedBitTensor) -> ReplicatedBitTensor => [runtime] attributes[amount, bit_length] Self::kernel),
    ]
}

impl RepShlDimOp {
    fn kernel<S: Session, HostBitTensorT>(
        sess: &S,
        plc: &ReplicatedPlacement,
        amount: usize,
        bit_length: usize,
        x: RepTen<HostBitTensorT>,
    ) -> RepTen<HostBitTensorT>
    where
        HostPlacement: PlacementShlDim<S, HostBitTensorT, HostBitTensorT>,
    {
        let (player0, player1, player2) = plc.host_placements();
        let RepTen {
            shares: [[x00, x10], [x11, x21], [x22, x02]],
        } = x;

        let z00 = player0.shl_dim(sess, amount, bit_length, &x00);
        let z10 = player0.shl_dim(sess, amount, bit_length, &x10);

        let z11 = player1.shl_dim(sess, amount, bit_length, &x11);
        let z21 = player1.shl_dim(sess, amount, bit_length, &x21);

        let z22 = player2.shl_dim(sess, amount, bit_length, &x22);
        let z02 = player2.shl_dim(sess, amount, bit_length, &x02);

        RepTen {
            shares: [[z00, z10], [z11, z21], [z22, z02]],
        }
    }
}

modelled!(PlacementMsb::msb, ReplicatedPlacement, (ReplicatedSetup, ReplicatedRing64Tensor) -> ReplicatedBitTensor, RepMsbOp);
modelled!(PlacementMsb::msb, ReplicatedPlacement, (ReplicatedSetup, ReplicatedRing128Tensor) -> ReplicatedBitTensor, RepMsbOp);
modelled!(PlacementMsb::msb, ReplicatedPlacement, (ReplicatedSetup, ReplicatedRing64Tensor) -> ReplicatedRing64Tensor, RepMsbOp);
modelled!(PlacementMsb::msb, ReplicatedPlacement, (ReplicatedSetup, ReplicatedRing128Tensor) -> ReplicatedRing128Tensor, RepMsbOp);

kernel! {
    RepMsbOp,
    [
        (ReplicatedPlacement,  (ReplicatedSetup, ReplicatedRing64Tensor) -> ReplicatedBitTensor => [hybrid] Self::bit64_kernel),
        (ReplicatedPlacement,  (ReplicatedSetup, ReplicatedRing128Tensor) -> ReplicatedBitTensor => [hybrid] Self::bit128_kernel),
        (ReplicatedPlacement,  (ReplicatedSetup, ReplicatedRing64Tensor) -> ReplicatedRing64Tensor => [hybrid] Self::ring_kernel),
        (ReplicatedPlacement,  (ReplicatedSetup, ReplicatedRing128Tensor) -> ReplicatedRing128Tensor => [hybrid] Self::ring_kernel),
    ]
}

impl RepMsbOp {
    fn bit64_kernel<S: Session, SetupT, RepBitT>(
        sess: &S,
        rep: &ReplicatedPlacement,
        setup: SetupT,
        x: cs!(ReplicatedRing64Tensor),
    ) -> RepBitT
    where
        ReplicatedRing64Tensor: KnownType<S>,
        ReplicatedBitArray64: KnownType<S>,
        ReplicatedPlacement:
            PlacementBitDecSetup<S, SetupT, cs!(ReplicatedRing64Tensor), cs!(ReplicatedBitArray64)>,
        ReplicatedPlacement: PlacementIndex<S, cs!(ReplicatedBitArray64), RepBitT>,
    {
        let bits = rep.bit_decompose(sess, &setup, &x);
        rep.index(sess, ReplicatedRing64Tensor::SIZE - 1, &bits)
    }

    fn bit128_kernel<S: Session, SetupT, RepBitT>(
        sess: &S,
        rep: &ReplicatedPlacement,
        setup: SetupT,
        x: cs!(ReplicatedRing128Tensor),
    ) -> RepBitT
    where
        ReplicatedRing128Tensor: KnownType<S>,
        ReplicatedBitArray128: KnownType<S>,
        ReplicatedPlacement: PlacementBitDecSetup<
            S,
            SetupT,
            cs!(ReplicatedRing128Tensor),
            cs!(ReplicatedBitArray128),
        >,
        ReplicatedPlacement: PlacementIndex<S, cs!(ReplicatedBitArray128), RepBitT>,
    {
        let bits = rep.bit_decompose(sess, &setup, &x);
        rep.index(sess, ReplicatedRing128Tensor::SIZE - 1, &bits)
    }

    fn ring_kernel<S: Session, SetupT, RingT>(
        sess: &S,
        rep: &ReplicatedPlacement,
        setup: SetupT,
        x: RepTen<RingT>,
    ) -> st!(RepTen<RingT>)
    where
        RepTen<RingT>: Into<st!(RepTen<RingT>)>,

        RepTen<RingT>: CanonicalType,
        <RepTen<RingT> as CanonicalType>::Type: KnownType<S>,
        RepTen<HostBitTensor>: KnownType<S>,

        ReplicatedPlacement: PlacementMsb<S, SetupT, st!(RepTen<RingT>), st!(ReplicatedBitTensor)>,
        ReplicatedPlacement: PlacementRingInject<S, st!(ReplicatedBitTensor), st!(RepTen<RingT>)>,
    {
        let x_bin = rep.msb(sess, &setup, &x.into());
        rep.ring_inject(sess, 0, &x_bin)
    }
}

modelled!(PlacementAbs::abs, ReplicatedPlacement, (ReplicatedSetup, ReplicatedRing64Tensor) -> ReplicatedRing64Tensor, RepAbsOp);
modelled!(PlacementAbs::abs, ReplicatedPlacement, (ReplicatedSetup, ReplicatedRing128Tensor) -> ReplicatedRing128Tensor, RepAbsOp);

kernel! {
    RepAbsOp,
    [
        (ReplicatedPlacement,  (ReplicatedSetup, ReplicatedRing64Tensor) -> ReplicatedRing64Tensor => [hybrid] Self::kernel),
        (ReplicatedPlacement,  (ReplicatedSetup, ReplicatedRing128Tensor) -> ReplicatedRing128Tensor => [hybrid] Self::kernel),
    ]
}

impl RepAbsOp {
    fn kernel<S: Session, SetupT, RingT, ShapeT>(
        sess: &S,
        rep: &ReplicatedPlacement,
        setup: SetupT,
        x: RepTen<RingT>,
    ) -> st!(RepTen<RingT>)
    where
        RepTen<RingT>: Into<st!(RepTen<RingT>)>,
        RepTen<RingT>: CanonicalType,
        <RepTen<RingT> as CanonicalType>::Type: KnownType<S>,

        RepTen<RingT>: Clone,

        RingT: Tensor<S>,
        RingT::Scalar: Into<Constant>,
        RingT::Scalar: From<u8>,

        ReplicatedPlacement: PlacementMsb<S, SetupT, st!(RepTen<RingT>), st!(RepTen<RingT>)>,
        ReplicatedPlacement: PlacementFill<S, ShapeT, st!(RepTen<RingT>)>,
        ReplicatedPlacement: PlacementShape<S, st!(RepTen<RingT>), ShapeT>,
        ReplicatedPlacement: PlacementMulSetup<
            S,
            SetupT,
            st!(RepTen<RingT>),
            st!(RepTen<RingT>),
            st!(RepTen<RingT>),
        >,
        ReplicatedPlacement: PlacementShl<S, st!(RepTen<RingT>), st!(RepTen<RingT>)>,
        ReplicatedPlacement:
            PlacementSub<S, st!(RepTen<RingT>), st!(RepTen<RingT>), st!(RepTen<RingT>)>,
    {
        // TODO(Dragos) Remove un-necessary cloning due to st! macro
        let msb_ring: st!(RepTen<RingT>) = rep.msb(sess, &setup, &x.clone().into());
        let double = rep.shl(sess, 1, &msb_ring);

        let one_r = RingT::Scalar::from(1).into();
        let ones = rep.fill(sess, one_r, &rep.shape(sess, &msb_ring));
        let sign = rep.sub(sess, &ones, &double);

        rep.mul_setup(sess, &setup, &sign, &x.into())
    }
}

impl ShapeOp {
    pub(crate) fn rep_kernel<S: Session, RingT, ShapeT>(
        sess: &S,
        rep: &ReplicatedPlacement,
        x: RepTen<RingT>,
    ) -> AbstractReplicatedShape<ShapeT>
    where
        HostPlacement: PlacementShape<S, RingT, ShapeT>,
    {
        let (player0, player1, player2) = rep.host_placements();
        let RepTen {
            shares: [[x00, _x10], [x11, _x21], [x22, _x02]],
        } = &x;
        AbstractReplicatedShape {
            shapes: [
                player0.shape(sess, x00),
                player1.shape(sess, x11),
                player2.shape(sess, x22),
            ],
        }
    }
}

modelled_alias!(PlacementXor::xor, ReplicatedPlacement, (ReplicatedBitTensor, ReplicatedBitTensor) -> ReplicatedBitTensor => PlacementAdd::add); // add = xor in Z2
modelled_alias!(PlacementAndSetup::and_setup, ReplicatedPlacement, (ReplicatedSetup, ReplicatedBitTensor, ReplicatedBitTensor) -> ReplicatedBitTensor => PlacementMulSetup::mul_setup); // sub = xor in Z2

trait BinaryAdder<S: Session, SetupT, RepBitT> {
    fn binary_adder(
        &self,
        sess: &S,
        setup: SetupT,
        x: RepBitT,
        y: RepBitT,
        ring_size: usize,
    ) -> RepBitT;
}

/// Binary addition protocol for tensors
impl<S: Session, SetupT, RepBitT> BinaryAdder<S, SetupT, RepBitT> for ReplicatedPlacement
where
    RepBitT: Clone,
    ReplicatedPlacement: PlacementAndSetup<S, SetupT, RepBitT, RepBitT, RepBitT>,
    ReplicatedPlacement: PlacementXor<S, RepBitT, RepBitT, RepBitT>,
    ReplicatedPlacement: PlacementShlDim<S, RepBitT, RepBitT>,
{
    fn binary_adder(
        &self,
        sess: &S,
        setup: SetupT,
        x: RepBitT,
        y: RepBitT,
        ring_size: usize,
    ) -> RepBitT {
        #![allow(clippy::many_single_char_names)]

        let rep = self;
        let log_r = (ring_size as f64).log2() as usize; // we know that R = 64/128

        // g is part of the generator set, p propagator set
        // A few helpful diagrams to understand what is happening here:
        // https://www.chessprogramming.org/Kogge-Stone_Algorithm or here: https://inst.eecs.berkeley.edu/~eecs151/sp19/files/lec20-adders.pdf

        // consider we have inputs a, b to the P,G computing gate
        // P = P_a and P_b
        // G = G_b xor (G_a and P_b)

        // P, G can be computed in a tree fashion, performing ops on chunks of len 2^i
        // Note the first level is computed as P0 = x ^ y, G0 = x & y;

        // Perform `g = x * y` for every tensor
        let mut g = rep.and_setup(sess, &setup, &x, &y);

        // Perform `p_store = x + y` (just a helper to avoid compute xor() twice)
        let p_store = rep.xor(sess, &x, &y);
        let mut p = p_store.clone();

        // (Dragos) Note that in the future we might want to delete shl_dim op and replace it with
        // slice + stack op - however atm we can't do this. It can be unblocked after the following are implemented:
        // 1) slice tensors with unknown shape at compile time
        // 2) stack variable length of replicated tensors (variadic kernels + stack op)

        for i in 0..log_r {
            // computes p << (1<<i)
            // [ a[0], ... a[amount] ... a[ring_size - 1]
            // [ a[amount]...a[ring_size-1] 0 ... 0 ]
            let p1 = rep.shl_dim(sess, 1 << i, ring_size, &p);
            // computes g >> (1<<i)
            let g1 = rep.shl_dim(sess, 1 << i, ring_size, &g);

            // Note that the original algorithm had G_a and P_b, but we can have
            // G_a and P_a instead because the 1s in P_a do not matter in the final result
            // since they are cancelled out by the zeros in G_a
            let p_and_g = rep.and_setup(sess, &setup, &p1, &g1);

            // update `g = g xor p1 and g1`
            g = rep.xor(sess, &g, &p_and_g);

            // update `p = p * p1`
            p = rep.and_setup(sess, &setup, &p, &p1);
        }

        // c is a copy of g with the first tensor (corresponding to the first bit) zeroed out
        let c = rep.shl_dim(sess, 1, ring_size, &g);

        // final result is `z = c xor p_store`
        rep.xor(sess, &c, &p_store)
    }
}

impl RingInjectOp {
    pub(crate) fn rep_kernel<S: Session, RingT, ReplicatedBitT, BitT, ShapeT>(
        sess: &S,
        rep: &ReplicatedPlacement,
        bit_idx: usize,
        x: ReplicatedBitT,
    ) -> RepTen<RingT>
    where
        ReplicatedPlacement: PlacementShape<S, ReplicatedBitT, AbstractReplicatedShape<ShapeT>>,
        ReplicatedPlacement: PlacementAdtToRep<S, AdtTen<RingT>, RepTen<RingT>>,
        AdditivePlacement: PlacementDaBitProvider<S, ShapeT, AdtTen<RingT>, AdtTen<BitT>>,
        AdditivePlacement: PlacementRepToAdt<S, ReplicatedBitT, AdtTen<BitT>>,
        AdditivePlacement: PlacementAdd<S, AdtTen<BitT>, AdtTen<BitT>, AdtTen<BitT>>,
        AdditivePlacement: PlacementAdd<S, AdtTen<RingT>, RingT, AdtTen<RingT>>,
        AdditivePlacement: PlacementMul<S, AdtTen<RingT>, RingT, AdtTen<RingT>>,
        AdditivePlacement: PlacementSub<S, AdtTen<RingT>, AdtTen<RingT>, AdtTen<RingT>>,
        AdditivePlacement: PlacementShl<S, AdtTen<RingT>, AdtTen<RingT>>,
        HostPlacement: PlacementReveal<S, AdtTen<BitT>, BitT>,
        HostPlacement: PlacementRingInject<S, BitT, RingT>,
    {
        let (player0, player1, player2) = rep.host_placements();

        let adt = AdditivePlacement {
            owners: [player0.clone().owner, player1.owner],
        };
        let provider = player2;

        let x_shape = rep.shape(sess, &x);
        let AbstractReplicatedShape {
            shapes: [s0, _, s_provider],
        } = x_shape;
        // One could think to wrap this up into an additive shape for Hosts@(P0, P2)
        // but the additive placement that generates a dabit is Hosts@(P0, P1)
        // to avoid confusion the API corresponding gen_dabit takes two input shapes
        // 1) s_provider - provider (dealer) shape
        // 2) s_0 - shape that corresponds to the party expanding the seeds received from provider.

        let (b_ring, b_bin): (AdtTen<RingT>, AdtTen<BitT>) =
            adt.gen_dabit(sess, s_provider, s0, &provider);

        let x_adt = adt.rep_to_adt(sess, &x);

        let c = with_context!(adt, sess, x_adt + b_bin);
        let c_open = player0.reveal(sess, &c);
        let c_ring = player0.ring_inject(sess, 0, &c_open);
        let x_adt_ring = with_context!(
            adt,
            sess,
            b_ring + c_ring - b_ring * c_ring - b_ring * c_ring
        );
        let shifted_x_adt = adt.shl(sess, bit_idx, &x_adt_ring);
        rep.adt_to_rep(sess, &shifted_x_adt)
    }
}

modelled!(PlacementBitDecSetup::bit_decompose, ReplicatedPlacement, (ReplicatedSetup, ReplicatedRing64Tensor) -> ReplicatedBitArray64, RepBitDecOp);
modelled!(PlacementBitDecSetup::bit_decompose, ReplicatedPlacement, (ReplicatedSetup, ReplicatedRing128Tensor) -> ReplicatedBitArray128, RepBitDecOp);

kernel! {
    RepBitDecOp,
    [
        (ReplicatedPlacement, (ReplicatedSetup, ReplicatedRing64Tensor) -> ReplicatedBitArray64 => [hybrid] Self::ring_kernel),
        (ReplicatedPlacement, (ReplicatedSetup, ReplicatedRing128Tensor) -> ReplicatedBitArray128 => [hybrid] Self::ring_kernel),
    ]
}

impl RepBitDecOp {
    // NOTE rustc is currently _not_ checking N against RingSize::SIZE but
    // we may be able to do so (and should!) in the near future,
    // see https://github.com/rust-lang/rust/issues/60551

    fn ring_kernel<S: Session, SetupT, ShapeT, HostRingT, HostBitT, RepBitT, const N: usize>(
        sess: &S,
        rep: &ReplicatedPlacement,
        setup: SetupT,
        x: RepTen<HostRingT>,
    ) -> AbstractReplicatedBitArray<RepBitT, N>
    where
        HostRingT: RingSize,

        RepBitT: From<RepTen<HostBitT>>,
        RepBitT: Clone,

        HostBitT: Clone,

        HostPlacement: PlacementAdd<S, HostRingT, HostRingT, HostRingT>,
        HostPlacement: PlacementBitDec<S, HostRingT, HostBitT>,
        HostPlacement: PlacementShape<S, HostRingT, ShapeT>,
        HostPlacement: PlacementFill<S, ShapeT, HostBitT>,
        ReplicatedPlacement: PlacementShareSetup<S, SetupT, HostBitT, RepBitT>,
        ReplicatedPlacement: BinaryAdder<S, SetupT, RepBitT>,
        ReplicatedPlacement: PlacementIndexAxis<S, RepBitT, RepBitT>,
    {
        let (player0, player1, player2) = rep.host_placements();
        let RepTen {
            shares: [[x00, x10], [x11, x21], [x22, _x02]],
        } = &x;

        let p0_zero = player0.fill(sess, 0_u8.into(), &player0.shape(sess, x00));
        let p1_zero = player1.fill(sess, 0_u8.into(), &player1.shape(sess, x11));
        let p2_zero = player2.fill(sess, 0_u8.into(), &player2.shape(sess, x22));

        let left = with_context!(player0, sess, x00 + x10);
        let bsl = player0.bit_decompose(sess, &left);

        // transform x2 into boolean sharing
        let x2_on_1 = player1.bit_decompose(sess, x21);
        let x2_on_2 = player2.bit_decompose(sess, x22);

        let rep_bsl = rep.share(sess, &setup, &bsl);
        let rep_bsr = RepTen {
            shares: [
                [p0_zero.clone(), p0_zero],
                [p1_zero, x2_on_1],
                [x2_on_2, p2_zero],
            ],
        }
        .into();

        // TODO would be nice to have this as compile time check, see NOTE earlier
        assert_eq!(HostRingT::SIZE, N);

        let res = rep.binary_adder(sess, setup, rep_bsl, rep_bsr, HostRingT::SIZE);
        AbstractReplicatedBitArray(res)
    }
}

struct AbstractReplicatedSeeds<T> {
    seeds: [[T; 2]; 3],
}

trait ReplicatedSeedsGen<S: Session, KeyT, SeedT> {
    fn gen_seeds(
        &self,
        ctx: &S,
        setup: &AbstractReplicatedSetup<KeyT>,
    ) -> AbstractReplicatedSeeds<SeedT>;
}

impl<S: Session> ReplicatedSeedsGen<S, cs!(PrfKey), cs!(Seed)> for ReplicatedPlacement
where
    PrfKey: KnownType<S>,
    Seed: KnownType<S>,
    HostPlacement: PlacementDeriveSeed<S, cs!(PrfKey), cs!(Seed)>,
{
    fn gen_seeds(
        &self,
        ctx: &S,
        setup: &AbstractReplicatedSetup<cs!(PrfKey)>,
    ) -> AbstractReplicatedSeeds<cs!(Seed)> {
        let (player0, player1, player2) = self.host_placements();

        let AbstractReplicatedSetup {
            keys: [[k00, k10], [k11, k21], [k22, k02]],
        } = setup;

        // NOTE for now we pick random sync_keys _at compile time_, which is okay from
        // a security perspective since the seeds depend on both the keys and the sid.
        // however, with sub-computations we could fix these as eg `0`, `1`, and `2`
        // and make compilation a bit more deterministic
        let sync_key0 = SyncKey::random();
        let sync_key1 = SyncKey::random();
        let sync_key2 = SyncKey::random();

        let s00 = player0.derive_seed(ctx, sync_key0.clone(), k00);
        let s10 = player0.derive_seed(ctx, sync_key1.clone(), k10);

        let s11 = player1.derive_seed(ctx, sync_key1, k11);
        let s21 = player1.derive_seed(ctx, sync_key2.clone(), k21);

        let s22 = player2.derive_seed(ctx, sync_key2, k22);
        let s02 = player2.derive_seed(ctx, sync_key0, k02);

        let seeds = [[s00, s10], [s11, s21], [s22, s02]];
        AbstractReplicatedSeeds { seeds }
    }
}

#[derive(Clone, Debug, PartialEq, Serialize, Deserialize)]
struct AbstractReplicatedZeroShare<R> {
    alphas: [R; 3],
}

trait ZeroShareGen<S: Session, KeyT, RingT, ShapeT> {
    fn gen_zero_share(
        &self,
        sess: &S,
        setup: &AbstractReplicatedSetup<KeyT>,
        shape: &AbstractReplicatedShape<ShapeT>,
    ) -> AbstractReplicatedZeroShare<RingT>;
}

impl<S: Session, RingT> ZeroShareGen<S, cs!(PrfKey), RingT, cs!(HostShape)> for ReplicatedPlacement
where
    PrfKey: KnownType<S>,
    Seed: KnownType<S>,
    HostShape: KnownType<S>,
    HostPlacement: PlacementSampleUniformSeeded<S, cs!(HostShape), cs!(Seed), RingT>,
    HostPlacement: PlacementSub<S, RingT, RingT, RingT>,
    ReplicatedPlacement: ReplicatedSeedsGen<S, cs!(PrfKey), cs!(Seed)>,
{
    fn gen_zero_share(
        &self,
        sess: &S,
        setup: &AbstractReplicatedSetup<cs!(PrfKey)>,
        shape: &AbstractReplicatedShape<cs!(HostShape)>,
    ) -> AbstractReplicatedZeroShare<RingT> {
        let (player0, player1, player2) = self.host_placements();

        let AbstractReplicatedShape {
            shapes: [shape0, shape1, shape2],
        } = shape;

        let AbstractReplicatedSeeds {
            seeds: [[s00, s10], [s11, s21], [s22, s02]],
        } = &self.gen_seeds(sess, setup);

        let r00 = player0.sample_uniform_seeded(sess, shape0, s00);
        let r10 = player0.sample_uniform_seeded(sess, shape0, s10);
        let alpha0 = with_context!(player0, sess, r00 - r10);

        let r11 = player1.sample_uniform_seeded(sess, shape1, s11);
        let r21 = player1.sample_uniform_seeded(sess, shape1, s21);
        let alpha1 = with_context!(player1, sess, r11 - r21);

        let r22 = player2.sample_uniform_seeded(sess, shape2, s22);
        let r02 = player2.sample_uniform_seeded(sess, shape2, s02);
        let alpha2 = with_context!(player2, sess, r22 - r02);

        AbstractReplicatedZeroShare {
            alphas: [alpha0, alpha1, alpha2],
        }
    }
}

#[cfg(test)]
mod tests {
    use super::*;
    use crate::fixedpoint::Convert;
    use crate::host::AbstractHostRingTensor;
    use crate::kernels::SyncSession;
    use ndarray::array;
    use proptest::prelude::*;

    #[test]
    fn test_adt_to_rep() {
        let alice = HostPlacement {
            owner: "alice".into(),
        };
        let bob = HostPlacement {
            owner: "bob".into(),
        };
        let carole = HostPlacement {
            owner: "carole".into(),
        };

        let rep = ReplicatedPlacement {
            owners: ["alice".into(), "bob".into(), "carole".into()],
        };

        let x1 = AdditiveRing64Tensor {
            shares: [
                AbstractHostRingTensor::from_raw_plc(
                    array![1, 2, 3],
                    HostPlacement {
                        owner: "alice".into(),
                    },
                ),
                AbstractHostRingTensor::from_raw_plc(
                    array![4, 5, 6],
                    HostPlacement {
                        owner: "bob".into(),
                    },
                ),
            ],
        };

        let sess = SyncSession::default();

        let x1_rep = rep.adt_to_rep(&sess, &x1);
        assert_eq!(alice.reveal(&sess, &x1_rep), alice.reveal(&sess, &x1));
        assert_eq!(bob.reveal(&sess, &x1_rep), bob.reveal(&sess, &x1));
        assert_eq!(carole.reveal(&sess, &x1_rep), carole.reveal(&sess, &x1));

        let x2 = AdditiveRing64Tensor {
            shares: [
                AbstractHostRingTensor::from_raw_plc(
                    array![1, 2, 3],
                    HostPlacement {
                        owner: "bob".into(),
                    },
                ),
                AbstractHostRingTensor::from_raw_plc(
                    array![4, 5, 6],
                    HostPlacement {
                        owner: "alice".into(),
                    },
                ),
            ],
        };

        let x2_rep = rep.adt_to_rep(&sess, &x2);
        assert_eq!(alice.reveal(&sess, &x2_rep), alice.reveal(&sess, &x2));
        assert_eq!(bob.reveal(&sess, &x2_rep), bob.reveal(&sess, &x2));
        assert_eq!(carole.reveal(&sess, &x2_rep), carole.reveal(&sess, &x2));

        let x3 = AdditiveRing64Tensor {
            shares: [
                AbstractHostRingTensor::from_raw_plc(
                    array![1, 2, 3],
                    HostPlacement {
                        owner: "david".into(),
                    },
                ),
                AbstractHostRingTensor::from_raw_plc(
                    array![4, 5, 6],
                    HostPlacement {
                        owner: "eric".into(),
                    },
                ),
            ],
        };

        let x3_rep = rep.adt_to_rep(&sess, &x3);
        assert_eq!(alice.reveal(&sess, &x3_rep), alice.reveal(&sess, &x3));
        assert_eq!(bob.reveal(&sess, &x3_rep), bob.reveal(&sess, &x3));
        assert_eq!(carole.reveal(&sess, &x3_rep), carole.reveal(&sess, &x3));

        let x4 = AdditiveRing64Tensor {
            shares: [
                AbstractHostRingTensor::from_raw_plc(
                    array![1, 2, 3],
                    HostPlacement {
                        owner: "alice".into(),
                    },
                ),
                AbstractHostRingTensor::from_raw_plc(
                    array![4, 5, 6],
                    HostPlacement {
                        owner: "eric".into(),
                    },
                ),
            ],
        };

        let x4_rep = rep.adt_to_rep(&sess, &x4);
        assert_eq!(alice.reveal(&sess, &x4_rep), alice.reveal(&sess, &x4));
        assert_eq!(bob.reveal(&sess, &x4_rep), bob.reveal(&sess, &x4));
        assert_eq!(carole.reveal(&sess, &x4_rep), carole.reveal(&sess, &x4));
    }

    #[test]
    fn test_rep_mean() {
        let alice = HostPlacement {
            owner: "alice".into(),
        };

        let rep = ReplicatedPlacement {
            owners: ["alice".into(), "bob".into(), "carole".into()],
        };

        let sess = SyncSession::default();
        let setup = rep.gen_setup(&sess);

        let scaling_base = 2;
        let scaling_exp = 24;
        let scaling_factor = u64::pow(scaling_base, scaling_exp);
        let x = crate::host::HostTensor::<f64>::from(
            array![1.0, 2.0, 3.0]
                .into_dimensionality::<IxDyn>()
                .unwrap(),
        );
        let x = HostFixed64Tensor::encode(&x, scaling_factor);
        let x_shared = rep.share(&sess, &setup, &x);

        let mean = rep.mean(&sess, None, scaling_base, scaling_exp, &x_shared);
        let mean = rep.trunc_pr(&sess, scaling_exp, &mean);
        let opened_result = alice.reveal(&sess, &mean);
        let decoded_result = HostFixed64Tensor::decode(&opened_result, scaling_factor);

        assert!(num_traits::abs(2.0 - decoded_result.0[[]]) < 0.01);
    }

    use ndarray::prelude::*;
    use rstest::rstest;

    #[test]
    fn test_rep_sum() {
        let alice = HostPlacement {
            owner: "alice".into(),
        };
        let rep = ReplicatedPlacement {
            owners: ["alice".into(), "bob".into(), "carole".into()],
        };

        let x = AbstractHostRingTensor::from_raw_plc(array![1u64, 2, 3], alice.clone());

        let sess = SyncSession::default();
        let setup = rep.gen_setup(&sess);

        let x_shared = rep.share(&sess, &setup, &x);

        let sum = rep.sum(&sess, None, &x_shared);
        let opened_result = alice.reveal(&sess, &sum);

        assert_eq!(6, opened_result.0[[]].0);
    }

    macro_rules! diag_op_test {
        ($func_name:ident, $rt:ty, $tt:ident) => {
            fn $func_name() {
                let x = array![[1 as $rt, 2], [3, 4]].into_dyn();
                let exp = array![1 as $rt, 4].into_dyn();

                let alice = HostPlacement {
                    owner: "alice".into(),
                };
                let rep = ReplicatedPlacement {
                    owners: ["alice".into(), "bob".into(), "carole".into()],
                };

                let xr = $tt::from_raw_plc(x, alice.clone());

                let sess = SyncSession::default();
                let setup = rep.gen_setup(&sess);

                let x_shared = rep.share(&sess, &setup, &xr);

                let diag = rep.diag(&sess, &x_shared);
                let opened_diag = alice.reveal(&sess, &diag);
                assert_eq!(opened_diag, $tt::from_raw_plc(exp, alice.clone()))
            }
        };
    }

    diag_op_test!(rep_diag_bit, u8, HostBitTensor);
    diag_op_test!(rep_diag_ring64, u64, AbstractHostRingTensor);
    diag_op_test!(rep_diag_ring128, u128, AbstractHostRingTensor);

    #[test]
    fn test_rep_diag_bit() {
        rep_diag_bit()
    }

    #[test]
    fn test_rep_diag_ring64() {
        rep_diag_ring64()
    }

    #[test]
    fn test_rep_diag_ring128() {
        rep_diag_ring128()
    }

    macro_rules! index_axis_op_test {
        ($func_name:ident, $rt:ty, $tt:ident) => {
            fn $func_name() {
                let x = array![[[1 as $rt, 2], [3, 4]], [[4, 5], [6, 7]]].into_dyn();
                let exp = array![[4 as $rt, 5], [6, 7]].into_dyn();

                let alice = HostPlacement {
                    owner: "alice".into(),
                };
                let rep = ReplicatedPlacement {
                    owners: ["alice".into(), "bob".into(), "carole".into()],
                };

                let xr = $tt::from_raw_plc(x, alice.clone());

                let sess = SyncSession::default();
                let setup = rep.gen_setup(&sess);

                let x_shared = rep.share(&sess, &setup, &xr);

                let index_axis = rep.index_axis(&sess, 0, 1, &x_shared);
                let opened_index_axis = alice.reveal(&sess, &index_axis);
                assert_eq!(opened_index_axis, $tt::from_raw_plc(exp, alice.clone()))
            }
        };
    }

    index_axis_op_test!(rep_index_axis_bit, u8, HostBitTensor);
    index_axis_op_test!(rep_index_axis_ring64, u64, AbstractHostRingTensor);
    index_axis_op_test!(rep_index_axis_ring128, u128, AbstractHostRingTensor);

    #[test]
    fn test_rep_index_axis_bit() {
        rep_index_axis_bit()
    }

    #[test]
    fn test_rep_index_axis_ring64() {
        rep_index_axis_ring64()
    }

    #[test]
    fn test_rep_index_axis_ring128() {
        rep_index_axis_ring128()
    }

    macro_rules! index_op_test {
        ($func_name:ident, $rt:ty, $tt:ident, $s:expr) => {
            fn $func_name() {
                let x = array![[1 as $rt, 2], [3, 4]].into_dyn();
                let exp = array![1 as $rt, 2].into_dyn();

                let alice = HostPlacement {
                    owner: "alice".into(),
                };
                let rep = ReplicatedPlacement {
                    owners: ["alice".into(), "bob".into(), "carole".into()],
                };

                let xr = HostBitTensor::from_raw_plc(x, alice.clone());

                let sess = SyncSession::default();
                let setup = rep.gen_setup(&sess);

                let x_shared = rep.share(&sess, &setup, &xr);
                let x_shared_bit_array =
                    AbstractReplicatedBitArray::<ReplicatedBitTensor, $s>(x_shared);

                let index = rep.index(&sess, 0, &x_shared_bit_array);
                let opened_index = alice.reveal(&sess, &index);
                assert_eq!(opened_index, $tt::from_raw_plc(exp, alice.clone()))
            }
        };
    }

    index_op_test!(rep_index_bit64, u8, HostBitTensor, 64);
    index_op_test!(rep_index_bit128, u8, HostBitTensor, 128);

    #[test]
    fn test_rep_index_bit64() {
        rep_index_bit64()
    }

    #[test]
    fn test_rep_index_bit128() {
        rep_index_bit128()
    }

    macro_rules! rep_add_test {
        ($func_name:ident, $tt: ident) => {
            fn $func_name(xs: ArrayD<$tt>, ys: ArrayD<$tt>, zs: ArrayD<$tt>) {
                let alice = HostPlacement {
                    owner: "alice".into(),
                };
                let rep = ReplicatedPlacement {
                    owners: ["alice".into(), "bob".into(), "carole".into()],
                };

                let x = AbstractHostRingTensor::from_raw_plc(xs, alice.clone());
                let y = AbstractHostRingTensor::from_raw_plc(ys, alice.clone());

                let sess = SyncSession::default();
                let setup = rep.gen_setup(&sess);

                let x_shared = rep.share(&sess, &setup, &x);
                let y_shared = rep.share(&sess, &setup, &y);

                let sum = rep.add(&sess, &x_shared, &y_shared);
                let opened_sum = alice.reveal(&sess, &sum);
                assert_eq!(
                    opened_sum,
                    AbstractHostRingTensor::from_raw_plc(zs, alice.clone())
                );
            }
        };
    }

    rep_add_test!(test_rep_add64, u64);
    rep_add_test!(test_rep_add128, u128);

    #[rstest]
    #[case(array![1_u64, 2, 3].into_dyn(),
        array![1_u64, 2, 3].into_dyn(),
        array![2_u64, 4, 6].into_dyn())
    ]
    #[case(array![-1_i64 as u64, -2_i64 as u64, -3_i64 as u64].into_dyn(),
        array![1_u64, 2, 3].into_dyn(),
        array![0_u64, 0, 0].into_dyn())
    ]
    fn test_rep_add_64(#[case] x: ArrayD<u64>, #[case] y: ArrayD<u64>, #[case] z: ArrayD<u64>) {
        test_rep_add64(x, y, z);
    }

    #[rstest]
    #[case(array![1_u128, 2, 3].into_dyn(),
        array![1_u128, 2, 3].into_dyn(),
        array![2_u128, 4, 6].into_dyn())
    ]
    #[case(array![-1_i128 as u128, -2_i128 as u128, -3_i128 as u128].into_dyn(),
        array![1_u128, 2, 3].into_dyn(),
        array![0_u128, 0, 0].into_dyn())
    ]
    fn test_rep_add_128(#[case] x: ArrayD<u128>, #[case] y: ArrayD<u128>, #[case] z: ArrayD<u128>) {
        test_rep_add128(x, y, z);
    }

    macro_rules! rep_binary_func_test {
        ($func_name:ident, $test_func: ident<$tt: ty>) => {
            fn $func_name(xs: ArrayD<$tt>, ys: ArrayD<$tt>, zs: ArrayD<$tt>) {
                let alice = HostPlacement {
                    owner: "alice".into(),
                };
                let rep = ReplicatedPlacement {
                    owners: ["alice".into(), "bob".into(), "carole".into()],
                };

                let x = AbstractHostRingTensor::from_raw_plc(xs, alice.clone());
                let y = AbstractHostRingTensor::from_raw_plc(ys, alice.clone());

                let sess = SyncSession::default();
                let setup = rep.gen_setup(&sess);

                let x_shared = rep.share(&sess, &setup, &x);
                let y_shared = rep.share(&sess, &setup, &y);

                let sum = rep.$test_func(&sess, &setup, &x_shared, &y_shared);
                let opened_product = alice.reveal(&sess, &sum);
                assert_eq!(
                    opened_product,
                    AbstractHostRingTensor::from_raw_plc(zs, alice.clone())
                );
            }
        };
    }

    rep_binary_func_test!(test_rep_mul64, mul_setup<u64>);
    rep_binary_func_test!(test_rep_mul128, mul_setup<u128>);
    rep_binary_func_test!(test_rep_dot64, dot_setup<u64>);
    rep_binary_func_test!(test_rep_dot128, dot_setup<u128>);

    macro_rules! pairwise_same_length {
        ($func_name:ident, $tt: ident) => {
            fn $func_name() -> impl Strategy<Value = (ArrayD<$tt>, ArrayD<$tt>)> {
                (1usize..25)
                    .prop_flat_map(|length| {
                        (
                            proptest::collection::vec(any::<$tt>(), length),
                            proptest::collection::vec(any::<$tt>(), length),
                        )
                    })
                    .prop_map(|(x, y)| {
                        let a = Array::from_shape_vec(IxDyn(&[x.len()]), x).unwrap();
                        let b = Array::from_shape_vec(IxDyn(&[y.len()]), y).unwrap();
                        (a, b)
                    })
                    .boxed()
            }
        };
    }

    pairwise_same_length!(pairwise_same_length64, u64);
    pairwise_same_length!(pairwise_same_length128, u128);

    proptest! {
        #[test]
        fn test_fuzzy_rep_mul64((a,b) in pairwise_same_length64())
        {
            let mut target = Array::from_shape_vec(IxDyn(&[a.len()]), vec![0u64; a.len()]).unwrap();
            for i in 0..a.len() {
                target[i] = (std::num::Wrapping(a[i]) * std::num::Wrapping(b[i])).0;
            }
            test_rep_mul64(a, b, target);
        }

        #[test]
        fn test_fuzzy_rep_mul128((a,b) in pairwise_same_length128())
        {
            let mut target = Array::from_shape_vec(IxDyn(&[a.len()]), vec![0u128; a.len()]).unwrap();
            for i in 0..a.len() {
                target[i] = (std::num::Wrapping(a[i]) * std::num::Wrapping(b[i])).0;
            }
            test_rep_mul128(a, b, target);
        }

        #[test]
        fn test_fuzzy_rep_dot64((a,b) in pairwise_same_length64())
        {
            let mut target = std::num::Wrapping(0);
            for i in 0..a.len() {
                target += std::num::Wrapping(a[i]) * std::num::Wrapping(b[i]);
            }
            let target = Array::from_shape_vec(IxDyn(&[]), vec![target.0]).unwrap();
            test_rep_dot64(a, b, target);
        }

        #[test]
        fn test_fuzzy_rep_dot128((a,b) in pairwise_same_length128())
        {
            let mut target = std::num::Wrapping(0);
            for i in 0..a.len() {
                target += std::num::Wrapping(a[i]) * std::num::Wrapping(b[i]);
            }
            let target = Array::from_shape_vec(IxDyn(&[]), vec![target.0]).unwrap();
            test_rep_dot128(a, b, target);
        }

    }

    macro_rules! rep_truncation_test {
        ($func_name:ident, $tt: ident) => {
            fn $func_name(xs: ArrayD<$tt>, amount: u32, ys: ArrayD<$tt>) {
                let alice = HostPlacement {
                    owner: "alice".into(),
                };
                let bob = HostPlacement {
                    owner: "bob".into(),
                };
                let carole = HostPlacement {
                    owner: "carole".into(),
                };

                let rep = ReplicatedPlacement {
                    owners: ["alice".into(), "bob".into(), "carole".into()],
                };

                let sess = SyncSession::default();
                let setup = rep.gen_setup(&sess);

                let alice_x1 = AbstractHostRingTensor::from_raw_plc(xs.clone(), alice.clone());
                let alice_rep = rep.share(&sess, &setup, &alice_x1);
                let alice_tr = rep.trunc_pr(&sess, amount, &alice_rep);
                let alice_open = alice.reveal(&sess, &alice_tr);

                let alice_y = AbstractHostRingTensor::from_raw_plc(ys.clone(), alice.clone());
                assert_eq!(alice_open.1, alice_y.1); // make sure placements are equal

                // truncation can be off by 1
                for (i, value) in alice_y.0.iter().enumerate() {
                    let diff = value - &alice_open.0[i];
                    assert!(
                        diff == std::num::Wrapping(1 as $tt)
                            || diff == std::num::Wrapping($tt::MAX)
                            || diff == std::num::Wrapping(0),
                        "difference = {}, lhs = {}, rhs = {}",
                        diff,
                        value,
                        &alice_open.0[i]
                    );
                }

                let bob_x1 = AbstractHostRingTensor::from_raw_plc(xs.clone(), bob.clone());
                let bob_rep = rep.share(&sess, &setup, &bob_x1);
                let bob_tr = rep.trunc_pr(&sess, amount, &bob_rep);
                let bob_open = bob.reveal(&sess, &bob_tr);

                let bob_y = AbstractHostRingTensor::from_raw_plc(ys.clone(), bob.clone());
                assert_eq!(bob_open.1, bob);

                for (i, value) in bob_y.0.iter().enumerate() {
                    let diff = value - &bob_open.0[i];
                    assert!(
                        diff == std::num::Wrapping(1 as $tt)
                            || diff == std::num::Wrapping($tt::MAX)
                            || diff == std::num::Wrapping(0),
                        "difference = {}, lhs = {}, rhs = {}",
                        diff,
                        value,
                        &bob_open.0[i]
                    );
                }

                let carole_x1 = AbstractHostRingTensor::from_raw_plc(xs.clone(), carole.clone());
                let carole_rep = rep.share(&sess, &setup, &carole_x1);
                let carole_tr = rep.trunc_pr(&sess, amount, &carole_rep);
                let carole_open = carole.reveal(&sess, &carole_tr);

                let carole_y = AbstractHostRingTensor::from_raw_plc(ys.clone(), bob.clone());
                assert_eq!(carole_open.1, carole);

                for (i, value) in carole_y.0.iter().enumerate() {
                    let diff = value - &carole_open.0[i];
                    assert!(
                        diff == std::num::Wrapping(1 as $tt)
                            || diff == std::num::Wrapping($tt::MAX)
                            || diff == std::num::Wrapping(0),
                        "difference = {}, lhs = {}, rhs = {}",
                        diff,
                        value,
                        &carole_open.0[i]
                    );
                }
            }
        };
    }

    rep_truncation_test!(test_rep_truncation64, u64);
    rep_truncation_test!(test_rep_truncation128, u128);

    #[rstest]
    #[case(array![1_u64, 2, 4, 8, 16, 32, 64, 128, 256, 512, 1024, 2048, 4096, 8192, 16384, 32768, 65536, 131072, 262144, 524288, 1048576, 2097152, 4194304, 8388608, 16777216, 33554432, 67108864, 134217728, 268435456, 536870912, 1073741824, 2147483648, 4294967296, 8589934592, 17179869184, 34359738368, 68719476736, 137438953472, 274877906944, 549755813888, 1099511627776, 2199023255552, 4398046511104, 8796093022208, 17592186044416, 35184372088832, 70368744177664, 140737488355328, 281474976710656, 562949953421312, 1125899906842624, 2251799813685248, 4503599627370496, 9007199254740992, 18014398509481984, 36028797018963968, 72057594037927936, 144115188075855872, 288230376151711744, 576460752303423488, 1152921504606846976, 2305843009213693952, 4611686018427387904].into_dyn(),
        1,
        array![0_u64, 1, 2, 4, 8, 16, 32, 64, 128, 256, 512, 1024, 2048, 4096, 8192, 16384, 32768, 65536, 131072, 262144, 524288, 1048576, 2097152, 4194304, 8388608, 16777216, 33554432, 67108864, 134217728, 268435456, 536870912, 1073741824, 2147483648, 4294967296, 8589934592, 17179869184, 34359738368, 68719476736, 137438953472, 274877906944, 549755813888, 1099511627776, 2199023255552, 4398046511104, 8796093022208, 17592186044416, 35184372088832, 70368744177664, 140737488355328, 281474976710656, 562949953421312, 1125899906842624, 2251799813685248, 4503599627370496, 9007199254740992, 18014398509481984, 36028797018963968, 72057594037927936, 144115188075855872, 288230376151711744, 576460752303423488, 1152921504606846976, 2305843009213693952].into_dyn())
    ]
    #[case(array![1_u64, 2, 4, 8, 16, 32, 64, 128, 256, 512, 1024, 2048, 4096, 8192, 16384, 32768, 65536, 131072, 262144, 524288, 1048576, 2097152, 4194304, 8388608, 16777216, 33554432, 67108864, 134217728, 268435456, 536870912, 1073741824, 2147483648, 4294967296, 8589934592, 17179869184, 34359738368, 68719476736, 137438953472, 274877906944, 549755813888, 1099511627776, 2199023255552, 4398046511104, 8796093022208, 17592186044416, 35184372088832, 70368744177664, 140737488355328, 281474976710656, 562949953421312, 1125899906842624, 2251799813685248, 4503599627370496, 9007199254740992, 18014398509481984, 36028797018963968, 72057594037927936, 144115188075855872, 288230376151711744, 576460752303423488, 1152921504606846976, 2305843009213693952, 4611686018427387904].into_dyn(),
        62,
        array![0_u64, 0, 0, 0, 0, 0, 0, 0, 0, 0, 0, 0, 0, 0, 0, 0, 0, 0, 0, 0, 0, 0, 0, 0, 0, 0, 0, 0, 0, 0, 0, 0, 0, 0, 0, 0, 0, 0, 0, 0, 0, 0, 0, 0, 0, 0, 0, 0, 0, 0, 0, 0, 0, 0, 0, 0, 0, 0, 0, 0, 0, 0, 1].into_dyn())
    ]
    #[case(array![1_u64, 2, 4, 8, 16, 32, 64, 128, 256, 512, 1024, 2048, 4096, 8192, 16384, 32768, 65536, 131072, 262144, 524288, 1048576, 2097152, 4194304, 8388608, 16777216, 33554432, 67108864, 134217728, 268435456, 536870912, 1073741824, 2147483648, 4294967296, 8589934592, 17179869184, 34359738368, 68719476736, 137438953472, 274877906944, 549755813888, 1099511627776, 2199023255552, 4398046511104, 8796093022208, 17592186044416, 35184372088832, 70368744177664, 140737488355328, 281474976710656, 562949953421312, 1125899906842624, 2251799813685248, 4503599627370496, 9007199254740992, 18014398509481984, 36028797018963968, 72057594037927936, 144115188075855872, 288230376151711744, 576460752303423488, 1152921504606846976, 2305843009213693952, 4611686018427387904].into_dyn(),
        61,
        array![0_u64, 0, 0, 0, 0, 0, 0, 0, 0, 0, 0, 0, 0, 0, 0, 0, 0, 0, 0, 0, 0, 0, 0, 0, 0, 0, 0, 0, 0, 0, 0, 0, 0, 0, 0, 0, 0, 0, 0, 0, 0, 0, 0, 0, 0, 0, 0, 0, 0, 0, 0, 0, 0, 0, 0, 0, 0, 0, 0, 0, 0, 1, 2].into_dyn())
    ]
    #[case(array![-10_i64 as u64].into_dyn(), 1, array![-5_i64 as u64].into_dyn())]
    #[case(array![-10_i64 as u64].into_dyn(), 0, array![-10_i64 as u64].into_dyn())]
    #[case(array![-1152921504606846976_i64 as u64].into_dyn(), 60, array![-1_i64 as u64].into_dyn())]
    fn test_rep_truncation_64(
        #[case] x: ArrayD<u64>,
        #[case] amount: u32,
        #[case] target: ArrayD<u64>,
    ) {
        test_rep_truncation64(x, amount, target);
    }

    #[rstest]
    #[case(array![1_u128, 2, 4, 8, 16, 32, 64, 128, 256, 512, 1024, 2048, 4096, 8192, 16384, 32768, 65536, 131072, 262144, 524288, 1048576, 2097152, 4194304, 8388608, 16777216, 33554432, 67108864, 134217728, 268435456, 536870912, 1073741824, 2147483648, 4294967296, 8589934592, 17179869184, 34359738368, 68719476736, 137438953472, 274877906944, 549755813888, 1099511627776, 2199023255552, 4398046511104, 8796093022208, 17592186044416, 35184372088832, 70368744177664, 140737488355328, 281474976710656, 562949953421312, 1125899906842624, 2251799813685248, 4503599627370496, 9007199254740992, 18014398509481984, 36028797018963968, 72057594037927936, 144115188075855872, 288230376151711744, 576460752303423488, 1152921504606846976, 2305843009213693952, 4611686018427387904].into_dyn(),
        1,
        array![0_u128, 1, 2, 4, 8, 16, 32, 64, 128, 256, 512, 1024, 2048, 4096, 8192, 16384, 32768, 65536, 131072, 262144, 524288, 1048576, 2097152, 4194304, 8388608, 16777216, 33554432, 67108864, 134217728, 268435456, 536870912, 1073741824, 2147483648, 4294967296, 8589934592, 17179869184, 34359738368, 68719476736, 137438953472, 274877906944, 549755813888, 1099511627776, 2199023255552, 4398046511104, 8796093022208, 17592186044416, 35184372088832, 70368744177664, 140737488355328, 281474976710656, 562949953421312, 1125899906842624, 2251799813685248, 4503599627370496, 9007199254740992, 18014398509481984, 36028797018963968, 72057594037927936, 144115188075855872, 288230376151711744, 576460752303423488, 1152921504606846976, 2305843009213693952].into_dyn())
    ]
    #[case(array![1_u128, 2, 4, 8, 16, 32, 64, 128, 256, 512, 1024, 2048, 4096, 8192, 16384, 32768, 65536, 131072, 262144, 524288, 1048576, 2097152, 4194304, 8388608, 16777216, 33554432, 67108864, 134217728, 268435456, 536870912, 1073741824, 2147483648, 4294967296, 8589934592, 17179869184, 34359738368, 68719476736, 137438953472, 274877906944, 549755813888, 1099511627776, 2199023255552, 4398046511104, 8796093022208, 17592186044416, 35184372088832, 70368744177664, 140737488355328, 281474976710656, 562949953421312, 1125899906842624, 2251799813685248, 4503599627370496, 9007199254740992, 18014398509481984, 36028797018963968, 72057594037927936, 144115188075855872, 288230376151711744, 576460752303423488, 1152921504606846976, 2305843009213693952, 4611686018427387904].into_dyn(),
        62,
        array![0_u128, 0, 0, 0, 0, 0, 0, 0, 0, 0, 0, 0, 0, 0, 0, 0, 0, 0, 0, 0, 0, 0, 0, 0, 0, 0, 0, 0, 0, 0, 0, 0, 0, 0, 0, 0, 0, 0, 0, 0, 0, 0, 0, 0, 0, 0, 0, 0, 0, 0, 0, 0, 0, 0, 0, 0, 0, 0, 0, 0, 0, 0, 1].into_dyn())
    ]
    #[case(array![1_u128, 2, 4, 8, 16, 32, 64, 128, 256, 512, 1024, 2048, 4096, 8192, 16384, 32768, 65536, 131072, 262144, 524288, 1048576, 2097152, 4194304, 8388608, 16777216, 33554432, 67108864, 134217728, 268435456, 536870912, 1073741824, 2147483648, 4294967296, 8589934592, 17179869184, 34359738368, 68719476736, 137438953472, 274877906944, 549755813888, 1099511627776, 2199023255552, 4398046511104, 8796093022208, 17592186044416, 35184372088832, 70368744177664, 140737488355328, 281474976710656, 562949953421312, 1125899906842624, 2251799813685248, 4503599627370496, 9007199254740992, 18014398509481984, 36028797018963968, 72057594037927936, 144115188075855872, 288230376151711744, 576460752303423488, 1152921504606846976, 2305843009213693952, 4611686018427387904].into_dyn(),
        61,
        array![0_u128, 0, 0, 0, 0, 0, 0, 0, 0, 0, 0, 0, 0, 0, 0, 0, 0, 0, 0, 0, 0, 0, 0, 0, 0, 0, 0, 0, 0, 0, 0, 0, 0, 0, 0, 0, 0, 0, 0, 0, 0, 0, 0, 0, 0, 0, 0, 0, 0, 0, 0, 0, 0, 0, 0, 0, 0, 0, 0, 0, 0, 1, 2].into_dyn())
    ]
    #[case(array![-10_i128 as u128].into_dyn(), 1, array![-5_i128 as u128].into_dyn())]
    #[case(array![-10_i128 as u128].into_dyn(), 0, array![-10_i128 as u128].into_dyn())]
    #[case(array![-1152921504606846976_i128 as u128].into_dyn(), 60, array![-1_i128 as u128].into_dyn())]
    fn test_rep_truncation_128(
        #[case] x: ArrayD<u128>,
        #[case] amount: u32,
        #[case] target: ArrayD<u128>,
    ) {
        test_rep_truncation128(x, amount, target);
    }

    fn any_bounded_u64() -> impl Strategy<Value = u64> {
        any::<u64>().prop_map(|x| (x >> 2) - 1)
    }

    fn any_bounded_u128() -> impl Strategy<Value = u128> {
        any::<u128>().prop_map(|x| (x >> 2) - 1)
    }

    proptest! {

        #[test]
        fn test_fuzzy_rep_trunc64(raw_vector in proptest::collection::vec(any_bounded_u64(), 1..5), amount in 0u32..62
        ) {
            let target = raw_vector.iter().map(|x| x >> amount).collect::<Vec<_>>();
            test_rep_truncation64(Array::from_shape_vec(IxDyn(&[raw_vector.len()]), raw_vector).unwrap(), amount, Array::from_shape_vec(IxDyn(&[target.len()]), target).unwrap());
        }

        #[test]
        fn test_fuzzy_rep_trunc128(raw_vector in proptest::collection::vec(any_bounded_u128(), 1..5), amount in 0u32..126
        ) {
            let target = raw_vector.iter().map(|x| x >> amount).collect::<Vec<_>>();
            test_rep_truncation128(Array::from_shape_vec(IxDyn(&[raw_vector.len()]), raw_vector).unwrap(), amount, Array::from_shape_vec(IxDyn(&[target.len()]), target).unwrap());
        }
    }

    macro_rules! rep_unary_func_test {
        ($func_name:ident, $test_func: ident<$tt: ty>) => {
            fn $func_name(xs: ArrayD<$tt>, zs: ArrayD<$tt>) {
                let alice = HostPlacement {
                    owner: "alice".into(),
                };
                let rep = ReplicatedPlacement {
                    owners: ["alice".into(), "bob".into(), "carole".into()],
                };

                let x = AbstractHostRingTensor::from_raw_plc(xs, alice.clone());

                let sess = SyncSession::default();
                let setup = rep.gen_setup(&sess);

                let x_shared = rep.share(&sess, &setup, &x);

                let result: AbstractReplicatedRingTensor<AbstractHostRingTensor<$tt>> =
                    rep.$test_func(&sess, &setup, &x_shared);
                let opened_result = alice.reveal(&sess, &result);
                assert_eq!(
                    opened_result,
                    AbstractHostRingTensor::from_raw_plc(zs, alice.clone())
                );
            }
        };
    }

    rep_unary_func_test!(test_rep_msb64, msb<u64>);
    rep_unary_func_test!(test_rep_msb128, msb<u128>);

    #[rstest]
    #[case(array![-10_i64 as u64, -100_i64 as u64, -200000_i64 as u64, 0, 1].into_dyn(), array![1_u64, 1, 1, 0, 0].into_dyn())]
    fn test_rep_msb_64(#[case] x: ArrayD<u64>, #[case] target: ArrayD<u64>) {
        test_rep_msb64(x, target);
    }

    #[rstest]
    #[case(array![-10_i128 as u128, -100_i128 as u128, -200000_i128 as u128, 0, 1].into_dyn(), array![1_u128, 1, 1, 0, 0].into_dyn())]
    fn test_rep_msb_128(#[case] x: ArrayD<u128>, #[case] target: ArrayD<u128>) {
        test_rep_msb128(x, target);
    }

    proptest! {
        #![proptest_config(ProptestConfig::with_cases(10))]

        #[test]
        fn test_fuzzy_rep_msb64(raw_vector in proptest::collection::vec(any::<i64>().prop_map(|x| x as u64), 1..5)) {
            let target = raw_vector.iter().map(|x|
                (*x as i64).is_negative() as u64
            ).collect::<Vec<_>>();
            test_rep_msb64(Array::from_shape_vec(IxDyn(&[raw_vector.len()]), raw_vector).unwrap(), Array::from_shape_vec(IxDyn(&[target.len()]), target).unwrap());
        }

        #[test]
        fn test_fuzzy_rep_msb128(raw_vector in proptest::collection::vec(any::<i128>().prop_map(|x| x as u128), 1..5)) {
            let target = raw_vector.iter().map(|x|
                (*x as i128).is_negative() as u128
            ).collect::<Vec<_>>();
            test_rep_msb128(Array::from_shape_vec(IxDyn(&[raw_vector.len()]), raw_vector).unwrap(), Array::from_shape_vec(IxDyn(&[target.len()]), target).unwrap());
        }
    }

    #[rstest]
    #[case(array![0_u8, 1, 0].into_dyn())]
    fn test_ring_inject(#[case] xs: ArrayD<u8>) {
        let alice = HostPlacement {
            owner: "alice".into(),
        };
        let rep = ReplicatedPlacement {
            owners: ["alice".into(), "bob".into(), "carole".into()],
        };

        let x = HostBitTensor::from_raw_plc(xs.clone(), alice.clone());

        let sess = SyncSession::default();
        let setup = rep.gen_setup(&sess);

        let x_shared = rep.share(&sess, &setup, &x);

        let x_ring64: ReplicatedRing64Tensor = rep.ring_inject(&sess, 0, &x_shared);
        let x_ring128: ReplicatedRing128Tensor = rep.ring_inject(&sess, 0, &x_shared);

        let target64 = HostRing64Tensor::from_raw_plc(xs.map(|x| *x as u64), alice.clone());
        let target128 = HostRing128Tensor::from_raw_plc(xs.map(|x| *x as u128), alice.clone());

        assert_eq!(alice.reveal(&sess, &x_ring64), target64);
        assert_eq!(alice.reveal(&sess, &x_ring128), target128);

        let shifted_x_ring64: ReplicatedRing64Tensor = rep.ring_inject(&sess, 20, &x_shared);
        assert_eq!(alice.reveal(&sess, &shifted_x_ring64), target64 << 20);
    }

    rep_unary_func_test!(test_rep_abs64, abs<u64>);
    rep_unary_func_test!(test_rep_abs128, abs<u128>);

    #[rstest]
    #[case(array![-10_i64 as u64, -100_i64 as u64, -200000_i64 as u64, 0, 1000].into_dyn(), array![10_u64, 100, 200000, 0, 1000].into_dyn())]
    fn test_rep_abs_64(#[case] x: ArrayD<u64>, #[case] target: ArrayD<u64>) {
        test_rep_abs64(x, target);
    }

    #[rstest]
    #[case(array![-10_i128 as u128, -100_i128 as u128, -200000_i128 as u128, 0, 1000].into_dyn(), array![10_u128, 100, 200000, 0, 1000].into_dyn())]
    fn test_rep_abs_128(#[case] x: ArrayD<u128>, #[case] target: ArrayD<u128>) {
        test_rep_abs128(x, target);
    }

    fn test_rep_bit_dec64(xs: ArrayD<u64>, zs: ArrayD<u8>) {
        let alice = HostPlacement {
            owner: "alice".into(),
        };
        let rep = ReplicatedPlacement {
            owners: ["alice".into(), "bob".into(), "carole".into()],
        };

        let x = AbstractHostRingTensor::from_raw_plc(xs, alice.clone());

        let sess = SyncSession::default();
        let setup = rep.gen_setup(&sess);

        let x_shared = rep.share(&sess, &setup, &x);

        let result: ReplicatedBitArray64 = rep.bit_decompose(&sess, &setup, &x_shared);
        let opened_result = alice.reveal(&sess, &result.0);
        assert_eq!(opened_result, HostBitTensor::from_raw_plc(zs, alice));
    }

    #[rstest]
    #[case(array![1073741823].into_dyn(),
        array![[1_u8],[1],[1],[1],[1],[1],[1],[1],[1],[1],[1],[1],[1],[1],[1],[1],[1],[1],[1],[1],[1],[1],[1],[1],[1],[1],[1],[1],[1],[1],[0],[0],[0],[0],[0],[0],[0],[0],[0],[0],[0],[0],[0],[0],[0],[0],[0],[0],[0],[0],[0],[0],[0],[0],[0],[0],[0],[0],[0],[0],[0],[0],[0],[0] ].into_dyn())]
    fn test_rep_bit_dec_64(#[case] x: ArrayD<u64>, #[case] y: ArrayD<u8>) {
        test_rep_bit_dec64(x, y);
    }
}<|MERGE_RESOLUTION|>--- conflicted
+++ resolved
@@ -2,16 +2,10 @@
 use crate::additive::{AbstractAdditiveTensor, AdditiveRing128Tensor, AdditiveRing64Tensor};
 use crate::computation::{
     AdditivePlacement, AdtToRepOp, CanonicalType, Constant, HostPlacement, KnownType, Placed,
-<<<<<<< HEAD
     RepAbsOp, RepAddOp, RepBitDecOp, RepDiagOp, RepDotOp, RepFillOp, RepIndexAxisOp, RepIndexOp,
     RepMeanOp, RepMsbOp, RepMulOp, RepRevealOp, RepSetupOp, RepShareOp, RepShlDimOp, RepShlOp,
     RepSliceOp, RepSubOp, RepSumOp, RepTruncPrOp, ReplicatedPlacement, RingInjectOp, ShapeOp,
     SymbolicType,
-=======
-    RepAbsOp, RepAddOp, RepBitDecOp, RepDiagOp, RepDotOp, RepFillOp, RepIndexAxisOp, RepMeanOp,
-    RepMsbOp, RepMulOp, RepRevealOp, RepSetupOp, RepShareOp, RepShlDimOp, RepShlOp, RepSliceOp,
-    RepSubOp, RepSumOp, RepTruncPrOp, ReplicatedPlacement, RingInjectOp, ShapeOp,
->>>>>>> 4e268405
 };
 use crate::error::{Error, Result};
 use crate::host::{
@@ -29,6 +23,7 @@
     PlacementXor, PlacementZeros, Session, Tensor,
 };
 use crate::prim::{PrfKey, Seed, SyncKey};
+use crate::symbolic::Symbolic;
 use macros::with_context;
 use serde::{Deserialize, Serialize};
 use std::convert::{TryFrom, TryInto};
@@ -46,27 +41,10 @@
 moose_type!(ReplicatedRing128Tensor = AbstractReplicatedRingTensor<HostRing128Tensor>);
 moose_type!(ReplicatedBitTensor = AbstractReplicatedRingTensor<HostBitTensor>);
 
-<<<<<<< HEAD
-impl SymbolicType for ReplicatedRing64Tensor {
-    type Type = Symbolic<AbstractReplicatedRingTensor<<HostRing64Tensor as SymbolicType>::Type>>;
-}
-
-/// Replicated tensor over Z_{2^128}.
-pub type ReplicatedRing128Tensor = AbstractReplicatedRingTensor<HostRing128Tensor>;
-
-impl SymbolicType for ReplicatedRing128Tensor {
-    type Type = Symbolic<AbstractReplicatedRingTensor<<HostRing128Tensor as SymbolicType>::Type>>;
-}
-
-/// Replicated tensor over Z_2.
-pub type ReplicatedBitTensor = AbstractReplicatedRingTensor<HostBitTensor>;
-
-impl SymbolicType for ReplicatedBitTensor {
-    type Type = Symbolic<AbstractReplicatedRingTensor<<HostBitTensor as SymbolicType>::Type>>;
-}
-
 #[derive(Clone, Debug, PartialEq, Serialize, Deserialize)]
 pub struct AbstractReplicatedBitArray<RepBitTensorT, const N: usize>(RepBitTensorT);
+
+pub type ReplicatedBitArray64 = AbstractReplicatedBitArray<ReplicatedBitTensor, 64>;
 
 impl<RepBitTensorT: Placed, const N: usize> Placed
     for AbstractReplicatedBitArray<RepBitTensorT, N>
@@ -77,8 +55,6 @@
         self.0.placement()
     }
 }
-
-pub type ReplicatedBitArray64 = AbstractReplicatedBitArray<ReplicatedBitTensor, 64>;
 
 impl SymbolicType for ReplicatedBitArray64 {
     type Type =
@@ -116,28 +92,7 @@
     }
 }
 
-#[derive(Serialize, Deserialize, Clone, Debug, PartialEq)]
-pub struct AbstractReplicatedFixedTensor<RepRingT>(pub RepRingT);
-
-pub type ReplicatedFixed64Tensor = AbstractReplicatedFixedTensor<ReplicatedRing64Tensor>;
-
-impl SymbolicType for ReplicatedFixed64Tensor {
-    type Type =
-        Symbolic<AbstractReplicatedFixedTensor<<ReplicatedRing64Tensor as SymbolicType>::Type>>;
-}
-
-pub type ReplicatedFixed128Tensor = AbstractReplicatedFixedTensor<ReplicatedRing128Tensor>;
-
-impl SymbolicType for ReplicatedFixed128Tensor {
-    type Type =
-        Symbolic<AbstractReplicatedFixedTensor<<ReplicatedRing128Tensor as SymbolicType>::Type>>;
-}
-
-impl<HostRingT> From<AbstractReplicatedRingTensor<HostRingT>>
-    for Symbolic<AbstractReplicatedRingTensor<HostRingT>>
-=======
 impl<HostTenT> Placed for AbstractReplicatedRingTensor<HostTenT>
->>>>>>> 4e268405
 where
     HostTenT: Placed<Placement = HostPlacement>,
 {

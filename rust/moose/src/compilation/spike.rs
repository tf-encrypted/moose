#![allow(dead_code)]
#![allow(unused_variables)]

use macros::with_context;
use std::collections::HashMap;
use std::convert::{TryFrom, TryInto};
use std::ops::{Add, Mul, Shl, Shr, Sub};
use std::ops::{BitAnd, BitXor};

#[derive(Debug, Clone, PartialEq)]
pub enum Placement {
    HostPlacement(HostPlacement),
    ReplicatedPlacement(ReplicatedPlacement),
    AdditivePlacement(AdditivePlacement),
}

impl Placement {
    pub fn ty(&self) -> PlacementTy {
        match self {
            Placement::HostPlacement(plc) => plc.ty(),
            Placement::ReplicatedPlacement(plc) => plc.ty(),
            Placement::AdditivePlacement(plc) => plc.ty(),
        }
    }
}

#[derive(Clone, Debug, PartialEq)]
pub struct HostPlacement {
    player: String,
}

#[derive(Clone, Debug, PartialEq, Eq, Hash)]
pub struct ReplicatedPlacement {
    players: [String; 3],
}

#[derive(Clone, Debug, PartialEq, Eq, Hash)]
pub struct AdditivePlacement {
    players: [String; 2],
}

impl ReplicatedPlacement {
    pub fn host_placements(&self) -> (HostPlacement, HostPlacement, HostPlacement) {
        let player0 = HostPlacement {
            player: self.players[0].clone(),
        };
        let player1 = HostPlacement {
            player: self.players[1].clone(),
        };
        let player2 = HostPlacement {
            player: self.players[2].clone(),
        };
        (player0, player1, player2)
    }
}

impl AdditivePlacement {
    pub fn host_placements(&self) -> (HostPlacement, HostPlacement) {
        let player0 = HostPlacement {
            player: self.players[0].clone(),
        };
        let player1 = HostPlacement {
            player: self.players[1].clone(),
        };
        (player0, player1)
    }
}

#[derive(Clone, Copy, PartialEq, Eq)]
pub enum PlacementTy {
    HostTy,
    ReplicatedTy,
    AdditiveTy,
}

trait KnownPlacement {
    const TY: PlacementTy;

    fn ty(&self) -> PlacementTy {
        Self::TY
    }
}

impl KnownPlacement for HostPlacement {
    const TY: PlacementTy = PlacementTy::HostTy;
}

impl KnownPlacement for ReplicatedPlacement {
    const TY: PlacementTy = PlacementTy::ReplicatedTy;
}

impl KnownPlacement for AdditivePlacement {
    const TY: PlacementTy = PlacementTy::AdditiveTy;
}

macro_rules! placement {
    ($t:ident) => {
        impl From<$t> for Placement {
            fn from(x: $t) -> Placement {
                Placement::$t(x)
            }
        }

        impl From<&$t> for Placement {
            fn from(x: &$t) -> Placement {
                Placement::$t(x.clone())
            }
        }

        impl TryFrom<Placement> for $t {
            type Error = ();

            fn try_from(x: Placement) -> Result<Self, Self::Error> {
                match x {
                    Placement::$t(x) => Ok(x),
                    _ => Err(()),
                }
            }
        }
    };
}

placement!(HostPlacement);
placement!(ReplicatedPlacement);
placement!(AdditivePlacement);

impl Ty {
    pub fn synthesize_symbolic_value<S: Into<String>>(
        &self,
        op_name: S,
        plc: Placement,
    ) -> SymbolicValue {
        match self {
            Ty::Fixed64Tensor => SymbolicValue::Fixed64Tensor(Symbolic::Symbolic(SymbolicHandle {
                op: op_name.into(),
                plc,
            })),
            Ty::Fixed128Tensor => {
                SymbolicValue::Fixed128Tensor(Symbolic::Symbolic(SymbolicHandle {
                    op: op_name.into(),
                    plc,
                }))
            }
            Ty::BitTensor => SymbolicValue::BitTensor(Symbolic::Symbolic(SymbolicHandle {
                op: op_name.into(),
                plc: plc.try_into().unwrap(),
            })),
            Ty::Ring64Tensor => SymbolicValue::Ring64Tensor(Symbolic::Symbolic(SymbolicHandle {
                op: op_name.into(),
                plc: plc.try_into().unwrap(),
            })),
            Ty::Ring128Tensor => SymbolicValue::Ring128Tensor(Symbolic::Symbolic(SymbolicHandle {
                op: op_name.into(),
                plc: plc.try_into().unwrap(),
            })),
            Ty::Replicated64Tensor => {
                SymbolicValue::Replicated64Tensor(Symbolic::Symbolic(SymbolicHandle {
                    op: op_name.into(),
                    plc: plc.try_into().unwrap(),
                }))
            }
            Ty::Replicated128Tensor => {
                SymbolicValue::Replicated128Tensor(Symbolic::Symbolic(SymbolicHandle {
                    op: op_name.into(),
                    plc: plc.try_into().unwrap(),
                }))
            }
            Ty::ReplicatedBitTensor => {
                SymbolicValue::ReplicatedBitTensor(Symbolic::Symbolic(SymbolicHandle {
                    op: op_name.into(),
                    plc: plc.try_into().unwrap(),
                }))
            }
            Ty::Additive64Tensor => {
                SymbolicValue::Additive64Tensor(Symbolic::Symbolic(SymbolicHandle {
                    op: op_name.into(),
                    plc: plc.try_into().unwrap(),
                }))
            }
            Ty::Additive128Tensor => {
                SymbolicValue::Additive128Tensor(Symbolic::Symbolic(SymbolicHandle {
                    op: op_name.into(),
                    plc: plc.try_into().unwrap(),
                }))
            }
            Ty::ReplicatedSetup => {
                SymbolicValue::ReplicatedSetup(Symbolic::Symbolic(SymbolicHandle {
                    op: op_name.into(),
                    plc: plc.try_into().unwrap(),
                }))
            }
            Ty::PrfKey => SymbolicValue::PrfKey(Symbolic::Symbolic(SymbolicHandle {
                op: op_name.into(),
                plc: plc.try_into().unwrap(),
            })),
        }
    }
}

pub trait KnownType {
    type Symbolic;
    const TY: Ty;
}

#[derive(Clone, Debug, PartialEq)]
pub enum SymbolicValue {
    Fixed64Tensor(<Fixed64Tensor as KnownType>::Symbolic),
    Fixed128Tensor(<Fixed128Tensor as KnownType>::Symbolic),
    BitTensor(<BitTensor as KnownType>::Symbolic),
    Ring64Tensor(<Ring64Tensor as KnownType>::Symbolic),
    Ring128Tensor(<Ring128Tensor as KnownType>::Symbolic),
    Replicated64Tensor(<Replicated64Tensor as KnownType>::Symbolic),
    Replicated128Tensor(<Replicated128Tensor as KnownType>::Symbolic),
    ReplicatedBitTensor(<ReplicatedBitTensor as KnownType>::Symbolic),
    Additive64Tensor(<Additive64Tensor as KnownType>::Symbolic),
    Additive128Tensor(<Additive128Tensor as KnownType>::Symbolic),
    ReplicatedSetup(<ReplicatedSetup as KnownType>::Symbolic),
    PrfKey(<PrfKey as KnownType>::Symbolic),
}

macro_rules! value {
    ($t:ident, $st:ty) => {
        impl From<$t> for Value {
            fn from(x: $t) -> Value {
                Value::$t(x)
            }
        }

        impl From<&$t> for Value {
            fn from(x: &$t) -> Value {
                Value::$t(x.clone())
            }
        }

        impl TryFrom<Value> for $t {
            type Error = ();

            fn try_from(x: Value) -> Result<Self, Self::Error> {
                match x {
                    Value::$t(x) => Ok(x),
                    _ => Err(()),
                }
            }
        }

        impl From<<$t as KnownType>::Symbolic> for SymbolicValue {
            fn from(x: <$t as KnownType>::Symbolic) -> SymbolicValue {
                SymbolicValue::$t(x)
            }
        }

        impl TryFrom<SymbolicValue> for <$t as KnownType>::Symbolic {
            type Error = ();

            fn try_from(x: SymbolicValue) -> Result<Self, Self::Error> {
                match x {
                    SymbolicValue::$t(x) => Ok(x),
                    _ => Err(()),
                }
            }
        }

        impl KnownType for $t {
            type Symbolic = $st;
            const TY: Ty = Ty::$t;
        }

        impl KnownType for $st {
            type Symbolic = Self;
            const TY: Ty = Ty::$t;
        }
    };
}

// NOTE a future improvement might be to have a single `values!` macro
// that takes care of everything, including generating `enum Value` and
// `enum SymbolicValue` and maybe even `enum Ty`.
// one thing to be careful about here is to still make room for manual
// constructions during development.
value!(
    Fixed64Tensor,
    Symbolic<
        FixedTensor<
            <Ring64Tensor as KnownType>::Symbolic,
            <Replicated64Tensor as KnownType>::Symbolic,
        >,
    >
);
value!(
    Fixed128Tensor,
    Symbolic<
        FixedTensor<
            <Ring128Tensor as KnownType>::Symbolic,
            <Replicated128Tensor as KnownType>::Symbolic,
        >,
    >
);
value!(BitTensor, Symbolic<BitTensor>);
value!(Ring64Tensor, Symbolic<Ring64Tensor>);
value!(Ring128Tensor, Symbolic<Ring128Tensor>);
value!(
    Replicated64Tensor,
    Symbolic<ReplicatedTensor<<Ring64Tensor as KnownType>::Symbolic>>
);
value!(
    Replicated128Tensor,
    Symbolic<ReplicatedTensor<<Ring128Tensor as KnownType>::Symbolic>>
);
value!(
    ReplicatedBitTensor,
    Symbolic<ReplicatedTensor<Symbolic<BitTensor>>>
);
value!(
    Additive64Tensor,
    Symbolic<AdditiveTensor<<Ring64Tensor as KnownType>::Symbolic>>
);
value!(
    Additive128Tensor,
    Symbolic<AdditiveTensor<<Ring128Tensor as KnownType>::Symbolic>>
);
value!(
    ReplicatedSetup,
    Symbolic<AbstractReplicatedSetup<<PrfKey as KnownType>::Symbolic>>
);
value!(PrfKey, Symbolic<PrfKey>);

#[derive(Clone, Debug, PartialEq)]
pub enum Symbolic<T: Placed> {
    Symbolic(SymbolicHandle<T::Placement>),
    Concrete(T),
}

pub trait Placed {
    type Placement;

    fn placement(&self) -> Self::Placement;
}

impl Placed for BitTensor {
    type Placement = HostPlacement;

    fn placement(&self) -> Self::Placement {
        self.1.clone()
    }
}

impl<T> Placed for RingTensor<T> {
    type Placement = HostPlacement;

    fn placement(&self) -> Self::Placement {
        self.1.clone()
    }
}

impl<R> Placed for ReplicatedTensor<R>
where
    R: Placed<Placement = HostPlacement>,
{
    type Placement = ReplicatedPlacement;

    fn placement(&self) -> Self::Placement {
        let ReplicatedTensor {
            shares: [[x00, x10], [x11, x21], [x22, x02]],
        } = self;

        let player0 = x00.placement();
        assert_eq!(x10.placement(), player0);

        let player1 = x11.placement();
        assert_eq!(x21.placement(), player1);

        let player2 = x22.placement();
        assert_eq!(x02.placement(), player2);

        let players = [player0.player, player1.player, player2.player];
        ReplicatedPlacement { players }
    }
}

impl<R> Placed for AdditiveTensor<R>
where
    R: Placed<Placement = HostPlacement>,
{
    type Placement = AdditivePlacement;

    fn placement(&self) -> Self::Placement {
        let AdditiveTensor { shares: [x0, x1] } = self;

        let player0 = x0.placement();
        let player1 = x1.placement();

        let players = [player0.player, player1.player];
        AdditivePlacement { players }
    }
}

impl<RingTensorT, ReplicatedTensorT> Placed for FixedTensor<RingTensorT, ReplicatedTensorT>
where
    RingTensorT: Placed,
    RingTensorT::Placement: Into<Placement>,
    ReplicatedTensorT: Placed,
    ReplicatedTensorT::Placement: Into<Placement>,
{
    type Placement = Placement;

    fn placement(&self) -> Self::Placement {
        match self {
            FixedTensor::RingTensor(x) => x.placement().into(),
            FixedTensor::ReplicatedTensor(x) => x.placement().into(),
        }
    }
}

impl Placed for PrfKey {
    type Placement = HostPlacement;

    fn placement(&self) -> Self::Placement {
        self.1.clone()
    }
}

impl<K> Placed for AbstractReplicatedSetup<K>
where
    K: Placed<Placement = HostPlacement>,
{
    type Placement = ReplicatedPlacement;

    fn placement(&self) -> Self::Placement {
        let AbstractReplicatedSetup {
            keys: [[x00, x10], [x11, x21], [x22, x02]],
        } = self;

        let player0 = x00.placement();
        assert_eq!(x10.placement(), player0);

        let player1 = x11.placement();
        assert_eq!(x21.placement(), player1);

        let player2 = x22.placement();
        assert_eq!(x02.placement(), player2);

        let players = [player0.player, player1.player, player2.player];
        ReplicatedPlacement { players }
    }
}

impl<T: Placed> Placed for Symbolic<T>
where
    T::Placement: Clone,
{
    type Placement = T::Placement;

    fn placement(&self) -> Self::Placement {
        match self {
            Symbolic::Symbolic(x) => x.plc.clone(),
            Symbolic::Concrete(x) => x.placement(),
        }
    }
}

#[derive(Clone, Debug, PartialEq)]
pub struct SymbolicHandle<P> {
    op: String,
    // NOTE if we had a handle to the graph we
    // could perhaps derive the placement instead
    plc: P,
}

impl<T: Placed> From<SymbolicHandle<T::Placement>> for Symbolic<T> {
    fn from(x: SymbolicHandle<T::Placement>) -> Symbolic<T> {
        Symbolic::Symbolic(x)
    }
}

impl<K> TryFrom<Symbolic<AbstractReplicatedSetup<K>>> for AbstractReplicatedSetup<K>
where
    K: Placed<Placement = HostPlacement>,
{
    type Error = Symbolic<Self>;

    fn try_from(x: Symbolic<AbstractReplicatedSetup<K>>) -> Result<Self, Self::Error> {
        match x {
            Symbolic::Concrete(cx) => Ok(cx),
            Symbolic::Symbolic(_) => Err(x),
        }
    }
}

impl<R> TryFrom<Symbolic<ReplicatedTensor<R>>> for ReplicatedTensor<R>
where
    R: Placed<Placement = HostPlacement>,
{
    type Error = Symbolic<Self>;

    fn try_from(x: Symbolic<ReplicatedTensor<R>>) -> Result<Self, Self::Error> {
        match x {
            Symbolic::Concrete(cx) => Ok(cx),
            Symbolic::Symbolic(_) => Err(x),
        }
    }
}

impl<R> TryFrom<Symbolic<AdditiveTensor<R>>> for AdditiveTensor<R>
where
    R: Placed<Placement = HostPlacement>,
{
    type Error = Symbolic<Self>;

    fn try_from(x: Symbolic<AdditiveTensor<R>>) -> Result<Self, Self::Error> {
        match x {
            Symbolic::Concrete(cx) => Ok(cx),
            Symbolic::Symbolic(_) => Err(x),
        }
    }
}

impl<RingTensorT, ReplicatedTensorT> TryFrom<Symbolic<FixedTensor<RingTensorT, ReplicatedTensorT>>>
    for FixedTensor<RingTensorT, ReplicatedTensorT>
where
    RingTensorT: Placed<Placement = HostPlacement>,
    ReplicatedTensorT: Placed<Placement = ReplicatedPlacement>,
{
    type Error = Symbolic<Self>;

    fn try_from(
        x: Symbolic<FixedTensor<RingTensorT, ReplicatedTensorT>>,
    ) -> Result<Self, Self::Error> {
        match x {
            Symbolic::Concrete(cx) => Ok(cx),
            Symbolic::Symbolic(_) => Err(x),
        }
    }
}

impl<RingTensorT, ReplicatedTensorT> From<FixedTensor<RingTensorT, ReplicatedTensorT>>
    for Symbolic<FixedTensor<RingTensorT, ReplicatedTensorT>>
where
    RingTensorT: Placed<Placement = HostPlacement>,
    ReplicatedTensorT: Placed<Placement = ReplicatedPlacement>,
{
    fn from(x: FixedTensor<RingTensorT, ReplicatedTensorT>) -> Self {
        Symbolic::Concrete(x)
    }
}

impl<T> From<RingTensor<T>> for Symbolic<RingTensor<T>> {
    fn from(x: RingTensor<T>) -> Self {
        Symbolic::Concrete(x)
    }
}

impl<R> From<ReplicatedTensor<R>> for Symbolic<ReplicatedTensor<R>>
where
    R: Placed<Placement = HostPlacement>,
{
    fn from(x: ReplicatedTensor<R>) -> Self {
        Symbolic::Concrete(x)
    }
}

impl<K> From<AbstractReplicatedSetup<K>> for Symbolic<AbstractReplicatedSetup<K>>
where
    K: Placed<Placement = HostPlacement>,
{
    fn from(x: AbstractReplicatedSetup<K>) -> Self {
        Symbolic::Concrete(x)
    }
}

impl<R> From<AdditiveTensor<R>> for Symbolic<AdditiveTensor<R>>
where
    R: Placed<Placement = HostPlacement>,
{
    fn from(x: AdditiveTensor<R>) -> Self {
        Symbolic::Concrete(x)
    }
}

use crate::computation::{Signature, NullarySignature, UnarySignature, BinarySignature, TernarySignature};


#[derive(Clone, Debug, PartialEq)]
pub struct RingTensor<T>(T, HostPlacement);

impl Add<RingTensor<u64>> for RingTensor<u64> {
    type Output = RingTensor<u64>;

    fn add(self, other: RingTensor<u64>) -> Self::Output {
        RingTensor(self.0.wrapping_add(other.0), self.1)
    }
}

impl Add<RingTensor<u128>> for RingTensor<u128> {
    type Output = RingTensor<u128>;

    fn add(self, other: RingTensor<u128>) -> Self::Output {
        RingTensor(self.0.wrapping_add(other.0), self.1)
    }
}

impl Sub<RingTensor<u64>> for RingTensor<u64> {
    type Output = RingTensor<u64>;

    fn sub(self, other: RingTensor<u64>) -> Self::Output {
        RingTensor(self.0.wrapping_sub(other.0), self.1)
    }
}

impl Sub<RingTensor<u128>> for RingTensor<u128> {
    type Output = RingTensor<u128>;

    fn sub(self, other: RingTensor<u128>) -> Self::Output {
        RingTensor(self.0.wrapping_sub(other.0), self.1)
    }
}

impl Mul<RingTensor<u64>> for RingTensor<u64> {
    type Output = RingTensor<u64>;

    fn mul(self, other: RingTensor<u64>) -> Self::Output {
        RingTensor(self.0.wrapping_mul(other.0), self.1)
    }
}

impl Mul<RingTensor<u128>> for RingTensor<u128> {
    type Output = RingTensor<u128>;

    fn mul(self, other: RingTensor<u128>) -> Self::Output {
        RingTensor(self.0.wrapping_mul(other.0), self.1)
    }
}

impl Shl<usize> for RingTensor<u64> {
    type Output = RingTensor<u64>;
    fn shl(self, other: usize) -> Self::Output {
        RingTensor(self.0.wrapping_shl(other as u32), self.1)
    }
}

impl Shl<usize> for RingTensor<u128> {
    type Output = RingTensor<u128>;
    fn shl(self, other: usize) -> Self::Output {
        RingTensor(self.0.wrapping_shl(other as u32), self.1)
    }
}

impl Shr<usize> for RingTensor<u64> {
    type Output = RingTensor<u64>;
    fn shr(self, other: usize) -> Self::Output {
        RingTensor(self.0.wrapping_shr(other as u32), self.1)
    }
}

impl Shr<usize> for RingTensor<u128> {
    type Output = RingTensor<u128>;
    fn shr(self, other: usize) -> Self::Output {
        RingTensor(self.0.wrapping_shr(other as u32), self.1)
    }
}

#[derive(Clone, Debug, PartialEq)]
pub struct BitTensor(u8, HostPlacement);

impl BitXor for BitTensor {
    type Output = BitTensor;
    fn bitxor(self, other: Self) -> Self::Output {
        BitTensor(self.0 ^ other.0, self.1)
    }
}

impl BitAnd for BitTensor {
    type Output = BitTensor;
    fn bitand(self, other: Self) -> Self::Output {
        BitTensor(self.0 & other.0, self.1)
    }
}

#[derive(Clone, Debug, PartialEq)]
pub struct PrfKey([u8; 16], HostPlacement);

macro_rules! modelled {
    /*
    Nullary
    */
    ($t:ident::$f:ident, $plc:ty, $(attributes[$($attr_id:ident : $attr_ty:ty),*])? () -> $u:ty, $op:ident) => {
        impl NullaryKernelCheck<ConcreteContext, $plc, $u> for $op {}

        impl $t<ConcreteContext, $u> for $plc {
            fn $f(&self, ctx: &ConcreteContext, $($($attr_id:$attr_ty),*)?) -> $u {
                let sig = NullarySignature {
                    ret: <$u as KnownType>::TY,
                };
<<<<<<< HEAD
                let op = $op { sig };
=======
                let op = $op {
                    sig: sig.into(),
                    $($($attr_id),*)?
                };
>>>>>>> b4b2e1ab
                ctx.execute(op.into(), &self.into(), vec![])
                    .try_into()
                    .unwrap()
            }
        }

        impl $t<SymbolicContext, <$u as KnownType>::Symbolic> for $plc {
            fn $f(&self, ctx: &SymbolicContext, $($($attr_id:$attr_ty),*)?) -> <$u as KnownType>::Symbolic {
                let sig = NullarySignature {
                    ret: <$u as KnownType>::TY,
                };
<<<<<<< HEAD
                let op = $op { sig };
=======
                let op = $op {
                    sig: sig.into(),
                    $($($attr_id),*)?
                };
>>>>>>> b4b2e1ab
                ctx.execute(op.into(), &self.into(), vec![])
                    .try_into()
                    .unwrap()
            }
        }
    };

    /*
    Unary
    */
    ($t:ident::$f:ident, $plc:ty, $(attributes[$($attr_id:ident : $attr_ty:ty),*])? ($t0:ty) -> $u:ty, $op:ident) => {
        impl UnaryKernelCheck<ConcreteContext, $plc, $t0, $u> for $op {}

        impl $t<ConcreteContext, $t0> for $plc {
            type Output = $u;

            fn $f(&self, ctx: &ConcreteContext, $($($attr_id:$attr_ty),*,)? x0: &$t0) -> Self::Output {
                let sig = UnarySignature {
                    arg0: <$t0 as KnownType>::TY,
                    ret: <$u as KnownType>::TY,
                };
<<<<<<< HEAD
                let op = $op { sig };
=======
                let op = $op {
                    sig: sig.into(),
                    $($($attr_id),*)?
                };
>>>>>>> b4b2e1ab
                ctx.execute(op.into(), &self.into(), vec![x0.clone().into()])
                    .try_into()
                    .unwrap()
            }
        }

        impl $t<SymbolicContext, <$t0 as KnownType>::Symbolic> for $plc {
            type Output = <$u as KnownType>::Symbolic;

            fn $f(&self, ctx: &SymbolicContext, $($($attr_id:$attr_ty),*,)? x0: &<$t0 as KnownType>::Symbolic) -> Self::Output {
                let sig = UnarySignature {
                    arg0: <<$t0 as KnownType>::Symbolic as KnownType>::TY,
                    ret: <<$u as KnownType>::Symbolic as KnownType>::TY,
                };
<<<<<<< HEAD
                let op = $op { sig };
=======
                let op = $op {
                    sig: sig.into(),
                    $($($attr_id),*)?
                };
>>>>>>> b4b2e1ab
                ctx.execute(op.into(), &self.into(), vec![x0.clone().into()])
                    .try_into()
                    .unwrap()
            }
        }
    };

    /*
    Binary
    */
    ($t:ident::$f:ident, $plc:ty, $(attributes[$($attr_id:ident : $attr_ty:ty),*])? ($t0:ty, $t1:ty) -> $u:ty, $op:ident) => {
        impl BinaryKernelCheck<ConcreteContext, $plc, $t0, $t1, $u> for $op {}

        impl $t<ConcreteContext, $t0, $t1> for $plc {
            type Output = $u;

            fn $f(&self, ctx: &ConcreteContext, $($($attr_id:$attr_ty),*,)? x0: &$t0, x1: &$t1) -> Self::Output {
                let sig = BinarySignature {
                    arg0: <$t0 as KnownType>::TY,
                    arg1: <$t1 as KnownType>::TY,
                    ret: <$u as KnownType>::TY,
                };
<<<<<<< HEAD
                let op = $op { sig };
=======
                let op = $op {
                    sig: sig.into(),
                    $($($attr_id),*)?
                };
>>>>>>> b4b2e1ab
                ctx.execute(
                    op.into(),
                    &self.into(),
                    vec![x0.clone().into(), x1.clone().into()],
                )
                .try_into()
                .unwrap()
            }
        }

        impl $t<SymbolicContext, <$t0 as KnownType>::Symbolic, <$t1 as KnownType>::Symbolic>
            for $plc
        {
            type Output = <$u as KnownType>::Symbolic;

            fn $f(
                &self,
                ctx: &SymbolicContext,
                $($($attr_id:$attr_ty),*,)?
                x0: &<$t0 as KnownType>::Symbolic,
                x1: &<$t1 as KnownType>::Symbolic,
            ) -> Self::Output {
                let sig = BinarySignature {
                    arg0: <<$t0 as KnownType>::Symbolic as KnownType>::TY,
                    arg1: <<$t1 as KnownType>::Symbolic as KnownType>::TY,
                    ret: <<$u as KnownType>::Symbolic as KnownType>::TY,
                };
<<<<<<< HEAD
                let op = $op { sig };
=======
                let op = $op {
                    sig: sig.into(),
                    $($($attr_id),*)?
                };
>>>>>>> b4b2e1ab
                ctx.execute(
                    op.into(),
                    &self.into(),
                    vec![x0.clone().into(), x1.clone().into()],
                )
                .try_into()
                .unwrap()
            }
        }
    };

    /*
    Ternary
    */
    ($t:ident::$f:ident, $plc:ty, $(attributes[$($attr_id:ident : $attr_ty:ty),*])? ($t0:ty, $t1:ty, $t2:ty) -> $u:ty, $op:ident) => {
        impl TernaryKernelCheck<ConcreteContext, $plc, $t0, $t1, $t2, $u> for $op {}

        impl $t<ConcreteContext, $t0, $t1, $t2> for $plc {
            type Output = $u;

            fn $f(&self, ctx: &ConcreteContext, $($($attr_id:$attr_ty),*,)? x0: &$t0, x1: &$t1, x2: &$t2) -> Self::Output {
                let sig = TernarySignature {
                    arg0: <$t0 as KnownType>::TY,
                    arg1: <$t1 as KnownType>::TY,
                    arg2: <$t2 as KnownType>::TY,
                    ret: <$u as KnownType>::TY,
                };
<<<<<<< HEAD
                let op = $op { sig };
=======
                let op = $op {
                    sig: sig.into(),
                    $($($attr_id),*)?
                };
>>>>>>> b4b2e1ab
                ctx.execute(
                    op.into(),
                    &self.into(),
                    vec![x0.clone().into(), x1.clone().into(), x2.clone().into()],
                )
                .try_into()
                .unwrap()
            }
        }

        impl
            $t<
                SymbolicContext,
                <$t0 as KnownType>::Symbolic,
                <$t1 as KnownType>::Symbolic,
                <$t2 as KnownType>::Symbolic,
            > for $plc
        {
            type Output = <$u as KnownType>::Symbolic;

            fn $f(
                &self,
                ctx: &SymbolicContext,
                $($($attr_id:$attr_ty),*,)?
                x0: &<$t0 as KnownType>::Symbolic,
                x1: &<$t1 as KnownType>::Symbolic,
                x2: &<$t2 as KnownType>::Symbolic,
            ) -> Self::Output {
                let sig = TernarySignature {
                    arg0: <<$t0 as KnownType>::Symbolic as KnownType>::TY,
                    arg1: <<$t1 as KnownType>::Symbolic as KnownType>::TY,
                    arg2: <<$t2 as KnownType>::Symbolic as KnownType>::TY,
                    ret: <<$u as KnownType>::Symbolic as KnownType>::TY,
                };
<<<<<<< HEAD
                let op = $op { sig };
=======
                let op = $op {
                    sig: sig.into(),
                    $($($attr_id),*)?
                };
>>>>>>> b4b2e1ab
                ctx.execute(
                    op.into(),
                    &self.into(),
                    vec![x0.clone().into(), x1.clone().into(), x2.clone().into()],
                )
                .try_into()
                .unwrap()
            }
        }
    };
}

macro_rules! modelled_alias {
    /*
    Binary
    */
    ($src_t:ident::$src_f:ident, $plc:ty, ($t0:ty, $t1:ty) -> $u:ty => $dst_t:ident::$dst_f:ident) => {
        impl $src_t<ConcreteContext, $t0, $t1> for $plc {
            type Output = $u;

            fn $src_f(&self, ctx: &ConcreteContext, x0: &$t0, x1: &$t1) -> Self::Output {
                $dst_t::$dst_f(self, ctx, x0, x1)
            }
        }

        impl $src_t<SymbolicContext, <$t0 as KnownType>::Symbolic, <$t1 as KnownType>::Symbolic>
            for $plc
        {
            type Output = <$u as KnownType>::Symbolic;

            fn $src_f(
                &self,
                ctx: &SymbolicContext,
                x0: &<$t0 as KnownType>::Symbolic,
                x1: &<$t1 as KnownType>::Symbolic,
            ) -> Self::Output {
                $dst_t::$dst_f(self, ctx, x0, x1)
            }
        }
    };
}

pub trait PlacementAdd<C: Context, T, U> {
    type Output;

    fn add(&self, ctx: &C, x: &T, y: &U) -> Self::Output;
}

pub trait PlacementSub<C: Context, T, U> {
    type Output;

    fn sub(&self, ctx: &C, x: &T, y: &U) -> Self::Output;
}

pub trait PlacementMul<C: Context, T, U> {
    type Output;

    fn mul(&self, ctx: &C, x: &T, y: &U) -> Self::Output;
}
pub trait PlacementShl<C: Context, T> {
    type Output;

    fn shl(&self, ctx: &C, amount: usize, x: &T) -> Self::Output;
}

pub trait PlacementShr<C: Context, T> {
    type Output;

    fn shr(&self, ctx: &C, amount: usize, x: &T) -> Self::Output;
}

pub trait PlacementXor<C: Context, T, U> {
    type Output;

    fn xor(&self, ctx: &C, x: &T, y: &U) -> Self::Output;
}

pub trait PlacementAnd<C: Context, T, U> {
    type Output;

    fn and(&self, ctx: &C, x: &T, y: &U) -> Self::Output;
}

pub trait PlacementMulSetup<C: Context, S, T, U> {
    type Output;

    fn mul(&self, ctx: &C, s: &S, x: &T, y: &U) -> Self::Output;
}

pub trait PlacementShare<C: Context, T> {
    type Output;

    fn share(&self, ctx: &C, x: &T) -> Self::Output;
}

pub trait PlacementReveal<C: Context, T> {
    type Output;

    fn reveal(&self, ctx: &C, x: &T) -> Self::Output;
}

pub trait PlacementSample<C: Context, O> {
    fn sample(&self, ctx: &C) -> O;
}

pub trait PlacementRepToAdd<C: Context, T> {
    type Output;

    fn rep_to_add(&self, ctx: &C, x: &T) -> Self::Output;
}

pub trait Context {
    type Value;
    fn execute(&self, op: Operator, plc: &Placement, operands: Vec<Self::Value>) -> Self::Value;

    type ReplicatedSetup;
    fn replicated_setup(&self, plc: &ReplicatedPlacement) -> &Self::ReplicatedSetup;
}

pub struct ConcreteContext {
    replicated_keys: HashMap<ReplicatedPlacement, ReplicatedSetup>,
}

impl Default for ConcreteContext {
    fn default() -> Self {
        ConcreteContext {
            replicated_keys: Default::default(),
        }
    }
}

impl Context for ConcreteContext {
    type Value = Value;

    fn execute(&self, op: Operator, plc: &Placement, operands: Vec<Value>) -> Value {
        match op {
            Operator::PrfKeyGenOp(op) => DispatchKernel::compile(&op, self, plc)(operands),
            Operator::RingSampleOp(op) => DispatchKernel::compile(&op, self, plc)(operands),
            Operator::BitSampleOp(op) => DispatchKernel::compile(&op, self, plc)(operands),
            Operator::RingAddOp(op) => DispatchKernel::compile(&op, self, plc)(operands),
            Operator::BitXorOp(op) => DispatchKernel::compile(&op, self, plc)(operands),
            Operator::BitAndOp(op) => DispatchKernel::compile(&op, self, plc)(operands),
            Operator::RingSubOp(op) => DispatchKernel::compile(&op, self, plc)(operands),
            Operator::RingMulOp(op) => DispatchKernel::compile(&op, self, plc)(operands),
            Operator::RingShlOp(op) => DispatchKernel::compile(&op, self, plc)(operands),
            Operator::RingShrOp(op) => DispatchKernel::compile(&op, self, plc)(operands),
            Operator::RepSetupOp(op) => DispatchKernel::compile(&op, self, plc)(operands),
            Operator::RepShareOp(op) => DispatchKernel::compile(&op, self, plc)(operands),
            Operator::RepRevealOp(op) => DispatchKernel::compile(&op, self, plc)(operands),
            Operator::RepAddOp(op) => DispatchKernel::compile(&op, self, plc)(operands),
            Operator::RepMulOp(op) => DispatchKernel::compile(&op, self, plc)(operands),
            Operator::RepToAddOp(op) => DispatchKernel::compile(&op, self, plc)(operands),
            Operator::AdditiveAddOp(op) => DispatchKernel::compile(&op, self, plc)(operands),
            Operator::AdditiveMulOp(op) => DispatchKernel::compile(&op, self, plc)(operands),
            Operator::AdditiveRevealOp(op) => DispatchKernel::compile(&op, self, plc)(operands),
            Operator::ConstantOp(op) => DispatchKernel::compile(&op, self, plc)(operands),
            Operator::FixedAddOp(op) => DispatchKernel::compile(&op, self, plc)(operands),
            Operator::FixedMulOp(op) => DispatchKernel::compile(&op, self, plc)(operands),
        }
    }

    type ReplicatedSetup = ReplicatedSetup;
    fn replicated_setup(&self, plc: &ReplicatedPlacement) -> &Self::ReplicatedSetup {
        self.replicated_keys.get(plc).unwrap()
    }
}

use std::sync::{Arc, RwLock};

pub struct SymbolicContext {
    strategy: Box<dyn SymbolicStrategy>,
    ops: Arc<RwLock<Vec<Operation>>>, // TODO use HashMap so we can do some consistency checks on the fly?
    replicated_keys:
        HashMap<ReplicatedPlacement, Symbolic<AbstractReplicatedSetup<Symbolic<PrfKey>>>>,
}

impl Default for SymbolicContext {
    fn default() -> Self {
        SymbolicContext {
            strategy: Box::new(DefaultSymbolicStrategy),
            ops: Default::default(),
            replicated_keys: Default::default(),
        }
    }
}

impl Context for SymbolicContext {
    type Value = SymbolicValue;

    fn execute(
        &self,
        op: Operator,
        plc: &Placement,
        operands: Vec<SymbolicValue>,
    ) -> SymbolicValue {
        self.strategy.execute(self, op, plc, operands)
    }

    type ReplicatedSetup = <ReplicatedSetup as KnownType>::Symbolic;
    fn replicated_setup(&self, plc: &ReplicatedPlacement) -> &Self::ReplicatedSetup {
        self.replicated_keys.get(plc).unwrap()
    }
}

impl SymbolicContext {
    pub fn add_operation<'s, O: Into<Operator> + Clone>(
        &'s self,
        operator: &O,
        operands: &[&str],
        plc: &Placement,
    ) -> String {
        let mut ops = self.ops.write().unwrap();
        let op_name: String = format!("op_{}", ops.len());
        let op = Operation {
            name: op_name.clone(),
            operator: operator.clone().into(),
            operands: operands.iter().map(|op| op.to_string()).collect(),
            plc: plc.clone(),
        };
        ops.push(op);
        op_name
    }
}

trait SymbolicStrategy {
    fn execute(
        &self,
        ctx: &SymbolicContext,
        op: Operator,
        plc: &Placement,
        operands: Vec<SymbolicValue>,
    ) -> SymbolicValue;
}

#[derive(Clone, Copy, Debug)]
struct DefaultSymbolicStrategy;

impl SymbolicStrategy for DefaultSymbolicStrategy {
    fn execute(
        &self,
        ctx: &SymbolicContext,
        op: Operator,
        plc: &Placement,
        operands: Vec<SymbolicValue>,
    ) -> SymbolicValue {
        match op {
            Operator::PrfKeyGenOp(op) => DispatchKernel::compile(&op, ctx, plc)(operands),
            Operator::RingSampleOp(op) => DispatchKernel::compile(&op, ctx, plc)(operands),
            Operator::BitSampleOp(op) => DispatchKernel::compile(&op, ctx, plc)(operands),
            Operator::RingAddOp(op) => DispatchKernel::compile(&op, ctx, plc)(operands),
            Operator::BitXorOp(op) => DispatchKernel::compile(&op, ctx, plc)(operands),
            Operator::BitAndOp(op) => DispatchKernel::compile(&op, ctx, plc)(operands),
            Operator::RingSubOp(op) => DispatchKernel::compile(&op, ctx, plc)(operands),
            Operator::RingMulOp(op) => DispatchKernel::compile(&op, ctx, plc)(operands),
            Operator::RingShlOp(op) => DispatchKernel::compile(&op, ctx, plc)(operands),
            Operator::RingShrOp(op) => DispatchKernel::compile(&op, ctx, plc)(operands),
            Operator::RepSetupOp(op) => DispatchKernel::compile(&op, ctx, plc)(operands),
            Operator::RepShareOp(op) => DispatchKernel::compile(&op, ctx, plc)(operands),
            Operator::RepRevealOp(op) => DispatchKernel::compile(&op, ctx, plc)(operands),
            Operator::RepAddOp(op) => DispatchKernel::compile(&op, ctx, plc)(operands),
            Operator::RepMulOp(op) => DispatchKernel::compile(&op, ctx, plc)(operands),
            Operator::RepToAddOp(op) => DispatchKernel::compile(&op, ctx, plc)(operands),
            Operator::AdditiveAddOp(op) => DispatchKernel::compile(&op, ctx, plc)(operands),
            Operator::AdditiveMulOp(op) => DispatchKernel::compile(&op, ctx, plc)(operands),
            Operator::AdditiveRevealOp(op) => DispatchKernel::compile(&op, ctx, plc)(operands),
            Operator::ConstantOp(op) => DispatchKernel::compile(&op, ctx, plc)(operands),
            Operator::FixedAddOp(op) => DispatchKernel::compile(&op, ctx, plc)(operands),
            Operator::FixedMulOp(op) => DispatchKernel::compile(&op, ctx, plc)(operands),
        }
    }
}

macro_rules! derive_runtime_kernel {
    (nullary, custom |$op:ident| $kf:expr, $self:ident) => {
        {
            let kf: &dyn Fn(&Self) -> Box<dyn Fn(&_, &_,) -> _> = &|$op| $kf;
            kf($self)
        }
    };
    (unary, custom |$op:ident| $kf:expr, $self:ident) => {
        {
            let kf: &dyn Fn(&Self) -> Box<dyn Fn(&_, &_, _) -> _> = &|$op| $kf;
            kf($self)
        }
    };
    (binary, custom |$op:ident| $kf:expr, $self:ident) => {
        {
            let kf: &dyn Fn(&Self) -> Box<dyn Fn(&_, &_, _, _) -> _> = &|$op| $kf;
            kf($self)
        }
    };
    (ternary, custom |$op:ident| $kf:expr, $self:ident) => {
        {
            let kf: &dyn Fn(&Self) -> Box<dyn Fn(&_, &_, _, _, _) -> _> = &|$op| $kf;
            kf($self)
        }
    };

    (nullary, attributes[$($attr:ident)+] $k:expr, $self:ident) => {
        {
            $(
            let $attr = $self.$attr.clone();
            )+
            Box::new(move |ctx, plc| {
                $k(ctx, plc, $($attr),+)
            })
        }
    };
    (unary, attributes[$($attr:ident)+] $k:expr, $self:ident) => {
        {
            $(
            let $attr = $self.$attr.clone();
            )+
            Box::new(move |ctx, plc, x0| {
                $k(ctx, plc, $($attr),+, x0)
            })
        }
    };
    (binary, attributes[$($attr:ident)+] $k:expr, $self:ident) => {
        {
            $(
            let $attr = $self.$attr.clone();
            )+
            Box::new(move |ctx, plc, x0, x1| {
                $k(ctx, plc, $($attr),+, x0, x1)
            })
        }
    };
    (ternary, attributes[$($attr:ident)+] $k:expr, $self:ident) => {
        {
            $(
            let $attr = $self.$attr.clone();
            )+
            Box::new(move |ctx, plc, x0, x1, x2| {
                $k(ctx, plc, $($attr),+), x0, x1, x2
            })
        }
    };

    (nullary, $k:expr, $self:ident) => {
        Box::new($k)
    };
    (unary, $k:expr, $self:ident) => {
        Box::new($k)
    };
    (binary, $k:expr, $self:ident) => {
        Box::new($k)
    };
    (ternary, $k:expr, $self:ident) => {
        Box::new($k)
    };
}

macro_rules! concrete_dispatch_kernel {

    /*
    Nullaray
    */

    ($op:ty, [$( ($plc:ty, () -> $u:ty), )+]) => {
        impl DispatchKernel<ConcreteContext> for $op {
            fn compile<'c>(&self, ctx: &'c ConcreteContext, plc: &Placement) -> Box<dyn Fn(Vec<Value>) -> Value + 'c> {
                match (plc.ty(), self.sig) {
                    $(
                        (
                            <$plc>::TY,
                            Signature::Nullary(NullarySignature{
                                ret: <$u>::TY,
                            })
                        ) => {
                            let plc: $plc = plc.clone().try_into().unwrap();

                            let k = <$op as NullaryKernel<ConcreteContext, $plc, $u>>::compile(self, &ctx, &plc);

                            Box::new(move |operands: Vec<Value>| {
                                assert_eq!(operands.len(), 0);

                                let y: $u = k(&ctx, &plc);
                                y.into()
                            })
                        }
                    )+
                    _ => unimplemented!(), // ok
                }
            }
        }
    };

    /*
    Unary
    */

    ($op:ty, [$( ($plc:ty, ($t0:ty) -> $u:ty), )+]) => {
        impl DispatchKernel<ConcreteContext> for $op {
            fn compile<'c>(&self, ctx: &'c ConcreteContext, plc: &Placement) -> Box<dyn Fn(Vec<Value>) -> Value + 'c> {
                match (plc.ty(), self.sig) {
                    $(
                        (
                            <$plc>::TY,
                            Signature::Unary(UnarySignature{
                                arg0: <$t0>::TY,
                                ret: <$u>::TY,
                            })
                        ) => {
                            let plc: $plc = plc.clone().try_into().unwrap();

                            let k = <$op as UnaryKernel<ConcreteContext, $plc, $t0, $u>>::compile(self, &ctx, &plc);

                            Box::new(move |operands: Vec<Value>| {
                                assert_eq!(operands.len(), 1);

                                let x0: $t0 = operands.get(0).unwrap().clone().try_into().unwrap();

                                let y: $u = k(&ctx, &plc, x0);
                                y.into()
                            })
                        }
                    )+
                    _ => unimplemented!(), // ok
                }
            }
        }
    };

    /*
    Binary
    */

    ($op:ty, [$( ($plc:ty, ($t0:ty, $t1:ty) -> $u:ty), )+]) => {
        impl DispatchKernel<ConcreteContext> for $op {
            fn compile<'c>(&self, ctx: &'c ConcreteContext, plc: &Placement) -> Box<dyn Fn(Vec<Value>) -> Value + 'c> {
                match (plc.ty(), self.sig) {
                    $(
                        (
                            <$plc>::TY,
                            Signature::Binary(BinarySignature{
                                arg0: <$t0>::TY,
                                arg1: <$t1>::TY,
                                ret: <$u>::TY,
                            })
                        ) => {
                            let plc: $plc = plc.clone().try_into().unwrap();

                            let k = <$op as BinaryKernel<
                                ConcreteContext,
                                $plc,
                                $t0,
                                $t1,
                                $u
                            >>::compile(self, &ctx, &plc);

                            Box::new(move |operands| -> Value {
                                assert_eq!(operands.len(), 2);

                                let x0: $t0 = operands.get(0).unwrap().clone().try_into().unwrap();
                                let x1: $t1 = operands.get(1).unwrap().clone().try_into().unwrap();

                                let y: $u = k(&ctx, &plc, x0, x1);
                                y.into()
                            })
                        }
                    )+
                    _ => unimplemented!(), // ok
                }
            }
        }
    };

    /*
    Ternary
    */

    ($op:ty, [$( ($plc:ty, ($t0:ty, $t1:ty, $t2:ty) -> $u:ty), )+]) => {
        impl DispatchKernel<ConcreteContext> for $op {
            fn compile<'c>(&self, ctx: &'c ConcreteContext, plc: &Placement) -> Box<dyn Fn(Vec<Value>) -> Value + 'c> {
                match (plc.ty(), self.sig) {
                    $(
                        (
                            <$plc>::TY,
                            Signature::Ternary(TernarySignature{
                                arg0: <$t0>::TY,
                                arg1: <$t1>::TY,
                                arg2: <$t2>::TY,
                                ret: <$u>::TY,
                            })
                        ) => {
                            let plc: $plc = plc.clone().try_into().unwrap();

                            let k = <$op as TernaryKernel<ConcreteContext, $plc, $t0, $t1, $t2, $u>>::compile(self, &ctx, &plc);

                            Box::new(move |operands: Vec<Value>| -> Value {
                                assert_eq!(operands.len(), 3);

                                let x0: $t0 = operands.get(0).unwrap().clone().try_into().unwrap();
                                let x1: $t1 = operands.get(1).unwrap().clone().try_into().unwrap();
                                let x2: $t2 = operands.get(2).unwrap().clone().try_into().unwrap();

                                let y: $u = k(&ctx, &plc, x0, x1, x2);
                                y.into()
                            })
                        }
                    )+
                    _ => unimplemented!(), // ok
                }
            }
        }
    };
}

macro_rules! symbolic_dispatch_kernel {

    /*
    Nullary
    */

    ($op:ty, [$( ($plc:ty, () -> $u:ty), )+]) => {
        impl DispatchKernel<SymbolicContext> for $op {
            fn compile<'c>(&self, ctx: &'c SymbolicContext, plc: &Placement) -> Box<dyn Fn(Vec<SymbolicValue>) -> SymbolicValue + 'c> {
                match (plc.ty(), self.sig) {
                    $(
                        (
                            <$plc>::TY,
                            Signature::Nullary(NullarySignature{
                                ret: <<$u as KnownType>::Symbolic as KnownType>::TY,
                            })
                        ) => {
                            let plc: $plc = plc.clone().try_into().unwrap();

                            let k = <$op as NullaryKernel<
                                SymbolicContext,
                                $plc,
                                <$u as KnownType>::Symbolic,
                            >>::compile(self, &ctx, &plc);

                            Box::new(move |operands| {
                                assert_eq!(operands.len(), 0);

                                let y: <$u as KnownType>::Symbolic = k(&ctx, &plc);
                                y.into()
                            })
                        }
                    )+
                    _ => unimplemented!(), // ok
                }
            }
        }
    };

    /*
    Unary
    */

    ($op:ty, [$( ($plc:ty, ($t0:ty) -> $u:ty), )+]) => {
        impl DispatchKernel<SymbolicContext> for $op {
            fn compile<'c>(&self, ctx: &'c SymbolicContext, plc: &Placement) -> Box<dyn Fn(Vec<SymbolicValue>) -> SymbolicValue + 'c> {
                match (plc.ty(), self.sig) {
                    $(
                        (
                            <$plc>::TY,
                            Signature::Unary(UnarySignature{
                                arg0: <<$t0 as KnownType>::Symbolic as KnownType>::TY,
                                ret: <<$u as KnownType>::Symbolic as KnownType>::TY,
                            })
                        ) => {
                            let plc: $plc = plc.clone().try_into().unwrap();

                            let k = <$op as UnaryKernel<
                                SymbolicContext,
                                $plc,
                                <$t0 as KnownType>::Symbolic,
                                <$u as KnownType>::Symbolic,
                            >>::compile(self, &ctx, &plc);

                            Box::new(move |operands| {
                                assert_eq!(operands.len(), 1);

                                let x0: <$t0 as KnownType>::Symbolic = operands.get(0).unwrap().clone().try_into().unwrap();

                                let y: <$u as KnownType>::Symbolic = k(&ctx, &plc, x0);
                                y.into()
                            })
                        }
                    )+
                    _ => unimplemented!(), // ok
                }
            }
        }
    };

    /*
    Binary
    */

    ($op:ty, [$( ($plc:ty, ($t0:ty, $t1:ty) -> $u:ty), )+]) => {
        impl DispatchKernel<SymbolicContext> for $op {
            fn compile<'c>(
                &self,
                ctx: &'c SymbolicContext,
                plc: &Placement,
            ) -> Box<dyn Fn(Vec<SymbolicValue>) -> SymbolicValue + 'c> {
                match (plc.ty(), self.sig) {
                    $(
                        (
                            <$plc>::TY,
                            Signature::Binary(BinarySignature{
                                arg0: <<$t0 as KnownType>::Symbolic as KnownType>::TY,
                                arg1: <<$t1 as KnownType>::Symbolic as KnownType>::TY,
                                ret: <<$u as KnownType>::Symbolic as KnownType>::TY,
                            })
                        ) => {
                            let plc: $plc = plc.clone().try_into().unwrap();

                            let k = <$op as BinaryKernel<
                                SymbolicContext,
                                $plc,
                                <$t0 as KnownType>::Symbolic,
                                <$t1 as KnownType>::Symbolic,
                                <$u as KnownType>::Symbolic,
                            >>::compile(self, &ctx, &plc);

                            Box::new(move |operands| {
                                assert_eq!(operands.len(), 2);

                                let x0: <$t0 as KnownType>::Symbolic = operands.get(0).unwrap().clone().try_into().unwrap();
                                let x1: <$t1 as KnownType>::Symbolic = operands.get(1).unwrap().clone().try_into().unwrap();

                                let y: <$u as KnownType>::Symbolic = k(&ctx, &plc, x0, x1);
                                y.into()
                            })
                        }
                    )+
                    _ => unimplemented!(), // ok
                }
            }

        }
    };

    /*
    Ternary
    */

    ($op:ty, [$( ($plc:ty, ($t0:ty, $t1:ty, $t2:ty) -> $u:ty), )+]) => {
        impl DispatchKernel<SymbolicContext> for $op {
            fn compile<'c>(
                &self,
                ctx: &'c SymbolicContext,
                plc: &Placement,
            ) -> Box<dyn Fn(Vec<SymbolicValue>) -> SymbolicValue + 'c> {
                match (plc.ty(), self.sig) {
                    $(
                        (
                            <$plc>::TY,
                            Signature::Ternary(TernarySignature{
                                arg0: <<$t0 as KnownType>::Symbolic as KnownType>::TY,
                                arg1: <<$t1 as KnownType>::Symbolic as KnownType>::TY,
                                arg2: <<$t2 as KnownType>::Symbolic as KnownType>::TY,
                                ret: <<$u as KnownType>::Symbolic as KnownType>::TY
                            })
                        ) => {
                            let plc: $plc = plc.clone().try_into().unwrap();
                            let op = self.clone();

                            let k = <$op as TernaryKernel<
                                SymbolicContext,
                                $plc,
                                <$t0 as KnownType>::Symbolic,
                                <$t1 as KnownType>::Symbolic,
                                <$t2 as KnownType>::Symbolic,
                                <$u as KnownType>::Symbolic,
                            >>::compile(self, &ctx, &plc);

                            Box::new(move |operands| {
                                assert_eq!(operands.len(), 3);

                                let x0: <$t0 as KnownType>::Symbolic = operands.get(0).unwrap().clone().try_into().unwrap();
                                let x1: <$t1 as KnownType>::Symbolic = operands.get(1).unwrap().clone().try_into().unwrap();
                                let x2: <$t2 as KnownType>::Symbolic = operands.get(2).unwrap().clone().try_into().unwrap();

                                let y: <$u as KnownType>::Symbolic = k(&ctx, &plc, x0, x1, x2);
                                SymbolicValue::from(y)
                            })
                        }
                    )+
                    _ => unimplemented!(), // ok
                }
            }

        }
    };
}

/// Kernel function is never used in symbolic contexts
macro_rules! kernel {

    /*
    Nullary
    */

    ($op:ty, [$( ($plc:ty, () -> $u:ty => $($kp:tt)+), )+]) => {
        concrete_dispatch_kernel!($op, [$( ($plc, () -> $u), )+]);
        symbolic_dispatch_kernel!($op, [$( ($plc, () -> $u), )+]);

        $(
            impl NullaryKernel<
                ConcreteContext,
                $plc,
                $u
            > for $op
            {
                fn compile(&self, ctx: &ConcreteContext, plc: &$plc) -> Box<dyn Fn(&ConcreteContext, &$plc) -> $u> {
                    derive_runtime_kernel![nullary, $($kp)+, self]
                }
            }
        )+

        $(
            impl NullaryKernel<
                SymbolicContext,
                $plc,
                <$u as KnownType>::Symbolic
            > for $op
            {
                fn compile(&self, ctx: &SymbolicContext, plc: &$plc) -> Box<dyn Fn(
                    &SymbolicContext,
                    &$plc)
                    -> <$u as KnownType>::Symbolic>
                {
                    let op = self.clone();
                    Box::new(move |
                        ctx: &SymbolicContext,
                        plc: &$plc,
                    | {
                        let op_name = ctx.add_operation(&op, &[], &plc.clone().into());
                        Symbolic::Symbolic(SymbolicHandle { op: op_name, plc: plc.clone().into() })
                    })
                }
            }
        )+
    };

    /*
    Unary
    */

    ($op:ty, [$( ($plc:ty, ($t0:ty) -> $u:ty => $($kp:tt)+), )+]) => {
        concrete_dispatch_kernel!($op, [$( ($plc, ($t0) -> $u), )+]);
        symbolic_dispatch_kernel!($op, [$( ($plc, ($t0) -> $u), )+]);

        $(
            impl UnaryKernel<
                ConcreteContext,
                $plc,
                $t0,
                $u
            > for $op
            {
                fn compile(&self, ctx: &ConcreteContext, plc: &$plc) -> Box<dyn Fn(&ConcreteContext, &$plc, $t0) -> $u> {
                    derive_runtime_kernel![unary, $($kp)+, self]
                }
            }
        )+

        $(
            impl UnaryKernel<
                SymbolicContext,
                $plc,
                <$t0 as KnownType>::Symbolic,
                <$u as KnownType>::Symbolic
            > for $op
            {
                fn compile(&self, ctx: &SymbolicContext, plc: &$plc) -> Box<dyn Fn(
                    &SymbolicContext,
                    &$plc,
                    <$t0 as KnownType>::Symbolic)
                    -> <$u as KnownType>::Symbolic>
                {
                    let op = self.clone();
                    Box::new(move |
                        ctx: &SymbolicContext,
                        plc: &$plc,
                        x0: <$t0 as KnownType>::Symbolic,
                    | {
                        match x0 {
                            Symbolic::Symbolic(h0) => {
                                let op_name = ctx.add_operation(&op, &[&h0.op], &plc.clone().into());
                                Symbolic::Symbolic(SymbolicHandle { op: op_name, plc: plc.clone().into() })
                            }
                            _ => unimplemented!()
                        }
                    })
                }
            }
        )+
    };

    /*
    Binary
    */

    ($op:ty, [$( ($plc:ty, ($t0:ty, $t1:ty) -> $u:ty => $($kp:tt)+), )+]) => {
        concrete_dispatch_kernel!($op, [$( ($plc, ($t0, $t1) -> $u), )+]);
        symbolic_dispatch_kernel!($op, [$( ($plc, ($t0, $t1) -> $u), )+]);

        $(
            impl BinaryKernel<
                ConcreteContext,
                $plc,
                $t0,
                $t1,
                $u
            > for $op
            {
                fn compile(&self, ctx: &ConcreteContext, plc: &$plc) -> Box<dyn Fn(&ConcreteContext, &$plc, $t0, $t1) -> $u> {
                    derive_runtime_kernel![binary, $($kp)+, self]
                }
            }
        )+

        $(
            impl BinaryKernel<
                SymbolicContext,
                $plc,
                <$t0 as KnownType>::Symbolic,
                <$t1 as KnownType>::Symbolic,
                <$u as KnownType>::Symbolic
            > for $op
            {
                fn compile(&self, ctx: &SymbolicContext, plc: &$plc) -> Box<dyn Fn(
                    &SymbolicContext,
                    &$plc,
                    <$t0 as KnownType>::Symbolic,
                    <$t1 as KnownType>::Symbolic)
                    -> <$u as KnownType>::Symbolic>
                {
                    let op = self.clone();
                    Box::new(move |
                        ctx: &SymbolicContext,
                        plc: &$plc,
                        x0: <$t0 as KnownType>::Symbolic,
                        x1: <$t1 as KnownType>::Symbolic,
                    | {
                        match (x0, x1) {
                            (Symbolic::Symbolic(h0), Symbolic::Symbolic(h1)) => {
                                let op_name = ctx.add_operation(&op, &[&h0.op, &h1.op], &plc.clone().into());
                                Symbolic::Symbolic(SymbolicHandle { op: op_name, plc: plc.clone().into() })
                            }
                            _ => unimplemented!()
                        }
                    })
                }
            }
        )+
    };

    /*
    Ternary
    */

    ($op:ty, [$( ($plc:ty, ($t0:ty, $t1:ty, $t2:ty) -> $u:ty => $($kp:tt)+), )+]) => {
        concrete_dispatch_kernel!($op, [$( ($plc, ($t0, $t1, $t2) -> $u), )+]);
        symbolic_dispatch_kernel!($op, [$( ($plc, ($t0, $t1, $t2) -> $u), )+]);

        $(
            impl TernaryKernel<
                ConcreteContext,
                $plc,
                $t0,
                $t1,
                $t2,
                $u
            > for $op
            {
                fn compile(&self, ctx: &ConcreteContext, plc: &$plc) -> Box<dyn Fn(&ConcreteContext, &$plc, $t0, $t1, $t2) -> $u> {
                    derive_runtime_kernel![ternary, $($kp)+, self]
                }
            }
        )+

        $(
            impl TernaryKernel<
                SymbolicContext,
                $plc,
                <$t0 as KnownType>::Symbolic,
                <$t1 as KnownType>::Symbolic,
                <$t2 as KnownType>::Symbolic,
                <$u as KnownType>::Symbolic
            > for $op
            {
                fn compile(&self, ctx: &SymbolicContext, plc: &$plc) -> Box<dyn Fn(
                    &SymbolicContext,
                    &$plc,
                    <$t0 as KnownType>::Symbolic,
                    <$t1 as KnownType>::Symbolic,
                    <$t2 as KnownType>::Symbolic)
                    -> <$u as KnownType>::Symbolic>
                {
                    let op = self.clone();
                    Box::new(move |
                        ctx: &SymbolicContext,
                        plc: &$plc,
                        x0: <$t0 as KnownType>::Symbolic,
                        x1: <$t1 as KnownType>::Symbolic,
                        x2: <$t2 as KnownType>::Symbolic,
                    | {
                        match (x0, x1, x2) {
                            (Symbolic::Symbolic(h0), Symbolic::Symbolic(h1), Symbolic::Symbolic(h2)) => {
                                let op_name = ctx.add_operation(&op, &[&h0.op, &h1.op, &h2.op], &plc.clone().into());
                                Symbolic::Symbolic(SymbolicHandle { op: op_name, plc: plc.clone().into() })
                            }
                            _ => unimplemented!()
                        }
                    })
                }
            }
        )+
    };
}

/// Kernel function maybe be evaluated in symbolic contexts
macro_rules! hybrid_kernel {

    /*
    Nullary
    */

    ($op:ty, [$( ($plc:ty, () -> $u:ty => $($kp:tt)+), )+]) => {
        concrete_dispatch_kernel!($op, [$( ($plc, () -> $u), )+]);
        symbolic_dispatch_kernel!($op, [$( ($plc, () -> $u), )+]);

        $(
            impl NullaryKernel<
                ConcreteContext,
                $plc,
                $u
            > for $op
            {
                fn compile(&self, ctx: &ConcreteContext, plc: &$plc) -> Box<dyn Fn(
                    &ConcreteContext,
                    &$plc)
                    -> $u>
                {
                    derive_runtime_kernel![nullary, $($kp)+, self]
                }
            }
        )+

        $(
            impl NullaryKernel<
                SymbolicContext,
                $plc,
                <$u as KnownType>::Symbolic
            > for $op
            {
                fn compile(&self, ctx: &SymbolicContext, plc: &$plc) -> Box<dyn Fn(
                    &SymbolicContext,
                    &$plc)
                    -> <$u as KnownType>::Symbolic>
                {
                    let k = derive_runtime_kernel![nullary, $($kp)+, self];

                    Box::new(move |
                        ctx: &SymbolicContext,
                        plc: &$plc,
                    | {
                        let y = k(ctx, &plc);
                        y.into()
                    })
                }
            }
        )+
    };

    /*
    Unary
    */

    ($op:ty, [$( ($plc:ty, ($t0:ty) -> $u:ty => $($kp:tt)+), )+]) => {
        concrete_dispatch_kernel!($op, [$( ($plc, ($t0) -> $u), )+]);
        symbolic_dispatch_kernel!($op, [$( ($plc, ($t0) -> $u), )+]);

        $(
            impl UnaryKernel<
                ConcreteContext,
                $plc,
                $t0,
                $u
            > for $op
            {
                fn compile(&self, ctx: &ConcreteContext, plc: &$plc) -> Box<dyn Fn(&ConcreteContext, &$plc, $t0) -> $u> {
                    derive_runtime_kernel![unary, $($kp)+, self]
                }
            }
        )+

        $(
            impl UnaryKernel<
                SymbolicContext,
                $plc,
                <$t0 as KnownType>::Symbolic,
                <$u as KnownType>::Symbolic
            > for $op
            {
                fn compile(&self, ctx: &SymbolicContext, plc: &$plc) -> Box<dyn Fn(
                    &SymbolicContext,
                    &$plc,
                    <$t0 as KnownType>::Symbolic)
                    -> <$u as KnownType>::Symbolic>
                {
                    let k = derive_runtime_kernel![unary, $($kp)+, self];

                    let op = self.clone();
                    Box::new(move |
                        ctx: &SymbolicContext,
                        plc: &$plc,
                        x0: <$t0 as KnownType>::Symbolic,
                    | {
                        let v0 = x0.clone().try_into();

                        match v0 {
                            Ok(v0) => {
                                let y = k(ctx, &plc, v0);
                                y.into()
                            }
                            _ => match x0 {
                                Symbolic::Symbolic(h0) => {
                                    let op_name = ctx.add_operation(&op, &[&h0.op], &plc.clone().into());
                                    Symbolic::Symbolic(SymbolicHandle { op: op_name, plc: plc.clone().into() })
                                }
                                _ => unimplemented!() // ok
                            }
                        }
                    })
                }
            }
        )+
    };

    /*
    Binary
    */

    ($op:ty, [$( ($plc:ty, ($t0:ty, $t1:ty) -> $u:ty => $($kp:tt)+), )+]) => {
        concrete_dispatch_kernel!($op, [$( ($plc, ($t0, $t1) -> $u), )+]);
        symbolic_dispatch_kernel!($op, [$( ($plc, ($t0, $t1) -> $u), )+]);

        $(
            impl BinaryKernel<
                ConcreteContext,
                $plc,
                $t0,
                $t1,
                $u
            > for $op
            {
                fn compile(&self, ctx: &ConcreteContext, plc: &$plc) -> Box<dyn Fn(&ConcreteContext, &$plc, $t0, $t1) -> $u> {
                    derive_runtime_kernel![binary, $($kp)+, self]
                }
            }
        )+

        $(
            impl BinaryKernel<
                SymbolicContext,
                $plc,
                <$t0 as KnownType>::Symbolic,
                <$t1 as KnownType>::Symbolic,
                <$u as KnownType>::Symbolic
            > for $op
            {
                fn compile(&self, ctx: &SymbolicContext, plc: &$plc) -> Box<dyn Fn(
                    &SymbolicContext,
                    &$plc,
                    <$t0 as KnownType>::Symbolic,
                    <$t1 as KnownType>::Symbolic)
                    -> <$u as KnownType>::Symbolic>
                {
                    let k = derive_runtime_kernel![binary, $($kp)+, self];

                    let op = self.clone();
                    Box::new(move |
                        ctx: &SymbolicContext,
                        plc: &$plc,
                        x0: <$t0 as KnownType>::Symbolic,
                        x1: <$t1 as KnownType>::Symbolic,
                    | {
                        let v0 = x0.clone().try_into();
                        let v1 = x1.clone().try_into();

                        match (v0, v1) {
                            (Ok(v0), Ok(v1)) => {
                                let y = k(ctx, &plc, v0, v1);
                                y.into()
                            }
                            _ => match (x0, x1) {
                                (Symbolic::Symbolic(h0), Symbolic::Symbolic(h1)) => {
                                    let op_name = ctx.add_operation(&op, &[&h0.op, &h1.op], &plc.clone().into());
                                    Symbolic::Symbolic(SymbolicHandle { op: op_name, plc: plc.clone().into() })
                                }
                                _ => unimplemented!() // ok
                            }
                        }
                    })
                }
            }
        )+
    };

    /*
    Ternary
    */

    ($op:ty, [$( ($plc:ty, ($t0:ty, $t1:ty, $t2:ty) -> $u:ty => $($kp:tt)+), )+]) => {
        concrete_dispatch_kernel!($op, [$( ($plc, ($t0, $t1, $t2) -> $u), )+]);
        symbolic_dispatch_kernel!($op, [$( ($plc, ($t0, $t1, $t2) -> $u), )+]);

        $(
            impl TernaryKernel<
                ConcreteContext,
                $plc,
                $t0,
                $t1,
                $t2,
                $u
            > for $op
            {
                fn compile(&self, ctx: &ConcreteContext, plc: &$plc) -> Box<dyn Fn(&ConcreteContext, &$plc, $t0, $t1, $t2) -> $u> {
                    derive_runtime_kernel![ternary, $($kp)+, self]
                }
            }
        )+

        $(
            impl TernaryKernel<
                SymbolicContext,
                $plc,
                <$t0 as KnownType>::Symbolic,
                <$t1 as KnownType>::Symbolic,
                <$t2 as KnownType>::Symbolic,
                <$u as KnownType>::Symbolic
            > for $op
            {
                fn compile(&self, ctx: &SymbolicContext, plc: &$plc) -> Box<dyn Fn(
                    &SymbolicContext,
                    &$plc,
                    <$t0 as KnownType>::Symbolic,
                    <$t1 as KnownType>::Symbolic,
                    <$t2 as KnownType>::Symbolic)
                    -> <$u as KnownType>::Symbolic>
                {
                    let k = derive_runtime_kernel![ternary, $($kp)+, self];

                    let op = self.clone();
                    Box::new(move |
                        ctx: &SymbolicContext,
                        plc: &$plc,
                        x0: <$t0 as KnownType>::Symbolic,
                        x1: <$t1 as KnownType>::Symbolic,
                        x2: <$t2 as KnownType>::Symbolic,
                    | {
                        let v0 = x0.clone().try_into();
                        let v1 = x1.clone().try_into();
                        let v2 = x2.clone().try_into();

                        match (v0, v1, v2) {
                            (Ok(v0), Ok(v1), Ok(v2)) => {
                                let y = k(ctx, &plc, v0, v1, v2);
                                y.into()
                            }
                            _ => match (x0, x1, x2) {
                                (Symbolic::Symbolic(h0), Symbolic::Symbolic(h1), Symbolic::Symbolic(h2)) => {
                                    let op_name = ctx.add_operation(&op, &[&h0.op, &h1.op, &h2.op], &plc.clone().into());
                                    Symbolic::Symbolic(SymbolicHandle { op: op_name, plc: plc.clone().into() })
                                }
                                _ => unimplemented!() // ok
                            }
                        }
                    })
                }
            }
        )+
    };
}

// TODO if rustc can't figure out how to optimize Box<dyn Fn...> for
// function kernels then we could consider returning an enum over
// fn.. and Box<dyn Fn...> in the traits below instead

pub trait NullaryKernel<C: Context, P, Y> {
    fn compile(&self, ctx: &C, plc: &P) -> Box<dyn Fn(&C, &P) -> Y>;
}

pub trait UnaryKernel<C: Context, P, X0, Y> {
    fn compile(&self, ctx: &C, plc: &P) -> Box<dyn Fn(&C, &P, X0) -> Y>;
}

pub trait BinaryKernel<C: Context, P, X0, X1, Y> {
    fn compile(&self, ctx: &C, plc: &P) -> Box<dyn Fn(&C, &P, X0, X1) -> Y>;
}

pub trait TernaryKernel<C: Context, P, X0, X1, X2, Y> {
    fn compile(&self, ctx: &C, plc: &P) -> Box<dyn Fn(&C, &P, X0, X1, X2) -> Y>;
}

trait NullaryKernelCheck<C: Context, P, Y>
where
    Self: NullaryKernel<C, P, Y>,
{
}

trait UnaryKernelCheck<C: Context, P, X0, Y>
where
    Self: UnaryKernel<C, P, X0, Y>,
{
}

trait BinaryKernelCheck<C: Context, P, X0, X1, Y>
where
    Self: BinaryKernel<C, P, X0, X1, Y>,
{
}

trait TernaryKernelCheck<C: Context, P, X0, X1, X2, Y>
where
    Self: TernaryKernel<C, P, X0, X1, X2, Y>,
{
}

pub trait DispatchKernel<C: Context> {
    fn compile<'c>(
        &self,
        ctx: &'c C,
        plc: &Placement,
    ) -> Box<dyn Fn(Vec<C::Value>) -> C::Value + 'c>;
}

impl RepSetupOp {
    fn kernel<C: Context, K: Clone>(
        ctx: &C,
        rep: &ReplicatedPlacement,
    ) -> AbstractReplicatedSetup<K>
    where
        HostPlacement: PlacementKeyGen<C, K>,
    {
        let (player0, player1, player2) = rep.host_placements();

        let k0 = player0.keygen(ctx);
        let k1 = player1.keygen(ctx);
        let k2 = player2.keygen(ctx);

        AbstractReplicatedSetup {
            keys: [[k0.clone(), k1.clone()], [k1, k2.clone()], [k2, k0]],
        }
    }
}

hybrid_kernel! {
    RepSetupOp,
    [
        (ReplicatedPlacement, () -> ReplicatedSetup => Self::kernel),
    ]
}

modelled!(PlacementRepToAdd::rep_to_add, AdditivePlacement, (Replicated64Tensor) -> Additive64Tensor, RepToAddOp);
modelled!(PlacementRepToAdd::rep_to_add, AdditivePlacement, (Replicated128Tensor) -> Additive128Tensor, RepToAddOp);

hybrid_kernel! {
    RepToAddOp,
    [
        (AdditivePlacement, (Replicated64Tensor) -> Additive64Tensor => Self::rep_to_add_kernel),
        (AdditivePlacement, (Replicated128Tensor) -> Additive128Tensor => Self::rep_to_add_kernel),
    ]
}

impl RepToAddOp {
    fn rep_to_add_kernel<C: Context, R>(
        ctx: &C,
        add: &AdditivePlacement,
        x: ReplicatedTensor<R>,
    ) -> AdditiveTensor<R>
    where
        R: Clone,
        HostPlacement: PlacementAdd<C, R, R, Output = R>,
        R: Placed<Placement = HostPlacement>,
    {
        let (player_a, player_b) = add.host_placements();
        let (player0, player1, player2) = x.placement().host_placements();

        let ReplicatedTensor {
            shares: [[x00, x10], [x11, x21], [x22, x02]],
        } = x;

        let shares = match () {
            _ if player_a == player0 && player_b == player1 => {
                [with_context!(player0, ctx, x00 + x10), x21]
            }
            _ if player_a == player0 && player_b == player2 => {
                [with_context!(player0, ctx, x00 + x10), x22]
            }
            _ if player_a == player1 && player_b == player2 => {
                [with_context!(player1, ctx, x11 + x21), x02]
            }
            _ if player_a == player1 && player_b == player0 => {
                [x21, with_context!(player0, ctx, x00 + x10)]
            }
            _ if player_a == player2 && player_b == player0 => {
                [x22, with_context!(player0, ctx, x00 + x10)]
            }
            _ => [with_context!(player_a, ctx, x00 + x10), x21],
        };
        AdditiveTensor { shares }
    }
}

modelled!(PlacementAdd::add, ReplicatedPlacement, (Replicated64Tensor, Replicated64Tensor) -> Replicated64Tensor, RepAddOp);
modelled!(PlacementAdd::add, ReplicatedPlacement, (Replicated128Tensor, Replicated128Tensor) -> Replicated128Tensor, RepAddOp);
modelled!(PlacementAdd::add, ReplicatedPlacement, (Ring64Tensor, Replicated64Tensor) -> Replicated64Tensor, RepAddOp);
modelled!(PlacementAdd::add, ReplicatedPlacement, (Ring128Tensor, Replicated128Tensor) -> Replicated128Tensor, RepAddOp);
modelled!(PlacementAdd::add, ReplicatedPlacement, (Replicated64Tensor, Ring64Tensor) -> Replicated64Tensor, RepAddOp);
modelled!(PlacementAdd::add, ReplicatedPlacement, (Replicated128Tensor, Ring128Tensor) -> Replicated128Tensor, RepAddOp);
modelled!(PlacementAdd::add, ReplicatedPlacement, (ReplicatedBitTensor, ReplicatedBitTensor) -> ReplicatedBitTensor, RepAddOp);

hybrid_kernel! {
    RepAddOp,
    [
        (ReplicatedPlacement, (Replicated64Tensor, Replicated64Tensor) -> Replicated64Tensor => Self::rep_rep_kernel),
        (ReplicatedPlacement, (Replicated128Tensor, Replicated128Tensor) -> Replicated128Tensor => Self::rep_rep_kernel),
        (ReplicatedPlacement, (Ring64Tensor, Replicated64Tensor) -> Replicated64Tensor => Self::ring_rep_kernel),
        (ReplicatedPlacement, (Ring128Tensor, Replicated128Tensor) -> Replicated128Tensor => Self::ring_rep_kernel),
        (ReplicatedPlacement, (Replicated64Tensor, Ring64Tensor) -> Replicated64Tensor => Self::rep_ring_kernel),
        (ReplicatedPlacement, (Replicated128Tensor, Ring128Tensor) -> Replicated128Tensor => Self::rep_ring_kernel),
        (ReplicatedPlacement, (ReplicatedBitTensor, ReplicatedBitTensor) -> ReplicatedBitTensor => Self::rep_rep_kernel),
    ]
}

impl RepAddOp {
    fn rep_rep_kernel<C: Context, R>(
        ctx: &C,
        rep: &ReplicatedPlacement,
        x: ReplicatedTensor<R>,
        y: ReplicatedTensor<R>,
    ) -> ReplicatedTensor<R>
    where
        R: Clone,
        HostPlacement: PlacementAdd<C, R, R, Output = R>,
    {
        let (player0, player1, player2) = rep.host_placements();

        let ReplicatedTensor {
            shares: [[x00, x10], [x11, x21], [x22, x02]],
        } = &x;

        let ReplicatedTensor {
            shares: [[y00, y10], [y11, y21], [y22, y02]],
        } = &y;

        let z00 = with_context!(player0, ctx, x00 + y00);
        let z10 = with_context!(player0, ctx, x10 + y10);

        let z11 = with_context!(player1, ctx, x11 + y11);
        let z21 = with_context!(player1, ctx, x21 + y21);

        let z22 = with_context!(player2, ctx, x22 + y22);
        let z02 = with_context!(player2, ctx, x02 + y02);

        ReplicatedTensor {
            shares: [[z00, z10], [z11, z21], [z22, z02]],
        }
    }

    fn ring_rep_kernel<C: Context, R: KnownType>(
        ctx: &C,
        rep: &ReplicatedPlacement,
        x: R,
        y: ReplicatedTensor<R>,
    ) -> ReplicatedTensor<R>
    where
        R: Clone,
        R: Placed<Placement = HostPlacement>,
        HostPlacement: PlacementAdd<C, R, R, Output = R>,
    {
        let (player0, player1, player2) = rep.host_placements();
        let x_plc = x.placement();

        let ReplicatedTensor {
            shares: [[y00, y10], [y11, y21], [y22, y02]],
        } = y;

        let shares = match x_plc {
            _ if x_plc == player0 => {
                // add x to y0
                [
                    [with_context!(player0, ctx, x + y00), y10],
                    [y11, y21],
                    [y22, with_context!(player2, ctx, x + y02)],
                ]
            }
            _ if x_plc == player1 => {
                // add x to y1
                [
                    [y00, with_context!(player0, ctx, x + y10)],
                    [with_context!(player1, ctx, x + y11), y21],
                    [y22, y02],
                ]
            }
            _ if x_plc == player2 => {
                // add x to y2
                [
                    [y00, y10],
                    [y11, with_context!(player1, ctx, x + y21)],
                    [with_context!(player2, ctx, x + y22), y02],
                ]
            }
            _ => {
                // add x to y0; we could randomize this
                [
                    [with_context!(player0, ctx, x + y00), y10],
                    [y11, y21],
                    [y22, with_context!(player2, ctx, x + y02)],
                ]
            }
        };

        ReplicatedTensor { shares }
    }

    fn rep_ring_kernel<C: Context, R>(
        ctx: &C,
        rep: &ReplicatedPlacement,
        x: ReplicatedTensor<R>,
        y: R,
    ) -> ReplicatedTensor<R>
    where
        R: Clone,
        R: Placed<Placement = HostPlacement>,
        HostPlacement: PlacementAdd<C, R, R, Output = R>,
    {
        let (player0, player1, player2) = rep.host_placements();
        let y_plc = y.placement();

        let ReplicatedTensor {
            shares: [[x00, x10], [x11, x21], [x22, x02]],
        } = x;

        let shares = match y_plc {
            _ if y_plc == player0 => {
                // add y to x0
                [
                    [with_context!(player0, ctx, x00 + y), x10],
                    [x11, x21],
                    [x22, with_context!(player2, ctx, x02 + y)],
                ]
            }
            _ if y_plc == player1 => {
                // add y to x1
                [
                    [x00, with_context!(player0, ctx, x10 + y)],
                    [with_context!(player1, ctx, x11 + y), x21],
                    [x22, x02],
                ]
            }
            _ if y_plc == player2 => {
                // add y to x2
                [
                    [x00, x10],
                    [x11, with_context!(player1, ctx, x21 + y)],
                    [with_context!(player2, ctx, x22 + y), x02],
                ]
            }
            _ => {
                // add y to x0; we could randomize this
                [
                    [with_context!(player0, ctx, x00 + y), x10],
                    [x11, x21],
                    [x22, with_context!(player2, ctx, x02 + y)],
                ]
            }
        };

        ReplicatedTensor { shares }
    }
}

modelled!(PlacementAdd::add, AdditivePlacement, (Additive64Tensor, Additive64Tensor) -> Additive64Tensor, AdditiveAddOp);
modelled!(PlacementAdd::add, AdditivePlacement, (Additive128Tensor, Additive128Tensor) -> Additive128Tensor, AdditiveAddOp);

hybrid_kernel! {
    AdditiveAddOp,
    [
        (AdditivePlacement, (Additive64Tensor, Additive64Tensor) -> Additive64Tensor => Self::add_add_kernel),
        (AdditivePlacement, (Additive128Tensor, Additive128Tensor) -> Additive128Tensor => Self::add_add_kernel),
        (AdditivePlacement, (Additive64Tensor, Ring64Tensor) -> Additive64Tensor => Self::add_ring_kernel),
        (AdditivePlacement, (Additive128Tensor, Ring128Tensor) -> Additive128Tensor => Self::add_ring_kernel),
        (AdditivePlacement, (Ring64Tensor, Additive64Tensor) -> Additive64Tensor => Self::ring_add_kernel),
        (AdditivePlacement, (Ring128Tensor, Additive128Tensor) -> Additive128Tensor => Self::ring_add_kernel),
    ]
}

impl AdditiveAddOp {
    fn add_add_kernel<C: Context, R>(
        ctx: &C,
        add: &AdditivePlacement,
        x: AdditiveTensor<R>,
        y: AdditiveTensor<R>,
    ) -> AdditiveTensor<R>
    where
        HostPlacement: PlacementAdd<C, R, R, Output = R>,
    {
        let (player0, player1) = add.host_placements();

        let AdditiveTensor { shares: [x0, x1] } = &x;

        let AdditiveTensor { shares: [y0, y1] } = &y;

        let z0 = with_context!(player0, ctx, x0 + y0);
        let z1 = with_context!(player1, ctx, x1 + y1);

        AdditiveTensor { shares: [z0, z1] }
    }

    fn add_ring_kernel<C: Context, R>(
        ctx: &C,
        add: &AdditivePlacement,
        x: AdditiveTensor<R>,
        y: R,
    ) -> AdditiveTensor<R>
    where
        R: Placed<Placement = HostPlacement>,
        HostPlacement: PlacementAdd<C, R, R, Output = R>,
    {
        let (player0, player1) = add.host_placements();
        let AdditiveTensor { shares: [x0, x1] } = x;

        let y_plc = y.placement();

        let shares = match y_plc {
            _ if y_plc == player0 => [with_context!(player0, ctx, x0 + y), x1],
            _ if y_plc == player1 => [x0, with_context!(player1, ctx, x1 + y)],
            _ => [with_context!(player0, ctx, x0 + y), x1],
        };
        AdditiveTensor { shares }
    }

    fn ring_add_kernel<C: Context, R>(
        ctx: &C,
        add: &AdditivePlacement,
        x: R,
        y: AdditiveTensor<R>,
    ) -> AdditiveTensor<R>
    where
        R: Placed<Placement = HostPlacement>,
        HostPlacement: PlacementAdd<C, R, R, Output = R>,
    {
        let (player0, player1) = add.host_placements();
        let AdditiveTensor { shares: [y0, y1] } = y;

        let x_plc = x.placement();

        let shares = match x_plc {
            _ if x_plc == player0 => [with_context!(player0, ctx, y0 + x), y1],
            _ if x_plc == player1 => [y0, with_context!(player1, ctx, x + y1)],
            _ => [with_context!(player0, ctx, x + y0), y1],
        };
        AdditiveTensor { shares }
    }
}

modelled!(PlacementMulSetup::mul, ReplicatedPlacement, (ReplicatedSetup, Replicated64Tensor, Replicated64Tensor) -> Replicated64Tensor, RepMulOp);
modelled!(PlacementMulSetup::mul, ReplicatedPlacement, (ReplicatedSetup, Replicated128Tensor, Replicated128Tensor) -> Replicated128Tensor, RepMulOp);
modelled!(PlacementMulSetup::mul, ReplicatedPlacement, (ReplicatedSetup, Ring64Tensor, Replicated64Tensor) -> Replicated64Tensor, RepMulOp);
modelled!(PlacementMulSetup::mul, ReplicatedPlacement, (ReplicatedSetup, Ring128Tensor, Replicated128Tensor) -> Replicated128Tensor, RepMulOp);
modelled!(PlacementMulSetup::mul, ReplicatedPlacement, (ReplicatedSetup, Replicated64Tensor, Ring64Tensor) -> Replicated64Tensor, RepMulOp);
modelled!(PlacementMulSetup::mul, ReplicatedPlacement, (ReplicatedSetup, Replicated128Tensor, Ring128Tensor) -> Replicated128Tensor, RepMulOp);
modelled!(PlacementMulSetup::mul, ReplicatedPlacement, (ReplicatedSetup, ReplicatedBitTensor, ReplicatedBitTensor) -> ReplicatedBitTensor, RepMulOp);

hybrid_kernel! {
    RepMulOp,
    [
        (ReplicatedPlacement, (ReplicatedSetup, Replicated64Tensor, Replicated64Tensor) -> Replicated64Tensor => Self::rep_rep_kernel),
        (ReplicatedPlacement, (ReplicatedSetup, Replicated128Tensor, Replicated128Tensor) -> Replicated128Tensor => Self::rep_rep_kernel),
        (ReplicatedPlacement, (ReplicatedSetup, ReplicatedBitTensor, ReplicatedBitTensor) -> ReplicatedBitTensor => Self::rep_rep_kernel),
        (ReplicatedPlacement, (ReplicatedSetup, Ring64Tensor, Replicated64Tensor) -> Replicated64Tensor => Self::ring_rep_kernel),
        (ReplicatedPlacement, (ReplicatedSetup, Ring128Tensor, Replicated128Tensor) -> Replicated128Tensor => Self::ring_rep_kernel),
        (ReplicatedPlacement, (ReplicatedSetup, Replicated64Tensor, Ring64Tensor) -> Replicated64Tensor => Self::rep_ring_kernel),
        (ReplicatedPlacement, (ReplicatedSetup, Replicated128Tensor, Ring128Tensor) -> Replicated128Tensor => Self::rep_ring_kernel),
    ]
}

impl RepMulOp {
    fn rep_rep_kernel<C: Context, R, K>(
        ctx: &C,
        rep: &ReplicatedPlacement,
        setup: AbstractReplicatedSetup<K>,
        x: ReplicatedTensor<R>,
        y: ReplicatedTensor<R>,
    ) -> ReplicatedTensor<R>
    where
        R: Clone + Into<C::Value> + TryFrom<C::Value> + 'static,
        HostPlacement: PlacementSample<C, R>,
        HostPlacement: PlacementAdd<C, R, R, Output = R>,
        HostPlacement: PlacementMul<C, R, R, Output = R>,
        ReplicatedPlacement: PlacementZeroShare<C, K, R>,
    {
        let (player0, player1, player2) = rep.host_placements();

        let ReplicatedTensor {
            shares: [[x00, x10], [x11, x21], [x22, x02]],
        } = &x;

        let ReplicatedTensor {
            shares: [[y00, y10], [y11, y21], [y22, y02]],
        } = &y;

        let ReplicatedZeroShare {
            alphas: [a0, a1, a2],
        } = rep.zero_share(ctx, &setup);

        let z0 = with_context!(player0, ctx, { x00 * y00 + x00 * y10 + x10 * y00 + a0 });
        let z1 = with_context!(player1, ctx, { x11 * y11 + x11 * y21 + x21 * y11 + a1 });
        let z2 = with_context!(player2, ctx, { x22 * y22 + x22 * y02 + x02 * y22 + a2 });

        ReplicatedTensor {
            shares: [[z0.clone(), z1.clone()], [z1, z2.clone()], [z2, z0]],
        }
    }

    fn ring_rep_kernel<C: Context, R, K>(
        ctx: &C,
        rep: &ReplicatedPlacement,
        _setup: AbstractReplicatedSetup<K>,
        x: R,
        y: ReplicatedTensor<R>,
    ) -> ReplicatedTensor<R>
    where
        HostPlacement: PlacementMul<C, R, R, Output = R>,
    {
        let (player0, player1, player2) = rep.host_placements();

        let ReplicatedTensor {
            shares: [[y00, y10], [y11, y21], [y22, y02]],
        } = &y;

        let z00 = with_context!(player0, ctx, x * y00);
        let z10 = with_context!(player0, ctx, x * y10);

        let z11 = with_context!(player1, ctx, x * y11);
        let z21 = with_context!(player1, ctx, x * y21);

        let z22 = with_context!(player2, ctx, x * y22);
        let z02 = with_context!(player2, ctx, x * y02);

        ReplicatedTensor {
            shares: [[z00, z10], [z11, z21], [z22, z02]],
        }
    }

    fn rep_ring_kernel<C: Context, R, K>(
        ctx: &C,
        rep: &ReplicatedPlacement,
        _setup: AbstractReplicatedSetup<K>,
        x: ReplicatedTensor<R>,
        y: R,
    ) -> ReplicatedTensor<R>
    where
        HostPlacement: PlacementMul<C, R, R, Output = R>,
    {
        let (player0, player1, player2) = rep.host_placements();

        let ReplicatedTensor {
            shares: [[x00, x10], [x11, x21], [x22, x02]],
        } = &x;

        let z00 = with_context!(player0, ctx, x00 * y);
        let z10 = with_context!(player0, ctx, x10 * y);

        let z11 = with_context!(player1, ctx, x11 * y);
        let z21 = with_context!(player1, ctx, x21 * y);

        let z22 = with_context!(player2, ctx, x22 * y);
        let z02 = with_context!(player2, ctx, x02 * y);

        ReplicatedTensor {
            shares: [[z00, z10], [z11, z21], [z22, z02]],
        }
    }
}

modelled!(PlacementMul::mul, AdditivePlacement, (Ring64Tensor, Additive64Tensor) -> Additive64Tensor, AdditiveMulOp);
modelled!(PlacementMul::mul, AdditivePlacement, (Additive64Tensor, Ring64Tensor) -> Additive64Tensor, AdditiveMulOp);
modelled!(PlacementMul::mul, AdditivePlacement, (Ring128Tensor, Additive128Tensor) -> Additive128Tensor, AdditiveMulOp);
modelled!(PlacementMul::mul, AdditivePlacement, (Additive128Tensor, Ring128Tensor) -> Additive128Tensor, AdditiveMulOp);

hybrid_kernel! {
    AdditiveMulOp,
    [
        (AdditivePlacement, (Ring64Tensor, Additive64Tensor) -> Additive64Tensor => Self::ring_add_kernel),
        (AdditivePlacement, (Additive64Tensor, Ring64Tensor) -> Additive64Tensor => Self::add_ring_kernel),
        (AdditivePlacement, (Additive128Tensor, Ring128Tensor) -> Additive128Tensor => Self::add_ring_kernel),
        (AdditivePlacement, (Ring128Tensor, Additive128Tensor) -> Additive128Tensor => Self::ring_add_kernel),
    ]
}

impl AdditiveMulOp {
    fn ring_add_kernel<C: Context, R>(
        ctx: &C,
        add: &AdditivePlacement,
        x: R,
        y: AdditiveTensor<R>,
    ) -> AdditiveTensor<R>
    where
        R: Placed<Placement = HostPlacement>,
        HostPlacement: PlacementMul<C, R, R, Output = R>,
    {
        let (player0, player1) = add.host_placements();

        let AdditiveTensor { shares: [y0, y1] } = &y;

        let z0 = with_context!(player0, ctx, x * y0);
        let z1 = with_context!(player1, ctx, x * y1);

        AdditiveTensor { shares: [z0, z1] }
    }

    fn add_ring_kernel<C: Context, R>(
        ctx: &C,
        add: &AdditivePlacement,
        x: AdditiveTensor<R>,
        y: R,
    ) -> AdditiveTensor<R>
    where
        R: Placed<Placement = HostPlacement>,
        HostPlacement: PlacementMul<C, R, R, Output = R>,
    {
        let (player0, player1) = add.host_placements();

        let AdditiveTensor { shares: [x0, x1] } = &x;

        let z0 = with_context!(player0, ctx, x0 * y);
        let z1 = with_context!(player1, ctx, x1 * y);

        AdditiveTensor { shares: [z0, z1] }
    }
}

trait PlacementZeroShare<C: Context, K, R> {
    fn zero_share(&self, ctx: &C, setup: &AbstractReplicatedSetup<K>) -> ReplicatedZeroShare<R>;
}

// NOTE this is an un-modelled operation (as opposed to the modelled! operations that have
// a representation in computations); should we have a macro for this as well?
impl<C: Context, K, R> PlacementZeroShare<C, K, R> for ReplicatedPlacement
where
    R: Clone + 'static,
    HostPlacement: PlacementSample<C, R>,
    HostPlacement: PlacementSub<C, R, R, Output = R>,
{
    fn zero_share(&self, ctx: &C, s: &AbstractReplicatedSetup<K>) -> ReplicatedZeroShare<R> {
        let (player0, player1, player2) = self.host_placements();

        let AbstractReplicatedSetup {
            keys: [[k00, k10], [k11, k21], [k22, k02]],
        } = s;

        // TODO use keys when sampling!

        let r00 = player0.sample(ctx);
        let r10 = player0.sample(ctx);
        let alpha0 = with_context!(player0, ctx, r00 - r10);

        let r11 = player1.sample(ctx);
        let r21 = player1.sample(ctx);
        let alpha1 = with_context!(player1, ctx, r11 - r21);

        let r22 = player2.sample(ctx);
        let r02 = player2.sample(ctx);
        let alpha2 = with_context!(player2, ctx, r22 - r02);

        ReplicatedZeroShare {
            alphas: [alpha0, alpha1, alpha2],
        }
    }
}

modelled!(PlacementShare::share, ReplicatedPlacement, (Ring64Tensor) -> Replicated64Tensor, RepShareOp);
modelled!(PlacementShare::share, ReplicatedPlacement, (Ring128Tensor) -> Replicated128Tensor, RepShareOp);
modelled!(PlacementShare::share, ReplicatedPlacement, (BitTensor) -> ReplicatedBitTensor, RepShareOp);

hybrid_kernel! {
    RepShareOp,
    [
        (ReplicatedPlacement, (Ring64Tensor) -> Replicated64Tensor => Self::kernel),
        (ReplicatedPlacement, (Ring128Tensor) -> Replicated128Tensor => Self::kernel),
        (ReplicatedPlacement, (BitTensor) -> ReplicatedBitTensor => Self::kernel),
    ]
}

impl RepShareOp {
    fn kernel<C: Context, R: Clone>(ctx: &C, rep: &ReplicatedPlacement, x: R) -> ReplicatedTensor<R>
    where
        R: Into<C::Value> + TryFrom<C::Value> + 'static,
        R: Placed<Placement = HostPlacement>,
        HostPlacement: PlacementSample<C, R>,
        HostPlacement: PlacementAdd<C, R, R, Output = R>,
        HostPlacement: PlacementSub<C, R, R, Output = R>,
    {
        let owner = x.placement();

        let x0 = owner.sample(ctx);
        let x1 = owner.sample(ctx);
        let x2 = with_context!(owner, ctx, x - (x0 + x1));

        ReplicatedTensor {
            shares: [[x0.clone(), x1.clone()], [x1, x2.clone()], [x2, x0]],
        }
    }
}

// NOTE
// revealing on ReplicatedPlacements should reveal to all three players, but we're currently
// missing a type to represent this (eg PublicReplicatedTensor vs PrivateReplicatedTensors)
modelled!(PlacementReveal::reveal, HostPlacement, (Replicated64Tensor) -> Ring64Tensor, RepRevealOp);
modelled!(PlacementReveal::reveal, HostPlacement, (Replicated128Tensor) -> Ring128Tensor, RepRevealOp);
modelled!(PlacementReveal::reveal, HostPlacement, (ReplicatedBitTensor) -> BitTensor, RepRevealOp);

hybrid_kernel! {
    RepRevealOp,
    [
        (HostPlacement, (Replicated64Tensor) -> Ring64Tensor => Self::kernel),
        (HostPlacement, (Replicated128Tensor) -> Ring128Tensor => Self::kernel),
        (HostPlacement, (ReplicatedBitTensor) -> BitTensor => Self::kernel),
    ]
}

impl RepRevealOp {
    fn kernel<C: Context, R: Clone>(ctx: &C, plc: &HostPlacement, xe: ReplicatedTensor<R>) -> R
    where
        R: Clone + 'static,
        HostPlacement: PlacementAdd<C, R, R, Output = R>,
    {
        let ReplicatedTensor {
            shares: [[x00, x10], [x11, x21], [x22, x02]],
        } = &xe;

        with_context!(plc, ctx, x00 + x10 + x21)
    }
}

modelled!(PlacementReveal::reveal, HostPlacement, (Additive64Tensor) -> Ring64Tensor, AdditiveRevealOp);
modelled!(PlacementReveal::reveal, HostPlacement, (Additive128Tensor) -> Ring128Tensor, AdditiveRevealOp);

hybrid_kernel! {
    AdditiveRevealOp,
    [
        (HostPlacement, (Additive64Tensor) -> Ring64Tensor => Self::kernel),
        (HostPlacement, (Additive128Tensor) -> Ring128Tensor => Self::kernel),
    ]
}

impl AdditiveRevealOp {
    fn kernel<C: Context, R: Clone>(ctx: &C, plc: &HostPlacement, xe: AdditiveTensor<R>) -> R
    where
        HostPlacement: PlacementAdd<C, R, R, Output = R>,
    {
        let AdditiveTensor { shares: [x0, x1] } = &xe;
        with_context!(plc, ctx, x1 + x0)
    }
}

// NOTE that supporting op attributes might be a simple adding an ctor input to the macro: (Placement, Signature) -> Op
modelled!(PlacementAdd::add, HostPlacement, (Ring64Tensor, Ring64Tensor) -> Ring64Tensor, RingAddOp);
modelled!(PlacementAdd::add, HostPlacement, (Ring128Tensor, Ring128Tensor) -> Ring128Tensor, RingAddOp);

kernel! {
    RingAddOp,
    [
        (HostPlacement, (Ring64Tensor, Ring64Tensor) -> Ring64Tensor => Self::kernel),
        (HostPlacement, (Ring128Tensor, Ring128Tensor) -> Ring128Tensor => Self::kernel),
    ]
}

impl RingAddOp {
    fn kernel<C: Context, T>(
        _ctx: &C,
        _plc: &HostPlacement,
        x: RingTensor<T>,
        y: RingTensor<T>,
    ) -> RingTensor<T>
    where
        RingTensor<T>: Add<RingTensor<T>, Output = RingTensor<T>>,
    {
        x + y
    }
}

modelled!(PlacementSub::sub, HostPlacement, (Ring64Tensor, Ring64Tensor) -> Ring64Tensor, RingSubOp);
modelled!(PlacementSub::sub, HostPlacement, (Ring128Tensor, Ring128Tensor) -> Ring128Tensor, RingSubOp);

kernel! {
    RingSubOp,
    [
        (HostPlacement, (Ring64Tensor, Ring64Tensor) -> Ring64Tensor => Self::kernel),
        (HostPlacement, (Ring128Tensor, Ring128Tensor) -> Ring128Tensor => Self::kernel),
    ]
}

impl RingSubOp {
    fn kernel<C: Context, T>(
        _ctx: &C,
        _plc: &HostPlacement,
        x: RingTensor<T>,
        y: RingTensor<T>,
    ) -> RingTensor<T>
    where
        RingTensor<T>: Sub<RingTensor<T>, Output = RingTensor<T>>,
    {
        x - y
    }
}

modelled!(PlacementMul::mul, HostPlacement, (Ring64Tensor, Ring64Tensor) -> Ring64Tensor, RingMulOp);
modelled!(PlacementMul::mul, HostPlacement, (Ring128Tensor, Ring128Tensor) -> Ring128Tensor, RingMulOp);

kernel! {
    RingMulOp,
    [
        (HostPlacement, (Ring64Tensor, Ring64Tensor) -> Ring64Tensor => Self::kernel),
        (HostPlacement, (Ring128Tensor, Ring128Tensor) -> Ring128Tensor => Self::kernel),
    ]
}

impl RingMulOp {
    fn kernel<C: Context, T>(
        _ctx: &C,
        _plc: &HostPlacement,
        x: RingTensor<T>,
        y: RingTensor<T>,
    ) -> RingTensor<T>
    where
        RingTensor<T>: Mul<RingTensor<T>, Output = RingTensor<T>>,
    {
        x * y
    }
}

<<<<<<< HEAD
macro_rules! model_shift {
    ($t:ident::$f:ident, $plc:ty, ($t0:ty) -> $u:ty, $op:ident) => {
        impl UnaryKernelCheck<ConcreteContext, $plc, $t0, $u> for $op {}

        impl $t<ConcreteContext, $t0> for $plc {
            type Output = $u;

            fn $f(&self, ctx: &ConcreteContext, x0: &$t0, amount: usize) -> Self::Output {
                let sig = UnarySignature {
                    arg0: <$t0 as KnownType>::TY,
                    ret: <$u as KnownType>::TY,
                };
                let op = $op {
                    sig: sig.into(),
                    amount,
                };
                ctx.execute(op.into(), &self.into(), vec![x0.clone().into()])
                    .try_into()
                    .unwrap()
            }
        }

        impl $t<SymbolicContext, <$t0 as KnownType>::Symbolic> for $plc {
            type Output = <$u as KnownType>::Symbolic;

            fn $f(
                &self,
                ctx: &SymbolicContext,
                x0: &<$t0 as KnownType>::Symbolic,
                amount: usize,
            ) -> Self::Output {
                let sig = UnarySignature {
                    arg0: <<$t0 as KnownType>::Symbolic as KnownType>::TY,
                    ret: <<$u as KnownType>::Symbolic as KnownType>::TY,
                };
                let op = $op {
                    sig: sig.into(),
                    amount,
                };
                ctx.execute(op.into(), &self.into(), vec![x0.clone().into()])
                    .try_into()
                    .unwrap()
            }
        }
    };
=======
#[derive(Clone, Debug, PartialEq)]
pub struct RingShlOp {
    sig: Signature,
    amount: usize,
>>>>>>> b4b2e1ab
}

modelled!(PlacementShl::shl, HostPlacement, attributes[amount: usize] (Ring64Tensor) -> Ring64Tensor, RingShlOp);
modelled!(PlacementShl::shl, HostPlacement, attributes[amount: usize] (Ring128Tensor) -> Ring128Tensor, RingShlOp);

kernel! {
    RingShlOp,
    [
        (HostPlacement, (Ring64Tensor) -> Ring64Tensor => attributes[amount] Self::kernel),
        (HostPlacement, (Ring128Tensor) -> Ring128Tensor => attributes[amount] Self::kernel),
    ]
}

impl RingShlOp {
    fn kernel<C: Context, T>(
        _ctx: &C,
        _plc: &HostPlacement,
        amount: usize,
        x: RingTensor<T>,
    ) -> RingTensor<T>
    where
        RingTensor<T>: Shl<usize, Output = RingTensor<T>>,
    {
        x << amount
    }
}

<<<<<<< HEAD
model_shift!(PlacementShr::shr, HostPlacement, (Ring64Tensor) -> Ring64Tensor, RingShrOp);
model_shift!(PlacementShr::shr, HostPlacement, (Ring128Tensor) -> Ring128Tensor, RingShrOp);
=======
#[derive(Clone, Debug, PartialEq)]
pub struct RingShrOp {
    sig: Signature,
    amount: usize,
}

modelled!(PlacementShr::shr, HostPlacement, attributes[amount: usize] (Ring64Tensor) -> Ring64Tensor, RingShrOp);
modelled!(PlacementShr::shr, HostPlacement, attributes[amount: usize] (Ring128Tensor) -> Ring128Tensor, RingShrOp);
>>>>>>> b4b2e1ab

kernel! {
    RingShrOp,
    [
        (HostPlacement, (Ring64Tensor) -> Ring64Tensor => attributes[amount] Self::kernel),
        (HostPlacement, (Ring128Tensor) -> Ring128Tensor => attributes[amount] Self::kernel),
    ]
}

impl RingShrOp {
    fn kernel<C: Context, T>(
        _ctx: &C,
        _plc: &HostPlacement,
        amount: usize,
        x: RingTensor<T>,
    ) -> RingTensor<T>
    where
        RingTensor<T>: Shr<usize, Output = RingTensor<T>>,
    {
        x >> amount
    }
}

modelled!(PlacementXor::xor, HostPlacement, (BitTensor, BitTensor) -> BitTensor, BitXorOp);
modelled_alias!(PlacementAdd::add, HostPlacement, (BitTensor, BitTensor) -> BitTensor => PlacementXor::xor); // add = xor in Z2
modelled_alias!(PlacementSub::sub, HostPlacement, (BitTensor, BitTensor) -> BitTensor => PlacementXor::xor); // sub = xor in Z2

kernel! {
    BitXorOp,
    [
        (HostPlacement, (BitTensor, BitTensor) -> BitTensor => Self::kernel),
    ]
}

impl BitXorOp {
    fn kernel<C: Context>(_ctx: &C, _plc: &HostPlacement, x: BitTensor, y: BitTensor) -> BitTensor
    where
        BitTensor: BitXor<BitTensor, Output = BitTensor>,
    {
        x ^ y
    }
}

impl BitAndOp {
    fn kernel<C: Context>(_ctx: &C, _plc: &HostPlacement, x: BitTensor, y: BitTensor) -> BitTensor
    where
        BitTensor: BitAnd<BitTensor, Output = BitTensor>,
    {
        x & y
    }
}

modelled!(PlacementAnd::and, HostPlacement, (BitTensor, BitTensor) -> BitTensor, BitAndOp);
modelled_alias!(PlacementMul::mul, HostPlacement, (BitTensor, BitTensor) -> BitTensor => PlacementAnd::and); // mul = and in Z2

kernel! {
    BitAndOp,
    [
        (HostPlacement, (BitTensor, BitTensor) -> BitTensor => Self::kernel),
    ]
}

trait PlacementKeyGen<C: Context, K> {
    fn keygen(&self, ctx: &C) -> K;
}

modelled!(PlacementKeyGen::keygen, HostPlacement, () -> PrfKey, PrfKeyGenOp);

kernel! {
    PrfKeyGenOp,
    [
        (HostPlacement, () -> PrfKey => Self::kernel),
    ]
}

impl PrfKeyGenOp {
    fn kernel(ctx: &ConcreteContext, plc: &HostPlacement) -> PrfKey {
        // TODO
        PrfKey(
            [0, 0, 0, 0, 0, 0, 0, 0, 0, 0, 0, 0, 0, 0, 0, 0],
            plc.clone(),
        )
    }
}

modelled!(PlacementSample::sample, HostPlacement, () -> Ring64Tensor, RingSampleOp);
modelled!(PlacementSample::sample, HostPlacement, () -> Ring128Tensor, RingSampleOp);

kernel! {
    RingSampleOp,
    [
        (HostPlacement, () -> Ring64Tensor => Self::kernel),
        (HostPlacement, () -> Ring128Tensor => Self::kernel),
    ]
}

impl RingSampleOp {
    fn kernel<T>(ctx: &ConcreteContext, plc: &HostPlacement) -> RingTensor<T>
    where
        T: From<u32>,
    {
        // TODO
        RingTensor::<T>(T::from(987654321), plc.clone())
    }
}

modelled!(PlacementSample::sample, HostPlacement, () -> BitTensor, BitSampleOp);

kernel! {
    BitSampleOp,
    [
        (HostPlacement, () -> BitTensor => Self::kernel),
    ]
}

impl BitSampleOp {
    fn kernel(ctx: &ConcreteContext, plc: &HostPlacement) -> BitTensor {
        // TODO
        BitTensor(0, plc.clone())
    }
}

impl DispatchKernel<ConcreteContext> for ConstantOp {
    fn compile(&self, _ctx: &ConcreteContext, plc: &Placement) -> Box<dyn Fn(Vec<Value>) -> Value> {
        let val = self.val.clone();

        match plc {
            Placement::HostPlacement(_) => Box::new(move |_operands| -> Value { *val.clone() }),
            _ => unimplemented!(), // ok
        }
    }
}

impl DispatchKernel<SymbolicContext> for ConstantOp {
    fn compile<'c>(
        &self,
        ctx: &'c SymbolicContext,
        plc: &Placement,
    ) -> Box<dyn Fn(Vec<SymbolicValue>) -> SymbolicValue + 'c> {
        match plc {
            Placement::HostPlacement(_) => {
                // TODO
                let plc = plc.clone();
                let op = self.clone();

                Box::new(move |operands| {
                    assert_eq!(operands.len(), 0);

                    let op_name = ctx.add_operation(&op, &[], &plc);
                    op.val.ty().synthesize_symbolic_value(op_name, plc.clone())
                })
            }
            _ => unimplemented!(), // ok
        }
    }
}

modelled!(PlacementMul::mul, HostPlacement, (Fixed64Tensor, Fixed64Tensor) -> Fixed64Tensor, FixedMulOp);
modelled!(PlacementMul::mul, HostPlacement, (Fixed128Tensor, Fixed128Tensor) -> Fixed128Tensor, FixedMulOp);
modelled!(PlacementMul::mul, ReplicatedPlacement, (Fixed64Tensor, Fixed64Tensor) -> Fixed64Tensor, FixedMulOp);
modelled!(PlacementMul::mul, ReplicatedPlacement, (Fixed128Tensor, Fixed128Tensor) -> Fixed128Tensor, FixedMulOp);

hybrid_kernel! {
    FixedMulOp,
    [
        (HostPlacement, (Fixed64Tensor, Fixed64Tensor) -> Fixed64Tensor => Self::host_kernel),
        (HostPlacement, (Fixed128Tensor, Fixed128Tensor) -> Fixed128Tensor => Self::host_kernel),
        (ReplicatedPlacement, (Fixed64Tensor, Fixed64Tensor) -> Fixed64Tensor => Self::rep_kernel),
        (ReplicatedPlacement, (Fixed128Tensor, Fixed128Tensor) -> Fixed128Tensor => Self::rep_kernel),
    ]
}

impl FixedMulOp {
    fn host_kernel<C: Context, RingTensorT, ReplicatedTensorT>(
        ctx: &C,
        plc: &HostPlacement,
        x: FixedTensor<RingTensorT, ReplicatedTensorT>,
        y: FixedTensor<RingTensorT, ReplicatedTensorT>,
    ) -> FixedTensor<RingTensorT, ReplicatedTensorT>
    where
        HostPlacement: PlacementReveal<C, ReplicatedTensorT, Output = RingTensorT>,
        HostPlacement: PlacementMul<C, RingTensorT, RingTensorT, Output = RingTensorT>,
    {
        // NOTE: if one day we have branches that are not supported then we should
        // consider promoting matching to the macros and introduce proper intermediate types

        match (x, y) {
            (FixedTensor::RingTensor(x), FixedTensor::RingTensor(y)) => {
                let z: RingTensorT = plc.mul(ctx, &x, &y);
                FixedTensor::<RingTensorT, ReplicatedTensorT>::RingTensor(z)
            }
            (FixedTensor::RingTensor(x), FixedTensor::ReplicatedTensor(ye)) => {
                let y = plc.reveal(ctx, &ye);
                let z = plc.mul(ctx, &x, &y);
                FixedTensor::<RingTensorT, ReplicatedTensorT>::RingTensor(z)
            }
            (FixedTensor::ReplicatedTensor(xe), FixedTensor::RingTensor(y)) => {
                let x = plc.reveal(ctx, &xe);
                let z = plc.mul(ctx, &x, &y);
                FixedTensor::<RingTensorT, ReplicatedTensorT>::RingTensor(z)
            }
            (FixedTensor::ReplicatedTensor(xe), FixedTensor::ReplicatedTensor(ye)) => {
                let x = plc.reveal(ctx, &xe);
                let y = plc.reveal(ctx, &ye);
                let z = plc.mul(ctx, &x, &y);
                FixedTensor::<RingTensorT, ReplicatedTensorT>::RingTensor(z)
            }
        }
    }

    fn rep_kernel<C: Context, RingTensorT, ReplicatedTensorT>(
        ctx: &C,
        plc: &ReplicatedPlacement,
        x: FixedTensor<RingTensorT, ReplicatedTensorT>,
        y: FixedTensor<RingTensorT, ReplicatedTensorT>,
    ) -> FixedTensor<RingTensorT, ReplicatedTensorT>
    where
        ReplicatedPlacement: PlacementShare<C, RingTensorT, Output = ReplicatedTensorT>,
        ReplicatedPlacement: PlacementMulSetup<
            C,
            C::ReplicatedSetup,
            ReplicatedTensorT,
            ReplicatedTensorT,
            Output = ReplicatedTensorT,
        >,
        ReplicatedPlacement:
            PlacementAdd<C, ReplicatedTensorT, ReplicatedTensorT, Output = ReplicatedTensorT>,
    {
        // NOTE: if one day we have branches that are not supported then we should
        // consider promoting matching to the macros and introduce proper intermediate types

        match (x, y) {
            (FixedTensor::RingTensor(x), FixedTensor::RingTensor(y)) => {
                let setup = ctx.replicated_setup(plc);
                let xe = plc.share(ctx, &x);
                let ye = plc.share(ctx, &y);
                let ze = PlacementMulSetup::mul(plc, ctx, setup, &xe, &ye);
                FixedTensor::<RingTensorT, ReplicatedTensorT>::ReplicatedTensor(ze)
            }
            (FixedTensor::RingTensor(x), FixedTensor::ReplicatedTensor(ye)) => {
                let setup = ctx.replicated_setup(plc);
                let xe = plc.share(ctx, &x);
                let ze = PlacementMulSetup::mul(plc, ctx, setup, &xe, &ye);
                FixedTensor::<RingTensorT, ReplicatedTensorT>::ReplicatedTensor(ze)
            }
            (FixedTensor::ReplicatedTensor(xe), FixedTensor::RingTensor(y)) => {
                let setup = ctx.replicated_setup(plc);
                let ye = plc.share(ctx, &y);
                let ze = PlacementMulSetup::mul(plc, ctx, setup, &xe, &ye);
                FixedTensor::<RingTensorT, ReplicatedTensorT>::ReplicatedTensor(ze)
            }
            (FixedTensor::ReplicatedTensor(xe), FixedTensor::ReplicatedTensor(ye)) => {
                let setup = ctx.replicated_setup(plc);
                let ze = PlacementMulSetup::mul(plc, ctx, setup, &xe, &ye);
                FixedTensor::<RingTensorT, ReplicatedTensorT>::ReplicatedTensor(ze)
            }
        }
    }
}

modelled!(PlacementAdd::add, HostPlacement, (Fixed64Tensor, Fixed64Tensor) -> Fixed64Tensor, FixedAddOp);
modelled!(PlacementAdd::add, HostPlacement, (Fixed128Tensor, Fixed128Tensor) -> Fixed128Tensor, FixedAddOp);
modelled!(PlacementAdd::add, ReplicatedPlacement, (Fixed64Tensor, Fixed64Tensor) -> Fixed64Tensor, FixedAddOp);
modelled!(PlacementAdd::add, ReplicatedPlacement, (Fixed128Tensor, Fixed128Tensor) -> Fixed128Tensor, FixedAddOp);

hybrid_kernel! {
    FixedAddOp,
    [
        (HostPlacement, (Fixed64Tensor, Fixed64Tensor) -> Fixed64Tensor => Self::host_kernel),
        (HostPlacement, (Fixed128Tensor, Fixed128Tensor) -> Fixed128Tensor => Self::host_kernel),
        (ReplicatedPlacement, (Fixed64Tensor, Fixed64Tensor) -> Fixed64Tensor => Self::rep_kernel),
        (ReplicatedPlacement, (Fixed128Tensor, Fixed128Tensor) -> Fixed128Tensor => Self::rep_kernel),
    ]
}

impl FixedAddOp {
    fn host_kernel<C: Context, RingTensorT, ReplicatedTensorT>(
        ctx: &C,
        plc: &HostPlacement,
        x: FixedTensor<RingTensorT, ReplicatedTensorT>,
        y: FixedTensor<RingTensorT, ReplicatedTensorT>,
    ) -> FixedTensor<RingTensorT, ReplicatedTensorT>
    where
        HostPlacement: PlacementReveal<C, ReplicatedTensorT, Output = RingTensorT>,
        HostPlacement: PlacementAdd<C, RingTensorT, RingTensorT, Output = RingTensorT>,
    {
        // NOTE: if one day we have branches that are not supported then we should
        // consider promoting matching to the macros and introduce proper intermediate types

        match (x, y) {
            (FixedTensor::RingTensor(x), FixedTensor::RingTensor(y)) => {
                let z: RingTensorT = plc.add(ctx, &x, &y);
                FixedTensor::<RingTensorT, ReplicatedTensorT>::RingTensor(z)
            }
            (FixedTensor::RingTensor(x), FixedTensor::ReplicatedTensor(ye)) => {
                let y = plc.reveal(ctx, &ye);
                let z = plc.add(ctx, &x, &y);
                FixedTensor::<RingTensorT, ReplicatedTensorT>::RingTensor(z)
            }
            (FixedTensor::ReplicatedTensor(xe), FixedTensor::RingTensor(y)) => {
                let x = plc.reveal(ctx, &xe);
                let z = plc.add(ctx, &x, &y);
                FixedTensor::<RingTensorT, ReplicatedTensorT>::RingTensor(z)
            }
            (FixedTensor::ReplicatedTensor(xe), FixedTensor::ReplicatedTensor(ye)) => {
                let x = plc.reveal(ctx, &xe);
                let y = plc.reveal(ctx, &ye);
                let z = plc.add(ctx, &x, &y);
                FixedTensor::<RingTensorT, ReplicatedTensorT>::RingTensor(z)
            }
        }
    }

    fn rep_kernel<C: Context, RingTensorT, ReplicatedTensorT>(
        ctx: &C,
        plc: &ReplicatedPlacement,
        x: FixedTensor<RingTensorT, ReplicatedTensorT>,
        y: FixedTensor<RingTensorT, ReplicatedTensorT>,
    ) -> FixedTensor<RingTensorT, ReplicatedTensorT>
    where
        ReplicatedPlacement: PlacementShare<C, RingTensorT, Output = ReplicatedTensorT>,
        ReplicatedPlacement:
            PlacementAdd<C, ReplicatedTensorT, ReplicatedTensorT, Output = ReplicatedTensorT>,
    {
        // NOTE: if one day we have branches that are not supported then we should
        // consider promoting matching to the macros and introduce proper intermediate types

        match (x, y) {
            (FixedTensor::RingTensor(x), FixedTensor::RingTensor(y)) => {
                let xe = plc.share(ctx, &x);
                let ye = plc.share(ctx, &y);
                let ze = plc.add(ctx, &xe, &ye);
                FixedTensor::<RingTensorT, ReplicatedTensorT>::ReplicatedTensor(ze)
            }
            (FixedTensor::RingTensor(x), FixedTensor::ReplicatedTensor(ye)) => {
                let xe = plc.share(ctx, &x);
                let ze = plc.add(ctx, &xe, &ye);
                FixedTensor::<RingTensorT, ReplicatedTensorT>::ReplicatedTensor(ze)
            }
            (FixedTensor::ReplicatedTensor(xe), FixedTensor::RingTensor(y)) => {
                let ye = plc.share(ctx, &y);
                let ze = plc.add(ctx, &xe, &ye);
                FixedTensor::<RingTensorT, ReplicatedTensorT>::ReplicatedTensor(ze)
            }
            (FixedTensor::ReplicatedTensor(xe), FixedTensor::ReplicatedTensor(ye)) => {
                let ze = plc.add(ctx, &xe, &ye);
                FixedTensor::<RingTensorT, ReplicatedTensorT>::ReplicatedTensor(ze)
            }
        }
    }
}

#[cfg(test)]
mod tests {
    #![allow(clippy::redundant_clone)]

    use super::*;

    #[test]
    fn test_rep_add_concrete() {
        let ctx = ConcreteContext::default();

        let alice = HostPlacement {
            player: "alice".into(),
        };
        let bob = HostPlacement {
            player: "bob".into(),
        };
        let carole = HostPlacement {
            player: "carole".into(),
        };
        let rep = ReplicatedPlacement {
            players: ["alice".into(), "bob".into(), "carole".into()],
        };

        let xe: Replicated64Tensor = ReplicatedTensor {
            shares: [
                [RingTensor(1, alice.clone()), RingTensor(2, alice.clone())],
                [RingTensor(2, bob.clone()), RingTensor(3, bob.clone())],
                [RingTensor(3, carole.clone()), RingTensor(1, carole.clone())],
            ],
        };

        let ye = ReplicatedTensor {
            shares: [
                [RingTensor(1, alice.clone()), RingTensor(2, alice.clone())],
                [RingTensor(2, bob.clone()), RingTensor(3, bob.clone())],
                [RingTensor(3, carole.clone()), RingTensor(1, carole.clone())],
            ],
        };

        let ze: ReplicatedTensor<_> = rep.add(&ctx, &xe, &ye);

        assert_eq!(
            ze,
            ReplicatedTensor {
                shares: [
                    [RingTensor(2, alice.clone()), RingTensor(4, alice.clone())],
                    [RingTensor(4, bob.clone()), RingTensor(6, bob.clone())],
                    [RingTensor(6, carole.clone()), RingTensor(2, carole.clone())],
                ],
            }
        );
    }

    #[test]
    fn test_rep_add_symbolic() {
        let ctx = SymbolicContext::default();

        let alice = HostPlacement {
            player: "alice".into(),
        };
        let bob = HostPlacement {
            player: "bob".into(),
        };
        let carole = HostPlacement {
            player: "carole".into(),
        };
        let rep = ReplicatedPlacement {
            players: ["alice".into(), "bob".into(), "carole".into()],
        };

        let xe: Symbolic<ReplicatedTensor<Symbolic<Ring64Tensor>>> =
            Symbolic::Concrete(ReplicatedTensor {
                shares: [
                    [
                        SymbolicHandle {
                            op: "x00".into(),
                            plc: alice.clone(),
                        }
                        .into(),
                        SymbolicHandle {
                            op: "x10".into(),
                            plc: alice.clone(),
                        }
                        .into(),
                    ],
                    [
                        SymbolicHandle {
                            op: "x11".into(),
                            plc: bob.clone(),
                        }
                        .into(),
                        SymbolicHandle {
                            op: "x21".into(),
                            plc: bob.clone(),
                        }
                        .into(),
                    ],
                    [
                        SymbolicHandle {
                            op: "x22".into(),
                            plc: carole.clone(),
                        }
                        .into(),
                        SymbolicHandle {
                            op: "x02".into(),
                            plc: carole.clone(),
                        }
                        .into(),
                    ],
                ],
            });

        let ye: Symbolic<ReplicatedTensor<Symbolic<Ring64Tensor>>> =
            Symbolic::Concrete(ReplicatedTensor {
                shares: [
                    [
                        SymbolicHandle {
                            op: "y00".into(),
                            plc: alice.clone(),
                        }
                        .into(),
                        SymbolicHandle {
                            op: "y10".into(),
                            plc: alice.clone(),
                        }
                        .into(),
                    ],
                    [
                        SymbolicHandle {
                            op: "y11".into(),
                            plc: bob.clone(),
                        }
                        .into(),
                        SymbolicHandle {
                            op: "y21".into(),
                            plc: bob.clone(),
                        }
                        .into(),
                    ],
                    [
                        SymbolicHandle {
                            op: "y22".into(),
                            plc: carole.clone(),
                        }
                        .into(),
                        SymbolicHandle {
                            op: "y02".into(),
                            plc: carole.clone(),
                        }
                        .into(),
                    ],
                ],
            });

        let ze = rep.add(&ctx, &xe, &ye);

        assert_eq!(
            ze,
            Symbolic::Concrete(ReplicatedTensor {
                shares: [
                    [
                        Symbolic::Symbolic(SymbolicHandle {
                            op: "op_0".into(),
                            plc: alice.clone()
                        }),
                        Symbolic::Symbolic(SymbolicHandle {
                            op: "op_1".into(),
                            plc: alice.clone()
                        }),
                    ],
                    [
                        Symbolic::Symbolic(SymbolicHandle {
                            op: "op_2".into(),
                            plc: bob.clone()
                        }),
                        Symbolic::Symbolic(SymbolicHandle {
                            op: "op_3".into(),
                            plc: bob.clone()
                        }),
                    ],
                    [
                        Symbolic::Symbolic(SymbolicHandle {
                            op: "op_4".into(),
                            plc: carole.clone()
                        }),
                        Symbolic::Symbolic(SymbolicHandle {
                            op: "op_5".into(),
                            plc: carole.clone()
                        }),
                    ],
                ]
            })
        );

        let ops: &[_] = &ctx.ops.read().unwrap();
        assert_eq!(
            ops,
            &vec![
                Operation {
                    name: "op_0".into(),
                    operator: RingAddOp {
                        sig: BinarySignature {
                            arg0: Ty::Ring64Tensor,
                            arg1: Ty::Ring64Tensor,
                            ret: Ty::Ring64Tensor
                        }
                        .into(),
                    }
                    .into(),
                    operands: vec!["x00".into(), "y00".into()],
                    plc: HostPlacement {
                        player: "alice".into()
                    }
                    .into(),
                },
                Operation {
                    name: "op_1".into(),
                    operator: RingAddOp {
                        sig: BinarySignature {
                            arg0: Ty::Ring64Tensor,
                            arg1: Ty::Ring64Tensor,
                            ret: Ty::Ring64Tensor
                        }
                        .into(),
                    }
                    .into(),
                    operands: vec!["x10".into(), "y10".into()],
                    plc: HostPlacement {
                        player: "alice".into()
                    }
                    .into(),
                },
                Operation {
                    name: "op_2".into(),
                    operator: RingAddOp {
                        sig: BinarySignature {
                            arg0: Ty::Ring64Tensor,
                            arg1: Ty::Ring64Tensor,
                            ret: Ty::Ring64Tensor
                        }
                        .into(),
                    }
                    .into(),
                    operands: vec!["x11".into(), "y11".into()],
                    plc: HostPlacement {
                        player: "bob".into()
                    }
                    .into(),
                },
                Operation {
                    name: "op_3".into(),
                    operator: RingAddOp {
                        sig: BinarySignature {
                            arg0: Ty::Ring64Tensor,
                            arg1: Ty::Ring64Tensor,
                            ret: Ty::Ring64Tensor
                        }
                        .into(),
                    }
                    .into(),
                    operands: vec!["x21".into(), "y21".into()],
                    plc: HostPlacement {
                        player: "bob".into()
                    }
                    .into(),
                },
                Operation {
                    name: "op_4".into(),
                    operator: RingAddOp {
                        sig: BinarySignature {
                            arg0: Ty::Ring64Tensor,
                            arg1: Ty::Ring64Tensor,
                            ret: Ty::Ring64Tensor
                        }
                        .into(),
                    }
                    .into(),
                    operands: vec!["x22".into(), "y22".into()],
                    plc: HostPlacement {
                        player: "carole".into()
                    }
                    .into(),
                },
                Operation {
                    name: "op_5".into(),
                    operator: RingAddOp {
                        sig: BinarySignature {
                            arg0: Ty::Ring64Tensor,
                            arg1: Ty::Ring64Tensor,
                            ret: Ty::Ring64Tensor
                        }
                        .into(),
                    }
                    .into(),
                    operands: vec!["x02".into(), "y02".into()],
                    plc: HostPlacement {
                        player: "carole".into()
                    }
                    .into(),
                },
            ]
        );
    }

    #[test]
    fn test_rep_share_concrete() {
        let alice = HostPlacement {
            player: "alice".into(),
        };
        let bob = HostPlacement {
            player: "bob".into(),
        };
        let carole = HostPlacement {
            player: "carole".into(),
        };
        let rep = ReplicatedPlacement {
            players: ["alice".into(), "bob".into(), "carole".into()],
        };

        let replicated_keys = HashMap::new();
        let ctx = ConcreteContext { replicated_keys };

        let x: Ring64Tensor = RingTensor(5, alice);
        let xe = rep.share(&ctx, &x);
    }

    #[test]
    fn test_rep_share_symbolic() {
        let alice_plc = HostPlacement {
            player: "alice".into(),
        };
        let bob_plc = HostPlacement {
            player: "bob".into(),
        };
        let rep_plc = ReplicatedPlacement {
            players: ["alice".into(), "bob".into(), "carole".into()],
        };

        let ctx = SymbolicContext::default();
        let x: Symbolic<Ring64Tensor> = alice_plc.sample(&ctx);
        let y: Symbolic<Ring64Tensor> = bob_plc.sample(&ctx);
        let xe = rep_plc.share(&ctx, &x);
        let ye = rep_plc.share(&ctx, &y);
        let ze = rep_plc.add(&ctx, &xe, &ye);
        let z = bob_plc.reveal(&ctx, &ze);
        println!("SYMBOLIC {:?}", z);
    }

    #[test]
    fn test_rep_addsymbolic() {
        let alice_plc = HostPlacement {
            player: "alice".into(),
        };
        let bob_plc = HostPlacement {
            player: "bob".into(),
        };
        let rep_plc = ReplicatedPlacement {
            players: ["alice".into(), "bob".into(), "carole".into()],
        };

        let ctx = SymbolicContext::default();
        let x: Symbolic<Ring64Tensor> = alice_plc.sample(&ctx);
        let y: Symbolic<Ring64Tensor> = bob_plc.sample(&ctx);
        let xe = rep_plc.share(&ctx, &x);
        let ze = rep_plc.add(&ctx, &y, &xe);
        println!("SYMBOLIC {:?}", ze);
    }

    #[test]
    fn test_fixed_add() {
        let alice = HostPlacement {
            player: "alice".into(),
        };
        let bob = HostPlacement {
            player: "bob".into(),
        };
        let rep = ReplicatedPlacement {
            players: ["alice".into(), "bob".into(), "carole".into()],
        };

        let x = Fixed64Tensor::RingTensor(RingTensor(5 * 256, alice.clone()));
        let y = Fixed64Tensor::RingTensor(RingTensor(7 * 256, bob.clone()));

        let ctx = ConcreteContext::default();
        let z = rep.add(&ctx, &x, &y);

        println!("{:?}", z);
    }

    #[test]
    fn test_fixed_add_symb() {
        let alice = HostPlacement {
            player: "alice".into(),
        };
        let bob = HostPlacement {
            player: "bob".into(),
        };
        let rep = ReplicatedPlacement {
            players: ["alice".into(), "bob".into(), "carole".into()],
        };

        let x: <Fixed128Tensor as KnownType>::Symbolic = Symbolic::Symbolic(SymbolicHandle {
            op: "x".into(),
            plc: alice.clone().into(),
        });
        let y: <Fixed128Tensor as KnownType>::Symbolic = Symbolic::Symbolic(SymbolicHandle {
            op: "y".into(),
            plc: bob.clone().into(),
        });

        let ctx = SymbolicContext::default();
        let z = rep.add(&ctx, &x, &y);

        println!("{:?}", z);

        let ops = ctx.ops.read().unwrap();
        for op in ops.iter() {
            println!("  {:?}", op);
        }
    }

    #[test]
    fn test_fixed_add_symb_lower() {
        let alice = HostPlacement {
            player: "alice".into(),
        };
        let bob = HostPlacement {
            player: "bob".into(),
        };
        let rep = ReplicatedPlacement {
            players: ["alice".into(), "bob".into(), "carole".into()],
        };

        let x: <Fixed64Tensor as KnownType>::Symbolic = Symbolic::Concrete(
            FixedTensor::RingTensor(Symbolic::Symbolic(SymbolicHandle {
                op: "x".into(),
                plc: alice.clone(),
            })),
        );
        let y: <Fixed64Tensor as KnownType>::Symbolic = Symbolic::Concrete(
            FixedTensor::RingTensor(Symbolic::Symbolic(SymbolicHandle {
                op: "y".into(),
                plc: bob.clone(),
            })),
        );

        let ctx = SymbolicContext::default();
        let z = rep.add(&ctx, &x, &y);

        println!("{:?}", z);

        let ops = ctx.ops.read().unwrap();
        for op in ops.iter() {
            println!("  {:?}", op);
        }
    }

    #[test]
    fn test_rep_exec() {
        #![allow(clippy::redundant_clone)]

        use std::collections::HashMap;

        let alice_plc = HostPlacement {
            player: "alice".into(),
        };
        let bob_plc = HostPlacement {
            player: "bob".into(),
        };
        let rep_plc = ReplicatedPlacement {
            players: ["alice".into(), "bob".into(), "carole".into()],
        };

        let ops: Vec<Operation> = vec![
            Operation {
                name: "x".into(),
                operator: RingSampleOp {
                    sig: NullarySignature {
                        ret: Ty::Ring128Tensor,
                    }
                    .into(),
                }
                .into(),
                operands: vec![],
                plc: alice_plc.clone().into(),
            },
            Operation {
                name: "xe".into(),
                operator: RepShareOp {
                    sig: UnarySignature {
                        arg0: Ty::Ring128Tensor,
                        ret: Ty::Replicated128Tensor,
                    }
                    .into(),
                }
                .into(),
                operands: vec!["x".into()],
                plc: rep_plc.clone().into(),
            },
            Operation {
                name: "y".into(),
                operator: RingSampleOp {
                    sig: NullarySignature {
                        ret: Ty::Ring128Tensor,
                    }
                    .into(),
                }
                .into(),
                operands: vec![],
                plc: bob_plc.clone().into(),
            },
            Operation {
                name: "ye".into(),
                operator: RepShareOp {
                    sig: UnarySignature {
                        arg0: Ty::Ring128Tensor,
                        ret: Ty::Replicated128Tensor,
                    }
                    .into(),
                }
                .into(),
                operands: vec!["y".into()],
                plc: rep_plc.clone().into(),
            },
            Operation {
                name: "s".into(),
                operator: RepSetupOp {
                    sig: NullarySignature {
                        ret: Ty::ReplicatedSetup,
                    }
                    .into(),
                }
                .into(),
                operands: vec![],
                plc: rep_plc.clone().into(),
            },
            Operation {
                name: "ze".into(),
                operator: RepMulOp {
                    sig: TernarySignature {
                        arg0: Ty::ReplicatedSetup,
                        arg1: Ty::Replicated128Tensor,
                        arg2: Ty::Replicated128Tensor,
                        ret: Ty::Replicated128Tensor,
                    }
                    .into(),
                }
                .into(),
                operands: vec!["s".into(), "xe".into(), "ye".into()],
                plc: rep_plc.clone().into(),
            },
            Operation {
                name: "ve".into(),
                operator: RepMulOp {
                    sig: TernarySignature {
                        arg0: Ty::ReplicatedSetup,
                        arg1: Ty::Replicated128Tensor,
                        arg2: Ty::Replicated128Tensor,
                        ret: Ty::Replicated128Tensor,
                    }
                    .into(),
                }
                .into(),
                operands: vec!["s".into(), "xe".into(), "ye".into()],
                plc: rep_plc.clone().into(),
            },
        ];

        let ctx = SymbolicContext::default();
        let mut env: HashMap<String, SymbolicValue> = HashMap::default();

        for op in ops.iter() {
            let operator = op.operator.clone();
            let operands = op
                .operands
                .iter()
                .map(|input_name| env.get(input_name).unwrap().clone())
                .collect();
            let res = ctx.execute(operator, &op.plc, operands);
            env.insert(op.name.clone(), res);
        }

        println!("{:?}\n\n", env);

        let replicated_keys = HashMap::new();
        let ctx = ConcreteContext { replicated_keys };

        let mut env: HashMap<String, Value> = HashMap::default();

        for op in ops.iter() {
            let operator = op.operator.clone();
            let operands = op
                .operands
                .iter()
                .map(|input_name| env.get(input_name).unwrap().clone())
                .collect();
            let res = ctx.execute(operator, &op.plc, operands);
            env.insert(op.name.clone(), res);
        }

        println!("{:?}", env);

        // let ops = ctx.ops.read().unwrap();
        // for op in ops.iter() {
        //     println!("  {:?}", op);
        // }

        // let comp = r#"

        // "#.try_into().unwrap();

        // let exec = SymbolicExecutor;
        // exec.eval(comp);
    }

    #[test]
    fn test_rep_bin_exec() {
        #![allow(clippy::redundant_clone)]

        use std::collections::HashMap;

        let alice_plc = HostPlacement {
            player: "alice".into(),
        };
        let bob_plc = HostPlacement {
            player: "bob".into(),
        };
        let rep_plc = ReplicatedPlacement {
            players: ["alice".into(), "bob".into(), "carole".into()],
        };

        let ops: Vec<Operation> = vec![
            Operation {
                name: "x".into(),
                operator: BitSampleOp {
                    sig: NullarySignature { ret: Ty::BitTensor }.into(),
                }
                .into(),
                operands: vec![],
                plc: alice_plc.clone().into(),
            },
            Operation {
                name: "xe".into(),
                operator: RepShareOp {
                    sig: UnarySignature {
                        arg0: Ty::BitTensor,
                        ret: Ty::ReplicatedBitTensor,
                    }
                    .into(),
                }
                .into(),
                operands: vec!["x".into()],
                plc: rep_plc.clone().into(),
            },
            Operation {
                name: "y".into(),
                operator: BitSampleOp {
                    sig: NullarySignature { ret: Ty::BitTensor }.into(),
                }
                .into(),
                operands: vec![],
                plc: bob_plc.clone().into(),
            },
            Operation {
                name: "ye".into(),
                operator: RepShareOp {
                    sig: UnarySignature {
                        arg0: Ty::BitTensor,
                        ret: Ty::ReplicatedBitTensor,
                    }
                    .into(),
                }
                .into(),
                operands: vec!["y".into()],
                plc: rep_plc.clone().into(),
            },
            Operation {
                name: "s".into(),
                operator: RepSetupOp {
                    sig: NullarySignature {
                        ret: Ty::ReplicatedSetup,
                    }
                    .into(),
                }
                .into(),
                operands: vec![],
                plc: rep_plc.clone().into(),
            },
            Operation {
                name: "ze".into(),
                operator: RepMulOp {
                    sig: TernarySignature {
                        arg0: Ty::ReplicatedSetup,
                        arg1: Ty::ReplicatedBitTensor,
                        arg2: Ty::ReplicatedBitTensor,
                        ret: Ty::ReplicatedBitTensor,
                    }
                    .into(),
                }
                .into(),
                operands: vec!["s".into(), "xe".into(), "ye".into()],
                plc: rep_plc.clone().into(),
            },
            Operation {
                name: "ve".into(),
                operator: RepMulOp {
                    sig: TernarySignature {
                        arg0: Ty::ReplicatedSetup,
                        arg1: Ty::ReplicatedBitTensor,
                        arg2: Ty::ReplicatedBitTensor,
                        ret: Ty::ReplicatedBitTensor,
                    }
                    .into(),
                }
                .into(),
                operands: vec!["s".into(), "xe".into(), "ye".into()],
                plc: rep_plc.clone().into(),
            },
        ];

        let ctx = SymbolicContext::default();
        let mut env: HashMap<String, SymbolicValue> = HashMap::default();

        for op in ops.iter() {
            let operator = op.operator.clone();
            let operands = op
                .operands
                .iter()
                .map(|input_name| env.get(input_name).unwrap().clone())
                .collect();
            let res = ctx.execute(operator, &op.plc, operands);
            env.insert(op.name.clone(), res);
        }

        println!("{:?}", env);

        let ctx = ConcreteContext::default();
        let mut env: HashMap<String, Value> = HashMap::default();

        for op in ops.iter() {
            let operator = op.operator.clone();
            let operands = op
                .operands
                .iter()
                .map(|input_name| env.get(input_name).unwrap().clone())
                .collect();
            let res = ctx.execute(operator, &op.plc, operands);
            env.insert(op.name.clone(), res);
        }

        println!("{:?}", env);
    }

    #[test]
    fn test_add_exec() {
        let alice = HostPlacement {
            player: "alice".into(),
        };
        let bob = HostPlacement {
            player: "bob".into(),
        };
        let add_plc = AdditivePlacement {
            players: ["alice".into(), "bob".into()],
        };

        let x = Additive64Tensor {
            shares: [RingTensor(1, alice.clone()), RingTensor(2, bob.clone())],
        };
        let y = Additive64Tensor {
            shares: [RingTensor(1, alice.clone()), RingTensor(2, bob.clone())],
        };

        let ctx = ConcreteContext::default();
        let z = add_plc.add(&ctx, &x, &y);
        let z_reveal = alice.reveal(&ctx, &z);
        println!("{:?}", z_reveal);
        // TODO: fix this after placement merge
        // assert_eq!(z_reveal, RingTensor(6, alice.clone()));

        let z2 = add_plc.mul(&ctx, &x, &RingTensor(10, bob.clone()));
        let z2_reveal = bob.reveal(&ctx, &z2);

        assert_eq!(z2_reveal, RingTensor(30, bob.clone()));
    }
}<|MERGE_RESOLUTION|>--- conflicted
+++ resolved
@@ -690,14 +690,10 @@
                 let sig = NullarySignature {
                     ret: <$u as KnownType>::TY,
                 };
-<<<<<<< HEAD
-                let op = $op { sig };
-=======
                 let op = $op {
                     sig: sig.into(),
                     $($($attr_id),*)?
                 };
->>>>>>> b4b2e1ab
                 ctx.execute(op.into(), &self.into(), vec![])
                     .try_into()
                     .unwrap()
@@ -709,14 +705,10 @@
                 let sig = NullarySignature {
                     ret: <$u as KnownType>::TY,
                 };
-<<<<<<< HEAD
-                let op = $op { sig };
-=======
                 let op = $op {
                     sig: sig.into(),
                     $($($attr_id),*)?
                 };
->>>>>>> b4b2e1ab
                 ctx.execute(op.into(), &self.into(), vec![])
                     .try_into()
                     .unwrap()
@@ -738,14 +730,10 @@
                     arg0: <$t0 as KnownType>::TY,
                     ret: <$u as KnownType>::TY,
                 };
-<<<<<<< HEAD
-                let op = $op { sig };
-=======
                 let op = $op {
                     sig: sig.into(),
                     $($($attr_id),*)?
                 };
->>>>>>> b4b2e1ab
                 ctx.execute(op.into(), &self.into(), vec![x0.clone().into()])
                     .try_into()
                     .unwrap()
@@ -760,14 +748,10 @@
                     arg0: <<$t0 as KnownType>::Symbolic as KnownType>::TY,
                     ret: <<$u as KnownType>::Symbolic as KnownType>::TY,
                 };
-<<<<<<< HEAD
-                let op = $op { sig };
-=======
                 let op = $op {
                     sig: sig.into(),
                     $($($attr_id),*)?
                 };
->>>>>>> b4b2e1ab
                 ctx.execute(op.into(), &self.into(), vec![x0.clone().into()])
                     .try_into()
                     .unwrap()
@@ -790,14 +774,10 @@
                     arg1: <$t1 as KnownType>::TY,
                     ret: <$u as KnownType>::TY,
                 };
-<<<<<<< HEAD
-                let op = $op { sig };
-=======
                 let op = $op {
                     sig: sig.into(),
                     $($($attr_id),*)?
                 };
->>>>>>> b4b2e1ab
                 ctx.execute(
                     op.into(),
                     &self.into(),
@@ -825,14 +805,10 @@
                     arg1: <<$t1 as KnownType>::Symbolic as KnownType>::TY,
                     ret: <<$u as KnownType>::Symbolic as KnownType>::TY,
                 };
-<<<<<<< HEAD
-                let op = $op { sig };
-=======
                 let op = $op {
                     sig: sig.into(),
                     $($($attr_id),*)?
                 };
->>>>>>> b4b2e1ab
                 ctx.execute(
                     op.into(),
                     &self.into(),
@@ -860,14 +836,10 @@
                     arg2: <$t2 as KnownType>::TY,
                     ret: <$u as KnownType>::TY,
                 };
-<<<<<<< HEAD
-                let op = $op { sig };
-=======
                 let op = $op {
                     sig: sig.into(),
                     $($($attr_id),*)?
                 };
->>>>>>> b4b2e1ab
                 ctx.execute(
                     op.into(),
                     &self.into(),
@@ -902,14 +874,10 @@
                     arg2: <<$t2 as KnownType>::Symbolic as KnownType>::TY,
                     ret: <<$u as KnownType>::Symbolic as KnownType>::TY,
                 };
-<<<<<<< HEAD
-                let op = $op { sig };
-=======
                 let op = $op {
                     sig: sig.into(),
                     $($($attr_id),*)?
                 };
->>>>>>> b4b2e1ab
                 ctx.execute(
                     op.into(),
                     &self.into(),
@@ -2854,59 +2822,6 @@
     }
 }
 
-<<<<<<< HEAD
-macro_rules! model_shift {
-    ($t:ident::$f:ident, $plc:ty, ($t0:ty) -> $u:ty, $op:ident) => {
-        impl UnaryKernelCheck<ConcreteContext, $plc, $t0, $u> for $op {}
-
-        impl $t<ConcreteContext, $t0> for $plc {
-            type Output = $u;
-
-            fn $f(&self, ctx: &ConcreteContext, x0: &$t0, amount: usize) -> Self::Output {
-                let sig = UnarySignature {
-                    arg0: <$t0 as KnownType>::TY,
-                    ret: <$u as KnownType>::TY,
-                };
-                let op = $op {
-                    sig: sig.into(),
-                    amount,
-                };
-                ctx.execute(op.into(), &self.into(), vec![x0.clone().into()])
-                    .try_into()
-                    .unwrap()
-            }
-        }
-
-        impl $t<SymbolicContext, <$t0 as KnownType>::Symbolic> for $plc {
-            type Output = <$u as KnownType>::Symbolic;
-
-            fn $f(
-                &self,
-                ctx: &SymbolicContext,
-                x0: &<$t0 as KnownType>::Symbolic,
-                amount: usize,
-            ) -> Self::Output {
-                let sig = UnarySignature {
-                    arg0: <<$t0 as KnownType>::Symbolic as KnownType>::TY,
-                    ret: <<$u as KnownType>::Symbolic as KnownType>::TY,
-                };
-                let op = $op {
-                    sig: sig.into(),
-                    amount,
-                };
-                ctx.execute(op.into(), &self.into(), vec![x0.clone().into()])
-                    .try_into()
-                    .unwrap()
-            }
-        }
-    };
-=======
-#[derive(Clone, Debug, PartialEq)]
-pub struct RingShlOp {
-    sig: Signature,
-    amount: usize,
->>>>>>> b4b2e1ab
-}
 
 modelled!(PlacementShl::shl, HostPlacement, attributes[amount: usize] (Ring64Tensor) -> Ring64Tensor, RingShlOp);
 modelled!(PlacementShl::shl, HostPlacement, attributes[amount: usize] (Ring128Tensor) -> Ring128Tensor, RingShlOp);
@@ -2933,19 +2848,8 @@
     }
 }
 
-<<<<<<< HEAD
-model_shift!(PlacementShr::shr, HostPlacement, (Ring64Tensor) -> Ring64Tensor, RingShrOp);
-model_shift!(PlacementShr::shr, HostPlacement, (Ring128Tensor) -> Ring128Tensor, RingShrOp);
-=======
-#[derive(Clone, Debug, PartialEq)]
-pub struct RingShrOp {
-    sig: Signature,
-    amount: usize,
-}
-
 modelled!(PlacementShr::shr, HostPlacement, attributes[amount: usize] (Ring64Tensor) -> Ring64Tensor, RingShrOp);
 modelled!(PlacementShr::shr, HostPlacement, attributes[amount: usize] (Ring128Tensor) -> Ring128Tensor, RingShrOp);
->>>>>>> b4b2e1ab
 
 kernel! {
     RingShrOp,

from moose.compiler.replicated.subgraph_replace_pass import SubgraphReplacementPass
from moose.computation import fixedpoint as fixedpoint_dialect
from moose.computation import replicated as rep_dialect
from moose.computation import standard as std_dialect


class ReplicatedEncodingPass(SubgraphReplacementPass):
    """Lower standard ops to fixedpoint ops on replicated placements.
    """

    def __init__(self):
        super().__init__()

    def collect_subgraph(self):
        op_names_to_process = set()
        for op in self.computation.operations.values():
            if not isinstance(op, std_dialect.StandardOperation):
                continue
            op_placement = self.computation.placement(op.placement_name)
            if not isinstance(op_placement, rep_dialect.ReplicatedPlacement):
                continue
            op_names_to_process.add(op.name)
        return op_names_to_process

    def process_AddOperation(self, op, processed_inputs):
        assert isinstance(op, std_dialect.AddOperation)
        lowered_lhs_op = processed_inputs["lhs"]
        lowered_rhs_op = processed_inputs["rhs"]
        lhs_output_type = lowered_lhs_op.output_type
        rhs_output_type = lowered_rhs_op.output_type
        assert isinstance(lhs_output_type, fixedpoint_dialect.EncodedTensorType)
        assert isinstance(rhs_output_type, fixedpoint_dialect.EncodedTensorType)
        assert lhs_output_type.dtype == rhs_output_type.dtype
        assert lhs_output_type.precision == rhs_output_type.precision
        output_type = fixedpoint_dialect.EncodedTensorType(
            dtype=lhs_output_type.dtype, precision=lhs_output_type.precision,
        )
        return self.computation.add(
            fixedpoint_dialect.AddOperation(
                name=self.context.get_fresh_name("fixed_add"),
                placement_name=op.placement_name,
                inputs={"lhs": lowered_lhs_op.name, "rhs": lowered_rhs_op.name},
                output_type=output_type,
            )
        )

    def process_SubOperation(self, op, processed_inputs):
        assert isinstance(op, std_dialect.SubOperation)
        lowered_lhs_op = processed_inputs["lhs"]
        lowered_rhs_op = processed_inputs["rhs"]
        lhs_output_type = lowered_lhs_op.output_type
        rhs_output_type = lowered_rhs_op.output_type
        assert isinstance(lhs_output_type, fixedpoint_dialect.EncodedTensorType)
        assert isinstance(rhs_output_type, fixedpoint_dialect.EncodedTensorType)
        assert lhs_output_type.dtype == rhs_output_type.dtype
        assert lhs_output_type.precision == rhs_output_type.precision
        output_type = fixedpoint_dialect.EncodedTensorType(
            dtype=lhs_output_type.dtype, precision=lhs_output_type.precision,
        )
        return self.computation.add(
            fixedpoint_dialect.SubOperation(
                name=self.context.get_fresh_name("fixed_add"),
                placement_name=op.placement_name,
                inputs={"lhs": lowered_lhs_op.name, "rhs": lowered_rhs_op.name},
                output_type=output_type,
            )
        )

    def process_MulOperation(self, op, processed_inputs):
        assert isinstance(op, std_dialect.MulOperation)
        lowered_lhs_op = processed_inputs["lhs"]
        lowered_rhs_op = processed_inputs["rhs"]
        lhs_output_type = lowered_lhs_op.output_type
        rhs_output_type = lowered_rhs_op.output_type
        assert isinstance(lhs_output_type, fixedpoint_dialect.EncodedTensorType)
        assert isinstance(rhs_output_type, fixedpoint_dialect.EncodedTensorType)
        assert lhs_output_type.dtype == rhs_output_type.dtype
        assert lhs_output_type.precision == rhs_output_type.precision
        mul_output_type = fixedpoint_dialect.EncodedTensorType(
            dtype=lhs_output_type.dtype,
            precision=lhs_output_type.precision + rhs_output_type.precision,
        )
        mul_op = self.computation.add(
            fixedpoint_dialect.MulOperation(
                name=self.context.get_fresh_name("fixed_mul"),
                placement_name=op.placement_name,
                inputs={"lhs": lowered_lhs_op.name, "rhs": lowered_rhs_op.name},
                output_type=mul_output_type,
            )
        )
<<<<<<< HEAD
        if mul_output_type.precision == 0:
=======
        if lhs_output_type.precision == 0 or rhs_output_type.precision == 0:
>>>>>>> e963ad39
            return mul_op

        trunc_output_type = fixedpoint_dialect.EncodedTensorType(
            dtype=mul_output_type.dtype, precision=mul_output_type.precision // 2,
        )
        precision_to_truncate = mul_output_type.precision - trunc_output_type.precision
        trunc_op = self.computation.add(
            fixedpoint_dialect.TruncPrOperation(
                name=self.context.get_fresh_name("trunc_pr"),
                placement_name=op.placement_name,
                inputs={"value": mul_op.name},
                precision=precision_to_truncate,
                output_type=trunc_output_type,
            )
        )
        return trunc_op

    def process_DotOperation(self, op, processed_inputs):
        assert isinstance(op, std_dialect.DotOperation)
        lowered_lhs_op = processed_inputs["lhs"]
        lowered_rhs_op = processed_inputs["rhs"]
        lhs_output_type = lowered_lhs_op.output_type
        rhs_output_type = lowered_rhs_op.output_type
        assert isinstance(lhs_output_type, fixedpoint_dialect.EncodedTensorType)
        assert isinstance(rhs_output_type, fixedpoint_dialect.EncodedTensorType)
        assert lhs_output_type.dtype == rhs_output_type.dtype
        assert lhs_output_type.precision == rhs_output_type.precision
        dot_output_type = fixedpoint_dialect.EncodedTensorType(
            dtype=lhs_output_type.dtype,
            precision=lhs_output_type.precision + rhs_output_type.precision,
        )
        dot_op = self.computation.add(
            fixedpoint_dialect.DotOperation(
                name=self.context.get_fresh_name("fixed_dot"),
                placement_name=op.placement_name,
                inputs={"lhs": lowered_lhs_op.name, "rhs": lowered_rhs_op.name},
                output_type=dot_output_type,
            )
        )
<<<<<<< HEAD
        if dot_output_type.precision == 0:
=======
        if lhs_output_type.precision == 0 or rhs_output_type.precision == 0:
>>>>>>> e963ad39
            return dot_op

        trunc_output_type = fixedpoint_dialect.EncodedTensorType(
            dtype=dot_output_type.dtype, precision=dot_output_type.precision // 2,
        )
        precision_to_truncate = dot_output_type.precision - trunc_output_type.precision
        trunc_op = self.computation.add(
            fixedpoint_dialect.TruncPrOperation(
                name=self.context.get_fresh_name("trunc_pr"),
                placement_name=op.placement_name,
                inputs={"value": dot_op.name},
                precision=precision_to_truncate,
                output_type=trunc_output_type,
            )
        )
        return trunc_op

    def process_SumOperation(self, op, processed_inputs):
        assert isinstance(op, std_dialect.SumOperation)
        lowered_x_op = processed_inputs["x"]
        x_output_type = lowered_x_op.output_type
        assert isinstance(x_output_type, fixedpoint_dialect.EncodedTensorType)
        sum_op = self.computation.add(
            fixedpoint_dialect.SumOperation(
                name=self.context.get_fresh_name("fixed_sum"),
                placement_name=op.placement_name,
                axis=op.axis,
                inputs={"x": lowered_x_op.name},
                output_type=x_output_type,
            )
        )
        return sum_op

    def process_MeanOperation(self, op, processed_inputs):
        assert isinstance(op, std_dialect.MeanOperation)
        lowered_arg_op = processed_inputs["x"]
        arg_output_type = lowered_arg_op.output_type
        assert isinstance(arg_output_type, fixedpoint_dialect.EncodedTensorType)
        mean_output_type = fixedpoint_dialect.EncodedTensorType(
            dtype=arg_output_type.dtype, precision=2 * arg_output_type.precision,
        )
        mean_op = self.computation.add(
            fixedpoint_dialect.MeanOperation(
                name=self.context.get_fresh_name("fixed_mean"),
                placement_name=op.placement_name,
                inputs={"x": lowered_arg_op.name},
                axis=op.axis,
                precision=arg_output_type.precision,
                output_type=mean_output_type,
            )
        )
        if mean_output_type.precision == 0:
            return mean_op

        trunc_output_type = fixedpoint_dialect.EncodedTensorType(
            dtype=mean_output_type.dtype, precision=mean_output_type.precision // 2,
        )
        precision_to_truncate = mean_output_type.precision - trunc_output_type.precision
        trunc_op = self.computation.add(
            fixedpoint_dialect.TruncPrOperation(
                name=self.context.get_fresh_name("trunc_pr"),
                placement_name=op.placement_name,
                inputs={"value": mean_op.name},
                precision=precision_to_truncate,
                output_type=trunc_output_type,
            )
        )
        return trunc_op

    def process_AbsOperation(self, op, processed_inputs):
        assert isinstance(op, std_dialect.AbsOperation)
        lowered_x_op = processed_inputs["x"]
        x_output_type = lowered_x_op.output_type
        assert isinstance(x_output_type, fixedpoint_dialect.EncodedTensorType)
        abs_op = self.computation.add(
            fixedpoint_dialect.AbsOperation(
                name=self.context.get_fresh_name("fixed_abs"),
                placement_name=op.placement_name,
                inputs={"x": lowered_x_op.name},
                output_type=x_output_type,
            )
        )
        return abs_op

    def process_incoming_edge(self, src_op_name, input_key, dst_op_name):
        src_op = self.computation.operation(src_op_name)
<<<<<<< HEAD
        dst_op = self.computation.operation(dst_op_name)
        assert isinstance(src_op, fixedpoint_dialect.EncodeOperation)

        cache_key = (src_op.name, dst_op.placement_name)
        if cache_key not in self.incoming_edge_cache:
            self.incoming_edge_cache[cache_key] = src_op
        return self.incoming_edge_cache[cache_key]

    def process_outgoing_edge(self, src_op, input_key, dst_op_name):
        assert isinstance(src_op, fixedpoint_dialect.FixedpointOperation), type(src_op)

        cache_key = (src_op.name,)
        if cache_key not in self.outgoing_edge_cache:
            self.outgoing_edge_cache[cache_key] = src_op

        return self.outgoing_edge_cache[cache_key].name
=======
        assert isinstance(src_op, fixedpoint_dialect.FixedpointOperation)
        return src_op

    def process_outgoing_edge(self, src_op, input_key, dst_op_name):
        assert isinstance(src_op, fixedpoint_dialect.FixedpointOperation), type(src_op)
        return src_op.name
>>>>>>> e963ad39
<|MERGE_RESOLUTION|>--- conflicted
+++ resolved
@@ -88,11 +88,7 @@
                 output_type=mul_output_type,
             )
         )
-<<<<<<< HEAD
-        if mul_output_type.precision == 0:
-=======
         if lhs_output_type.precision == 0 or rhs_output_type.precision == 0:
->>>>>>> e963ad39
             return mul_op
 
         trunc_output_type = fixedpoint_dialect.EncodedTensorType(
@@ -132,11 +128,7 @@
                 output_type=dot_output_type,
             )
         )
-<<<<<<< HEAD
-        if dot_output_type.precision == 0:
-=======
         if lhs_output_type.precision == 0 or rhs_output_type.precision == 0:
->>>>>>> e963ad39
             return dot_op
 
         trunc_output_type = fixedpoint_dialect.EncodedTensorType(
@@ -223,28 +215,9 @@
 
     def process_incoming_edge(self, src_op_name, input_key, dst_op_name):
         src_op = self.computation.operation(src_op_name)
-<<<<<<< HEAD
-        dst_op = self.computation.operation(dst_op_name)
-        assert isinstance(src_op, fixedpoint_dialect.EncodeOperation)
-
-        cache_key = (src_op.name, dst_op.placement_name)
-        if cache_key not in self.incoming_edge_cache:
-            self.incoming_edge_cache[cache_key] = src_op
-        return self.incoming_edge_cache[cache_key]
+        assert isinstance(src_op, fixedpoint_dialect.FixedpointOperation)
+        return src_op
 
     def process_outgoing_edge(self, src_op, input_key, dst_op_name):
         assert isinstance(src_op, fixedpoint_dialect.FixedpointOperation), type(src_op)
-
-        cache_key = (src_op.name,)
-        if cache_key not in self.outgoing_edge_cache:
-            self.outgoing_edge_cache[cache_key] = src_op
-
-        return self.outgoing_edge_cache[cache_key].name
-=======
-        assert isinstance(src_op, fixedpoint_dialect.FixedpointOperation)
-        return src_op
-
-    def process_outgoing_edge(self, src_op, input_key, dst_op_name):
-        assert isinstance(src_op, fixedpoint_dialect.FixedpointOperation), type(src_op)
-        return src_op.name
->>>>>>> e963ad39
+        return src_op.name
--- conflicted
+++ resolved
@@ -284,15 +284,9 @@
         let y_bit = alice.bit_decompose(&sess, &y);
         let expected_output_bit: HostBitTensor = alice.bit_decompose(&sess, &expected_output);
 
-<<<<<<< HEAD
-        let x_shared = rep.share(&sess, &setup, &x_bit);
-        let y_shared = rep.share(&sess, &setup, &y_bit);
-        let binary_adder = rep.binary_adder(&sess, setup, &x_shared, &y_shared, 64);
-=======
         let x_shared = rep.share(&sess, &x_bit);
         let y_shared = rep.share(&sess, &y_bit);
         let binary_adder = rep.binary_adder(&sess, &x_shared, &y_shared, 64);
->>>>>>> 1d38dfa7
         let binary_adder_clear = alice.reveal(&sess, &binary_adder);
 
         assert_eq!(expected_output_bit, binary_adder_clear);

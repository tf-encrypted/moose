use crate::computation::*;
use crate::host::{RawShape, SliceInfo, SliceInfoElem};
use crate::logical::TensorDType;
use crate::prim::{RawPrfKey, RawSeed, SyncKey};
use nom::{
    branch::{alt, permutation},
    bytes::complete::{is_not, tag, take_while_m_n},
    character::complete::{alpha1, alphanumeric1, char, digit1, multispace1, space0},
    combinator::{all_consuming, cut, eof, map, map_opt, map_res, opt, recognize, value, verify},
    error::{
        context, convert_error, make_error, ContextError, ErrorKind, ParseError, VerboseError,
    },
    multi::{fill, fold_many0, many0, many1, separated_list0},
    number::complete::{double, float},
    sequence::{delimited, pair, preceded, tuple},
    Err::{Error, Failure},
    IResult,
};
use std::convert::TryFrom;
use std::str::FromStr;

impl TryFrom<&str> for Computation {
    type Error = anyhow::Error;

    fn try_from(source: &str) -> anyhow::Result<Computation> {
        verbose_parse_computation(source)
    }
}

impl TryFrom<String> for Computation {
    type Error = anyhow::Error;

    fn try_from(source: String) -> anyhow::Result<Computation> {
        verbose_parse_computation(&source)
    }
}

impl TryFrom<&str> for Constant {
    type Error = anyhow::Error;

    fn try_from(source: &str) -> anyhow::Result<Constant> {
        constant_literal::<(&str, ErrorKind)>(source)
            .map(|(_, v)| v)
            .map_err(|_| anyhow::anyhow!("Failed to parse constant literal {}", source))
    }
}

impl FromStr for Constant {
    type Err = anyhow::Error;
    fn from_str(source: &str) -> Result<Self, Self::Err> {
        constant_literal::<(&str, ErrorKind)>(source)
            .map(|(_, v)| v)
            .map_err(|_| anyhow::anyhow!("Failed to parse constant literal {}", source))
    }
}

impl TryFrom<&str> for Value {
    type Error = anyhow::Error;

    fn try_from(source: &str) -> anyhow::Result<Value> {
        value_literal::<(&str, ErrorKind)>(source)
            .map(|(_, v)| v)
            .map_err(|_| anyhow::anyhow!("Failed to parse value literal {}", source))
    }
}

impl FromStr for Value {
    type Err = anyhow::Error;
    fn from_str(source: &str) -> Result<Self, Self::Err> {
        value_literal::<(&str, ErrorKind)>(source)
            .map(|(_, v)| v)
            .map_err(|_| anyhow::anyhow!("Failed to parse value literal {}", source))
    }
}

/// Parses the computation and returns a verbose error description if it fails.
pub fn verbose_parse_computation(source: &str) -> anyhow::Result<Computation> {
    match parse_computation::<VerboseError<&str>>(source) {
        Err(Failure(e)) => Err(anyhow::anyhow!(
            "Failed to parse computation\n{}",
            convert_error(source, e)
        )),
        Err(e) => Err(anyhow::anyhow!("Failed to parse {} due to {}", source, e)),
        Ok((_, computation)) => Ok(computation),
    }
}

/// Parses the computation line by line.
fn parse_computation<'a, E: 'a + ParseError<&'a str> + ContextError<&'a str>>(
    input: &'a str,
) -> IResult<&'a str, Computation, E> {
    let body = all_consuming(map(
        separated_list0(many1(multispace1), cut(parse_line)),
        |operations| Computation {
            operations: operations.into_iter().flatten().collect(),
        },
    ));
    // Allow any number of empty lines around the body
    delimited(many0(multispace1), body, many0(multispace1))(input)
}

/// Parses a single logical line of the textual IR
fn parse_line<'a, E: 'a + ParseError<&'a str> + ContextError<&'a str>>(
    input: &'a str,
) -> IResult<&'a str, Option<Operation>, E> {
    alt((
        recognize_comment,
        map(parse_assignment, Some),
        value(None, eof),
    ))(input)
}

/// Recognizes and consumes away a comment
fn recognize_comment<'a, E: 'a + ParseError<&'a str> + ContextError<&'a str>>(
    input: &'a str,
) -> IResult<&'a str, Option<Operation>, E> {
    value(
        None, // Output is thrown away.
        pair(ws(tag("//")), is_not("\n\r")),
    )(input)
}

/// Parses an individual assignment.
///
/// Accepts an assignment in the form of
///
/// `Identifier = Operation : TypeDefinition @Placement`
fn parse_assignment<'a, E: 'a + ParseError<&'a str> + ContextError<&'a str>>(
    input: &'a str,
) -> IResult<&'a str, Operation, E> {
    let (input, identifier) = ws(identifier)(input)?;
    let (input, _) = tag("=")(input)?;
    let (input, operator) = ws(parse_operator)(input)?;
    let (input, args) = opt(argument_list)(input)?;
    let (input, placement) = ws(parse_placement)(input)?;
    Ok((
        input,
        Operation {
            name: identifier.into(),
            kind: operator,
            inputs: args.unwrap_or_default(),
            placement,
        },
    ))
}

/// Parses placement.
fn parse_placement<'a, E: 'a + ParseError<&'a str> + ContextError<&'a str>>(
    input: &'a str,
) -> IResult<&'a str, Placement, E> {
    alt((
        preceded(
            tag("@Host"),
            cut(context(
                "Expecting alphanumeric host name as in @Host(alice)",
                map(
                    delimited(ws(tag("(")), alphanumeric1, ws(tag(")"))),
                    |name| {
                        Placement::Host(HostPlacement {
                            owner: Role::from(name),
                        })
                    },
                ),
            )),
        ),
        preceded(
            tag("@Replicated"),
            cut(context(
                "Expecting host names triplet as in @Replicated(alice, bob, charlie)",
                map(
                    delimited(
                        ws(tag("(")),
                        verify(
                            separated_list0(tag(","), ws(alphanumeric1)),
                            |v: &Vec<&str>| v.len() == 3,
                        ),
                        ws(tag(")")),
                    ),
                    |names| {
                        Placement::Replicated(ReplicatedPlacement {
                            owners: [
                                Role::from(names[0]),
                                Role::from(names[1]),
                                Role::from(names[2]),
                            ],
                        })
                    },
                ),
            )),
        ),
    ))(input)
}

/// Parses list of attributes.
macro_rules! attributes {
    ($inner:expr) => {
        |input: &'a str| delimited(ws(tag("{")), permutation($inner), ws(tag("}")))(input)
    };
}

/// Constructs a parser for a simple unary operation.
macro_rules! unary {
    ($sub:ident) => {
        |input: &'a str| {
            let (input, sig) = operator_signature(1)(input)?;
            Ok((input, $sub { sig }.into()))
        }
    };
}

/// Constructs a parser for a simple binary operation.
macro_rules! binary {
    ($sub:ident) => {
        |input: &'a str| {
            let (input, sig) = operator_signature(2)(input)?;
            Ok((input, $sub { sig }.into()))
        }
    };
}

/// Constructs a parser for a simple binary operation.
macro_rules! operation_on_axis {
    ($sub:ident) => {
        |input: &'a str| {
            let (input, opt_axis) = opt(attributes_single("axis", parse_int))(input)?;
            let (input, sig) = operator_signature(1)(input)?;
            Ok((
                input,
                $sub {
                    sig,
                    axis: opt_axis,
                }
                .into(),
            ))
        }
    };
}

pub trait FromTextual<'a, E: 'a + ParseError<&'a str> + ContextError<&'a str>> {
    fn from_textual(input: &'a str) -> IResult<&'a str, Operator, E>;
}

/// Parses operator - maps names to structs.
fn parse_operator<'a, E: 'a + ParseError<&'a str> + ContextError<&'a str>>(
    input: &'a str,
) -> IResult<&'a str, Operator, E> {
    // NOTE: Ideally, we would group all of these parser declarations into a single `alt`
    // combinator. However, `alt` expects a tuple of parsers with cardinality at most 21.
    // We get around this by nesting calls of `alt`, as recommended by the function docs:
    // https://docs.rs/nom/7.0.0/nom/branch/fn.alt.html
    let part1 = alt((
<<<<<<< HEAD
        IdentityOp::from_textual,
        LoadOp::from_textual,
        SendOp::from_textual,
        ReceiveOp::from_textual,
        InputOp::from_textual,
        OutputOp::from_textual,
        ConstantOp::from_textual,
        ShapeOp::from_textual,
        BitFillOp::from_textual,
        RingFillOp::from_textual,
        SaveOp::from_textual,
        HostAddOp::from_textual,
        HostSubOp::from_textual,
        HostMulOp::from_textual,
        HostDivOp::from_textual,
        HostDotOp::from_textual,
=======
        preceded(tag(IdentityOp::SHORT_NAME), cut(unary!(IdentityOp))),
        preceded(tag(LoadOp::SHORT_NAME), cut(unary!(LoadOp))),
        preceded(tag(SendOp::SHORT_NAME), cut(send_operator)),
        preceded(tag(ReceiveOp::SHORT_NAME), cut(receive_operator)),
        preceded(tag(InputOp::SHORT_NAME), cut(input_operator)),
        preceded(tag(OutputOp::SHORT_NAME), cut(unary!(OutputOp))),
        preceded(tag(ConstantOp::SHORT_NAME), cut(constant)),
        preceded(tag(ShapeOp::SHORT_NAME), cut(unary!(ShapeOp))),
        preceded(tag(RingFillOp::SHORT_NAME), cut(ring_fill)),
        preceded(tag(SaveOp::SHORT_NAME), cut(save_operator)),
        preceded(tag(HostAddOp::SHORT_NAME), cut(binary!(HostAddOp))),
        preceded(tag(HostSubOp::SHORT_NAME), cut(binary!(HostSubOp))),
        preceded(tag(HostMulOp::SHORT_NAME), cut(binary!(HostMulOp))),
        preceded(tag(HostDivOp::SHORT_NAME), cut(binary!(HostDivOp))),
        preceded(tag(HostDotOp::SHORT_NAME), cut(binary!(HostDotOp))),
>>>>>>> 6d169afa
        preceded(
            tag(HostMeanOp::SHORT_NAME),
            cut(operation_on_axis!(HostMeanOp)),
        ),
        preceded(tag(HostExpandDimsOp::SHORT_NAME), cut(hostexpanddims)),
        preceded(tag(HostReshapeOp::SHORT_NAME), cut(unary!(HostReshapeOp))),
        preceded(tag(HostAtLeast2DOp::SHORT_NAME), cut(hostatleast2d)),
        preceded(tag(HostSliceOp::SHORT_NAME), cut(hostslice)),
    ));
    let part2 = alt((
        preceded(
            tag(HostSumOp::SHORT_NAME),
            cut(operation_on_axis!(HostSumOp)),
        ),
        preceded(tag(HostOnesOp::SHORT_NAME), cut(unary!(HostOnesOp))),
        preceded(tag(HostConcatOp::SHORT_NAME), cut(hostconcat)),
        preceded(
            tag(HostTransposeOp::SHORT_NAME),
            cut(unary!(HostTransposeOp)),
        ),
        preceded(tag(HostInverseOp::SHORT_NAME), cut(unary!(HostInverseOp))),
        preceded(tag(RingAddOp::SHORT_NAME), cut(binary!(RingAddOp))),
        preceded(tag(RingSubOp::SHORT_NAME), cut(binary!(RingSubOp))),
        preceded(tag(RingMulOp::SHORT_NAME), cut(binary!(RingMulOp))),
        preceded(tag(RingDotOp::SHORT_NAME), cut(binary!(RingDotOp))),
        preceded(
            tag(RingSumOp::SHORT_NAME),
            cut(operation_on_axis!(RingSumOp)),
        ),
        preceded(tag(RingSampleSeededOp::SHORT_NAME), cut(ring_sample_seeded)),
        preceded(tag(RingSampleOp::SHORT_NAME), cut(ring_sample)),
        preceded(tag(RingShlOp::SHORT_NAME), cut(ring_shl)),
        preceded(tag(RingShrOp::SHORT_NAME), cut(ring_shr)),
        preceded(tag(PrimDeriveSeedOp::SHORT_NAME), cut(prim_derive_seed)),
        preceded(tag(PrimPrfKeyGenOp::SHORT_NAME), cut(prim_gen_prf_key)),
        preceded(
            tag(RingFixedpointEncodeOp::SHORT_NAME),
            cut(fixed_point_ring_encode),
        ),
        preceded(
            tag(RingFixedpointDecodeOp::SHORT_NAME),
            cut(fixed_point_ring_decode),
        ),
        preceded(
            tag(RingFixedpointMeanOp::SHORT_NAME),
            cut(fixed_point_ring_mean),
        ),
        preceded(tag(FixedpointEncodeOp::SHORT_NAME), cut(fixed_point_encode)),
        preceded(tag(FixedpointDecodeOp::SHORT_NAME), cut(fixed_point_decode)),
    ));
    let part3 = alt((
        preceded(tag(RingInjectOp::SHORT_NAME), cut(ring_inject)),
        preceded(tag(BitExtractOp::SHORT_NAME), cut(bit_extract)),
        preceded(tag(BitSampleSeededOp::SHORT_NAME), cut(bit_sample_seeded)),
        preceded(tag(BitSampleOp::SHORT_NAME), cut(bit_sample)),
        preceded(tag(BitXorOp::SHORT_NAME), cut(bit_xor)),
        preceded(tag(BitAndOp::SHORT_NAME), cut(bit_and)),
        preceded(tag(HostSqrtOp::SHORT_NAME), cut(unary!(HostSqrtOp))),
        preceded(tag(HostDiagOp::SHORT_NAME), cut(unary!(HostDiagOp))),
        preceded(tag(HostSqueezeOp::SHORT_NAME), cut(hostsqueeze)),
        preceded(tag(AddOp::SHORT_NAME), cut(binary!(AddOp))),
        preceded(tag(SubOp::SHORT_NAME), cut(binary!(SubOp))),
        preceded(tag(MulOp::SHORT_NAME), cut(binary!(MulOp))),
        preceded(tag(DivOp::SHORT_NAME), cut(binary!(DivOp))),
        preceded(tag(DotOp::SHORT_NAME), cut(binary!(DotOp))),
        preceded(tag(MeanOp::SHORT_NAME), cut(operation_on_axis!(MeanOp))),
    ));
    alt((part1, part2, part3))(input)
}

/// Parses a HostExpandDims operator
fn hostexpanddims<'a, E: 'a + ParseError<&'a str> + ContextError<&'a str>>(
    input: &'a str,
) -> IResult<&'a str, Operator, E> {
    let (input, axis) = attributes_single("axis", vector(parse_int))(input)?;
    let (input, sig) = operator_signature(1)(input)?;
    Ok((input, HostExpandDimsOp { sig, axis }.into()))
}

/// Parses a HostExpandDims operator
fn hostsqueeze<'a, E: 'a + ParseError<&'a str> + ContextError<&'a str>>(
    input: &'a str,
) -> IResult<&'a str, Operator, E> {
    let (input, axis) = opt(attributes_single("axis", parse_int))(input)?;
    let (input, sig) = operator_signature(1)(input)?;
    Ok((input, HostSqueezeOp { sig, axis }.into()))
}

/// Parses a HostAtLeast2D operator.
fn hostatleast2d<'a, E: 'a + ParseError<&'a str> + ContextError<&'a str>>(
    input: &'a str,
) -> IResult<&'a str, Operator, E> {
    let (input, to_column_vector) = attributes_single("to_column_vector", parse_bool)(input)?;
    let (input, sig) = operator_signature(1)(input)?;
    Ok((
        input,
        HostAtLeast2DOp {
            sig,
            to_column_vector,
        }
        .into(),
    ))
}

/// Parses a HostSlice operator.
fn hostslice<'a, E: 'a + ParseError<&'a str> + ContextError<&'a str>>(
    input: &'a str,
) -> IResult<&'a str, Operator, E> {
    let (input, (start, end)) = attributes!((
        attributes_member("start", parse_int),
        attributes_member("end", parse_int)
    ))(input)?;
    let (input, sig) = operator_signature(1)(input)?;
    Ok((
        input,
        HostSliceOp {
            sig,
            slice: SliceInfo(vec![SliceInfoElem {
                start,
                step: None,
                end: Some(end),
            }]),
        }
        .into(),
    ))
}

/// Parses a HostConcat operator.
fn hostconcat<'a, E: 'a + ParseError<&'a str> + ContextError<&'a str>>(
    input: &'a str,
) -> IResult<&'a str, Operator, E> {
    let (input, axis) = attributes_single("axis", parse_int)(input)?;
    let (input, sig) = operator_signature(2)(input)?;
    Ok((input, HostConcatOp { sig, axis }.into()))
}

/// Parses a RingSampleOp operator.
fn ring_sample<'a, E: 'a + ParseError<&'a str> + ContextError<&'a str>>(
    input: &'a str,
) -> IResult<&'a str, Operator, E> {
    let (input, opt_max_value) = opt(attributes_single("max_value", parse_int))(input)?;
    let (input, sig) = operator_signature(0)(input)?;
    Ok((
        input,
        RingSampleOp {
            sig,
            max_value: opt_max_value,
        }
        .into(),
    ))
}

/// Parses a RingSampleSeededOp operator.
fn ring_sample_seeded<'a, E: 'a + ParseError<&'a str> + ContextError<&'a str>>(
    input: &'a str,
) -> IResult<&'a str, Operator, E> {
    let (input, opt_max_value) = opt(attributes_single("max_value", parse_int))(input)?;
    let (input, sig) = operator_signature(0)(input)?;
    Ok((
        input,
        RingSampleSeededOp {
            sig,
            max_value: opt_max_value,
        }
        .into(),
    ))
}

/// Parses a BitSampleOp operator.
fn bit_sample<'a, E: 'a + ParseError<&'a str> + ContextError<&'a str>>(
    input: &'a str,
) -> IResult<&'a str, Operator, E> {
    let (input, sig) = operator_signature(0)(input)?;
    Ok((input, BitSampleOp { sig }.into()))
}

/// Parses a BitSampleSeededOp operator.
fn bit_sample_seeded<'a, E: 'a + ParseError<&'a str> + ContextError<&'a str>>(
    input: &'a str,
) -> IResult<&'a str, Operator, E> {
    let (input, sig) = operator_signature(0)(input)?;
    Ok((input, BitSampleSeededOp { sig }.into()))
}

<<<<<<< HEAD
=======
/// Parses a RingFill operator.
fn ring_fill<'a, E: 'a + ParseError<&'a str> + ContextError<&'a str>>(
    input: &'a str,
) -> IResult<&'a str, Operator, E> {
    let (input, value) = attributes_single("value", constant_literal)(input)?;
    let (input, sig) = operator_signature(1)(input)?;
    Ok((input, RingFillOp { sig, value }.into()))
}

>>>>>>> 6d169afa
/// Parses a RingShl operator.
fn ring_shl<'a, E: 'a + ParseError<&'a str> + ContextError<&'a str>>(
    input: &'a str,
) -> IResult<&'a str, Operator, E> {
    let (input, amount) = attributes_single("amount", parse_int)(input)?;
    let (input, sig) = operator_signature(0)(input)?;
    Ok((input, RingShlOp { sig, amount }.into()))
}

/// Parses a RingShr operator.
fn ring_shr<'a, E: 'a + ParseError<&'a str> + ContextError<&'a str>>(
    input: &'a str,
) -> IResult<&'a str, Operator, E> {
    let (input, amount) = attributes_single("amount", parse_int)(input)?;
    let (input, sig) = operator_signature(0)(input)?;
    Ok((input, RingShrOp { sig, amount }.into()))
}

/// Parses a PrimPrfKeyGen operator.
fn prim_gen_prf_key<'a, E: 'a + ParseError<&'a str> + ContextError<&'a str>>(
    input: &'a str,
) -> IResult<&'a str, Operator, E> {
    Ok((
        input,
        PrimPrfKeyGenOp {
            sig: Signature::nullary(Ty::PrfKey),
        }
        .into(),
    ))
}

/// Parses a PrimDeriveSeed operator.
fn prim_derive_seed<'a, E: 'a + ParseError<&'a str> + ContextError<&'a str>>(
    input: &'a str,
) -> IResult<&'a str, Operator, E> {
    let (input, sync_key) =
        attributes_single("sync_key", map_res(vector(parse_int), SyncKey::try_from))(input)
            .map_err(|_: nom::Err<nom::error::Error<&str>>| {
                Error(make_error(input, ErrorKind::MapRes))
            })?;
    let (input, opt_sig) = opt(operator_signature(0))(input)?;
    let sig = opt_sig.unwrap_or_else(|| Signature::nullary(Ty::Seed));
    Ok((input, PrimDeriveSeedOp { sig, sync_key }.into()))
}

/// Parses a RingFixedpointEncode operator.
fn fixed_point_ring_encode<'a, E: 'a + ParseError<&'a str> + ContextError<&'a str>>(
    input: &'a str,
) -> IResult<&'a str, Operator, E> {
    let (input, (scaling_base, scaling_exp)) = attributes!((
        attributes_member("scaling_base", parse_int),
        attributes_member("scaling_exp", parse_int)
    ))(input)?;
    let (input, sig) = operator_signature(0)(input)?;
    Ok((
        input,
        RingFixedpointEncodeOp {
            sig,
            scaling_base,
            scaling_exp,
        }
        .into(),
    ))
}

/// Parses a RingFixedpointDecode operator.
fn fixed_point_ring_decode<'a, E: 'a + ParseError<&'a str> + ContextError<&'a str>>(
    input: &'a str,
) -> IResult<&'a str, Operator, E> {
    let (input, (scaling_base, scaling_exp)) = attributes!((
        attributes_member("scaling_base", parse_int),
        attributes_member("scaling_exp", parse_int)
    ))(input)?;
    let (input, sig) = operator_signature(1)(input)?;
    Ok((
        input,
        RingFixedpointDecodeOp {
            sig,
            scaling_base,
            scaling_exp,
        }
        .into(),
    ))
}

/// Parses a FixedpointEncode operator.
fn fixed_point_encode<'a, E: 'a + ParseError<&'a str> + ContextError<&'a str>>(
    input: &'a str,
) -> IResult<&'a str, Operator, E> {
    let (input, (fractional_precision, integral_precision)) = attributes!((
        attributes_member("fractional_precision", parse_int),
        attributes_member("integral_precision", parse_int)
    ))(input)?;

    let (input, sig) = operator_signature(0)(input)?;
    Ok((
        input,
        FixedpointEncodeOp {
            sig,
            fractional_precision,
            integral_precision,
        }
        .into(),
    ))
}

/// Parses a FixedpointDecode operator.
fn fixed_point_decode<'a, E: 'a + ParseError<&'a str> + ContextError<&'a str>>(
    input: &'a str,
) -> IResult<&'a str, Operator, E> {
    let (input, fractional_precision) =
        attributes_single("fractional_precision", parse_int)(input)?;
    let (input, sig) = operator_signature(1)(input)?;
    Ok((
        input,
        FixedpointDecodeOp {
            sig,
            fractional_precision,
        }
        .into(),
    ))
}

/// Parses a RingFixedpointMean operator.
fn fixed_point_ring_mean<'a, E: 'a + ParseError<&'a str> + ContextError<&'a str>>(
    input: &'a str,
) -> IResult<&'a str, Operator, E> {
    let (input, (scaling_base, scaling_exp, axis)) = attributes!((
        attributes_member("scaling_base", parse_int),
        attributes_member("scaling_exp", parse_int),
        opt(attributes_member("axis", parse_int))
    ))(input)?;

    let (input, sig) = operator_signature(0)(input)?;
    Ok((
        input,
        RingFixedpointMeanOp {
            sig,
            axis,
            scaling_base,
            scaling_exp,
        }
        .into(),
    ))
}

/// Parses a RingInject operator.
fn ring_inject<'a, E: 'a + ParseError<&'a str> + ContextError<&'a str>>(
    input: &'a str,
) -> IResult<&'a str, Operator, E> {
    let (input, bit_idx) = attributes_single("bit_idx", parse_int)(input)?;
    let (input, sig) = operator_signature(1)(input)?;
    Ok((input, RingInjectOp { sig, bit_idx }.into()))
}

/// Parses a BitExtract operator.
fn bit_extract<'a, E: 'a + ParseError<&'a str> + ContextError<&'a str>>(
    input: &'a str,
) -> IResult<&'a str, Operator, E> {
    let (input, bit_idx) = attributes_single("bit_idx", parse_int)(input)?;
    let (input, sig) = operator_signature(1)(input)?;
    Ok((input, BitExtractOp { sig, bit_idx }.into()))
}

/// Parses a BitXor operator.
fn bit_xor<'a, E: 'a + ParseError<&'a str> + ContextError<&'a str>>(
    input: &'a str,
) -> IResult<&'a str, Operator, E> {
    let (input, opt_sig) = opt(operator_signature(0))(input)?;
    let sig = opt_sig.unwrap_or_else(|| Signature::nullary(Ty::HostBitTensor));
    Ok((input, BitXorOp { sig }.into()))
}

/// Parses a BitAnd operator.
fn bit_and<'a, E: 'a + ParseError<&'a str> + ContextError<&'a str>>(
    input: &'a str,
) -> IResult<&'a str, Operator, E> {
    let (input, opt_sig) = opt(operator_signature(0))(input)?;
    let sig = opt_sig.unwrap_or_else(|| Signature::nullary(Ty::HostBitTensor));
    Ok((input, BitAndOp { sig }.into()))
}

/// Parses list of arguments.
///
/// Accepts input in the form of
///
/// `(name, name, name)`
fn argument_list<'a, E: 'a + ParseError<&'a str> + ContextError<&'a str>>(
    input: &'a str,
) -> IResult<&'a str, Vec<String>, E> {
    context(
        "Expecting comma separated list of identifiers",
        delimited(
            tag("("),
            separated_list0(tag(","), map(ws(identifier), |s| s.to_string())),
            tag(")"),
        ),
    )(input)
}

/// Parses list of attributes when there is only one attribute.
///
/// This is an optimization to avoid permutation cast for the simple case.
pub fn attributes_single<'a, O, F: 'a, E: 'a + ParseError<&'a str> + ContextError<&'a str>>(
    name: &'a str,
    inner: F,
) -> impl FnMut(&'a str) -> IResult<&'a str, O, E>
where
    F: FnMut(&'a str) -> IResult<&'a str, O, E>,
{
    delimited(ws(tag("{")), attributes_member(name, inner), ws(tag("}")))
}

/// Parses a single attribute with an optional comma at the end.
pub fn attributes_member<'a, O, F: 'a, E: 'a + ParseError<&'a str> + ContextError<&'a str>>(
    name1: &'a str,
    inner1: F,
) -> impl FnMut(&'a str) -> IResult<&'a str, O, E>
where
    F: FnMut(&'a str) -> IResult<&'a str, O, E>,
{
    map(
        tuple((ws(tag(name1)), ws(tag("=")), inner1, opt(ws(tag(","))))),
        |(_, _, v, _)| v,
    )
}

/// Parses operator's type signature
///
/// Accepts input in the form of
///
/// `: (Float32Tensor, Float32Tensor) -> Float32Tensor`
/// `: ([Float32Tensor]) -> Float32Tensor`
///
/// * `arg_count` - the number of required arguments
pub fn operator_signature<'a, E: 'a + ParseError<&'a str> + ContextError<&'a str>>(
    arg_count: usize,
) -> impl FnMut(&'a str) -> IResult<&'a str, Signature, E> {
    preceded(
        ws(tag(":")),
        alt((fixed_arrity_signature(arg_count), variadic_signature())),
    )
}

/// Parses operator's type signature - fixed arity form
///
/// Accepts input in the form of
///
/// `(Float32Tensor, Float32Tensor) -> Float32Tensor`
///
/// * `arg_count` - the number of required arguments
fn fixed_arrity_signature<'a, E: 'a + ParseError<&'a str> + ContextError<&'a str>>(
    arg_count: usize,
) -> impl FnMut(&'a str) -> IResult<&'a str, Signature, E> {
    move |input: &'a str| {
        let (input, args_types) = verify(
            delimited(
                tag("("),
                separated_list0(tag(","), ws(parse_type)),
                tag(")"),
            ),
            |v: &Vec<Ty>| v.len() >= arg_count,
        )(input)?;

        let (input, _) = ws(tag("->"))(input)?;
        let (input, result_type) = ws(parse_type)(input)?;

        match args_types.len() {
            0 => Ok((input, Signature::nullary(result_type))),
            1 => Ok((input, Signature::unary(args_types[0], result_type))),
            2 => Ok((
                input,
                Signature::binary(args_types[0], args_types[1], result_type),
            )),
            3 => Ok((
                input,
                Signature::ternary(args_types[0], args_types[1], args_types[2], result_type),
            )),
            _ => Err(Error(make_error(input, ErrorKind::Tag))),
        }
    }
}

/// Parses operator's type signature - variadic form
///
/// Accepts input in the form of
///
/// `([Float32Tensor]) -> Float32Tensor`
fn variadic_signature<'a, E: 'a + ParseError<&'a str> + ContextError<&'a str>>(
) -> impl FnMut(&'a str) -> IResult<&'a str, Signature, E> {
    move |input: &'a str| {
        let (input, (_, _, args_type, _, _)) = tuple((
            ws(tag("(")),
            ws(tag("[")),
            ws(parse_type),
            ws(tag("]")),
            ws(tag(")")),
        ))(input)?;

        let (input, _) = ws(tag("->"))(input)?;
        let (input, result_type) = ws(parse_type)(input)?;

        Ok((input, Signature::variadic(args_type, result_type)))
    }
}

/// Parses an individual type's literal
fn parse_type<'a, E: 'a + ParseError<&'a str> + ContextError<&'a str>>(
    input: &'a str,
) -> IResult<&'a str, Ty, E> {
    let (i, type_name) = alphanumeric1(input)?;
    match type_name {
        "Unknown" => Ok((i, Ty::Unknown)),
        "Shape" => Ok((i, Ty::HostShape)),
        "Seed" => Ok((i, Ty::Seed)),
        "PrfKey" => Ok((i, Ty::PrfKey)),
        "String" => Ok((i, Ty::HostString)),
        "BitTensor" => Ok((i, Ty::HostBitTensor)),
        "BitArray64" => Ok((i, Ty::HostBitArray64)),
        "BitArray128" => Ok((i, Ty::HostBitArray128)),
        "BitArray256" => Ok((i, Ty::HostBitArray256)),
        "Ring64Tensor" => Ok((i, Ty::HostRing64Tensor)),
        "Ring128Tensor" => Ok((i, Ty::HostRing128Tensor)),
        "Float32Tensor" => Ok((i, Ty::HostFloat32Tensor)),
        "Float64Tensor" => Ok((i, Ty::HostFloat64Tensor)),
        "Int8Tensor" => Ok((i, Ty::HostInt8Tensor)),
        "Int16Tensor" => Ok((i, Ty::HostInt16Tensor)),
        "Int32Tensor" => Ok((i, Ty::HostInt32Tensor)),
        "Int64Tensor" => Ok((i, Ty::HostInt64Tensor)),
        "Uint8Tensor" => Ok((i, Ty::HostUint8Tensor)),
        "Uint16Tensor" => Ok((i, Ty::HostUint16Tensor)),
        "Uint32Tensor" => Ok((i, Ty::HostUint32Tensor)),
        "Uint64Tensor" => Ok((i, Ty::HostUint64Tensor)),
        "HostFixed64Tensor" => Ok((i, Ty::HostFixed64Tensor)),
        "HostFixed128Tensor" => Ok((i, Ty::HostFixed128Tensor)),
        "Replicated64Tensor" => Ok((i, Ty::ReplicatedRing64Tensor)),
        "Replicated128Tensor" => Ok((i, Ty::ReplicatedRing128Tensor)),
        "ReplicatedBitTensor" => Ok((i, Ty::ReplicatedBitTensor)),
        "ReplicatedSetup" => Ok((i, Ty::ReplicatedSetup)),
        "Additive64Tensor" => Ok((i, Ty::AdditiveRing64Tensor)),
        "Additive128Tensor" => Ok((i, Ty::AdditiveRing128Tensor)),
        "ReplicatedShape" => Ok((i, Ty::ReplicatedShape)),
        "AdditiveBitTensor" => Ok((i, Ty::AdditiveBitTensor)),
        "AdditiveShape" => Ok((i, Ty::AdditiveShape)),
        "Fixed64Tensor" => Ok((i, Ty::Fixed64Tensor)),
        "Fixed128Tensor" => Ok((i, Ty::Fixed128Tensor)),
        "Unit" => Ok((i, Ty::Unit)),
        "Float32" => Ok((i, Ty::Float32)),
        "Float64" => Ok((i, Ty::Float64)),
        "Ring64" => Ok((i, Ty::Ring64)),
        "Ring128" => Ok((i, Ty::Ring128)),
        "Tensor" => Ok((i, Ty::Tensor(TensorDType::Float64))), // TODO: Find the way to represent inner in the textual
        _ => Err(Error(make_error(input, ErrorKind::Tag))),
    }
}

fn constant_literal_helper<'a, O1, F1, F2, E>(
    expected_type: &'a str,
    parser: F1,
    mapper: F2,
) -> impl FnMut(&'a str) -> IResult<&'a str, Constant, E>
where
    F1: FnMut(&'a str) -> IResult<&'a str, O1, E>,
    F2: FnMut(O1) -> Constant,
    E: 'a + ParseError<&'a str> + ContextError<&'a str>,
{
    map(
        preceded(
            tag(expected_type),
            delimited(ws(tag("(")), parser, ws(tag(")"))),
        ),
        mapper,
    )
}

/// Parses a literal for a constant (not a placed value).
pub fn constant_literal<'a, E: 'a + ParseError<&'a str> + ContextError<&'a str>>(
    input: &'a str,
) -> IResult<&'a str, Constant, E> {
    alt((
        constant_literal_helper("Seed", parse_hex, |v| Constant::RawSeed(RawSeed(v))),
        constant_literal_helper("PrfKey", parse_hex, |v| Constant::RawPrfKey(RawPrfKey(v))),
        constant_literal_helper("Float32", float, Constant::Float32),
        constant_literal_helper("Float64", double, Constant::Float64),
        constant_literal_helper("String", string, Constant::String),
        map(ws(string), Constant::String), // Alternative syntax for strings - no type
        constant_literal_helper("Ring64", parse_int, Constant::Ring64),
        constant_literal_helper("Ring128", parse_int, Constant::Ring128),
        constant_literal_helper("Shape", vector(parse_int), |v| {
            Constant::RawShape(RawShape(v))
        }),
        constant_literal_helper("Bit", parse_int, Constant::Bit),
        // 1D arrars
        alt((
            constant_literal_helper("Int8Tensor", vector(parse_int), |v| {
                Constant::HostInt8Tensor(v.into())
            }),
            constant_literal_helper("Int16Tensor", vector(parse_int), |v| {
                Constant::HostInt16Tensor(v.into())
            }),
            constant_literal_helper("Int32Tensor", vector(parse_int), |v| {
                Constant::HostInt32Tensor(v.into())
            }),
            constant_literal_helper("Int64Tensor", vector(parse_int), |v| {
                Constant::HostInt64Tensor(v.into())
            }),
            constant_literal_helper("Uint8Tensor", vector(parse_int), |v| {
                Constant::HostUint8Tensor(v.into())
            }),
            constant_literal_helper("Uint16Tensor", vector(parse_int), |v| {
                Constant::HostUint16Tensor(v.into())
            }),
            constant_literal_helper("Uint32Tensor", vector(parse_int), |v| {
                Constant::HostUint32Tensor(v.into())
            }),
            constant_literal_helper("Uint64Tensor", vector(parse_int), |v| {
                Constant::HostUint64Tensor(v.into())
            }),
            constant_literal_helper("Float32Tensor", vector(float), |v| {
                Constant::HostFloat32Tensor(v.into())
            }),
            constant_literal_helper("Float64Tensor", vector(double), |v| {
                Constant::HostFloat64Tensor(v.into())
            }),
            constant_literal_helper("Ring64Tensor", vector(parse_int), |v| {
                Constant::HostRing64Tensor(v.into())
            }),
            constant_literal_helper("Ring128Tensor", vector(parse_int), |v| {
                Constant::HostRing128Tensor(v.into())
            }),
            constant_literal_helper("HostBitTensor", vector(parse_int), |v| {
                Constant::HostBitTensor(v.into())
            }),
        )),
        // 2D arrars
        alt((
            constant_literal_helper("Int8Tensor", vector2(parse_int), |v| {
                Constant::HostInt8Tensor(v.into())
            }),
            constant_literal_helper("Int16Tensor", vector2(parse_int), |v| {
                Constant::HostInt16Tensor(v.into())
            }),
            constant_literal_helper("Int32Tensor", vector2(parse_int), |v| {
                Constant::HostInt32Tensor(v.into())
            }),
            constant_literal_helper("Int64Tensor", vector2(parse_int), |v| {
                Constant::HostInt64Tensor(v.into())
            }),
            constant_literal_helper("Uint8Tensor", vector2(parse_int), |v| {
                Constant::HostUint8Tensor(v.into())
            }),
            constant_literal_helper("Uint16Tensor", vector2(parse_int), |v| {
                Constant::HostUint16Tensor(v.into())
            }),
            constant_literal_helper("Uint32Tensor", vector2(parse_int), |v| {
                Constant::HostUint32Tensor(v.into())
            }),
            constant_literal_helper("Uint64Tensor", vector2(parse_int), |v| {
                Constant::HostUint64Tensor(v.into())
            }),
            constant_literal_helper("Float32Tensor", vector2(float), |v| {
                Constant::HostFloat32Tensor(v.into())
            }),
            constant_literal_helper("Float64Tensor", vector2(double), |v| {
                Constant::HostFloat64Tensor(v.into())
            }),
            constant_literal_helper(
                "Ring64Tensor",
                vector2(parse_int),
                |v: ndarray::ArrayD<u64>| Constant::HostRing64Tensor(v.into()),
            ),
            constant_literal_helper(
                "Ring128Tensor",
                vector2(parse_int),
                |v: ndarray::ArrayD<u128>| Constant::HostRing128Tensor(v.into()),
            ),
            constant_literal_helper("HostBitTensor", vector2(parse_int), |v| {
                Constant::HostBitTensor(v.into())
            }),
        )),
    ))(input)
}

/// Parses a literal for a constant (not a placed value).
fn value_literal<'a, E: 'a + ParseError<&'a str> + ContextError<&'a str>>(
    input: &'a str,
) -> IResult<&'a str, Value, E> {
    let (input, (v, p)) = tuple((constant_literal, ws(parse_placement)))(input)?;
    match p {
        Placement::Host(h) => Ok((input, v.place(&h))),
        _ => unimplemented!(), // TODO (lvorona) return parsing error that we do not support other placements in the textual form
    }
}

/// Parses a vector of items, using the supplied innter parser.
fn vector<'a, F: 'a, O, E: 'a + ParseError<&'a str> + ContextError<&'a str>>(
    inner: F,
) -> impl FnMut(&'a str) -> IResult<&'a str, Vec<O>, E>
where
    F: FnMut(&'a str) -> IResult<&'a str, O, E>,
{
    delimited(tag("["), separated_list0(ws(tag(",")), inner), tag("]"))
}

/// Parses a 2D vector of items, using the supplied innter parser.
fn vector2<'a, F: 'a, O: 'a, E: 'a>(
    inner: F,
) -> impl FnMut(&'a str) -> IResult<&'a str, ndarray::ArrayD<O>, E>
where
    F: FnMut(&'a str) -> IResult<&'a str, O, E> + Copy,
    O: Clone,
    E: ParseError<&'a str> + ContextError<&'a str>,
{
    move |input: &'a str| {
        let (input, vec2) = vector(vector(inner))(input)?;
        let mut data = Vec::new();

        let ncols = vec2.first().map_or(0, |row| row.len());
        let mut nrows = 0;

        for row in &vec2 {
            data.extend_from_slice(row);
            nrows += 1;
        }

        ndarray::Array::from_shape_vec(ndarray::IxDyn(&[nrows, ncols]), data)
            .map(|a| (input, a))
            .map_err(|_: ndarray::ShapeError| Error(make_error(input, ErrorKind::MapRes)))
    }
}

/// Parses integer (or anything implementing FromStr from decimal digits)
fn parse_int<'a, O: std::str::FromStr, E: 'a + ParseError<&'a str> + ContextError<&'a str>>(
    input: &'a str,
) -> IResult<&'a str, O, E> {
    map_res(digit1, |s: &str| s.parse::<O>())(input)
        .map_err(|_: nom::Err<nom::error::Error<&str>>| Error(make_error(input, ErrorKind::MapRes)))
}

/// Parses a single byte, writte as two hex character.
///
/// Leading '0' is mandatory for bytes 0x00 - 0x0F.
fn parse_hex_u8<'a, E>(input: &'a str) -> IResult<&'a str, u8, E>
where
    E: ParseError<&'a str>,
{
    let parse_hex = take_while_m_n(2, 2, |c: char| c.is_ascii_hexdigit());
    map_res(parse_hex, move |hex| u8::from_str_radix(hex, 16))(input)
        .map_err(|_: nom::Err<nom::error::Error<&str>>| Error(make_error(input, ErrorKind::MapRes)))
}

/// Parse sa hux dump, without any separators.
///
/// Errors out if there is not enough data to fill an array of length N.
pub fn parse_hex<'a, E, const N: usize>(input: &'a str) -> IResult<&'a str, [u8; N], E>
where
    E: ParseError<&'a str>,
{
    let mut buf: [u8; N] = [0; N];
    let (rest, ()) = fill(parse_hex_u8, &mut buf)(input)?;
    Ok((rest, buf))
}

/// Wraps the innner parser in optional spaces.
///
/// From nom::recepies
pub fn ws<'a, F: 'a, O, E: ParseError<&'a str>>(
    inner: F,
) -> impl FnMut(&'a str) -> IResult<&'a str, O, E>
where
    F: Fn(&'a str) -> IResult<&'a str, O, E>,
{
    delimited(space0, inner, space0)
}

/// Parses an identifier
///
/// From nom::recepies
pub fn identifier<'a, E: ParseError<&'a str>>(input: &'a str) -> IResult<&'a str, &'a str, E> {
    recognize(pair(
        alt((alpha1, tag("_"))),
        many0(alt((alphanumeric1, tag("_")))),
    ))(input)
}

/// Parses an escaped character: \n, \t, \r, \u{00AC}, etc.
///
/// From nom examples (MIT licesnse, so it is ok)
fn parse_hex_u32<'a, E>(input: &'a str) -> IResult<&'a str, u32, E>
where
    E: ParseError<&'a str>,
{
    let parse_hex = take_while_m_n(1, 6, |c: char| c.is_ascii_hexdigit());
    let parse_delimited_hex = preceded(char('u'), delimited(char('{'), parse_hex, char('}')));
    map_res(parse_delimited_hex, move |hex| u32::from_str_radix(hex, 16))(input)
        .map_err(|_: nom::Err<nom::error::Error<&str>>| Error(make_error(input, ErrorKind::MapRes)))
}

/// Parses a single unicode character.
///
/// From nom examples (MIT licesnse, so it is ok)
fn parse_unicode<'a, E>(input: &'a str) -> IResult<&'a str, char, E>
where
    E: ParseError<&'a str>,
{
    map_opt(parse_hex_u32, std::char::from_u32)(input)
}

/// Parses any supported escaped character
///
/// From nom examples (MIT licesnse, so it is ok)
fn parse_escaped_char<'a, E>(input: &'a str) -> IResult<&'a str, char, E>
where
    E: ParseError<&'a str>,
{
    preceded(
        char('\\'),
        alt((
            parse_unicode,
            value('\n', char('n')),
            value('\r', char('r')),
            value('\t', char('t')),
            value('\u{08}', char('b')),
            value('\u{0C}', char('f')),
            value('\\', char('\\')),
            value('/', char('/')),
            value('"', char('"')),
        )),
    )(input)
}

/// Parse a backslash, followed by any amount of whitespace. This is used later
/// to discard any escaped whitespace.
///
/// From nom examples (MIT licesnse, so it is ok)
fn parse_escaped_whitespace<'a, E: ParseError<&'a str>>(
    input: &'a str,
) -> IResult<&'a str, &'a str, E> {
    preceded(char('\\'), multispace1)(input)
}

/// Parse a non-empty block of text that doesn't include \ or "
///
/// From nom examples (MIT licesnse, so it is ok)
fn parse_literal<'a, E: ParseError<&'a str>>(input: &'a str) -> IResult<&'a str, &'a str, E> {
    let not_quote_slash = is_not("\"\\");
    verify(not_quote_slash, |s: &str| !s.is_empty())(input)
}

/// A string fragment contains a fragment of a string being parsed: either
/// a non-empty Literal (a series of non-escaped characters), a single
/// parsed escaped character, or a block of escaped whitespace.
///
/// From nom examples (MIT licesnse, so it is ok)
#[derive(Debug, Clone, Copy, PartialEq, Eq)]
enum StringFragment<'a> {
    Literal(&'a str),
    EscapedChar(char),
    EscapedWS,
}

/// Combine parse_literal, parse_escaped_whitespace, and parse_escaped_char
/// into a StringFragment.
///
/// From nom examples (MIT licesnse, so it is ok)
fn parse_fragment<'a, E>(input: &'a str) -> IResult<&'a str, StringFragment<'a>, E>
where
    E: ParseError<&'a str>,
{
    alt((
        map(parse_literal, StringFragment::Literal),
        map(parse_escaped_char, StringFragment::EscapedChar),
        value(StringFragment::EscapedWS, parse_escaped_whitespace),
    ))(input)
}

/// Parse a string. Use a loop of parse_fragment and push all of the fragments
/// into an output string.
///
/// From nom examples (MIT licesnse, so it is ok)
pub fn string<'a, E>(input: &'a str) -> IResult<&'a str, String, E>
where
    E: ParseError<&'a str>,
{
    let build_string = fold_many0(parse_fragment, String::new, |mut string, fragment| {
        match fragment {
            StringFragment::Literal(s) => string.push_str(s),
            StringFragment::EscapedChar(c) => string.push(c),
            StringFragment::EscapedWS => {}
        }
        string
    });
    delimited(char('"'), build_string, char('"'))(input)
}

/// A very simple boolean parser.
///
/// Only accepts literals `true` and `false`.
fn parse_bool<'a, E: 'a + ParseError<&'a str> + ContextError<&'a str>>(
    input: &'a str,
) -> IResult<&'a str, bool, E> {
    alt((value(true, tag("true")), value(false, tag("false"))))(input)
}

/// A serializer to produce the same textual format from a computation
pub trait ToTextual {
    fn to_textual(&self) -> String;
}

impl ToTextual for Computation {
    fn to_textual(&self) -> String {
        itertools::join(self.operations.iter().map(|op| op.to_textual()), "\n")
    }
}

impl ToTextual for Operation {
    fn to_textual(&self) -> String {
        format!(
            "{} = {} ({}) {}",
            self.name,
            self.kind.to_textual(),
            self.inputs.join(", "),
            self.placement.to_textual(),
        )
    }
}

impl ToTextual for Placement {
    fn to_textual(&self) -> String {
        match self {
            Placement::Host(p) => p.to_textual(),
            Placement::Replicated(p) => p.to_textual(),
            Placement::Additive(p) => p.to_textual(),
        }
    }
}

impl ToTextual for HostPlacement {
    fn to_textual(&self) -> String {
        format!("@Host({})", self.owner)
    }
}

impl ToTextual for ReplicatedPlacement {
    fn to_textual(&self) -> String {
        format!(
            "@Replicated({}, {}, {})",
            self.owners[0], self.owners[1], self.owners[2]
        )
    }
}

impl ToTextual for AdditivePlacement {
    fn to_textual(&self) -> String {
        format!("@Additive({}, {})", self.owners[0], self.owners[1])
    }
}

impl ToTextual for Operator {
    fn to_textual(&self) -> String {
        use Operator::*;
        match self {
            Identity(op) => op.to_textual(),
            Cast(op) => op.to_textual(),
            Load(op) => op.to_textual(),
            Save(op) => op.to_textual(),
            Send(op) => op.to_textual(),
            Receive(op) => op.to_textual(),
            Input(op) => op.to_textual(),
            Output(op) => op.to_textual(),
            Constant(op) => op.to_textual(),
            Shape(op) => op.to_textual(),
            AtLeast2D(op) => op.to_textual(),
            Slice(op) => op.to_textual(),
            Ones(op) => op.to_textual(),
            ExpandDims(op) => op.to_textual(),
            Concat(op) => op.to_textual(),
            Transpose(op) => op.to_textual(),
            Dot(op) => op.to_textual(),
            Inverse(op) => op.to_textual(),
            Add(op) => op.to_textual(),
            Sub(op) => op.to_textual(),
            Mul(op) => op.to_textual(),
            Mean(op) => op.to_textual(),
            Sum(op) => op.to_textual(),
            Div(op) => op.to_textual(),
            BitXor(op) => op.to_textual(),
            BitAnd(op) => op.to_textual(),
            BitNeg(op) => op.to_textual(),
            RingFill(op) => op.to_textual(),
            HostAdd(op) => op.to_textual(),
            HostSub(op) => op.to_textual(),
            HostMul(op) => op.to_textual(),
            HostDiv(op) => op.to_textual(),
            HostDot(op) => op.to_textual(),
            HostMean(op) => op.to_textual(),
            HostSqrt(op) => op.to_textual(),
            HostOnes(op) => op.to_textual(),
            HostConcat(op) => op.to_textual(),
            HostExpandDims(op) => op.to_textual(),
            HostSqueeze(op) => op.to_textual(),
            HostReshape(op) => op.to_textual(),
            HostAtLeast2D(op) => op.to_textual(),
            HostSlice(op) => op.to_textual(),
            HostDiag(op) => op.to_textual(),
            HostShlDim(op) => op.to_textual(),
            HostIndexAxis(op) => op.to_textual(),
            HostBitDec(op) => op.to_textual(),
            HostSum(op) => op.to_textual(),
            HostTranspose(op) => op.to_textual(),
            HostInverse(op) => op.to_textual(),
            Sign(op) => op.to_textual(),
            RingNeg(op) => op.to_textual(),
            RingAdd(op) => op.to_textual(),
            RingSub(op) => op.to_textual(),
            RingMul(op) => op.to_textual(),
            RingDot(op) => op.to_textual(),
            RingSum(op) => op.to_textual(),
            RingFixedpointEncode(op) => op.to_textual(),
            RingFixedpointDecode(op) => op.to_textual(),
            RingFixedpointMean(op) => op.to_textual(),
            RingSample(op) => op.to_textual(),
            RingSampleSeeded(op) => op.to_textual(),
            RingShl(op) => op.to_textual(),
            RingShr(op) => op.to_textual(),
            RingInject(op) => op.to_textual(),
            BitExtract(op) => op.to_textual(),
            BitSample(op) => op.to_textual(),
            BitSampleSeeded(op) => op.to_textual(),
            PrimDeriveSeed(op) => op.to_textual(),
            PrimPrfKeyGen(op) => op.to_textual(),
            AesDecrypt(op) => op.to_textual(),
            FixedpointEncode(op) => op.to_textual(),
            FixedpointDecode(op) => op.to_textual(),
            FixedpointAdd(op) => op.to_textual(),
            FixedpointSub(op) => op.to_textual(),
            FixedpointMul(op) => op.to_textual(),
            FixedpointDiv(op) => op.to_textual(),
            FixedpointDot(op) => op.to_textual(),
            FixedpointTruncPr(op) => op.to_textual(),
            FixedpointMean(op) => op.to_textual(),
            FixedpointSum(op) => op.to_textual(),
            FloatingpointAdd(op) => op.to_textual(),
            FloatingpointSub(op) => op.to_textual(),
            FloatingpointMul(op) => op.to_textual(),
            FloatingpointDiv(op) => op.to_textual(),
            FloatingpointDot(op) => op.to_textual(),
            FloatingpointAtLeast2D(op) => op.to_textual(),
            FloatingpointOnes(op) => op.to_textual(),
            FloatingpointConcat(op) => op.to_textual(),
            FloatingpointExpandDims(op) => op.to_textual(),
            FloatingpointTranspose(op) => op.to_textual(),
            FloatingpointInverse(op) => op.to_textual(),
            FloatingpointMean(op) => op.to_textual(),
            FloatingpointSum(op) => op.to_textual(),
            RepSetup(op) => op.to_textual(),
            RepShare(op) => op.to_textual(),
            RepReveal(op) => op.to_textual(),
            RepDot(op) => op.to_textual(),
            RepFixedpointMean(op) => op.to_textual(),
            RepSum(op) => op.to_textual(),
            AddN(op) => op.to_textual(),
            RepAdd(op) => op.to_textual(),
            RepSub(op) => op.to_textual(),
            RepMul(op) => op.to_textual(),
            RepAnd(op) => op.to_textual(),
            RepXor(op) => op.to_textual(),
            RepNeg(op) => op.to_textual(),
            RepTruncPr(op) => op.to_textual(),
            AdtReveal(op) => op.to_textual(),
            AdtFill(op) => op.to_textual(),
            AdtAdd(op) => op.to_textual(),
            AdtSub(op) => op.to_textual(),
            AdtMul(op) => op.to_textual(),
            AdtShl(op) => op.to_textual(),
            AdtToRep(op) => op.to_textual(),
            RepAbs(op) => op.to_textual(),
            Fill(op) => op.to_textual(),
            RepMsb(op) => op.to_textual(),
            RepShl(op) => op.to_textual(),
            RepToAdt(op) => op.to_textual(),
            RepIndexAxis(op) => op.to_textual(),
            Index(op) => op.to_textual(),
            RepDiag(op) => op.to_textual(),
            RepBitDec(op) => op.to_textual(),
            RepBitCompose(op) => op.to_textual(),
            RepSlice(op) => op.to_textual(),
            RepShlDim(op) => op.to_textual(),
            RepEqual(op) => op.to_textual(),
            IfElse(op) => op.to_textual(),
            Neg(op) => op.to_textual(),
            Pow2(op) => op.to_textual(),
            Exp(op) => op.to_textual(),
            Sigmoid(op) => op.to_textual(),
            LessThan(op) => op.to_textual(),
            GreaterThan(op) => op.to_textual(),
        }
    }
}

macro_rules! op_with_axis_to_textual {
    ($op:tt) => {
        impl ToTextual for $op {
            fn to_textual(&self) -> String {
                match self {
                    $op { sig, axis: Some(a) } => {
                        format!(
                            "{}{{axis = {}}}: {}",
                            self.short_name(),
                            a,
                            sig.to_textual()
                        )
                    }
                    $op { sig, axis: None } => {
                        format!("{}: {}", self.short_name(), sig.to_textual())
                    }
                }
            }
        }
    };
}

op_with_axis_to_textual!(MeanOp);
op_with_axis_to_textual!(SumOp);
op_with_axis_to_textual!(HostMeanOp);
op_with_axis_to_textual!(HostSumOp);
op_with_axis_to_textual!(RingSumOp);
op_with_axis_to_textual!(RepSumOp);
op_with_axis_to_textual!(FixedpointSumOp);
op_with_axis_to_textual!(FloatingpointMeanOp);
op_with_axis_to_textual!(FloatingpointSumOp);
op_with_axis_to_textual!(HostSqueezeOp);

impl ToTextual for FixedpointMeanOp {
    fn to_textual(&self) -> String {
        match self {
            FixedpointMeanOp { sig, axis: Some(a) } => {
                format!("FixedpointMean{{axis = {}}}: {}", a, sig.to_textual())
            }
            FixedpointMeanOp { sig, axis: None } => {
                format!("FixedpointMean{{}}: {}", sig.to_textual())
            }
        }
    }
}

impl ToTextual for RingFixedpointMeanOp {
    fn to_textual(&self) -> String {
        match self {
            RingFixedpointMeanOp {
                sig,
                axis: Some(a),
                scaling_base,
                scaling_exp,
            } => {
                format!(
                    "RingFixedpointMean{{axis = {}, scaling_base={}, scaling_exp={}}}: {}",
                    a,
                    scaling_base,
                    scaling_exp,
                    sig.to_textual()
                )
            }
            RingFixedpointMeanOp {
                sig,
                axis: None,
                scaling_base,
                scaling_exp,
            } => format!(
                "RingFixedpointMean{{scaling_base={}, scaling_exp={}}}: {}",
                scaling_base,
                scaling_exp,
                sig.to_textual()
            ),
        }
    }
}

impl ToTextual for RepFixedpointMeanOp {
    fn to_textual(&self) -> String {
        match self {
            RepFixedpointMeanOp {
                sig,
                axis: Some(a),
                scaling_base,
                scaling_exp,
            } => {
                format!(
                    "RepFixedpointMean{{axis = {}, scaling_base={}, scaling_exp={}}}: {}",
                    a,
                    scaling_base,
                    scaling_exp,
                    sig.to_textual()
                )
            }
            RepFixedpointMeanOp {
                sig,
                axis: None,
                scaling_base,
                scaling_exp,
            } => format!(
                "RepFixedpointMean{{scaling_base={}, scaling_exp={}}}: {}",
                scaling_base,
                scaling_exp,
                sig.to_textual()
            ),
        }
    }
}

impl ToTextual for RingSampleOp {
    fn to_textual(&self) -> String {
        match self {
            RingSampleOp {
                sig,
                max_value: Some(a),
            } => format!("RingSample{{max_value = {}}}: {}", a, sig.to_textual()),
            RingSampleOp {
                sig,
                max_value: None,
            } => format!("RingSample: {}", sig.to_textual()),
        }
    }
}

impl ToTextual for RingSampleSeededOp {
    fn to_textual(&self) -> String {
        match self {
            RingSampleSeededOp {
                sig,
                max_value: Some(a),
            } => format!(
                "RingSampleSeeded{{max_value = {}}}: {}",
                a,
                sig.to_textual()
            ),
            RingSampleSeededOp {
                sig,
                max_value: None,
            } => format!("RingSampleSeeded: {}", sig.to_textual()),
        }
    }
}

impl ToTextual for Ty {
    fn to_textual(&self) -> String {
        match self {
            Ty::Unit => "Unit".to_string(),
            Ty::HostString => "String".to_string(),
            Ty::Float32 => "Float32".to_string(),
            Ty::Float64 => "Float64".to_string(),
            Ty::Ring64 => "Ring64".to_string(),
            Ty::Ring128 => "Ring128".to_string(),
            Ty::Fixed => "Fixed".to_string(),
            Ty::Tensor(i) => format!("Tensor({})", i), // TODO (lvorona) Come up with a textual format here
            Ty::HostRing64Tensor => "Ring64Tensor".to_string(),
            Ty::HostRing128Tensor => "Ring128Tensor".to_string(),
            Ty::Bit => "Bit".to_string(),
            Ty::HostBitTensor => "BitTensor".to_string(),
            Ty::HostBitArray64 => "BitArray64".to_string(),
            Ty::HostBitArray128 => "BitArray128".to_string(),
            Ty::HostBitArray224 => "BitArray224".to_string(),
            Ty::HostBitArray256 => "BitArray256".to_string(),
            Ty::HostShape => "Shape".to_string(),
            Ty::Seed => "Seed".to_string(),
            Ty::PrfKey => "PrfKey".to_string(),
            Ty::HostFloat32Tensor => "Float32Tensor".to_string(),
            Ty::HostFloat64Tensor => "Float64Tensor".to_string(),
            Ty::HostInt8Tensor => "Int8Tensor".to_string(),
            Ty::HostInt16Tensor => "Int16Tensor".to_string(),
            Ty::HostInt32Tensor => "Int32Tensor".to_string(),
            Ty::HostInt64Tensor => "Int64Tensor".to_string(),
            Ty::HostUint8Tensor => "Uint8Tensor".to_string(),
            Ty::HostUint16Tensor => "Uint16Tensor".to_string(),
            Ty::HostUint32Tensor => "Uint32Tensor".to_string(),
            Ty::HostUint64Tensor => "Uint64Tensor".to_string(),
            Ty::Unknown => "Unknown".to_string(),
            Ty::HostFixed64Tensor => "HostFixed64Tensor".to_string(),
            Ty::HostFixed128Tensor => "HostFixed128Tensor".to_string(),
            Ty::ReplicatedRing64Tensor => "ReplicatedRing64Tensor".to_string(),
            Ty::ReplicatedRing128Tensor => "ReplicatedRing128Tensor".to_string(),
            Ty::ReplicatedFixed64Tensor => "ReplicatedFixed64Tensor".to_string(),
            Ty::ReplicatedFixed128Tensor => "ReplicatedFixed128Tensor".to_string(),
            Ty::ReplicatedBitTensor => "ReplicatedBitTensor".to_string(),
            Ty::ReplicatedBitArray64 => "ReplicatedBitArray64".to_string(),
            Ty::ReplicatedBitArray128 => "ReplicatedBitArray128".to_string(),
            Ty::ReplicatedBitArray224 => "ReplicatedBitArray224".to_string(),
            Ty::ReplicatedSetup => "ReplicatedSetup".to_string(),
            Ty::ReplicatedShape => "ReplicatedShape".to_string(),
            Ty::AdditiveBitTensor => "AdditiveBitTensor".to_string(),
            Ty::AdditiveRing64Tensor => "Additive64Tensor".to_string(),
            Ty::AdditiveRing128Tensor => "Additive128Tensor".to_string(),
            Ty::AdditiveShape => "AdditiveShape".to_string(),
            Ty::Fixed64Tensor => "Fixed64Tensor".to_string(),
            Ty::Fixed128Tensor => "Fixed128Tensor".to_string(),
            Ty::Float32Tensor => "Float32Tensor".to_string(),
            Ty::Float64Tensor => "Float64Tensor".to_string(),
            Ty::Mirrored3Ring64Tensor => "Mirrored3Ring64Tensor".to_string(),
            Ty::Mirrored3Ring128Tensor => "Mirrored3Ring128Tensor".to_string(),
            Ty::Mirrored3BitTensor => "Mirrored3BitTensor".to_string(),
            Ty::Mirrored3Fixed64Tensor => "Mirrored3Fixed64Tensor".to_string(),
            Ty::Mirrored3Fixed128Tensor => "Mirrored3Fixed128Tensor".to_string(),
            Ty::HostFixed128AesTensor => "HostFixed128AesTensor".to_string(),
            Ty::HostAesKey => "HostAesKey".to_string(),
            Ty::ReplicatedAesKey => "ReplicatedAesKey".to_string(),
            Ty::Fixed128AesTensor => "Fixed128AesTensor".to_string(),
            Ty::AesTensor => "AesTensor".to_string(),
            Ty::AesKey => "AesKey".to_string(),
        }
    }
}

impl ToTextual for Value {
    fn to_textual(&self) -> String {
        match self {
            Value::HostInt8Tensor(x) => format!("Int8Tensor({})", x.0.to_textual()),
            Value::HostInt16Tensor(x) => format!("Int16Tensor({})", x.0.to_textual()),
            Value::HostInt32Tensor(x) => format!("Int32Tensor({})", x.0.to_textual()),
            Value::HostInt64Tensor(x) => format!("Int64Tensor({})", x.0.to_textual()),
            Value::HostUint8Tensor(x) => format!("Uint8Tensor({})", x.0.to_textual()),
            Value::HostUint16Tensor(x) => format!("Uint16Tensor({})", x.0.to_textual()),
            Value::HostUint32Tensor(x) => format!("Uint32Tensor({})", x.0.to_textual()),
            Value::HostUint64Tensor(x) => format!("Uint64Tensor({})", x.0.to_textual()),
            Value::HostFloat32Tensor(x) => format!("Float32Tensor({})", x.0.to_textual()),
            Value::HostFloat64Tensor(x) => format!("Float64Tensor({})", x.0.to_textual()),
            Value::HostRing64Tensor(x) => format!("Ring64Tensor({})", x.0.to_textual()),
            Value::HostRing128Tensor(x) => format!("Ring128Tensor({})", x.0.to_textual()),
            Value::Float32(x) => format!("Float32({})", x),
            Value::Float64(x) => format!("Float64({})", x),
            Value::Fixed(x) => format!("Fixed({})", x.to_textual()),
            Value::HostString(x) => format!("String({})", x.0.to_textual()),
            Value::Ring64(x) => format!("Ring64({})", x),
            Value::Ring128(x) => format!("Ring128({})", x),
            Value::HostShape(x) => format!("HostShape({:?})", x.0),
            Value::Seed(x) => format!("Seed({})", x.0 .0.to_textual()),
            Value::PrfKey(x) => format!("PrfKey({})", x.0 .0.to_textual()),
            Value::Bit(x) => format!("Bit({})", x),
            Value::Unit(_) => "Unit".to_string(),
            Value::HostBitTensor(x) => format!("HostBitTensor({})", x.0.to_textual()),
            // TODO
            Value::HostFixed64Tensor(_)
            | Value::HostFixed128Tensor(_)
            | Value::HostBitArray64(_)
            | Value::Tensor(_)
            | Value::HostBitArray128(_) => unimplemented!(),
            Value::HostBitArray224(_) => unimplemented!(),
            Value::HostBitArray256(_) => unimplemented!(),
            // The following value variants live in the replicated form and can not be represented in the textual computation graph.
            Value::Fixed64Tensor(_)
            | Value::Fixed128Tensor(_)
            | Value::Float32Tensor(_)
            | Value::Float64Tensor(_)
            | Value::ReplicatedShape(_)
            | Value::ReplicatedSetup(_)
            | Value::ReplicatedBitTensor(_)
            | Value::ReplicatedBitArray64(_)
            | Value::ReplicatedBitArray128(_)
            | Value::ReplicatedBitArray224(_)
            | Value::ReplicatedRing64Tensor(_)
            | Value::ReplicatedRing128Tensor(_)
            | Value::ReplicatedFixed64Tensor(_)
            | Value::ReplicatedFixed128Tensor(_)
            | Value::Mirrored3Ring64Tensor(_)
            | Value::Mirrored3Ring128Tensor(_)
            | Value::Mirrored3BitTensor(_)
            | Value::Mirrored3Fixed64Tensor(_)
            | Value::Mirrored3Fixed128Tensor(_)
            | Value::AdditiveShape(_)
            | Value::AdditiveBitTensor(_)
            | Value::AdditiveRing64Tensor(_)
            | Value::AdditiveRing128Tensor(_) => {
                unimplemented!("Unsupported Value variant: {:?}", self)
            }
            Value::HostFixed128AesTensor(_) => unimplemented!(),
            Value::HostAesKey(_) => unimplemented!(),
            Value::ReplicatedAesKey(_) => unimplemented!(),
            Value::Fixed128AesTensor(_) => unimplemented!(),
            Value::AesTensor(_) => unimplemented!(),
            Value::AesKey(_) => unimplemented!(),
        }
    }
}

impl ToTextual for Constant {
    fn to_textual(&self) -> String {
        match self {
            Constant::HostInt8Tensor(x) => format!("Int8Tensor({})", x.0.to_textual()),
            Constant::HostInt16Tensor(x) => format!("Int16Tensor({})", x.0.to_textual()),
            Constant::HostInt32Tensor(x) => format!("Int32Tensor({})", x.0.to_textual()),
            Constant::HostInt64Tensor(x) => format!("Int64Tensor({})", x.0.to_textual()),
            Constant::HostUint8Tensor(x) => format!("Uint8Tensor({})", x.0.to_textual()),
            Constant::HostUint16Tensor(x) => format!("Uint16Tensor({})", x.0.to_textual()),
            Constant::HostUint32Tensor(x) => format!("Uint32Tensor({})", x.0.to_textual()),
            Constant::HostUint64Tensor(x) => format!("Uint64Tensor({})", x.0.to_textual()),
            Constant::HostFloat32Tensor(x) => format!("Float32Tensor({})", x.0.to_textual()),
            Constant::HostFloat64Tensor(x) => format!("Float64Tensor({})", x.0.to_textual()),
            Constant::HostRing64Tensor(x) => format!("Ring64Tensor({})", x.0.to_textual()),
            Constant::HostRing128Tensor(x) => format!("Ring128Tensor({})", x.0.to_textual()),
            Constant::Float32(x) => format!("Float32({})", x),
            Constant::Float64(x) => format!("Float64({})", x),
            Constant::String(x) => format!("String({})", x.to_textual()),
            Constant::Ring64(x) => format!("Ring64({})", x),
            Constant::Ring128(x) => format!("Ring128({})", x),
            Constant::Fixed(FixedpointConstant { value, precision }) => {
                format!("Fixed({}, {})", value, precision)
            }
            Constant::RawShape(RawShape(x)) => format!("Shape({:?})", x),
            Constant::RawSeed(RawSeed(x)) => format!("Seed({})", x.to_textual()),
            Constant::RawPrfKey(RawPrfKey(x)) => format!("PrfKey({})", x.to_textual()),
            Constant::Bit(x) => format!("Bit({})", x),
            Constant::HostBitTensor(x) => format!("HostBitTensor({})", x.0.to_textual()),
        }
    }
}

impl<T: std::fmt::Debug> ToTextual for ndarray::ArrayD<T> {
    fn to_textual(&self) -> String {
        match self.shape() {
            [_len] => format!("{:?}", self.as_slice().unwrap()),
            [rows, cols] => {
                let mut buffer = String::from("[");
                let mut first_row = true;
                for r in 0..*rows {
                    if !first_row {
                        buffer.push_str(", ");
                    }
                    let mut first_col = true;
                    buffer.push('[');
                    for c in 0..*cols {
                        if !first_col {
                            buffer.push_str(", ");
                        }
                        buffer += &format!("{:?}", self[[r, c]]);
                        first_col = false;
                    }
                    buffer.push(']');
                    first_row = false;
                }
                buffer.push(']');
                buffer
            }
            _ => unimplemented!(),
        }
    }
}

impl ToTextual for Role {
    fn to_textual(&self) -> String {
        format!("{:?}", self.0)
    }
}

// Required to serialize PrimDeriveSeedOp
impl ToTextual for SyncKey {
    fn to_textual(&self) -> String {
        format!("{:?}", self.as_bytes())
    }
}

// Required to serialize Send/Receive
impl ToTextual for RendezvousKey {
    fn to_textual(&self) -> String {
        self.as_bytes().to_textual()
    }
}

impl ToTextual for FixedpointConstant {
    fn to_textual(&self) -> String {
        format!("value: {:?} precision: {:?}", self.value, self.precision)
    }
}

impl ToTextual for Signature {
    fn to_textual(&self) -> String {
        match self {
            Signature::Nullary(NullarySignature { ret }) => format!("() -> {}", ret.to_textual()),
            Signature::Unary(UnarySignature { arg0, ret }) => {
                format!("({}) -> {}", arg0.to_textual(), ret.to_textual())
            }
            Signature::Binary(BinarySignature { arg0, arg1, ret }) => format!(
                "({}, {}) -> {}",
                arg0.to_textual(),
                arg1.to_textual(),
                ret.to_textual()
            ),
            Signature::Ternary(TernarySignature {
                arg0,
                arg1,
                arg2,
                ret,
            }) => format!(
                "({}, {}, {}) -> {}",
                arg0.to_textual(),
                arg1.to_textual(),
                arg2.to_textual(),
                ret.to_textual()
            ),
            Signature::Variadic(VariadicSignature { args, ret }) => {
                format!("(vec[{}]) -> {}", args.to_textual(), ret.to_textual())
            }
        }
    }
}

macro_rules! use_debug_to_textual {
    ($op:ty) => {
        impl ToTextual for $op {
            fn to_textual(&self) -> String {
                format!("{:?}", self)
            }
        }
    };
}

use_debug_to_textual!(String);
use_debug_to_textual!(usize);
use_debug_to_textual!(u32);
use_debug_to_textual!(Vec<u32>);
use_debug_to_textual!(u64);
use_debug_to_textual!(bool);

impl ToTextual for SliceInfo {
    fn to_textual(&self) -> String {
        // TODO: Find a good textual format for the SliceInfo
        format!("{:?}", self.0)
    }
}

impl ToTextual for [u8] {
    fn to_textual(&self) -> String {
        let mut s = String::new();
        for &byte in self {
            s.push_str(&format!("{:02x}", byte));
        }
        s
    }
}

#[cfg(test)]
mod tests {
    use super::*;
    use std::convert::TryInto;

    #[test]
    fn test_constant_literal() -> Result<(), anyhow::Error> {
        let (_, parsed_f32) = constant_literal::<(&str, ErrorKind)>("Float32(1.23)")?;
        assert_eq!(parsed_f32, Constant::Float32(1.23));
        let (_, parsed_f64) = constant_literal::<(&str, ErrorKind)>("Float64(1.23)")?;
        assert_eq!(parsed_f64, Constant::Float64(1.23));
        let (_, parsed_str) = constant_literal::<(&str, ErrorKind)>("\"abc\"")?;
        assert_eq!(parsed_str, Constant::String("abc".into()));
        let (_, parsed_str) = constant_literal::<(&str, ErrorKind)>("String(\"abc\")")?;
        assert_eq!(parsed_str, Constant::String("abc".into()));
        let (_, parsed_str) = constant_literal::<(&str, ErrorKind)>("\"1.23\"")?;
        assert_eq!(parsed_str, Constant::String("1.23".into()));
        let (_, parsed_str) = constant_literal::<(&str, ErrorKind)>("\"1. 2\\\"3\"")?;
        assert_eq!(parsed_str, Constant::String("1. 2\"3".into()));
        let (_, parsed_ring64_tensor) =
            constant_literal::<(&str, ErrorKind)>("Ring64Tensor([1,2,3])")?;
        assert_eq!(
            parsed_ring64_tensor,
            Constant::HostRing64Tensor(vec![1, 2, 3].into())
        );
        let (_, parsed_ring128_tensor) =
            constant_literal::<(&str, ErrorKind)>("Ring128Tensor([1,2,3])")?;
        assert_eq!(
            parsed_ring128_tensor,
            Constant::HostRing128Tensor(vec![1, 2, 3].into())
        );
        let (_, parsed_shape) = constant_literal::<(&str, ErrorKind)>("Shape([1,2,3])")?;
        assert_eq!(parsed_shape, Constant::RawShape(RawShape(vec![1, 2, 3])));
        let (_, parsed_u8_tensor) = constant_literal::<(&str, ErrorKind)>("Uint8Tensor([1,2,3])")?;
        assert_eq!(
            parsed_u8_tensor,
            Constant::HostUint8Tensor(vec![1, 2, 3].into())
        );
        let (_, parsed_seed) =
            constant_literal::<(&str, ErrorKind)>("Seed(529c2fc9bf573d077f45f42b19cfb8d4)")?;
        assert_eq!(
            parsed_seed,
            Constant::RawSeed(RawSeed([
                0x52, 0x9c, 0x2f, 0xc9, 0xbf, 0x57, 0x3d, 0x07, 0x7f, 0x45, 0xf4, 0x2b, 0x19, 0xcf,
                0xb8, 0xd4
            ]))
        );
        let (_, parsed_ring64) = constant_literal::<(&str, ErrorKind)>("Ring64(42)")?;
        assert_eq!(parsed_ring64, Constant::Ring64(42));

        Ok(())
    }

    #[test]
    fn test_array_literal_non_square() -> Result<(), anyhow::Error> {
        let parsed_f32: Constant =
            "Float32Tensor([[1.0, 11, 12, 13], [3.0, 21, 22, 23]])".try_into()?;
        assert_eq!(
            parsed_f32.to_textual(),
            "Float32Tensor([[1.0, 11.0, 12.0, 13.0], [3.0, 21.0, 22.0, 23.0]])"
        );
        Ok(())
    }

    #[test]
    fn test_array_literal() -> Result<(), anyhow::Error> {
        use ndarray::prelude::*;
        use std::convert::TryInto;
        let parsed_f32: Constant = "Float32Tensor([[1.0, 2.0], [3.0, 4.0]])".try_into()?;

        let x = crate::host::HostFloat32Tensor::from(
            array![[1.0, 2.0], [3.0, 4.0]]
                .into_dimensionality::<IxDyn>()
                .unwrap(),
        );

        assert_eq!(parsed_f32, Constant::HostFloat32Tensor(x));

        let parsed_ring64: Constant = "Ring64Tensor([[1, 2], [3, 4]])".try_into()?;

        let x_backing: ArrayD<i64> = array![[1, 2], [3, 4]]
            .into_dimensionality::<IxDyn>()
            .unwrap();
        let x = crate::host::HostRing64Tensor::from(x_backing);

        assert_eq!(parsed_ring64, Constant::HostRing64Tensor(x));

        Ok(())
    }

    #[test]
    fn test_type_parsing() -> Result<(), anyhow::Error> {
        let (_, parsed_type) = parse_type::<(&str, ErrorKind)>("Unit")?;
        assert_eq!(parsed_type, Ty::Unit);
        let (_, parsed) = operator_signature::<(&str, ErrorKind)>(0)(
            ": (Float32Tensor, Float64Tensor) -> Uint16Tensor",
        )?;
        assert_eq!(
            parsed,
            Signature::binary(
                Ty::HostFloat32Tensor,
                Ty::HostFloat64Tensor,
                Ty::HostUint16Tensor
            ),
        );

        let (_, parsed) =
            operator_signature::<(&str, ErrorKind)>(0)(": ([Float32Tensor]) -> Float32Tensor")?;
        assert_eq!(
            parsed,
            Signature::variadic(Ty::HostFloat32Tensor, Ty::HostFloat32Tensor),
        );

        let parsed: IResult<_, _, VerboseError<&str>> = parse_type("blah");
        if let Err(Error(e)) = parsed {
            assert_eq!(
                convert_error("blah", e),
                "0: at line 1, in Tag:\nblah\n^\n\n"
            );
        } else {
            panic!("Type parsing should have given an error on an invalid type, but did not");
        }
        Ok(())
    }

    #[test]
    fn test_constant() -> Result<(), anyhow::Error> {
        let (_, op) = parse_assignment::<(&str, ErrorKind)>(
            "x = Constant{value = Float32Tensor([1.0])}: () -> Float32Tensor () @Host(alice)",
        )?;
        assert_eq!(op.name, "x");
        assert_eq!(
            op.kind,
            Operator::Constant(ConstantOp {
                sig: Signature::nullary(Ty::HostFloat32Tensor),
                value: Constant::HostFloat32Tensor(vec![1.0].into())
            })
        );

        // 2D tensor
        use ndarray::prelude::*;
        let x = crate::host::HostFloat32Tensor::from(
            array![[1.0, 2.0], [3.0, 4.0]]
                .into_dimensionality::<IxDyn>()
                .unwrap(),
        );
        let (_, op) = parse_assignment::<(&str, ErrorKind)>(
            "x = Constant{value = Float32Tensor([[1.0, 2.0], [3.0, 4.0]])}: () -> Float32Tensor () @Replicated(alice, bob, charlie)",
        )?;
        assert_eq!(
            op.kind,
            Operator::Constant(ConstantOp {
                sig: Signature::nullary(Ty::HostFloat32Tensor),
                value: Constant::HostFloat32Tensor(x)
            })
        );
        Ok(())
    }

    #[test]
    fn test_stdbinary() -> Result<(), anyhow::Error> {
        let (_, op) = parse_assignment::<(&str, ErrorKind)>(
            "z = HostAdd: (Float32Tensor, Float32Tensor) -> Float32Tensor (x, y) @Host(carole)",
        )?;
        assert_eq!(op.name, "z");
        assert_eq!(
            op.kind,
            Operator::HostAdd(HostAddOp {
                sig: Signature::binary(
                    Ty::HostFloat32Tensor,
                    Ty::HostFloat32Tensor,
                    Ty::HostFloat32Tensor
                ),
            })
        );
        let (_, op) = parse_assignment::<(&str, ErrorKind)>(
            "z = HostMul: (Float32Tensor, Float32Tensor) -> Float32Tensor (x, y) @Host(carole)",
        )?;
        assert_eq!(op.name, "z");
        assert_eq!(
            op.kind,
            Operator::HostMul(HostMulOp {
                sig: Signature::binary(
                    Ty::HostFloat32Tensor,
                    Ty::HostFloat32Tensor,
                    Ty::HostFloat32Tensor
                ),
            })
        );
        Ok(())
    }

    #[test]
    fn test_stdadd_err() {
        let data = "z = HostAdd: (Float32Tensor) -> Float32Tensor (x, y) @Host(carole)";
        let emsg = r#"0: at line 1, in Tag:
z = HostAdd: (Float32Tensor) -> Float32Tensor (x, y) @Host(carole)
              ^

1: at line 1, in Alt:
z = HostAdd: (Float32Tensor) -> Float32Tensor (x, y) @Host(carole)
             ^

"#;

        let parsed: IResult<_, _, VerboseError<&str>> = parse_assignment(data);
        if let Err(Failure(e)) = parsed {
            assert_eq!(convert_error(data, e), emsg);
        } else {
            panic!("Type parsing should have given an error on an invalid type, but did not");
        }
    }

    #[test]
    fn test_primprfkeygen() -> Result<(), anyhow::Error> {
        let (_, op) = parse_assignment::<(&str, ErrorKind)>("key = PrimPrfKeyGen() @Host(alice)")?;
        assert_eq!(op.name, "key");
        Ok(())
    }

    #[test]
    fn test_seed() -> Result<(), anyhow::Error> {
        let (_, op) = parse_assignment::<(&str, ErrorKind)>(
            "seed = PrimDeriveSeed{sync_key = [1, 2, 3]}(key)@Host(alice)",
        )?;
        assert_eq!(op.name, "seed");
        assert_eq!(
            op.kind,
            Operator::PrimDeriveSeed(PrimDeriveSeedOp {
                sig: Signature::nullary(Ty::Seed),
                sync_key: SyncKey::try_from(vec![1, 2, 3])?
            })
        );
        Ok(())
    }

    #[test]
    fn test_send() -> Result<(), anyhow::Error> {
        let (_, op) = parse_assignment::<(&str, ErrorKind)>(
            r#"send = Send{rendezvous_key = 30313233343536373839616263646566, receiver = "bob"}: (Float32Tensor) -> Unit() @Host(alice)"#,
        )?;
        assert_eq!(op.name, "send");
        assert_eq!(
            op.kind,
            Operator::Send(SendOp {
                sig: Signature::unary(Ty::HostFloat32Tensor, Ty::Unit),
                rendezvous_key: "0123456789abcdef".try_into()?,
                receiver: Role::from("bob")
            })
        );
        Ok(())
    }

    #[test]
    fn test_receive() -> Result<(), anyhow::Error> {
        let (_, op) = parse_assignment::<(&str, ErrorKind)>(
            r#"receive = Receive{rendezvous_key = 30313233343536373839616263646566, sender = "bob"} : () -> Float32Tensor () @Host(alice)"#,
        )?;
        assert_eq!(op.name, "receive");
        assert_eq!(
            op.kind,
            Operator::Receive(ReceiveOp {
                sig: Signature::nullary(Ty::HostFloat32Tensor),
                rendezvous_key: "0123456789abcdef".try_into()?,
                sender: Role::from("bob"),
            })
        );
        Ok(())
    }

    #[test]
    fn test_output() -> Result<(), anyhow::Error> {
        let (_, op) = parse_assignment::<(&str, ErrorKind)>(
            "z = Output: (Ring64Tensor) -> Ring64Tensor (x10) @Host(alice)",
        )?;
        assert_eq!(op.name, "z");
        Ok(())
    }

    #[test]
    fn test_ring_sample() -> Result<(), anyhow::Error> {
        let (_, op) = parse_assignment::<(&str, ErrorKind)>(
            "x10 = RingSampleSeeded{max_value = 1}: (Shape, Seed) -> Ring64Tensor (shape, seed) @Host(alice)",
        )?;
        assert_eq!(op.name, "x10");
        Ok(())
    }

    #[test]
    fn test_fixedpoint_ring_mean() -> Result<(), anyhow::Error> {
        let (_, op) = parse_assignment::<(&str, ErrorKind)>(
            "op = RingFixedpointMean{scaling_base = 3, scaling_exp = 1, axis = 0} : () -> Float32Tensor () @Host(alice)",
        )?;
        assert_eq!(
            op.kind,
            Operator::RingFixedpointMean(RingFixedpointMeanOp {
                sig: Signature::nullary(Ty::HostFloat32Tensor),
                axis: Some(0),
                scaling_base: 3,
                scaling_exp: 1,
            })
        );

        let (_, op) = parse_assignment::<(&str, ErrorKind)>(
            "op = RingFixedpointMean{scaling_base = 3, scaling_exp = 1} : () -> Float32Tensor () @Host(alice)",
        )?;
        assert_eq!(
            op.kind,
            Operator::RingFixedpointMean(RingFixedpointMeanOp {
                sig: Signature::nullary(Ty::HostFloat32Tensor),
                axis: None,
                scaling_base: 3,
                scaling_exp: 1,
            })
        );

        Ok(())
    }

    #[test]
    fn test_underscore() -> Result<(), anyhow::Error> {
        let (_, op) = parse_assignment::<(&str, ErrorKind)>(
            "x_shape = Constant{value = Shape([2, 2])}: () -> Shape () @Host(alice)",
        )?;
        assert_eq!(op.name, "x_shape");
        let (_, op) = parse_assignment::<(&str, ErrorKind)>(
            "z_result = HostAdd: (Float32Tensor, Float32Tensor) -> Float32Tensor (x_shape, y_shape) @Host(carole)",
        )?;
        assert_eq!(op.name, "z_result");
        assert_eq!(op.inputs, vec!["x_shape", "y_shape"]);
        Ok(())
    }

    #[test]
    fn test_various() -> Result<(), anyhow::Error> {
        // The following tests are verifying that each valid line is parsed successfuly.
        // It does not assert on the result.
        parse_assignment::<(&str, ErrorKind)>(
            r#"z = Input{arg_name = "prompt"}: () -> Float32Tensor () @Host(alice)"#,
        )?;
        parse_assignment::<(&str, ErrorKind)>(
            "z = HostExpandDims {axis = [0]}: (Float32Tensor) -> Float32Tensor () @Host(alice)",
        )?;
        parse_assignment::<(&str, ErrorKind)>(
            "z = HostAtLeast2D {to_column_vector = false}: (Float32Tensor) -> Float32Tensor () @Host(alice)",
        )?;
        parse_assignment::<(&str, ErrorKind)>(
            "z = HostSlice {start = 1, end = 2}: (Float32Tensor) -> Float32Tensor () @Host(alice)",
        )?;
        parse_assignment::<(&str, ErrorKind)>(
            "z = HostDiag: (Float32Tensor) -> Float32Tensor () @Host(alice)",
        )?;
        parse_assignment::<(&str, ErrorKind)>(
            "z = HostSqrt: (Float32Tensor) -> Float32Tensor () @Host(alice)",
        )?;
        parse_assignment::<(&str, ErrorKind)>(
            "z = RingSum {axis = 0}: (Float32Tensor) -> Float32Tensor () @Host(alice)",
        )?;
        parse_assignment::<(&str, ErrorKind)>(
            "z = RingFill {value = Ring64(42)}: (Shape) -> Ring64Tensor (s) @Host(alice)",
        )?;
        parse_assignment::<(&str, ErrorKind)>(
            "z = RingShl {amount = 2}: (Float32Tensor) -> Float32Tensor () @Host(alice)",
        )?;
        parse_assignment::<(&str, ErrorKind)>(
            "z = RingShr {amount = 2}: (Float32Tensor) -> Float32Tensor () @Host(alice)",
        )?;
        parse_assignment::<(&str, ErrorKind)>(
            "z = RingFixedpointDecode {scaling_base = 3, scaling_exp = 2}: (Float32Tensor) -> Float32Tensor () @Host(alice)",
        )?;
        parse_assignment::<(&str, ErrorKind)>(
            "z = RingFixedpointEncode {scaling_base = 3, scaling_exp = 2}: (Float32Tensor) -> Float32Tensor () @Host(alice)",
        )?;
        parse_assignment::<(&str, ErrorKind)>(
            "z = RingInject {bit_idx = 2} : (Float32Tensor) -> Float32Tensor () @Host(alice)",
        )?;
        parse_assignment::<(&str, ErrorKind)>(
            "z = BitExtract {bit_idx = 2} : (Float32Tensor) -> Float32Tensor () @Host(alice)",
        )?;
        parse_assignment::<(&str, ErrorKind)>(
            "z = BitSampleSeeded: (Shape, Seed) -> BitTensor (shape, seed) @Host(alice)",
        )?;
        parse_assignment::<(&str, ErrorKind)>(
            "z = BitXor: (BitTensor, BitTensor) -> BitTensor (x, y) @Host(alice)",
        )?;

        parse_assignment::<(&str, ErrorKind)>(
            "load = Load: (String, String) -> Float64Tensor (xuri, xconstant) @Host(alice)",
        )?;

        Ok(())
    }

    #[test]
    fn test_sample_computation() -> Result<(), anyhow::Error> {
        let (_, comp) = parse_computation::<(&str, ErrorKind)>(
            "x = Constant{value = Float32Tensor([1.0])}: () -> Float32Tensor() @Host(alice)
            y = Constant{value = Float32Tensor([2.0])}: () -> Float32Tensor () @Host(bob)
            // ignore = Constant([1.0]: Float32Tensor) @Host(alice)
            z = HostAdd: (Float32Tensor, Float32Tensor) -> Float32Tensor (x, y) @Host(carole)
            ",
        )?;
        assert_eq!(comp.operations.len(), 3);
        assert_eq!(
            comp.operations[0].kind,
            Operator::Constant(ConstantOp {
                sig: Signature::nullary(Ty::HostFloat32Tensor),
                value: Constant::HostFloat32Tensor(vec![1.0].into())
            })
        );
        assert_eq!(
            comp.operations[1].kind,
            Operator::Constant(ConstantOp {
                sig: Signature::nullary(Ty::HostFloat32Tensor),
                value: Constant::HostFloat32Tensor(vec![2.0].into())
            })
        );
        assert_eq!(comp.operations[2].name, "z");
        assert_eq!(
            comp.operations[2].kind,
            Operator::HostAdd(HostAddOp {
                sig: Signature::binary(
                    Ty::HostFloat32Tensor,
                    Ty::HostFloat32Tensor,
                    Ty::HostFloat32Tensor
                ),
            })
        );
        assert_eq!(comp.operations[2].inputs, vec!("x", "y"));
        assert_eq!(
            comp.operations[2].placement,
            Placement::Host(HostPlacement {
                owner: Role::from("carole"),
            })
        );
        Ok(())
    }

    #[test]
    fn test_sample_computation_err() {
        let data = r#"a = Constant{value = "a"}: () -> Float32Tensor () @Host(alice)
            err = HostAdd: (Float32Tensor) -> Float32Tensor (x, y) @Host(carole)
            b = Constant{value = "b"}: () -> Float32Tensor () @Host(alice)"#;
        let emsg = r#"0: at line 2, in Tag:
            err = HostAdd: (Float32Tensor) -> Float32Tensor (x, y) @Host(carole)
                            ^

1: at line 2, in Alt:
            err = HostAdd: (Float32Tensor) -> Float32Tensor (x, y) @Host(carole)
                           ^

"#;
        let parsed: IResult<_, _, VerboseError<&str>> = parse_computation(data);
        if let Err(Failure(e)) = parsed {
            assert_eq!(convert_error(data, e), emsg);
        }
    }

    #[test]
    fn test_computation_try_into() -> Result<(), anyhow::Error> {
        use std::convert::TryInto;
        let comp: Computation =
            "x = Constant{value = Float32Tensor([1.0])}: () -> Float32Tensor @Host(alice)
            y = Constant{value = Float32Tensor([2.0])}: () -> Float32Tensor () @Host(bob)
            z = HostAdd: (Float32Tensor, Float32Tensor) -> Float32Tensor (x, y) @Host(carole)"
                .try_into()?;
        assert_eq!(comp.operations.len(), 3);
        Ok(())
    }

    #[test]
    fn test_value_try_into() -> Result<(), anyhow::Error> {
        use std::convert::TryInto;
        let v: Constant = "Float32Tensor([1.0, 2.0, 3.0])".try_into()?;
        assert_eq!(v, Constant::HostFloat32Tensor(vec![1.0, 2.0, 3.0].into()));
        Ok(())
    }

    #[test]
    fn test_whitespace() -> Result<(), anyhow::Error> {
        use std::convert::TryInto;
        let source = r#"
        x = Constant{value=Float32Tensor([[1.0, 2.0], [3.0, 4.0]])}: () -> Float32Tensor @Host(alice)

        y = Constant{value=Float32Tensor([[1.0, 2.0], [3.0, 4.0]])}: () -> Float32Tensor @Host(bob)

        "#;
        let comp: Computation = source.try_into()?;
        assert_eq!(comp.operations.len(), 2);
        Ok(())
    }

    #[test]
    fn test_computation_into_text() -> Result<(), anyhow::Error> {
        use std::convert::TryInto;
        let comp: Computation = "x = Constant{value = Float32Tensor([1.0])}: () -> Float32Tensor @Host(alice)
            y = Constant{value = Float32Tensor([[1.0, 2.0], [3.0, 4.0]])}: () -> Float32Tensor @Host(bob)
            z = HostAdd: (Float32Tensor, Float32Tensor) -> Float32Tensor (x, y) @Replicated(alice, bob, carole)
            seed = PrimDeriveSeed{sync_key = [1, 2, 3]} (key) @Host(alice)
            seed2 = Constant{value = Seed(529c2fc9bf573d077f45f42b19cfb8d4)}: () -> Seed @Host(alice)
            o = Output: (Float32Tensor) -> Float32Tensor (z) @Host(alice)"
            .try_into()?;
        let textual = comp.to_textual();
        // After serializing it into the textual IR we need to make sure it parses back the same
        let comp2: Computation = textual.try_into()?;
        assert_eq!(comp.operations[0], comp2.operations[0]);
        Ok(())
    }
}<|MERGE_RESOLUTION|>--- conflicted
+++ resolved
@@ -249,7 +249,6 @@
     // We get around this by nesting calls of `alt`, as recommended by the function docs:
     // https://docs.rs/nom/7.0.0/nom/branch/fn.alt.html
     let part1 = alt((
-<<<<<<< HEAD
         IdentityOp::from_textual,
         LoadOp::from_textual,
         SendOp::from_textual,
@@ -258,7 +257,6 @@
         OutputOp::from_textual,
         ConstantOp::from_textual,
         ShapeOp::from_textual,
-        BitFillOp::from_textual,
         RingFillOp::from_textual,
         SaveOp::from_textual,
         HostAddOp::from_textual,
@@ -266,23 +264,6 @@
         HostMulOp::from_textual,
         HostDivOp::from_textual,
         HostDotOp::from_textual,
-=======
-        preceded(tag(IdentityOp::SHORT_NAME), cut(unary!(IdentityOp))),
-        preceded(tag(LoadOp::SHORT_NAME), cut(unary!(LoadOp))),
-        preceded(tag(SendOp::SHORT_NAME), cut(send_operator)),
-        preceded(tag(ReceiveOp::SHORT_NAME), cut(receive_operator)),
-        preceded(tag(InputOp::SHORT_NAME), cut(input_operator)),
-        preceded(tag(OutputOp::SHORT_NAME), cut(unary!(OutputOp))),
-        preceded(tag(ConstantOp::SHORT_NAME), cut(constant)),
-        preceded(tag(ShapeOp::SHORT_NAME), cut(unary!(ShapeOp))),
-        preceded(tag(RingFillOp::SHORT_NAME), cut(ring_fill)),
-        preceded(tag(SaveOp::SHORT_NAME), cut(save_operator)),
-        preceded(tag(HostAddOp::SHORT_NAME), cut(binary!(HostAddOp))),
-        preceded(tag(HostSubOp::SHORT_NAME), cut(binary!(HostSubOp))),
-        preceded(tag(HostMulOp::SHORT_NAME), cut(binary!(HostMulOp))),
-        preceded(tag(HostDivOp::SHORT_NAME), cut(binary!(HostDivOp))),
-        preceded(tag(HostDotOp::SHORT_NAME), cut(binary!(HostDotOp))),
->>>>>>> 6d169afa
         preceded(
             tag(HostMeanOp::SHORT_NAME),
             cut(operation_on_axis!(HostMeanOp)),
@@ -467,18 +448,6 @@
     Ok((input, BitSampleSeededOp { sig }.into()))
 }
 
-<<<<<<< HEAD
-=======
-/// Parses a RingFill operator.
-fn ring_fill<'a, E: 'a + ParseError<&'a str> + ContextError<&'a str>>(
-    input: &'a str,
-) -> IResult<&'a str, Operator, E> {
-    let (input, value) = attributes_single("value", constant_literal)(input)?;
-    let (input, sig) = operator_signature(1)(input)?;
-    Ok((input, RingFillOp { sig, value }.into()))
-}
-
->>>>>>> 6d169afa
 /// Parses a RingShl operator.
 fn ring_shl<'a, E: 'a + ParseError<&'a str> + ContextError<&'a str>>(
     input: &'a str,

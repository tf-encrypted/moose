//! Symbolic execution of computations
//!
//! This is used during compilation to lower operations.
//! In general, it works by evaluating kernels on symbolic values and
//! recording the underlying operations perform as new computation.
//! Values are generally wrapped in the `Symbolic` enum.

use crate::computation::{
    Computation, KnownType, Operation, Operator, Placed, Placement, SymbolicValue,
};
use crate::error::{Error, Result};
use crate::execution::Session;
use crate::kernels::{DispatchKernel, PlacementPlace};
use crate::replicated::ReplicatedPlacement;
use crate::types::ReplicatedSetup;
use parking_lot::RwLock;
use std::collections::HashMap;
use std::sync::Arc;

/// Wrapper for values used in `SymbolicSession`s
#[derive(Clone, Debug, PartialEq)]
pub enum Symbolic<T: Placed> {
    /// The value is really symbolic
    ///
    /// It exists only as a handle to an operation.
    Symbolic(SymbolicHandle<T::Placement>),

    /// The value is actually not symbolic
    ///
    /// It (partially) exists, although some sub-components may be handles
    Concrete(T),
}

impl<T: Placed> Symbolic<T> {
    pub fn is_symbolic(&self) -> bool {
        match self {
            Symbolic::Symbolic(_) => true,
            Symbolic::Concrete(_) => false,
        }
    }

    pub fn is_concrete(&self) -> bool {
        match self {
            Symbolic::Symbolic(_) => false,
            Symbolic::Concrete(_) => true,
        }
    }

    pub fn symbolic_handle(&self) -> Option<&SymbolicHandle<T::Placement>> {
        match self {
            Symbolic::Symbolic(h) => Some(h),
            Symbolic::Concrete(_) => None,
        }
    }
}

#[derive(Clone, Debug, PartialEq)]
pub struct SymbolicHandle<P> {
    pub op: String,
    // NOTE if we had a handle to the graph we
    // could perhaps derive the placement instead
    pub plc: P,
}

impl<T: Placed> Placed for Symbolic<T>
where
    T::Placement: Clone,
{
    type Placement = T::Placement;

    fn placement(&self) -> Result<Self::Placement> {
        match self {
            Symbolic::Symbolic(x) => Ok(x.plc.clone()),
            Symbolic::Concrete(x) => x.placement(),
        }
    }
}

impl<S: Session, T, P> PlacementPlace<S, Symbolic<T>> for P
where
    T: Placed<Placement = P>,
    P: PlacementPlace<S, T>,
    P: Clone + PartialEq,
{
    fn place(&self, sess: &S, x: Symbolic<T>) -> Symbolic<T> {
        match x.placement() {
            Ok(ref place) if place == self => x,
            _ => {
                match x {
                    Symbolic::Concrete(x) => {
                        // TODO should we indirectly insert Place ops here?
                        let x = self.place(sess, x);
                        Symbolic::Concrete(x)
                    }
                    Symbolic::Symbolic(SymbolicHandle { op, plc: _ }) => {
                        // TODO insert `Place` ops here?
                        Symbolic::Symbolic(SymbolicHandle {
                            op,
                            plc: self.clone(),
                        })
                    }
                }
            }
        }
    }
}

#[derive(Default)]
struct SymbolicSessionState {
    pub ops: Vec<Operation>,
    pub replicated_keys:
        HashMap<ReplicatedPlacement, Arc<<ReplicatedSetup as KnownType<SymbolicSession>>::Type>>,
}

/// Session object in which symbolic execution is happening
pub struct SymbolicSession {
    pub(crate) strategy: Box<dyn SymbolicStrategy>,
    state: Arc<RwLock<SymbolicSessionState>>,
}

impl Default for SymbolicSession {
    fn default() -> Self {
        SymbolicSession {
            strategy: Box::new(DefaultSymbolicStrategy),
            state: Default::default(),
        }
    }
}

impl SymbolicSession {
    /// Add operation to the session's underlying computation
    pub fn add_operation<'s, O: Into<Operator> + Clone, P: Into<Placement> + Clone>(
        &'s self,
        operator: &O,
        operands: &[&str],
        plc: &P,
    ) -> SymbolicHandle<P> {
        let mut state = self.state.write();
        let op_name: String = format!("op_{}", state.ops.len());
        let op = Operation {
            name: op_name.clone(),
            kind: operator.clone().into(),
            inputs: operands.iter().map(|op| op.to_string()).collect(),
            placement: plc.clone().into(),
        };
        state.ops.push(op);

        SymbolicHandle {
            op: op_name,
            plc: plc.clone(),
        }
    }

    /// Apply a given closure to the iterator over the ops.
    ///
    /// The "ops" vector is locked for READ for the duration of the call.
    pub fn ops_iter<F: FnMut(std::slice::Iter<Operation>) -> T, T>(&self, mut operation: F) -> T {
        let state = self.state.read();
        operation(state.ops.iter())
    }
}

impl Session for SymbolicSession {
    type Value = crate::computation::SymbolicValue;
    fn execute(
        &self,
        op: Operator,
        plc: &Placement,
        operands: Vec<Self::Value>,
    ) -> Result<Self::Value> {
        self.strategy.execute(self, op, plc, operands)
    }

    type ReplicatedSetup = <ReplicatedSetup as KnownType<SymbolicSession>>::Type;

    fn replicated_setup(&self, plc: &ReplicatedPlacement) -> Arc<Self::ReplicatedSetup> {
        // Produce a new replicated setup or returned a previously produced setup for the placement
        let state = self.state.read();
        match state.replicated_keys.get(plc) {
            Some(setup) => Arc::clone(setup),
            None => {
                use crate::kernels::PlacementSetupGen;
                drop(state); // Release the read access

                // This may (likely) grab a write lock to the state inside
                let new_setup = plc.gen_setup(self);

                // Grab a new write lock.
                let mut state = self.state.write();
                // Only insert if missing, since someone else might have done that already
                // If our `new_setup` ends up being unused due to the race, it will be pruned later on by a dedicated pruning pass.
                let setup = state
                    .replicated_keys
                    .entry(plc.clone())
                    .or_insert_with(|| Arc::new(new_setup));
                Arc::clone(setup)
            }
        }
    }
}

pub(crate) trait SymbolicStrategy {
    fn execute(
        &self,
        sess: &SymbolicSession,
        op: Operator,
        plc: &Placement,
        operands: Vec<SymbolicValue>,
    ) -> Result<SymbolicValue>;
}

#[derive(Clone, Copy, Debug)]
struct DefaultSymbolicStrategy;

impl SymbolicStrategy for DefaultSymbolicStrategy {
    fn execute(
        &self,
        sess: &SymbolicSession,
        op: Operator,
        plc: &Placement,
        operands: Vec<SymbolicValue>,
    ) -> Result<SymbolicValue> {
        use Operator::*;
        match op {
            PrimDeriveSeed(op) => DispatchKernel::compile(&op, plc)?(sess, operands),
            Constant(op) => DispatchKernel::compile(&op, plc)?(sess, operands),
            Cast(op) => DispatchKernel::compile(&op, plc)?(sess, operands),
            Input(op) => DispatchKernel::compile(&op, plc)?(sess, operands),
            Output(op) => DispatchKernel::compile(&op, plc)?(sess, operands),
            Load(op) => DispatchKernel::compile(&op, plc)?(sess, operands),
            Save(op) => DispatchKernel::compile(&op, plc)?(sess, operands),
            Shape(op) => DispatchKernel::compile(&op, plc)?(sess, operands),
            Broadcast(op) => DispatchKernel::compile(&op, plc)?(sess, operands),
            RingFill(op) => DispatchKernel::compile(&op, plc)?(sess, operands),
            Fill(op) => DispatchKernel::compile(&op, plc)?(sess, operands),
            PrimPrfKeyGen(op) => DispatchKernel::compile(&op, plc)?(sess, operands),
            AesDecrypt(op) => DispatchKernel::compile(&op, plc)?(sess, operands),
            BitXor(op) => DispatchKernel::compile(&op, plc)?(sess, operands),
            BitAnd(op) => DispatchKernel::compile(&op, plc)?(sess, operands),
            BitOr(op) => DispatchKernel::compile(&op, plc)?(sess, operands),
            BitExtract(op) => DispatchKernel::compile(&op, plc)?(sess, operands),
            BitSample(op) => DispatchKernel::compile(&op, plc)?(sess, operands),
            BitSampleSeeded(op) => DispatchKernel::compile(&op, plc)?(sess, operands),
            RingSample(op) => DispatchKernel::compile(&op, plc)?(sess, operands),
            RingSampleSeeded(op) => DispatchKernel::compile(&op, plc)?(sess, operands),
            RingFixedpointEncode(op) => DispatchKernel::compile(&op, plc)?(sess, operands),
            RingFixedpointDecode(op) => DispatchKernel::compile(&op, plc)?(sess, operands),
            RingFixedpointMean(op) => DispatchKernel::compile(&op, plc)?(sess, operands),
            RingInject(op) => DispatchKernel::compile(&op, plc)?(sess, operands),
            RepSetup(op) => DispatchKernel::compile(&op, plc)?(sess, operands),
            RepShare(op) => DispatchKernel::compile(&op, plc)?(sess, operands),
            RepReveal(op) => DispatchKernel::compile(&op, plc)?(sess, operands),
            RepTruncPr(op) => DispatchKernel::compile(&op, plc)?(sess, operands),
            RepFixedpointMean(op) => DispatchKernel::compile(&op, plc)?(sess, operands),
            AddN(op) => DispatchKernel::compile(&op, plc)?(sess, operands),
            Shl(op) => DispatchKernel::compile(&op, plc)?(sess, operands),
            Shr(op) => DispatchKernel::compile(&op, plc)?(sess, operands),
            RepMsb(op) => DispatchKernel::compile(&op, plc)?(sess, operands),
            Abs(op) => DispatchKernel::compile(&op, plc)?(sess, operands),
            RepAnd(op) => DispatchKernel::compile(&op, plc)?(sess, operands),
            RepXor(op) => DispatchKernel::compile(&op, plc)?(sess, operands),
            RepEqual(op) => DispatchKernel::compile(&op, plc)?(sess, operands),
            Mux(op) => DispatchKernel::compile(&op, plc)?(sess, operands),
            Maximum(op) => DispatchKernel::compile(&op, plc)?(sess, operands),
            Softmax(op) => DispatchKernel::compile(&op, plc)?(sess, operands),
            Demirror(op) => DispatchKernel::compile(&op, plc)?(sess, operands),
            Mirror(op) => DispatchKernel::compile(&op, plc)?(sess, operands),
            RepToAdt(op) => DispatchKernel::compile(&op, plc)?(sess, operands),
            Index(op) => DispatchKernel::compile(&op, plc)?(sess, operands),
<<<<<<< HEAD
            RepDiag(op) => DispatchKernel::compile(&op, plc)?(sess, operands),
=======
            Diag(op) => DispatchKernel::compile(&op, plc)?(sess, operands),
            RepSlice(op) => DispatchKernel::compile(&op, plc)?(sess, operands),
>>>>>>> 0af1de37
            RepBitDec(op) => DispatchKernel::compile(&op, plc)?(sess, operands),
            RepBitCompose(op) => DispatchKernel::compile(&op, plc)?(sess, operands),
            RepShlDim(op) => DispatchKernel::compile(&op, plc)?(sess, operands),
            AdtFill(op) => DispatchKernel::compile(&op, plc)?(sess, operands),
            AdtReveal(op) => DispatchKernel::compile(&op, plc)?(sess, operands),
            AdtToRep(op) => DispatchKernel::compile(&op, plc)?(sess, operands),
            HostAtLeast2D(op) => DispatchKernel::compile(&op, plc)?(sess, operands),
            HostMean(op) => DispatchKernel::compile(&op, plc)?(sess, operands),
<<<<<<< HEAD
            HostSqrt(op) => DispatchKernel::compile(&op, plc)?(sess, operands),
            HostDiag(op) => DispatchKernel::compile(&op, plc)?(sess, operands),
=======
            Sqrt(op) => DispatchKernel::compile(&op, plc)?(sess, operands),
            HostSlice(op) => DispatchKernel::compile(&op, plc)?(sess, operands),
>>>>>>> 0af1de37
            HostShlDim(op) => DispatchKernel::compile(&op, plc)?(sess, operands),
            HostOnes(op) => DispatchKernel::compile(&op, plc)?(sess, operands),
            Sign(op) => DispatchKernel::compile(&op, plc)?(sess, operands),
            Pow2(op) => DispatchKernel::compile(&op, plc)?(sess, operands),
            Exp(op) => DispatchKernel::compile(&op, plc)?(sess, operands),
            Sigmoid(op) => DispatchKernel::compile(&op, plc)?(sess, operands),
            Less(op) => DispatchKernel::compile(&op, plc)?(sess, operands),
            GreaterThan(op) => DispatchKernel::compile(&op, plc)?(sess, operands),
            HostSqueeze(op) => DispatchKernel::compile(&op, plc)?(sess, operands),
            HostTranspose(op) => DispatchKernel::compile(&op, plc)?(sess, operands),
            HostBitDec(op) => DispatchKernel::compile(&op, plc)?(sess, operands),
            FixedpointEncode(op) => DispatchKernel::compile(&op, plc)?(sess, operands),
            FixedpointDecode(op) => DispatchKernel::compile(&op, plc)?(sess, operands),
            FixedpointTruncPr(op) => DispatchKernel::compile(&op, plc)?(sess, operands),
            FixedpointMean(op) => DispatchKernel::compile(&op, plc)?(sess, operands),
            Identity(op) => DispatchKernel::compile(&op, plc)?(sess, operands),
            HostReshape(op) => DispatchKernel::compile(&op, plc)?(sess, operands),
            FloatingpointAtLeast2D(op) => DispatchKernel::compile(&op, plc)?(sess, operands),
            FloatingpointOnes(op) => DispatchKernel::compile(&op, plc)?(sess, operands),
            FloatingpointConcat(op) => DispatchKernel::compile(&op, plc)?(sess, operands),
            FloatingpointTranspose(op) => DispatchKernel::compile(&op, plc)?(sess, operands),
            FloatingpointMean(op) => DispatchKernel::compile(&op, plc)?(sess, operands),
            AtLeast2D(op) => DispatchKernel::compile(&op, plc)?(sess, operands),
            IndexAxis(op) => DispatchKernel::compile(&op, plc)?(sess, operands),
            Slice(op) => DispatchKernel::compile(&op, plc)?(sess, operands),
            Ones(op) => DispatchKernel::compile(&op, plc)?(sess, operands),
            ExpandDims(op) => DispatchKernel::compile(&op, plc)?(sess, operands),
            Concat(op) => DispatchKernel::compile(&op, plc)?(sess, operands),
            Transpose(op) => DispatchKernel::compile(&op, plc)?(sess, operands),
            Inverse(op) => DispatchKernel::compile(&op, plc)?(sess, operands),
            Add(op) => DispatchKernel::compile(&op, plc)?(sess, operands),
            Sub(op) => DispatchKernel::compile(&op, plc)?(sess, operands),
            Mul(op) => DispatchKernel::compile(&op, plc)?(sess, operands),
            Div(op) => DispatchKernel::compile(&op, plc)?(sess, operands),
            Dot(op) => DispatchKernel::compile(&op, plc)?(sess, operands),
            Mean(op) => DispatchKernel::compile(&op, plc)?(sess, operands),
            Neg(op) => DispatchKernel::compile(&op, plc)?(sess, operands),
            Sum(op) => DispatchKernel::compile(&op, plc)?(sess, operands),
            Send(op) => DispatchKernel::compile(&op, plc)?(sess, operands),
            Receive(op) => DispatchKernel::compile(&op, plc)?(sess, operands),
        }
    }
}

/// Helper for execution computations symbolically.
#[derive(Default)]
pub struct SymbolicExecutor {
    // Placeholder for the future state we want to keep (symbolic strategy pointer, replicated setup cache, etc).
}

impl SymbolicExecutor {
    pub fn run_computation(
        &self,
        computation: &Computation,
        session: &SymbolicSession,
    ) -> anyhow::Result<Computation> {
        let mut env: HashMap<String, SymbolicValue> = HashMap::default();
        let computation = computation.toposort()?;

        for op in computation.operations.iter() {
            let operator = op.kind.clone();
            let operands = op
                .inputs
                .iter()
                .map(|input_name| env.get(input_name).unwrap().clone())
                .collect();
            let value = session
                .execute(operator, &op.placement, operands)
                .map_err(|e| {
                    Error::Compilation(format!(
                        "SymbolicSession failed to lower computation due to an error: {:?}",
                        e,
                    ))
                })?;
            env.insert(op.name.clone(), value);
        }
        let state = session.state.read();
        Ok(Computation {
            operations: state.ops.clone(),
        })
    }
}<|MERGE_RESOLUTION|>--- conflicted
+++ resolved
@@ -267,12 +267,7 @@
             Mirror(op) => DispatchKernel::compile(&op, plc)?(sess, operands),
             RepToAdt(op) => DispatchKernel::compile(&op, plc)?(sess, operands),
             Index(op) => DispatchKernel::compile(&op, plc)?(sess, operands),
-<<<<<<< HEAD
-            RepDiag(op) => DispatchKernel::compile(&op, plc)?(sess, operands),
-=======
             Diag(op) => DispatchKernel::compile(&op, plc)?(sess, operands),
-            RepSlice(op) => DispatchKernel::compile(&op, plc)?(sess, operands),
->>>>>>> 0af1de37
             RepBitDec(op) => DispatchKernel::compile(&op, plc)?(sess, operands),
             RepBitCompose(op) => DispatchKernel::compile(&op, plc)?(sess, operands),
             RepShlDim(op) => DispatchKernel::compile(&op, plc)?(sess, operands),
@@ -281,13 +276,7 @@
             AdtToRep(op) => DispatchKernel::compile(&op, plc)?(sess, operands),
             HostAtLeast2D(op) => DispatchKernel::compile(&op, plc)?(sess, operands),
             HostMean(op) => DispatchKernel::compile(&op, plc)?(sess, operands),
-<<<<<<< HEAD
-            HostSqrt(op) => DispatchKernel::compile(&op, plc)?(sess, operands),
-            HostDiag(op) => DispatchKernel::compile(&op, plc)?(sess, operands),
-=======
             Sqrt(op) => DispatchKernel::compile(&op, plc)?(sess, operands),
-            HostSlice(op) => DispatchKernel::compile(&op, plc)?(sess, operands),
->>>>>>> 0af1de37
             HostShlDim(op) => DispatchKernel::compile(&op, plc)?(sess, operands),
             HostOnes(op) => DispatchKernel::compile(&op, plc)?(sess, operands),
             Sign(op) => DispatchKernel::compile(&op, plc)?(sess, operands),

--- conflicted
+++ resolved
@@ -28,12 +28,8 @@
 tracing-attributes = "0.1"
 
 [build-dependencies]
-<<<<<<< HEAD
 tonic-build = "~0.6"
-=======
-tonic-build = "0.6"
 
 [dev-dependencies]
 tempfile = "~3.3"
-base64 = "~0.13"
->>>>>>> 2ee570f5
+base64 = "~0.13"
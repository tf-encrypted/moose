--- conflicted
+++ resolved
@@ -1800,14 +1800,9 @@
 #[cfg(test)]
 mod tests {
     use super::*;
-<<<<<<< HEAD
-    use crate::fixedpoint::PrefixMul;
-    use crate::kernels::SyncSession;
-=======
     use crate::execution::symbolic::{Symbolic, SymbolicHandle, SymbolicSession};
     use crate::execution::SyncSession;
-    use crate::fixedpoint::{Convert, PrefixMul};
->>>>>>> d0cf8557
+    use crate::fixedpoint::PrefixMul;
     use crate::replicated::RepTensor;
     use ndarray::prelude::*;
     use proptest::prelude::*;

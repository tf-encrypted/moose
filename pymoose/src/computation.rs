--- conflicted
+++ resolved
@@ -1915,57 +1915,6 @@
         let outputs = executor.run_computation(&computation, &session).unwrap();
         outputs["result"].clone()
     }
-<<<<<<< HEAD
-=======
-    fn run_unary_func(x: &ArrayD<f64>, py_code: &str) -> Value {
-        pyo3::prepare_freethreaded_python();
-        let gil = Python::acquire_gil();
-        let py = gil.python();
-
-        let xc = x.to_pyarray(py);
-
-        let (file_name, module_name) = generate_python_names();
-        let comp_graph_py = PyModule::from_code(py, py_code, &file_name, &module_name)
-            .map_err(|e| {
-                e.print(py);
-                e
-            })
-            .unwrap();
-
-        let py_any = comp_graph_py
-            .getattr("f")
-            .map_err(|e| {
-                e.print(py);
-                e
-            })
-            .unwrap()
-            .call1((xc,))
-            .map_err(|e| {
-                e.print(py);
-                e
-            })
-            .unwrap();
-
-        let computation = create_computation_graph_from_python(py_any);
-        let all_roles = computation
-            .operations
-            .iter()
-            .flat_map(|op| -> Box<dyn Iterator<Item = &Role>> {
-                match &op.placement {
-                    // TODO(Morten) box seems too complicated..?
-                    Placement::Host(plc) => Box::new(std::iter::once(&plc.owner)),
-                    Placement::Replicated(plc) => Box::new(plc.owners.iter()),
-                    Placement::Additive(plc) => Box::new(plc.owners.iter()),
-                }
-            })
-            .collect::<HashSet<_>>();
-        let executor = TestSyncExecutor::default();
-        let session = SyncSession::from_roles(all_roles.iter().cloned());
-        let outputs = executor.run_computation(&computation, &session).unwrap();
-        outputs["result"].clone()
-    }
->>>>>>> 733d3bfa
-
     fn graph_from_run_call0_func(py_code: &str) -> Computation {
         pyo3::prepare_freethreaded_python();
         let gil = Python::acquire_gil();
@@ -2504,109 +2453,4 @@
 
         assert!(diff.0.abs_diff_eq(&res, 0.000001));
     }
-<<<<<<< HEAD
-=======
-
-    #[test]
-    fn test_deserialize_replicated_abs() {
-        let py_code = r#"
-import numpy as np
-
-from pymoose.computation import dtypes
-from pymoose.computation import standard as standard_dialect
-from pymoose.computation.base import Computation
-from pymoose.computation.host import HostPlacement
-from pymoose.computation.replicated import ReplicatedPlacement
-from pymoose.computation.standard import TensorType
-from pymoose.computation.standard import UnitType
-from pymoose.computation.utils import serialize_computation
-from pymoose.deprecated.compiler.compiler import Compiler
-from pymoose.deprecated.computation import fixedpoint as fixedpoint_ops
-from pymoose.deprecated.computation import ring as ring_dialect
-from pymoose.deprecated.computation.ring import RingTensorType
-
-alice = HostPlacement(name="alice")
-bob = HostPlacement(name="bob")
-carole = HostPlacement(name="carole")
-rep = ReplicatedPlacement(name="rep", player_names=["alice", "bob", "carole"])
-
-
-def f(arg1):
-    comp = Computation(operations={}, placements={})
-    comp.add_placement(alice)
-    comp.add_placement(bob)
-    comp.add_placement(carole)
-    comp.add_placement(rep)
-
-    x = np.array(arg1, dtype=np.float64)
-
-    fp_dtype = dtypes.fixed(8, 27)
-
-    comp.add_operation(
-        standard_dialect.ConstantOperation(
-            name="alice_input",
-            value=standard_dialect.TensorConstant(value=x),
-            placement_name=alice.name,
-            inputs={},
-            output_type=TensorType(dtype=dtypes.float64),
-        )
-    )
-
-    comp.add_operation(
-        fixedpoint_ops.EncodeOperation(
-            name="encode_alice",
-            inputs={"value": "alice_input"},
-            placement_name="alice",
-            output_type=fixedpoint_ops.EncodedTensorType(
-                dtype=fp_dtype, precision=fp_dtype.fractional_precision
-            ),
-            precision=fp_dtype.fractional_precision,
-        )
-    )
-
-    comp.add_operation(
-        standard_dialect.AbsOperation(
-            name="rep_abs",
-            placement_name=rep.name,
-            inputs={"x": "encode_alice"},
-            output_type=TensorType(dtype=dtypes.float64),
-        )
-    )
-
-    comp.add_operation(
-        fixedpoint_ops.DecodeOperation(
-            name="decode_carole",
-            inputs={"value": "rep_abs"},
-            placement_name=carole.name,
-            output_type=TensorType(dtype=dtypes.float64),
-            precision=fp_dtype.fractional_precision,
-        )
-    )
-
-    comp.add_operation(
-        standard_dialect.OutputOperation(
-            name="result", placement_name=carole.name, inputs={"value": "decode_carole"},
-            output_type=TensorType(dtype=dtypes.float64),
-        )
-    )
-
-    compiler = Compiler(ring=128)
-    comp = compiler.run_passes(comp)
-
-    return serialize_computation(comp)
-
-"#;
-        let x1 = array![[-1.0, -2.0], [-3.0, 4.0]]
-            .into_dimensionality::<IxDyn>()
-            .unwrap();
-
-        let result = run_unary_func(&x1, py_code);
-
-        let unwrapped_result = match result {
-            Value::HostFloat64Tensor(t) => t,
-            _ => panic!("Unexpected result type. Expected HostFloat64Tensor"),
-        };
-        assert_eq!(unwrapped_result.0, x1.mapv(f64::abs));
-    }
->>>>>>> 733d3bfa
 }
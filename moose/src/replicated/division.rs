--- conflicted
+++ resolved
@@ -147,19 +147,6 @@
 {
     fn top_most(&self, sess: &S, max_bits: usize, x: &RepRingT) -> Vec<RepBitT> {
         let rep = self;
-<<<<<<< HEAD
-        let x_rev: Vec<_> = x.into_iter().take(max_bits).rev().collect();
-
-        let y = rep.prefix_or(sess, x_rev);
-
-        let y_vec: Vec<_> = y
-            .iter()
-            .take(max_bits)
-            .map(|item| rep.ring_inject(sess, 0, item))
-            .rev()
-            .collect();
-
-=======
 
         let x_bits = rep.bit_decompose(sess, x);
         let x_rev: Vec<_> = (0..max_bits)
@@ -169,7 +156,6 @@
         let mut y = rep.prefix_or(sess, x_rev);
         y.reverse();
 
->>>>>>> 415f8691
         let mut z: Vec<_> = (0..max_bits - 1)
             .map(|i| rep.sub(sess, &y[i], &y[i + 1]))
             .collect();

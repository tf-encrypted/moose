--- conflicted
+++ resolved
@@ -1,28 +1,17 @@
 use crate::computation::{
-<<<<<<< HEAD
     BitAndOp, BitExtractOp, BitFillOp, BitSampleOp, BitSampleSeededOp, BitXorOp, CanonicalType,
     Constant, HostAddOp, HostConcatOp, HostDivOp, HostDotOp, HostExpandDimsOp, HostInverseOp,
     HostMeanOp, HostMulOp, HostOnesOp, HostPlacement, HostReshapeOp, HostSliceOp, HostSubOp,
     HostSumOp, HostTransposeOp, Placed, Placement, RingAddOp, RingDotOp, RingFillOp,
     RingFixedpointMeanOp, RingInjectOp, RingMulOp, RingNegOp, RingSampleOp, RingSampleSeededOp,
     RingShlOp, RingShrOp, RingSubOp, RingSumOp, Role, ShapeOp, SymbolicType,
-=======
-    BitAndOp, BitExtractOp, BitFillOp, BitSampleOp, BitSampleSeededOp, BitXorOp, Constant,
-    HostAddOp, HostConcatOp, HostDivOp, HostDotOp, HostExpandDimsOp, HostIndexAxisOp,
-    HostInverseOp, HostMeanOp, HostMulOp, HostOnesOp, HostPlacement, HostReshapeOp, HostSliceOp,
-    HostSubOp, HostSumOp, HostTransposeOp, Placed, Placement, RingAddOp, RingDotOp, RingFillOp,
-    RingInjectOp, RingMulOp, RingNegOp, RingSampleOp, RingSampleSeededOp, RingShlOp, RingShrOp,
-    RingSubOp, RingSumOp, Role, ShapeOp,
->>>>>>> 3c345a93
+    HostIndexAxisOp,
 };
 use crate::error::Error;
 use crate::error::Result;
 use crate::kernels::{
-<<<<<<< HEAD
-    PlacementAdd, PlacementAnd, PlacementBitExtract, PlacementDot, PlacementFill, PlacementMean,
-=======
+    PlacementMean,
     PlacementAdd, PlacementAnd, PlacementBitExtract, PlacementDot, PlacementFill, PlacementIndex,
->>>>>>> 3c345a93
     PlacementMul, PlacementNeg, PlacementPlace, PlacementSample, PlacementSampleSeeded,
     PlacementSampleUniform, PlacementSampleUniformSeeded, PlacementShl, PlacementShr,
     PlacementSlice, PlacementSub, PlacementSum, PlacementXor, RuntimeSession, Session, SyncSession,

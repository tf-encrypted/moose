//! Symbolic execution of computations
//!
//! This is used during compilation to lower operations.
//! In general, it works by evaluating kernels on symbolic values and
//! recording the underlying operations perform as new computation.
//! Values are generally wrapped in the `Symbolic` enum.

use super::{Session, SetupGeneration};
use crate::computation::{Computation, Operation, Operator, Placed, Placement, SymbolicValue};
use crate::error::{Error, Result};
use crate::host::PrfKey;
use crate::kernels::{DispatchKernel, PlacementPlace};
use crate::replicated::{RepSetup, ReplicatedPlacement};
use parking_lot::RwLock;
use std::collections::HashMap;
use std::sync::Arc;

/// Wrapper for values used in `SymbolicSession`s
#[derive(Clone, Debug, PartialEq)]
pub enum Symbolic<T: Placed> {
    /// The value is really symbolic
    ///
    /// It exists only as a handle to an operation.
    Symbolic(SymbolicHandle<T::Placement>),

    /// The value is actually not symbolic
    ///
    /// It (partially) exists, although some sub-components may be handles
    Concrete(T),
}

impl<T: Placed> Symbolic<T> {
    pub fn is_symbolic(&self) -> bool {
        match self {
            Symbolic::Symbolic(_) => true,
            Symbolic::Concrete(_) => false,
        }
    }

    pub fn is_concrete(&self) -> bool {
        match self {
            Symbolic::Symbolic(_) => false,
            Symbolic::Concrete(_) => true,
        }
    }

    pub fn symbolic_handle(&self) -> Option<&SymbolicHandle<T::Placement>> {
        match self {
            Symbolic::Symbolic(h) => Some(h),
            Symbolic::Concrete(_) => None,
        }
    }
}

#[derive(Clone, Debug, PartialEq)]
pub struct SymbolicHandle<P> {
    pub op: String,
    // NOTE if we had a handle to the graph we
    // could perhaps derive the placement instead
    pub plc: P,
}

impl<T: Placed> Placed for Symbolic<T>
where
    T::Placement: Clone,
{
    type Placement = T::Placement;

    fn placement(&self) -> Result<Self::Placement> {
        match self {
            Symbolic::Symbolic(x) => Ok(x.plc.clone()),
            Symbolic::Concrete(x) => x.placement(),
        }
    }
}

impl<S: Session, T, P> PlacementPlace<S, Symbolic<T>> for P
where
    T: Placed<Placement = P>,
    P: PlacementPlace<S, T>,
    P: Clone + PartialEq,
{
    fn place(&self, sess: &S, x: Symbolic<T>) -> Symbolic<T> {
        match x.placement() {
            Ok(ref place) if place == self => x,
            _ => {
                match x {
                    Symbolic::Concrete(x) => {
                        // TODO should we indirectly insert Place ops here?
                        let x = self.place(sess, x);
                        Symbolic::Concrete(x)
                    }
                    Symbolic::Symbolic(SymbolicHandle { op, plc: _ }) => {
                        // TODO insert `Place` ops here?
                        Symbolic::Symbolic(SymbolicHandle {
                            op,
                            plc: self.clone(),
                        })
                    }
                }
            }
        }
    }
}

#[derive(Default)]
struct SymbolicSessionState {
    pub ops: Vec<Operation>,
    pub replicated_keys: HashMap<ReplicatedPlacement, Arc<RepSetup<Symbolic<PrfKey>>>>,
}

/// Session object in which symbolic execution is happening
pub struct SymbolicSession {
    pub(crate) strategy: Box<dyn SymbolicStrategy>,
    state: Arc<RwLock<SymbolicSessionState>>,
}

impl Default for SymbolicSession {
    fn default() -> Self {
        SymbolicSession {
            strategy: Box::new(DefaultSymbolicStrategy),
            state: Default::default(),
        }
    }
}

impl SymbolicSession {
    /// Add operation to the session's underlying computation
    pub fn add_operation<'s, O: Into<Operator> + Clone, P: Into<Placement> + Clone>(
        &'s self,
        operator: &O,
        operands: &[&str],
        plc: &P,
    ) -> SymbolicHandle<P> {
        let mut state = self.state.write();
        let op_name: String = format!("op_{}", state.ops.len());
        let op = Operation {
            name: op_name.clone(),
            kind: operator.clone().into(),
            inputs: operands.iter().map(|op| op.to_string()).collect(),
            placement: plc.clone().into(),
        };
        state.ops.push(op);

        SymbolicHandle {
            op: op_name,
            plc: plc.clone(),
        }
    }

    /// Apply a given closure to the iterator over the ops.
    ///
    /// The "ops" vector is locked for READ for the duration of the call.
    pub fn ops_iter<F: FnMut(std::slice::Iter<Operation>) -> T, T>(&self, mut operation: F) -> T {
        let state = self.state.read();
        operation(state.ops.iter())
    }
}

impl Session for SymbolicSession {
    type Value = crate::computation::SymbolicValue;
    fn execute(
        &self,
        op: Operator,
        plc: &Placement,
        operands: Vec<Self::Value>,
    ) -> Result<Self::Value> {
        self.strategy.execute(self, op, plc, operands)
    }
}

impl SetupGeneration<ReplicatedPlacement> for SymbolicSession {
    type Setup = RepSetup<Symbolic<PrfKey>>;

    fn setup(&self, plc: &ReplicatedPlacement) -> Arc<Self::Setup> {
        // Produce a new replicated setup or returned a previously produced setup for the placement
        let state = self.state.read();
        match state.replicated_keys.get(plc) {
            Some(setup) => Arc::clone(setup),
            None => {
                use crate::kernels::PlacementSetupGen;
                drop(state); // Release the read access

                // This may (likely) grab a write lock to the state inside
                let new_setup = plc.gen_setup(self);

                // Grab a new write lock.
                let mut state = self.state.write();
                // Only insert if missing, since someone else might have done that already
                // If our `new_setup` ends up being unused due to the race, it will be pruned later on by a dedicated pruning pass.
                let setup = state
                    .replicated_keys
                    .entry(plc.clone())
                    .or_insert_with(|| Arc::new(new_setup));
                Arc::clone(setup)
            }
        }
    }
}

pub(crate) trait SymbolicStrategy {
    fn execute(
        &self,
        sess: &SymbolicSession,
        op: Operator,
        plc: &Placement,
        operands: Vec<SymbolicValue>,
    ) -> Result<SymbolicValue>;
}

#[derive(Clone, Copy, Debug)]
struct DefaultSymbolicStrategy;

impl SymbolicStrategy for DefaultSymbolicStrategy {
    fn execute(
        &self,
        sess: &SymbolicSession,
        op: Operator,
        plc: &Placement,
        operands: Vec<SymbolicValue>,
    ) -> Result<SymbolicValue> {
        use Operator::*;
        match op {
            PrimDeriveSeed(op) => DispatchKernel::compile(&op, plc)?(sess, operands),
            Constant(op) => DispatchKernel::compile(&op, plc)?(sess, operands),
            Cast(op) => DispatchKernel::compile(&op, plc)?(sess, operands),
            Input(op) => DispatchKernel::compile(&op, plc)?(sess, operands),
            Output(op) => DispatchKernel::compile(&op, plc)?(sess, operands),
            Load(op) => DispatchKernel::compile(&op, plc)?(sess, operands),
            Save(op) => DispatchKernel::compile(&op, plc)?(sess, operands),
            Shape(op) => DispatchKernel::compile(&op, plc)?(sess, operands),
            Broadcast(op) => DispatchKernel::compile(&op, plc)?(sess, operands),
            RingFill(op) => DispatchKernel::compile(&op, plc)?(sess, operands),
            Fill(op) => DispatchKernel::compile(&op, plc)?(sess, operands),
            PrimPrfKeyGen(op) => DispatchKernel::compile(&op, plc)?(sess, operands),
            AesDecrypt(op) => DispatchKernel::compile(&op, plc)?(sess, operands),
            Xor(op) => DispatchKernel::compile(&op, plc)?(sess, operands),
            And(op) => DispatchKernel::compile(&op, plc)?(sess, operands),
            Or(op) => DispatchKernel::compile(&op, plc)?(sess, operands),
            BitExtract(op) => DispatchKernel::compile(&op, plc)?(sess, operands),
            BitSample(op) => DispatchKernel::compile(&op, plc)?(sess, operands),
            BitSampleSeeded(op) => DispatchKernel::compile(&op, plc)?(sess, operands),
            RingSample(op) => DispatchKernel::compile(&op, plc)?(sess, operands),
            RingSampleSeeded(op) => DispatchKernel::compile(&op, plc)?(sess, operands),
            RingFixedpointEncode(op) => DispatchKernel::compile(&op, plc)?(sess, operands),
            RingFixedpointDecode(op) => DispatchKernel::compile(&op, plc)?(sess, operands),
            RingFixedpointMean(op) => DispatchKernel::compile(&op, plc)?(sess, operands),
            RingInject(op) => DispatchKernel::compile(&op, plc)?(sess, operands),
            RepSetup(op) => DispatchKernel::compile(&op, plc)?(sess, operands),
            RepShare(op) => DispatchKernel::compile(&op, plc)?(sess, operands),
            RepReveal(op) => DispatchKernel::compile(&op, plc)?(sess, operands),
            RepTruncPr(op) => DispatchKernel::compile(&op, plc)?(sess, operands),
            RepFixedpointMean(op) => DispatchKernel::compile(&op, plc)?(sess, operands),
            AddN(op) => DispatchKernel::compile(&op, plc)?(sess, operands),
            Shl(op) => DispatchKernel::compile(&op, plc)?(sess, operands),
            Shr(op) => DispatchKernel::compile(&op, plc)?(sess, operands),
            Msb(op) => DispatchKernel::compile(&op, plc)?(sess, operands),
            Abs(op) => DispatchKernel::compile(&op, plc)?(sess, operands),
            Mux(op) => DispatchKernel::compile(&op, plc)?(sess, operands),
            Maximum(op) => DispatchKernel::compile(&op, plc)?(sess, operands),
            Softmax(op) => DispatchKernel::compile(&op, plc)?(sess, operands),
            Demirror(op) => DispatchKernel::compile(&op, plc)?(sess, operands),
            Mirror(op) => DispatchKernel::compile(&op, plc)?(sess, operands),
            RepToAdt(op) => DispatchKernel::compile(&op, plc)?(sess, operands),
            Index(op) => DispatchKernel::compile(&op, plc)?(sess, operands),
            Diag(op) => DispatchKernel::compile(&op, plc)?(sess, operands),
<<<<<<< HEAD
            RepSlice(op) => DispatchKernel::compile(&op, plc)?(sess, operands),
            BitCompose(op) => DispatchKernel::compile(&op, plc)?(sess, operands),
=======
            RepBitDec(op) => DispatchKernel::compile(&op, plc)?(sess, operands),
            RepBitCompose(op) => DispatchKernel::compile(&op, plc)?(sess, operands),
>>>>>>> 84e5935d
            RepShlDim(op) => DispatchKernel::compile(&op, plc)?(sess, operands),
            AdtFill(op) => DispatchKernel::compile(&op, plc)?(sess, operands),
            AdtReveal(op) => DispatchKernel::compile(&op, plc)?(sess, operands),
            AdtToRep(op) => DispatchKernel::compile(&op, plc)?(sess, operands),
            HostMean(op) => DispatchKernel::compile(&op, plc)?(sess, operands),
            Sqrt(op) => DispatchKernel::compile(&op, plc)?(sess, operands),
            HostShlDim(op) => DispatchKernel::compile(&op, plc)?(sess, operands),
            HostOnes(op) => DispatchKernel::compile(&op, plc)?(sess, operands),
            Sign(op) => DispatchKernel::compile(&op, plc)?(sess, operands),
            Pow2(op) => DispatchKernel::compile(&op, plc)?(sess, operands),
            Exp(op) => DispatchKernel::compile(&op, plc)?(sess, operands),
            Sigmoid(op) => DispatchKernel::compile(&op, plc)?(sess, operands),
            Equal(op) => DispatchKernel::compile(&op, plc)?(sess, operands),
            Less(op) => DispatchKernel::compile(&op, plc)?(sess, operands),
            GreaterThan(op) => DispatchKernel::compile(&op, plc)?(sess, operands),
            BitDec(op) => DispatchKernel::compile(&op, plc)?(sess, operands),
            FixedpointEncode(op) => DispatchKernel::compile(&op, plc)?(sess, operands),
            FixedpointDecode(op) => DispatchKernel::compile(&op, plc)?(sess, operands),
            FixedpointTruncPr(op) => DispatchKernel::compile(&op, plc)?(sess, operands),
            FixedpointMean(op) => DispatchKernel::compile(&op, plc)?(sess, operands),
            Identity(op) => DispatchKernel::compile(&op, plc)?(sess, operands),
            FloatingpointOnes(op) => DispatchKernel::compile(&op, plc)?(sess, operands),
            FloatingpointConcat(op) => DispatchKernel::compile(&op, plc)?(sess, operands),
            FloatingpointMean(op) => DispatchKernel::compile(&op, plc)?(sess, operands),
            AtLeast2D(op) => DispatchKernel::compile(&op, plc)?(sess, operands),
            IndexAxis(op) => DispatchKernel::compile(&op, plc)?(sess, operands),
            Slice(op) => DispatchKernel::compile(&op, plc)?(sess, operands),
            Ones(op) => DispatchKernel::compile(&op, plc)?(sess, operands),
            ExpandDims(op) => DispatchKernel::compile(&op, plc)?(sess, operands),
            Concat(op) => DispatchKernel::compile(&op, plc)?(sess, operands),
            Reshape(op) => DispatchKernel::compile(&op, plc)?(sess, operands),
            Squeeze(op) => DispatchKernel::compile(&op, plc)?(sess, operands),
            Transpose(op) => DispatchKernel::compile(&op, plc)?(sess, operands),
            Inverse(op) => DispatchKernel::compile(&op, plc)?(sess, operands),
            Add(op) => DispatchKernel::compile(&op, plc)?(sess, operands),
            Sub(op) => DispatchKernel::compile(&op, plc)?(sess, operands),
            Mul(op) => DispatchKernel::compile(&op, plc)?(sess, operands),
            Div(op) => DispatchKernel::compile(&op, plc)?(sess, operands),
            Dot(op) => DispatchKernel::compile(&op, plc)?(sess, operands),
            Mean(op) => DispatchKernel::compile(&op, plc)?(sess, operands),
            Neg(op) => DispatchKernel::compile(&op, plc)?(sess, operands),
            Sum(op) => DispatchKernel::compile(&op, plc)?(sess, operands),
            Send(op) => DispatchKernel::compile(&op, plc)?(sess, operands),
            Receive(op) => DispatchKernel::compile(&op, plc)?(sess, operands),
        }
    }
}

/// Helper for execution computations symbolically.
#[derive(Default)]
pub struct SymbolicExecutor {
    // Placeholder for the future state we want to keep (symbolic strategy pointer, replicated setup cache, etc).
}

impl SymbolicExecutor {
    pub fn run_computation(
        &self,
        computation: &Computation,
        session: &SymbolicSession,
    ) -> anyhow::Result<Computation> {
        let mut env: HashMap<String, SymbolicValue> = HashMap::default();
        let computation = computation.toposort()?;

        for op in computation.operations.iter() {
            let operator = op.kind.clone();
            let operands = op
                .inputs
                .iter()
                .map(|input_name| env.get(input_name).unwrap().clone())
                .collect();
            let value = session
                .execute(operator, &op.placement, operands)
                .map_err(|e| {
                    Error::Compilation(format!(
                        "SymbolicSession failed to lower computation due to an error: {:?}",
                        e,
                    ))
                })?;
            env.insert(op.name.clone(), value);
        }
        let state = session.state.read();
        Ok(Computation {
            operations: state.ops.clone(),
        })
    }
}<|MERGE_RESOLUTION|>--- conflicted
+++ resolved
@@ -264,13 +264,7 @@
             RepToAdt(op) => DispatchKernel::compile(&op, plc)?(sess, operands),
             Index(op) => DispatchKernel::compile(&op, plc)?(sess, operands),
             Diag(op) => DispatchKernel::compile(&op, plc)?(sess, operands),
-<<<<<<< HEAD
-            RepSlice(op) => DispatchKernel::compile(&op, plc)?(sess, operands),
             BitCompose(op) => DispatchKernel::compile(&op, plc)?(sess, operands),
-=======
-            RepBitDec(op) => DispatchKernel::compile(&op, plc)?(sess, operands),
-            RepBitCompose(op) => DispatchKernel::compile(&op, plc)?(sess, operands),
->>>>>>> 84e5935d
             RepShlDim(op) => DispatchKernel::compile(&op, plc)?(sess, operands),
             AdtFill(op) => DispatchKernel::compile(&op, plc)?(sess, operands),
             AdtReveal(op) => DispatchKernel::compile(&op, plc)?(sess, operands),

use super::*;

/// Exclusive-or
pub trait PlacementXor<S: Session, T, U, O> {
    fn xor(&self, sess: &S, x: &T, y: &U) -> O;
}

modelled_kernel! {
    PlacementXor::xor, XorOp,
    [
        (HostPlacement, (HostBitTensor, HostBitTensor) -> HostBitTensor => [runtime] Self::host_kernel),
        (ReplicatedPlacement, (ReplicatedBitTensor, ReplicatedBitTensor) -> ReplicatedBitTensor => [transparent] Self::rep_kernel),
        (ReplicatedPlacement, (Mirrored3BitTensor, ReplicatedBitTensor) -> ReplicatedBitTensor => [transparent] Self::rep_kernel),
        (ReplicatedPlacement, (ReplicatedBitTensor, Mirrored3BitTensor) -> ReplicatedBitTensor => [transparent] Self::rep_kernel),
    ]
}

modelled_alias!(PlacementAdd::add, HostPlacement, (HostBitTensor, HostBitTensor) -> HostBitTensor => PlacementXor::xor); // add = xor in Z2
modelled_alias!(PlacementSub::sub, HostPlacement, (HostBitTensor, HostBitTensor) -> HostBitTensor => PlacementXor::xor); // sub = xor in Z2

/// Logical-and
pub trait PlacementAnd<S: Session, T, U, O> {
    fn and(&self, sess: &S, x: &T, y: &U) -> O;
}

modelled_kernel! {
    PlacementAnd::and, AndOp,
    [
        (HostPlacement, (HostBitTensor, HostBitTensor) -> HostBitTensor => [runtime] Self::host_kernel),
        (HostPlacement, (HostRing64Tensor, HostRing64Tensor) -> HostRing64Tensor => [runtime] Self::host_ring_kernel),
        (HostPlacement, (HostRing128Tensor, HostRing128Tensor) -> HostRing128Tensor => [runtime] Self::host_ring_kernel),
        (ReplicatedPlacement, (ReplicatedBitTensor, ReplicatedBitTensor) -> ReplicatedBitTensor => [transparent] Self::rep_kernel),
    ]
}

modelled_alias!(PlacementMul::mul, HostPlacement, (HostBitTensor, HostBitTensor) -> HostBitTensor => PlacementAnd::and); // mul = and in Z2

/// Logical-or
pub trait PlacementOr<S: Session, T, U, O> {
    fn or(&self, sess: &S, x: &T, y: &U) -> O;
}

modelled_kernel! {
    PlacementOr::or, OrOp,
    [
        (HostPlacement, (Tensor, Tensor) -> Tensor => [concrete] Self::logical_host_kernel),
        (HostPlacement, (BooleanTensor, BooleanTensor) -> BooleanTensor => [concrete] Self::bool_kernel),
        (HostPlacement, (HostBitTensor, HostBitTensor) -> HostBitTensor => [runtime] Self::host_kernel),
    ]
}

pub trait PlacementMsb<S: Session, T, O> {
    fn msb(&self, sess: &S, x: &T) -> O;
}

modelled_kernel! {
    PlacementMsb::msb, MsbOp,
    [
<<<<<<< HEAD
        (ReplicatedPlacement,  (ReplicatedRing64Tensor) -> ReplicatedBitTensor => [transparent] Self::bit_kernel),
        (ReplicatedPlacement,  (ReplicatedRing128Tensor) -> ReplicatedBitTensor => [transparent] Self::bit_kernel),
        (ReplicatedPlacement,  (ReplicatedRing64Tensor) -> ReplicatedRing64Tensor => [transparent] Self::ring_kernel),
        (ReplicatedPlacement,  (ReplicatedRing128Tensor) -> ReplicatedRing128Tensor => [transparent] Self::ring_kernel),
        (ReplicatedPlacement,  (ReplicatedBitArray64) -> ReplicatedRing64Tensor => [transparent] Self::from_bit_dec_kernel),
        (ReplicatedPlacement,  (ReplicatedBitArray128) -> ReplicatedRing128Tensor => [transparent] Self::from_bit_dec_kernel),

=======
        (ReplicatedPlacement,  (ReplicatedRing64Tensor) -> ReplicatedBitTensor => [transparent] Self::rep_bit_kernel),
        (ReplicatedPlacement,  (ReplicatedRing128Tensor) -> ReplicatedBitTensor => [transparent] Self::rep_bit_kernel),
        (ReplicatedPlacement,  (ReplicatedRing64Tensor) -> ReplicatedRing64Tensor => [transparent] Self::rep_ring_kernel),
        (ReplicatedPlacement,  (ReplicatedRing128Tensor) -> ReplicatedRing128Tensor => [transparent] Self::rep_ring_kernel),
>>>>>>> 4c99decd
    ]
}

pub trait PlacementBitExtract<S: Session, T, O> {
    fn bit_extract(&self, sess: &S, bit_idx: usize, x: &T) -> O;
}

modelled_kernel! {
    PlacementBitExtract::bit_extract, BitExtractOp{bit_idx: usize},
    [
        (HostPlacement, (HostRing64Tensor) -> HostBitTensor => [runtime] Self::kernel64),
        (HostPlacement, (HostRing128Tensor) -> HostBitTensor => [runtime] Self::kernel128),
    ]
}

pub trait PlacementBitDecompose<S: Session, T, O> {
    fn bit_decompose(&self, sess: &S, x: &T) -> O;
}

modelled_kernel! {
    PlacementBitDecompose::bit_decompose, BitDecomposeOp,
    [
        (HostPlacement, (HostRing64Tensor) -> HostRing64Tensor => [runtime] Self::host_ring64_kernel),
        (HostPlacement, (HostRing128Tensor) -> HostRing128Tensor => [runtime] Self::host_ring128_kernel),
        (HostPlacement, (HostRing64Tensor) -> HostBitTensor => [runtime] Self::host_bit64_kernel),
        (HostPlacement, (HostRing128Tensor) -> HostBitTensor => [runtime] Self::host_bit128_kernel),
        (ReplicatedPlacement, (ReplicatedRing64Tensor) -> ReplicatedBitArray64 => [hybrid] Self::rep_ring_kernel),
        (ReplicatedPlacement, (ReplicatedRing128Tensor) -> ReplicatedBitArray128 => [hybrid] Self::rep_ring_kernel),
    ]
}

pub trait PlacementBitCompose<S: Session, T, O> {
    fn bit_compose(&self, sess: &S, x: &T) -> O;
}

modelled_kernel! {
    PlacementBitCompose::bit_compose, BitComposeOp,
    [
        (ReplicatedPlacement, (ReplicatedBitArray64) -> ReplicatedRing64Tensor => [transparent] Self::rep_kernel),
        (ReplicatedPlacement, (ReplicatedBitArray128) -> ReplicatedRing128Tensor => [transparent] Self::rep_kernel),
    ]
}

pub trait PlacementRingInject<S: Session, T, O> {
    fn ring_inject(&self, sess: &S, bit_idx: usize, x: &T) -> O;
}

modelled_kernel! {
    PlacementRingInject::ring_inject, RingInjectOp{bit_idx: usize},
    [
        (HostPlacement, (HostBitTensor) -> HostRing64Tensor => [runtime] Self::host_kernel),
        (HostPlacement, (HostBitTensor) -> HostRing128Tensor => [runtime] Self::host_kernel),
        (ReplicatedPlacement, (ReplicatedBitTensor) -> ReplicatedRing64Tensor => [concrete] Self::rep_kernel),
        (ReplicatedPlacement, (ReplicatedBitTensor) -> ReplicatedRing128Tensor => [concrete] Self::rep_kernel),
    ]
}<|MERGE_RESOLUTION|>--- conflicted
+++ resolved
@@ -56,20 +56,13 @@
 modelled_kernel! {
     PlacementMsb::msb, MsbOp,
     [
-<<<<<<< HEAD
-        (ReplicatedPlacement,  (ReplicatedRing64Tensor) -> ReplicatedBitTensor => [transparent] Self::bit_kernel),
-        (ReplicatedPlacement,  (ReplicatedRing128Tensor) -> ReplicatedBitTensor => [transparent] Self::bit_kernel),
-        (ReplicatedPlacement,  (ReplicatedRing64Tensor) -> ReplicatedRing64Tensor => [transparent] Self::ring_kernel),
-        (ReplicatedPlacement,  (ReplicatedRing128Tensor) -> ReplicatedRing128Tensor => [transparent] Self::ring_kernel),
-        (ReplicatedPlacement,  (ReplicatedBitArray64) -> ReplicatedRing64Tensor => [transparent] Self::from_bit_dec_kernel),
-        (ReplicatedPlacement,  (ReplicatedBitArray128) -> ReplicatedRing128Tensor => [transparent] Self::from_bit_dec_kernel),
-
-=======
         (ReplicatedPlacement,  (ReplicatedRing64Tensor) -> ReplicatedBitTensor => [transparent] Self::rep_bit_kernel),
         (ReplicatedPlacement,  (ReplicatedRing128Tensor) -> ReplicatedBitTensor => [transparent] Self::rep_bit_kernel),
         (ReplicatedPlacement,  (ReplicatedRing64Tensor) -> ReplicatedRing64Tensor => [transparent] Self::rep_ring_kernel),
         (ReplicatedPlacement,  (ReplicatedRing128Tensor) -> ReplicatedRing128Tensor => [transparent] Self::rep_ring_kernel),
->>>>>>> 4c99decd
+        (ReplicatedPlacement,  (ReplicatedBitArray64) -> ReplicatedRing64Tensor => [transparent] Self::rep_bit_dec_kernel),
+        (ReplicatedPlacement,  (ReplicatedBitArray128) -> ReplicatedRing128Tensor => [transparent] Self::rep_bit_dec_kernel),
+
     ]
 }
 

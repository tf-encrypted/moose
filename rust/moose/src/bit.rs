--- conflicted
+++ resolved
@@ -217,7 +217,6 @@
     }
 }
 
-<<<<<<< HEAD
 pub trait BitFromRawPlc<P, T> {
     fn from_raw_plc(raw_tensor: ArrayD<T>, plc: P) -> BitTensor;
 }
@@ -231,10 +230,8 @@
     }
 }
 
-=======
 // This implementation is only used by the old kernels. Construct BitTensor(raw_tensor, plc.clone()) with a proper placement instead.
 #[cfg(not(feature = "symbolic"))]
->>>>>>> 0ce828d0
 impl From<ArrayD<u8>> for BitTensor {
     fn from(a: ArrayD<u8>) -> BitTensor {
         let wrapped = a.mapv(|ai| (ai & 1) as u8);

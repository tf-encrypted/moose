--- conflicted
+++ resolved
@@ -278,11 +278,6 @@
             Less(op) => DispatchKernel::compile(&op, plc)?(sess, operands),
             GreaterThan(op) => DispatchKernel::compile(&op, plc)?(sess, operands),
             HostSqueeze(op) => DispatchKernel::compile(&op, plc)?(sess, operands),
-<<<<<<< HEAD
-            HostInverse(op) => DispatchKernel::compile(&op, plc)?(sess, operands),
-=======
-            HostTranspose(op) => DispatchKernel::compile(&op, plc)?(sess, operands),
->>>>>>> 0af1de37
             HostBitDec(op) => DispatchKernel::compile(&op, plc)?(sess, operands),
             FixedpointEncode(op) => DispatchKernel::compile(&op, plc)?(sess, operands),
             FixedpointDecode(op) => DispatchKernel::compile(&op, plc)?(sess, operands),
@@ -290,21 +285,8 @@
             FixedpointMean(op) => DispatchKernel::compile(&op, plc)?(sess, operands),
             Identity(op) => DispatchKernel::compile(&op, plc)?(sess, operands),
             HostReshape(op) => DispatchKernel::compile(&op, plc)?(sess, operands),
-<<<<<<< HEAD
-            FloatingpointAdd(op) => DispatchKernel::compile(&op, plc)?(sess, operands),
-            FloatingpointSub(op) => DispatchKernel::compile(&op, plc)?(sess, operands),
-            FloatingpointMul(op) => DispatchKernel::compile(&op, plc)?(sess, operands),
-            FloatingpointDiv(op) => DispatchKernel::compile(&op, plc)?(sess, operands),
-            FloatingpointDot(op) => DispatchKernel::compile(&op, plc)?(sess, operands),
             FloatingpointOnes(op) => DispatchKernel::compile(&op, plc)?(sess, operands),
             FloatingpointConcat(op) => DispatchKernel::compile(&op, plc)?(sess, operands),
-            FloatingpointInverse(op) => DispatchKernel::compile(&op, plc)?(sess, operands),
-=======
-            FloatingpointAtLeast2D(op) => DispatchKernel::compile(&op, plc)?(sess, operands),
-            FloatingpointOnes(op) => DispatchKernel::compile(&op, plc)?(sess, operands),
-            FloatingpointConcat(op) => DispatchKernel::compile(&op, plc)?(sess, operands),
-            FloatingpointTranspose(op) => DispatchKernel::compile(&op, plc)?(sess, operands),
->>>>>>> 0af1de37
             FloatingpointMean(op) => DispatchKernel::compile(&op, plc)?(sess, operands),
             AtLeast2D(op) => DispatchKernel::compile(&op, plc)?(sess, operands),
             IndexAxis(op) => DispatchKernel::compile(&op, plc)?(sess, operands),

--- conflicted
+++ resolved
@@ -254,103 +254,16 @@
     fn from_textual(input: &'a str) -> IResult<&'a str, Operator, E>;
 }
 
-<<<<<<< HEAD
 /// A specific helper function to be called from the computation when failing to parse an operator.
 ///
 /// Defined here instead of a lambda to avoid leaking too much textual internals into the computation.
 pub fn parse_operator_error<'a, E: 'a + ParseError<&'a str> + ContextError<&'a str>>(
-=======
-/// Parses operator - maps names to structs.
-fn parse_operator<'a, E: 'a + ParseError<&'a str> + ContextError<&'a str>>(
     input: &'a str,
 ) -> IResult<&'a str, Operator, E> {
-    // NOTE: Ideally, we would group all of these parser declarations into a single `alt`
-    // combinator. However, `alt` expects a tuple of parsers with cardinality at most 21.
-    // We get around this by nesting calls of `alt`, as recommended by the function docs:
-    // https://docs.rs/nom/7.0.0/nom/branch/fn.alt.html
-    let part1 = alt((
-        IdentityOp::from_textual,
-        LoadOp::from_textual,
-        SendOp::from_textual,
-        ReceiveOp::from_textual,
-        InputOp::from_textual,
-        OutputOp::from_textual,
-        ConstantOp::from_textual,
-        ShapeOp::from_textual,
-        RingFillOp::from_textual,
-        SaveOp::from_textual,
-        HostAddOp::from_textual,
-        HostSubOp::from_textual,
-        HostMulOp::from_textual,
-        HostDivOp::from_textual,
-        HostDotOp::from_textual,
-        HostMeanOp::from_textual,
-        HostReshapeOp::from_textual,
-        preceded(tag(ExpandDimsOp::SHORT_NAME), cut(expanddims)),
-        HostAtLeast2DOp::from_textual,
-        HostSliceOp::from_textual,
-    ));
-    let part2 = alt((
-        HostOnesOp::from_textual,
-        ConcatOp::from_textual,
-        HostTransposeOp::from_textual,
-        HostInverseOp::from_textual,
-        RingAddOp::from_textual,
-        RingSubOp::from_textual,
-        RingMulOp::from_textual,
-        RingDotOp::from_textual,
-        RingSampleSeededOp::from_textual,
-        RingSampleOp::from_textual,
-        RingShlOp::from_textual,
-        RingShrOp::from_textual,
-        preceded(tag(PrimDeriveSeedOp::SHORT_NAME), cut(prim_derive_seed)),
-        PrimPrfKeyGenOp::from_textual,
-        RingFixedpointEncodeOp::from_textual,
-        RingFixedpointDecodeOp::from_textual,
-        RingFixedpointMeanOp::from_textual,
-        FixedpointEncodeOp::from_textual,
-        FixedpointDecodeOp::from_textual,
-    ));
-    let part3 = alt((
-        RingInjectOp::from_textual,
-        BitExtractOp::from_textual,
-        BitSampleSeededOp::from_textual,
-        BitSampleOp::from_textual,
-        BitXorOp::from_textual,
-        BitAndOp::from_textual,
-        HostSqrtOp::from_textual,
-        HostDiagOp::from_textual,
-        HostSqueezeOp::from_textual,
-        AddNOp::from_textual,
-        AddOp::from_textual,
-        SubOp::from_textual,
-        MulOp::from_textual,
-        DivOp::from_textual,
-        DotOp::from_textual,
-        MeanOp::from_textual,
-        RingNegOp::from_textual,
-        HostShlDimOp::from_textual,
-        HostBitDecOp::from_textual,
-        FillOp::from_textual,
-        IndexAxisOp::from_textual,
-    ));
-    let part4 = alt((
-        DemirrorOp::from_textual,
-        MirrorOp::from_textual,
-        MaximumOp::from_textual,
+    Err(Error(make_error(input, ErrorKind::Tag)))
         SoftmaxOp::from_textual,
         BroadcastOp::from_textual,
         SumOp::from_textual,
-    ));
-    alt((part1, part2, part3, part4))(input)
-}
-
-/// Parses a ExpandDims operator
-fn expanddims<'a, E: 'a + ParseError<&'a str> + ContextError<&'a str>>(
->>>>>>> 147d60db
-    input: &'a str,
-) -> IResult<&'a str, Operator, E> {
-    Err(Error(make_error(input, ErrorKind::Tag)))
 }
 
 /// Parses operator - maps names to structs.
@@ -2039,14 +1952,7 @@
             "z = HostSqrt: (HostFloat32Tensor) -> HostFloat32Tensor () @Host(alice)",
         )?;
         parse_assignment::<(&str, ErrorKind)>(
-<<<<<<< HEAD
-            "z = RingSum {axis = 0}: (HostFloat32Tensor) -> HostFloat32Tensor () @Host(alice)",
-        )?;
-        parse_assignment::<(&str, ErrorKind)>(
             "z = RingFill {value = Ring64(42)}: (HostShape) -> HostRing64Tensor (s) @Host(alice)",
-=======
-            "z = RingFill {value = Ring64(42)}: (Shape) -> Ring64Tensor (s) @Host(alice)",
->>>>>>> 147d60db
         )?;
         parse_assignment::<(&str, ErrorKind)>(
             "z = RingShl {amount = 2}: (HostFloat32Tensor) -> HostFloat32Tensor () @Host(alice)",

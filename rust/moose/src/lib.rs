--- conflicted
+++ resolved
@@ -146,12 +146,8 @@
                             Box::new(move |sess, operands: Vec<crate::computation::Value>| {
                                 assert_eq!(operands.len(), 0);
 
-<<<<<<< HEAD
                                 let y: $u = k(sess, &plc);
-=======
-                                let y: $u = k(&ctx, &plc);
                                 debug_assert_eq!(y.placement(), plc.clone().into());
->>>>>>> a4231b66
                                 y.into()
                             })
                         }
@@ -195,12 +191,8 @@
 
                                 let x0: $t0 = operands.get(0).unwrap().clone().try_into().unwrap();
 
-<<<<<<< HEAD
                                 let y: $u = k(sess, &plc, x0);
-=======
-                                let y: $u = k(&ctx, &plc, x0);
                                 debug_assert_eq!(y.placement(), plc.clone().into());
->>>>>>> a4231b66
                                 y.into()
                             })
                         }
@@ -252,12 +244,8 @@
                                 let x0: $t0 = operands.get(0).unwrap().clone().try_into().unwrap();
                                 let x1: $t1 = operands.get(1).unwrap().clone().try_into().unwrap();
 
-<<<<<<< HEAD
                                 let y: $u = k(sess, &plc, x0, x1);
-=======
-                                let y: $u = k(&ctx, &plc, x0, x1);
                                 debug_assert_eq!(y.placement(), plc.clone().into());
->>>>>>> a4231b66
                                 y.into()
                             })
                         }
@@ -305,12 +293,8 @@
                                 let x1: $t1 = operands.get(1).unwrap().clone().try_into().unwrap();
                                 let x2: $t2 = operands.get(2).unwrap().clone().try_into().unwrap();
 
-<<<<<<< HEAD
                                 let y: $u = k(sess, &plc, x0, x1, x2);
-=======
-                                let y: $u = k(&ctx, &plc, x0, x1, x2);
                                 debug_assert_eq!(y.placement(), plc.clone().into());
->>>>>>> a4231b66
                                 y.into()
                             })
                         }

--- conflicted
+++ resolved
@@ -1,10 +1,7 @@
 use crate::computation::{HostPlacement, Placed, PrimDeriveSeedOp, PrimPrfKeyGenOp};
 use crate::kernels::{
-<<<<<<< HEAD
-    NewSyncSession, NullaryKernel, PlacementDeriveSeed, PlacementKeyGen, RuntimeSession,
-=======
-    ConcreteContext, NullaryKernel, PlacementDeriveSeed, PlacementKeyGen, PlacementPlace,
->>>>>>> a4231b66
+    NewSyncSession, NullaryKernel, PlacementDeriveSeed, PlacementKeyGen, PlacementPlace,
+    RuntimeSession,
 };
 use crate::prng::AesRng;
 use serde::{Deserialize, Serialize};
@@ -23,8 +20,8 @@
     }
 }
 
-impl PlacementPlace<ConcreteContext, Seed> for HostPlacement {
-    fn place(&self, _ctx: &ConcreteContext, seed: Seed) -> Seed {
+impl PlacementPlace<NewSyncSession, Seed> for HostPlacement {
+    fn place(&self, _sess: &NewSyncSession, seed: Seed) -> Seed {
         if self == &seed.placement() {
             seed
         } else {
@@ -49,8 +46,8 @@
     }
 }
 
-impl PlacementPlace<ConcreteContext, PrfKey> for HostPlacement {
-    fn place(&self, _ctx: &ConcreteContext, key: PrfKey) -> PrfKey {
+impl PlacementPlace<NewSyncSession, PrfKey> for HostPlacement {
+    fn place(&self, _sess: &NewSyncSession, key: PrfKey) -> PrfKey {
         if self == &key.placement() {
             key
         } else {
@@ -82,8 +79,8 @@
     }
 }
 
-impl PlacementPlace<ConcreteContext, Nonce> for HostPlacement {
-    fn place(&self, _ctx: &ConcreteContext, nonce: Nonce) -> Nonce {
+impl PlacementPlace<NewSyncSession, Nonce> for HostPlacement {
+    fn place(&self, _sess: &NewSyncSession, nonce: Nonce) -> Nonce {
         if self == &nonce.placement() {
             nonce
         } else {

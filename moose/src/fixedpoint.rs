--- conflicted
+++ resolved
@@ -2253,7 +2253,6 @@
         test_rep_poly_eval_fixed128(x, coeffs, y_targets);
     }
 
-<<<<<<< HEAD
     #[test]
     fn test_host_shape_op() {
         let alice = HostPlacement {
@@ -2271,7 +2270,8 @@
         let underlying = vec![3];
         let expected: RawShape = RawShape(underlying);
         assert_eq!(expected, raw_shape);
-=======
+    }
+
     macro_rules! rep_approx_unary_fixed_test {
         ($func_name:ident, $test_func: ident<$ti: ty, $tu: ty>, $i_precision: expr, $f_precision: expr, $err: expr) => {
             fn $func_name(x: ArrayD<f64>, y_target: Vec<f64>) {
@@ -2387,6 +2387,5 @@
     #[test]
     fn test_fixed_rep_symbolic_exp64() {
         rep_exp_symbolic_test64(10, 10);
->>>>>>> dfd10272
     }
 }
//! Placements backed by replicated secret sharing
use crate::additive::{AdditiveRing128Tensor, AdditiveRing64Tensor, AdtTen};
use crate::computation::{
<<<<<<< HEAD
    AdditivePlacement, AdtToRepOp, CanonicalType, Constant, HostPlacement, KnownType, Placed,
    RepAbsOp, RepAddOp, RepDotOp, RepFillOp, RepMeanOp, RepMsbOp, RepMulOp, RepRevealOp,
    RepSetupOp, RepShareOp, RepShlOp, RepSubOp, RepSumOp, RepTruncPrOp, ReplicatedPlacement,
    RingInjectOp, ShapeOp, SymbolicType,
=======
    AdditivePlacement, AdtToRepOp, Constant, HostPlacement, KnownType, Placed, RepAbsOp, RepAddOp,
    RepDotOp, RepFillOp, RepIndexAxisOp, RepMeanOp, RepMsbOp, RepMulOp, RepRevealOp, RepSetupOp,
    RepShareOp, RepShlOp, RepSubOp, RepSumOp, RepTruncPrOp, ReplicatedPlacement, RingInjectOp,
    ShapeOp,
>>>>>>> 3c345a93
};
use crate::error::{Error, Result};
use crate::host::{
    AbstractHostFixedTensor, HostBitTensor, HostFixed128Tensor, HostFixed64Tensor,
    HostRing128Tensor, HostRing64Tensor, HostShape, RingSize,
};
use crate::kernels::{
    PlacementAbs, PlacementAdd, PlacementAdtToRep, PlacementAnd, PlacementBitExtract,
    PlacementDaBitProvider, PlacementDeriveSeed, PlacementDot, PlacementDotSetup, PlacementFill,
<<<<<<< HEAD
    PlacementKeyGen, PlacementMean, PlacementMsb, PlacementMul, PlacementMulSetup, PlacementOnes,
    PlacementPlace, PlacementRepToAdt, PlacementReveal, PlacementRingInject,
    PlacementSampleUniformSeeded, PlacementSetupGen, PlacementShape, PlacementShareSetup,
    PlacementShl, PlacementShr, PlacementSub, PlacementSum, PlacementTruncPr,
=======
    PlacementIndex, PlacementKeyGen, PlacementMean, PlacementMsb, PlacementMul, PlacementMulSetup,
    PlacementOnes, PlacementPlace, PlacementRepToAdt, PlacementReveal, PlacementRingInject,
    PlacementRingMean, PlacementSampleUniformSeeded, PlacementSetupGen, PlacementShape,
    PlacementShareSetup, PlacementShl, PlacementShr, PlacementSub, PlacementSum, PlacementTruncPr,
>>>>>>> 3c345a93
    PlacementTruncPrProvider, PlacementZeros, Session, Tensor,
};
use crate::prim::{PrfKey, Seed, SyncKey};
use macros::with_context;
use serde::{Deserialize, Serialize};
use std::convert::{TryFrom, TryInto};

#[derive(Clone, Debug, PartialEq, Serialize, Deserialize)]
pub struct AbstractReplicatedRingTensor<R> {
    pub shares: [[R; 2]; 3],
}

/// Replicated tensor over Z_{2^64}.
pub type ReplicatedRing64Tensor = AbstractReplicatedRingTensor<HostRing64Tensor>;

impl SymbolicType for ReplicatedRing64Tensor {
    type Type = Symbolic<AbstractReplicatedRingTensor<<HostRing64Tensor as SymbolicType>::Type>>;
}

/// Replicated tensor over Z_{2^128}.
pub type ReplicatedRing128Tensor = AbstractReplicatedRingTensor<HostRing128Tensor>;

impl SymbolicType for ReplicatedRing128Tensor {
    type Type = Symbolic<AbstractReplicatedRingTensor<<HostRing128Tensor as SymbolicType>::Type>>;
}

/// Replicated tensor over Z_2.
pub type ReplicatedBitTensor = AbstractReplicatedRingTensor<HostBitTensor>;

impl SymbolicType for ReplicatedBitTensor {
    type Type = Symbolic<AbstractReplicatedRingTensor<<HostBitTensor as SymbolicType>::Type>>;
}

#[derive(Serialize, Deserialize, Clone, Debug, PartialEq)]
pub struct AbstractReplicatedFixedTensor<RepRingT>(pub RepRingT);

pub type ReplicatedFixed64Tensor = AbstractReplicatedFixedTensor<ReplicatedRing64Tensor>;

impl SymbolicType for ReplicatedFixed64Tensor {
    type Type =
        Symbolic<AbstractReplicatedFixedTensor<<ReplicatedRing64Tensor as SymbolicType>::Type>>;
}

pub type ReplicatedFixed128Tensor = AbstractReplicatedFixedTensor<ReplicatedRing128Tensor>;

impl SymbolicType for ReplicatedFixed128Tensor {
    type Type =
        Symbolic<AbstractReplicatedFixedTensor<<ReplicatedRing128Tensor as SymbolicType>::Type>>;
}

impl<HostRingT> From<AbstractReplicatedRingTensor<HostRingT>>
    for Symbolic<AbstractReplicatedRingTensor<HostRingT>>
where
    HostRingT: Placed<Placement = HostPlacement>,
{
    fn from(x: AbstractReplicatedRingTensor<HostRingT>) -> Self {
        Symbolic::Concrete(x)
    }
}

impl<RepRingT> From<AbstractReplicatedFixedTensor<RepRingT>>
    for Symbolic<AbstractReplicatedFixedTensor<RepRingT>>
where
    RepRingT: Placed<Placement = ReplicatedPlacement>,
{
    fn from(x: AbstractReplicatedFixedTensor<RepRingT>) -> Self {
        Symbolic::Concrete(x)
    }
}

impl<HostKeyT> TryFrom<Symbolic<AbstractReplicatedSetup<HostKeyT>>>
    for AbstractReplicatedSetup<HostKeyT>
where
    HostKeyT: Placed<Placement = HostPlacement>,
{
    type Error = Error;
    fn try_from(v: Symbolic<AbstractReplicatedSetup<HostKeyT>>) -> crate::error::Result<Self> {
        match v {
            Symbolic::Concrete(x) => Ok(x),
            _ => Err(Error::Unexpected), // TODO err message
        }
    }
}

impl<HostShapeT> TryFrom<Symbolic<AbstractReplicatedShape<HostShapeT>>>
    for AbstractReplicatedShape<HostShapeT>
where
    HostShapeT: Placed<Placement = HostPlacement>,
{
    type Error = Error;
    fn try_from(v: Symbolic<AbstractReplicatedShape<HostShapeT>>) -> crate::error::Result<Self> {
        match v {
            Symbolic::Concrete(x) => Ok(x),
            _ => Err(Error::Unexpected), // TODO err message
        }
    }
}

impl<HostRingT> TryFrom<Symbolic<AbstractReplicatedRingTensor<HostRingT>>>
    for AbstractReplicatedRingTensor<HostRingT>
where
    HostRingT: Placed<Placement = HostPlacement>,
{
    type Error = Error;
    fn try_from(
        v: Symbolic<AbstractReplicatedRingTensor<HostRingT>>,
    ) -> crate::error::Result<Self> {
        match v {
            Symbolic::Concrete(x) => Ok(x),
            _ => Err(Error::Unexpected), // TODO err message
        }
    }
}

impl<RepRingT> TryFrom<Symbolic<AbstractReplicatedFixedTensor<RepRingT>>>
    for AbstractReplicatedFixedTensor<RepRingT>
where
    RepRingT: Placed<Placement = ReplicatedPlacement>,
{
    type Error = Error;
    fn try_from(
        v: Symbolic<AbstractReplicatedFixedTensor<RepRingT>>,
    ) -> crate::error::Result<Self> {
        match v {
            Symbolic::Concrete(x) => Ok(x),
            _ => Err(Error::Unexpected), // TODO err message
        }
    }
}

impl<K> From<AbstractReplicatedSetup<K>> for Symbolic<AbstractReplicatedSetup<K>>
where
    K: Placed<Placement = HostPlacement>,
{
    fn from(x: AbstractReplicatedSetup<K>) -> Self {
        Symbolic::Concrete(x)
    }
}

impl<S> From<AbstractReplicatedShape<S>> for Symbolic<AbstractReplicatedShape<S>>
where
    S: Placed<Placement = HostPlacement>,
{
    fn from(x: AbstractReplicatedShape<S>) -> Self {
        Symbolic::Concrete(x)
    }
}

impl<RepRingT: Placed> Placed for AbstractReplicatedFixedTensor<RepRingT> {
    type Placement = RepRingT::Placement;

    fn placement(&self) -> Result<Self::Placement> {
        self.0.placement()
    }
}

#[derive(Clone, Debug, PartialEq, Serialize, Deserialize)]
pub struct AbstractReplicatedSetup<K> {
    pub keys: [[K; 2]; 3],
}

pub type ReplicatedSetup = AbstractReplicatedSetup<PrfKey>;

impl SymbolicType for ReplicatedSetup {
    type Type = Symbolic<AbstractReplicatedSetup<<PrfKey as SymbolicType>::Type>>;
}

#[derive(Clone, Debug, PartialEq, Serialize, Deserialize)]
pub struct AbstractReplicatedShape<S> {
    pub shapes: [S; 3],
}

pub type ReplicatedShape = AbstractReplicatedShape<HostShape>;

impl SymbolicType for ReplicatedShape {
    type Type = Symbolic<AbstractReplicatedShape<<HostShape as SymbolicType>::Type>>;
}

/// Type aliases to shorten out impl in replicated protocols
type RepTen<T> = AbstractReplicatedRingTensor<T>;

impl<R> Placed for RepTen<R>
where
    R: Placed<Placement = HostPlacement>,
{
    type Placement = ReplicatedPlacement;

    fn placement(&self) -> Result<Self::Placement> {
        let RepTen {
            shares: [[x00, x10], [x11, x21], [x22, x02]],
        } = self;

        let owner0 = x00.placement()?.owner;
        let owner1 = x11.placement()?.owner;
        let owner2 = x22.placement()?.owner;

        if x10.placement()?.owner == owner0
            && x21.placement()?.owner == owner1
            && x02.placement()?.owner == owner2
        {
            let owners = [owner0, owner1, owner2];
            Ok(ReplicatedPlacement { owners })
        } else {
            Err(Error::MalformedPlacement)
        }
    }
}

impl<K> Placed for AbstractReplicatedSetup<K>
where
    K: Placed<Placement = HostPlacement>,
{
    type Placement = ReplicatedPlacement;

    fn placement(&self) -> Result<Self::Placement> {
        let AbstractReplicatedSetup {
            keys: [[k00, k10], [k11, k21], [k22, k02]],
        } = self;

        let owner0 = k00.placement()?.owner;
        let owner1 = k11.placement()?.owner;
        let owner2 = k22.placement()?.owner;

        if k10.placement()?.owner == owner0
            && k21.placement()?.owner == owner1
            && k02.placement()?.owner == owner2
        {
            let owners = [owner0, owner1, owner2];
            Ok(ReplicatedPlacement { owners })
        } else {
            Err(Error::MalformedPlacement)
        }
    }
}

impl<S> Placed for AbstractReplicatedShape<S>
where
    S: Placed<Placement = HostPlacement>,
{
    type Placement = ReplicatedPlacement;

    fn placement(&self) -> Result<Self::Placement> {
        let AbstractReplicatedShape {
            shapes: [s0, s1, s2],
        } = self;

        let owner0 = s0.placement()?.owner;
        let owner1 = s1.placement()?.owner;
        let owner2 = s2.placement()?.owner;

        let owners = [owner0, owner1, owner2];
        Ok(ReplicatedPlacement { owners })
    }
}

impl<S: Session, R> PlacementPlace<S, RepTen<R>> for ReplicatedPlacement
where
    RepTen<R>: Placed<Placement = ReplicatedPlacement>,
    HostPlacement: PlacementPlace<S, R>,
{
    fn place(&self, sess: &S, x: RepTen<R>) -> RepTen<R> {
        match x.placement() {
            Ok(place) if &place == self => x,
            _ => {
                let RepTen {
                    shares: [[x00, x10], [x11, x21], [x22, x02]],
                } = x;

                let (player0, player1, player2) = self.host_placements();
                RepTen {
                    shares: [
                        [player0.place(sess, x00), player0.place(sess, x10)],
                        [player1.place(sess, x11), player1.place(sess, x21)],
                        [player2.place(sess, x22), player2.place(sess, x02)],
                    ],
                }
            }
        }
    }
}

modelled!(PlacementSetupGen::gen_setup, ReplicatedPlacement, () -> ReplicatedSetup, RepSetupOp);

hybrid_kernel! {
    RepSetupOp,
    [
        (ReplicatedPlacement, () -> ReplicatedSetup => Self::kernel),
    ]
}

impl RepSetupOp {
    fn kernel<S: Session, K: Clone>(
        sess: &S,
        rep: &ReplicatedPlacement,
    ) -> AbstractReplicatedSetup<K>
    where
        HostPlacement: PlacementKeyGen<S, K>,
        HostPlacement: PlacementPlace<S, K>,
    {
        let (player0, player1, player2) = rep.host_placements();

        let k0 = player0.gen_key(sess);
        let k1 = player1.gen_key(sess);
        let k2 = player2.gen_key(sess);

        AbstractReplicatedSetup {
            keys: [
                [
                    player0.place(sess, k0.clone()),
                    player0.place(sess, k1.clone()),
                ],
                [player1.place(sess, k1), player1.place(sess, k2.clone())],
                [player2.place(sess, k2), player2.place(sess, k0)],
            ],
        }
    }
}

modelled!(PlacementShareSetup::share, ReplicatedPlacement, (ReplicatedSetup, HostFixed64Tensor) -> ReplicatedFixed64Tensor, RepShareOp);
modelled!(PlacementShareSetup::share, ReplicatedPlacement, (ReplicatedSetup, HostFixed128Tensor) -> ReplicatedFixed128Tensor, RepShareOp);
modelled!(PlacementShareSetup::share, ReplicatedPlacement, (ReplicatedSetup, HostRing64Tensor) -> ReplicatedRing64Tensor, RepShareOp);
modelled!(PlacementShareSetup::share, ReplicatedPlacement, (ReplicatedSetup, HostRing128Tensor) -> ReplicatedRing128Tensor, RepShareOp);
modelled!(PlacementShareSetup::share, ReplicatedPlacement, (ReplicatedSetup, HostBitTensor) -> ReplicatedBitTensor, RepShareOp);

hybrid_kernel! {
    RepShareOp,
    [
        (ReplicatedPlacement, (ReplicatedSetup, HostFixed64Tensor) -> ReplicatedFixed64Tensor => Self::fixed_kernel),
        (ReplicatedPlacement, (ReplicatedSetup, HostFixed128Tensor) -> ReplicatedFixed128Tensor => Self::fixed_kernel),
        (ReplicatedPlacement, (ReplicatedSetup, HostRing64Tensor) -> ReplicatedRing64Tensor => Self::ring_kernel),
        (ReplicatedPlacement, (ReplicatedSetup, HostRing128Tensor) -> ReplicatedRing128Tensor => Self::ring_kernel),
        (ReplicatedPlacement, (ReplicatedSetup, HostBitTensor) -> ReplicatedBitTensor => Self::ring_kernel),
    ]
}

impl RepShareOp {
    fn fixed_kernel<S: Session, SetupT, HostRingT, RepRingT>(
        sess: &S,
        plc: &ReplicatedPlacement,
        setup: SetupT,
        x: AbstractHostFixedTensor<HostRingT>,
    ) -> AbstractReplicatedFixedTensor<RepRingT>
    where
        ReplicatedPlacement: PlacementShareSetup<S, SetupT, HostRingT, RepRingT>,
    {
        AbstractReplicatedFixedTensor(plc.share(sess, &setup, &x.0))
    }

    fn ring_kernel<S: Session, ShapeT, SeedT, KeyT, RingT>(
        sess: &S,
        plc: &ReplicatedPlacement,
        setup: AbstractReplicatedSetup<KeyT>,
        x: RingT,
    ) -> RepTen<RingT>
    where
        RingT: Clone + Placed<Placement = HostPlacement>,
        HostPlacement: PlacementShape<S, RingT, ShapeT>,
        HostPlacement: PlacementSampleUniformSeeded<S, ShapeT, SeedT, RingT>,
        HostPlacement: PlacementZeros<S, ShapeT, RingT>,
        HostPlacement: PlacementDeriveSeed<S, KeyT, SeedT>,
        HostPlacement: PlacementAdd<S, RingT, RingT, RingT>,
        HostPlacement: PlacementSub<S, RingT, RingT, RingT>,
        ReplicatedPlacement: PlacementPlace<S, RepTen<RingT>>,
    {
        let x_player = x.placement().unwrap();

        let AbstractReplicatedSetup {
            keys: [[k00, k10], [k11, k21], [k22, k02]],
        } = &setup;

        let (player0, player1, player2) = plc.host_placements();

        let shares = match () {
            _ if x_player == player0 => {
                let sync_key = SyncKey::random();
                let shape = x_player.shape(sess, &x);

                let seed0 = player0.derive_seed(sess, sync_key.clone(), k00);
                let x00 = x_player.sample_uniform_seeded(sess, &shape, &seed0);
                let x10 = with_context!(x_player, sess, x - x00);

                let seed2 = player2.derive_seed(sess, sync_key, k02);
                let x22 = player2.zeros(sess, &shape);
                let x02 = player2.sample_uniform_seeded(sess, &shape, &seed2);

                let x11 = x10.clone();
                let x21 = player1.zeros(sess, &shape);

                [[x00, x10], [x11, x21], [x22, x02]]
            }
            _ if x_player == player1 => {
                let sync_key = SyncKey::random();
                let shape = x_player.shape(sess, &x);

                let seed1 = player1.derive_seed(sess, sync_key.clone(), k11);
                let x11 = x_player.sample_uniform_seeded(sess, &shape, &seed1);
                let x21 = with_context!(x_player, sess, x - x11);

                let seed0 = player0.derive_seed(sess, sync_key, k10);
                let x00 = player0.zeros(sess, &shape);
                let x10 = player0.sample_uniform_seeded(sess, &shape, &seed0);

                let x22 = x21.clone();
                let x02 = player2.zeros(sess, &shape);

                [[x00, x10], [x11, x21], [x22, x02]]
            }
            _ if x_player == player2 => {
                let sync_key = SyncKey::random();
                let shape = x_player.shape(sess, &x);

                let seed2 = player2.derive_seed(sess, sync_key.clone(), k22);
                let x22 = player2.sample_uniform_seeded(sess, &shape, &seed2);
                let x02 = with_context!(x_player, sess, x - x22);

                let seed1 = player1.derive_seed(sess, sync_key, k21);
                let x11 = player1.zeros(sess, &shape);
                let x21 = player1.sample_uniform_seeded(sess, &shape, &seed1);

                let x00 = x02.clone();
                let x10 = player0.zeros(sess, &shape);

                [[x00, x10], [x11, x21], [x22, x02]]
            }
            _ => {
                // in this case, where x_owner is _not_ among the replicated players,
                // we cannot use the zeros optimization trick but we can still make sure
                // that seeds are used as much as possible instead of dense random tensors;
                // however, we must make sure keys are not revealed to x_owner and only seeds

                let sync_key0 = SyncKey::random();
                let sync_key1 = SyncKey::random();
                let shape = x_player.shape(sess, &x);

                let seed00 = player0.derive_seed(sess, sync_key0.clone(), k00);
                let seed02 = player2.derive_seed(sess, sync_key0, k02);

                let seed11 = player1.derive_seed(sess, sync_key1.clone(), k11);
                let seed10 = player0.derive_seed(sess, sync_key1, k10);

                let x0 = x_player.sample_uniform_seeded(sess, &shape, &seed00);
                let x1 = x_player.sample_uniform_seeded(sess, &shape, &seed11);
                let x2 = with_context!(x_player, sess, x - x0 - x1);

                let x00 = player0.sample_uniform_seeded(sess, &shape, &seed00);
                let x10 = player0.sample_uniform_seeded(sess, &shape, &seed10);

                let x11 = player1.sample_uniform_seeded(sess, &shape, &seed11);
                let x21 = x2.clone();

                let x22 = x2;
                let x02 = player2.sample_uniform_seeded(sess, &shape, &seed02);

                [[x00, x10], [x11, x21], [x22, x02]]
            }
        };

        plc.place(sess, RepTen { shares })
    }
}

modelled!(PlacementReveal::reveal, HostPlacement, (ReplicatedFixed64Tensor) -> HostFixed64Tensor, RepRevealOp);
modelled!(PlacementReveal::reveal, HostPlacement, (ReplicatedFixed128Tensor) -> HostFixed128Tensor, RepRevealOp);
modelled!(PlacementReveal::reveal, HostPlacement, (ReplicatedRing64Tensor) -> HostRing64Tensor, RepRevealOp);
modelled!(PlacementReveal::reveal, HostPlacement, (ReplicatedRing128Tensor) -> HostRing128Tensor, RepRevealOp);
modelled!(PlacementReveal::reveal, HostPlacement, (ReplicatedBitTensor) -> HostBitTensor, RepRevealOp);

hybrid_kernel! {
    RepRevealOp,
    [
        (HostPlacement, (ReplicatedFixed64Tensor) -> HostFixed64Tensor => Self::fixed_kernel),
        (HostPlacement, (ReplicatedFixed128Tensor) -> HostFixed128Tensor => Self::fixed_kernel),
        (HostPlacement, (ReplicatedRing64Tensor) -> HostRing64Tensor => Self::ring_kernel),
        (HostPlacement, (ReplicatedRing128Tensor) -> HostRing128Tensor => Self::ring_kernel),
        (HostPlacement, (ReplicatedBitTensor) -> HostBitTensor => Self::ring_kernel),
    ]
}

impl RepRevealOp {
    fn fixed_kernel<S: Session, RepRingT, HostRingT>(
        sess: &S,
        receiver: &HostPlacement,
        xe: AbstractReplicatedFixedTensor<RepRingT>,
    ) -> AbstractHostFixedTensor<HostRingT>
    where
        HostPlacement: PlacementReveal<S, RepRingT, HostRingT>,
    {
        let x = receiver.reveal(sess, &xe.0);
        AbstractHostFixedTensor(x)
    }

    fn ring_kernel<S: Session, R: Clone>(sess: &S, receiver: &HostPlacement, xe: RepTen<R>) -> R
    where
        R: Placed<Placement = HostPlacement>,
        HostPlacement: PlacementAdd<S, R, R, R>,
    {
        let RepTen {
            shares: [[x00, x10], [x11, x21], [x22, x02]],
        } = &xe;

        let (player0, player1, player2) = &xe.placement().unwrap().host_placements();

        match () {
            _ if receiver == player0 => {
                // make sure to use both shares on player0
                with_context!(receiver, sess, x00 + x10 + x21)
            }
            _ if receiver == player1 => {
                // make sure to use both shares on player1
                with_context!(receiver, sess, x02 + x11 + x21)
            }
            _ if receiver == player2 => {
                // make sure to use both shares on player2
                with_context!(receiver, sess, x02 + x10 + x22)
            }
            _ => {
                with_context!(receiver, sess, x00 + x10 + x21)
            }
        }
    }
}

modelled!(PlacementAdd::add, ReplicatedPlacement, (ReplicatedRing64Tensor, ReplicatedRing64Tensor) -> ReplicatedRing64Tensor, RepAddOp);
modelled!(PlacementAdd::add, ReplicatedPlacement, (ReplicatedRing128Tensor, ReplicatedRing128Tensor) -> ReplicatedRing128Tensor, RepAddOp);
modelled!(PlacementAdd::add, ReplicatedPlacement, (HostRing64Tensor, ReplicatedRing64Tensor) -> ReplicatedRing64Tensor, RepAddOp);
modelled!(PlacementAdd::add, ReplicatedPlacement, (HostRing128Tensor, ReplicatedRing128Tensor) -> ReplicatedRing128Tensor, RepAddOp);
modelled!(PlacementAdd::add, ReplicatedPlacement, (ReplicatedRing64Tensor, HostRing64Tensor) -> ReplicatedRing64Tensor, RepAddOp);
modelled!(PlacementAdd::add, ReplicatedPlacement, (ReplicatedRing128Tensor, HostRing128Tensor) -> ReplicatedRing128Tensor, RepAddOp);
modelled!(PlacementAdd::add, ReplicatedPlacement, (ReplicatedBitTensor, ReplicatedBitTensor) -> ReplicatedBitTensor, RepAddOp);

hybrid_kernel! {
    RepAddOp,
    [
        (ReplicatedPlacement, (ReplicatedRing64Tensor, ReplicatedRing64Tensor) -> ReplicatedRing64Tensor => Self::rep_rep_kernel),
        (ReplicatedPlacement, (ReplicatedRing128Tensor, ReplicatedRing128Tensor) -> ReplicatedRing128Tensor => Self::rep_rep_kernel),
        (ReplicatedPlacement, (HostRing64Tensor, ReplicatedRing64Tensor) -> ReplicatedRing64Tensor => Self::ring_rep_kernel),
        (ReplicatedPlacement, (HostRing128Tensor, ReplicatedRing128Tensor) -> ReplicatedRing128Tensor => Self::ring_rep_kernel),
        (ReplicatedPlacement, (ReplicatedRing64Tensor, HostRing64Tensor) -> ReplicatedRing64Tensor => Self::rep_ring_kernel),
        (ReplicatedPlacement, (ReplicatedRing128Tensor, HostRing128Tensor) -> ReplicatedRing128Tensor => Self::rep_ring_kernel),
        (ReplicatedPlacement, (ReplicatedBitTensor, ReplicatedBitTensor) -> ReplicatedBitTensor => Self::rep_rep_kernel),
    ]
}

impl RepAddOp {
    fn rep_rep_kernel<S: Session, R>(
        sess: &S,
        rep: &ReplicatedPlacement,
        x: RepTen<R>,
        y: RepTen<R>,
    ) -> RepTen<R>
    where
        HostPlacement: PlacementAdd<S, R, R, R>,
    {
        let (player0, player1, player2) = rep.host_placements();

        let RepTen {
            shares: [[x00, x10], [x11, x21], [x22, x02]],
        } = &x;

        let RepTen {
            shares: [[y00, y10], [y11, y21], [y22, y02]],
        } = &y;

        let z00 = with_context!(player0, sess, x00 + y00);
        let z10 = with_context!(player0, sess, x10 + y10);

        let z11 = with_context!(player1, sess, x11 + y11);
        let z21 = with_context!(player1, sess, x21 + y21);

        let z22 = with_context!(player2, sess, x22 + y22);
        let z02 = with_context!(player2, sess, x02 + y02);

        RepTen {
            shares: [[z00, z10], [z11, z21], [z22, z02]],
        }
    }

    fn ring_rep_kernel<S: Session, R>(
        sess: &S,
        rep: &ReplicatedPlacement,
        x: R,
        y: RepTen<R>,
    ) -> RepTen<R>
    where
        R: Placed<Placement = HostPlacement>,
        HostPlacement: PlacementAdd<S, R, R, R>,
        ReplicatedPlacement: PlacementPlace<S, RepTen<R>>,
    {
        let (player0, player1, player2) = rep.host_placements();
        let x_plc = x.placement().unwrap();

        let RepTen {
            shares: [[y00, y10], [y11, y21], [y22, y02]],
        } = y;

        let shares = match () {
            _ if x_plc == player0 => {
                // add x to y0
                [
                    [with_context!(player0, sess, x + y00), y10],
                    [y11, y21],
                    [y22, with_context!(player2, sess, x + y02)],
                ]
            }
            _ if x_plc == player1 => {
                // add x to y1
                [
                    [y00, with_context!(player0, sess, x + y10)],
                    [with_context!(player1, sess, x + y11), y21],
                    [y22, y02],
                ]
            }
            _ if x_plc == player2 => {
                // add x to y2
                [
                    [y00, y10],
                    [y11, with_context!(player1, sess, x + y21)],
                    [with_context!(player2, sess, x + y22), y02],
                ]
            }
            _ => {
                // add x to y0; we could randomize this
                [
                    [with_context!(player0, sess, x + y00), y10],
                    [y11, y21],
                    [y22, with_context!(player2, sess, x + y02)],
                ]
            }
        };

        rep.place(sess, RepTen { shares })
    }

    fn rep_ring_kernel<S: Session, R>(
        sess: &S,
        rep: &ReplicatedPlacement,
        x: RepTen<R>,
        y: R,
    ) -> RepTen<R>
    where
        R: Placed<Placement = HostPlacement>,
        HostPlacement: PlacementAdd<S, R, R, R>,
        ReplicatedPlacement: PlacementPlace<S, RepTen<R>>,
    {
        let (player0, player1, player2) = rep.host_placements();
        let y_plc = y.placement().unwrap();

        let RepTen {
            shares: [[x00, x10], [x11, x21], [x22, x02]],
        } = x;

        let shares = match () {
            _ if y_plc == player0 => {
                // add y to x0
                [
                    [with_context!(player0, sess, x00 + y), x10],
                    [x11, x21],
                    [x22, with_context!(player2, sess, x02 + y)],
                ]
            }
            _ if y_plc == player1 => {
                // add y to x1
                [
                    [x00, with_context!(player0, sess, x10 + y)],
                    [with_context!(player1, sess, x11 + y), x21],
                    [x22, x02],
                ]
            }
            _ if y_plc == player2 => {
                // add y to x2
                [
                    [x00, x10],
                    [x11, with_context!(player1, sess, x21 + y)],
                    [with_context!(player2, sess, x22 + y), x02],
                ]
            }
            _ => {
                // add y to x0; we could randomize this
                [
                    [with_context!(player0, sess, x00 + y), x10],
                    [x11, x21],
                    [x22, with_context!(player2, sess, x02 + y)],
                ]
            }
        };

        rep.place(sess, RepTen { shares })
    }
}

modelled!(PlacementSub::sub, ReplicatedPlacement, (ReplicatedRing64Tensor, ReplicatedRing64Tensor) -> ReplicatedRing64Tensor, RepSubOp);
modelled!(PlacementSub::sub, ReplicatedPlacement, (ReplicatedRing128Tensor, ReplicatedRing128Tensor) -> ReplicatedRing128Tensor, RepSubOp);
modelled!(PlacementSub::sub, ReplicatedPlacement, (HostRing64Tensor, ReplicatedRing64Tensor) -> ReplicatedRing64Tensor, RepSubOp);
modelled!(PlacementSub::sub, ReplicatedPlacement, (HostRing128Tensor, ReplicatedRing128Tensor) -> ReplicatedRing128Tensor, RepSubOp);
modelled!(PlacementSub::sub, ReplicatedPlacement, (ReplicatedRing64Tensor, HostRing64Tensor) -> ReplicatedRing64Tensor, RepSubOp);
modelled!(PlacementSub::sub, ReplicatedPlacement, (ReplicatedRing128Tensor, HostRing128Tensor) -> ReplicatedRing128Tensor, RepSubOp);
modelled!(PlacementSub::sub, ReplicatedPlacement, (ReplicatedBitTensor, ReplicatedBitTensor) -> ReplicatedBitTensor, RepSubOp);

hybrid_kernel! {
    RepSubOp,
    [
        (ReplicatedPlacement, (ReplicatedRing64Tensor, ReplicatedRing64Tensor) -> ReplicatedRing64Tensor => Self::rep_rep_kernel),
        (ReplicatedPlacement, (ReplicatedRing128Tensor, ReplicatedRing128Tensor) -> ReplicatedRing128Tensor => Self::rep_rep_kernel),
        (ReplicatedPlacement, (HostRing64Tensor, ReplicatedRing64Tensor) -> ReplicatedRing64Tensor => Self::ring_rep_kernel),
        (ReplicatedPlacement, (HostRing128Tensor, ReplicatedRing128Tensor) -> ReplicatedRing128Tensor => Self::ring_rep_kernel),
        (ReplicatedPlacement, (ReplicatedRing64Tensor, HostRing64Tensor) -> ReplicatedRing64Tensor => Self::rep_ring_kernel),
        (ReplicatedPlacement, (ReplicatedRing128Tensor, HostRing128Tensor) -> ReplicatedRing128Tensor => Self::rep_ring_kernel),
        (ReplicatedPlacement, (ReplicatedBitTensor, ReplicatedBitTensor) -> ReplicatedBitTensor => Self::rep_rep_kernel),
    ]
}

impl RepSubOp {
    fn rep_rep_kernel<S: Session, R>(
        sess: &S,
        rep: &ReplicatedPlacement,
        x: RepTen<R>,
        y: RepTen<R>,
    ) -> RepTen<R>
    where
        HostPlacement: PlacementSub<S, R, R, R>,
    {
        let (player0, player1, player2) = rep.host_placements();

        let RepTen {
            shares: [[x00, x10], [x11, x21], [x22, x02]],
        } = &x;

        let RepTen {
            shares: [[y00, y10], [y11, y21], [y22, y02]],
        } = &y;

        let z00 = with_context!(player0, sess, x00 - y00);
        let z10 = with_context!(player0, sess, x10 - y10);

        let z11 = with_context!(player1, sess, x11 - y11);
        let z21 = with_context!(player1, sess, x21 - y21);

        let z22 = with_context!(player2, sess, x22 - y22);
        let z02 = with_context!(player2, sess, x02 - y02);

        RepTen {
            shares: [[z00, z10], [z11, z21], [z22, z02]],
        }
    }

    fn ring_rep_kernel<S: Session, R>(
        sess: &S,
        rep: &ReplicatedPlacement,
        x: R,
        y: RepTen<R>,
    ) -> RepTen<R>
    where
        R: Placed<Placement = HostPlacement>,
        HostPlacement: PlacementSub<S, R, R, R>,
        ReplicatedPlacement: PlacementPlace<S, RepTen<R>>,
    {
        let (player0, player1, player2) = rep.host_placements();
        let x_plc = x.placement().unwrap();

        let RepTen {
            shares: [[y00, y10], [y11, y21], [y22, y02]],
        } = y;

        let shares = match () {
            _ if x_plc == player0 => {
                // sub y0 from x
                [
                    [with_context!(player0, sess, x - y00), y10],
                    [y11, y21],
                    [y22, with_context!(player2, sess, x - y02)],
                ]
            }
            _ if x_plc == player1 => {
                // sub y1 from x
                [
                    [y00, with_context!(player0, sess, x - y10)],
                    [with_context!(player1, sess, x - y11), y21],
                    [y22, y02],
                ]
            }
            _ if x_plc == player2 => {
                // sub y2 from x
                [
                    [y00, y10],
                    [y11, with_context!(player1, sess, x - y21)],
                    [with_context!(player2, sess, x - y22), y02],
                ]
            }
            _ => {
                // sub y0 from x; we could randomize this
                [
                    [with_context!(player0, sess, x - y00), y10],
                    [y11, y21],
                    [y22, with_context!(player2, sess, x - y02)],
                ]
            }
        };

        rep.place(sess, RepTen { shares })
    }

    fn rep_ring_kernel<S: Session, R>(
        sess: &S,
        rep: &ReplicatedPlacement,
        x: RepTen<R>,
        y: R,
    ) -> RepTen<R>
    where
        R: Placed<Placement = HostPlacement>,
        HostPlacement: PlacementSub<S, R, R, R>,
        ReplicatedPlacement: PlacementPlace<S, RepTen<R>>,
    {
        let (player0, player1, player2) = rep.host_placements();
        let y_plc = y.placement().unwrap();

        let RepTen {
            shares: [[x00, x10], [x11, x21], [x22, x02]],
        } = x;

        let shares = match () {
            _ if y_plc == player0 => {
                // sub y0 from x
                [
                    [with_context!(player0, sess, x00 - y), x10],
                    [x11, x21],
                    [x22, with_context!(player2, sess, x02 - y)],
                ]
            }
            _ if y_plc == player1 => {
                // sub y1 from x
                [
                    [x00, with_context!(player0, sess, x10 - y)],
                    [with_context!(player1, sess, x11 - y), x21],
                    [x22, x02],
                ]
            }
            _ if y_plc == player2 => {
                // sub y2 from x
                [
                    [x00, x10],
                    [x11, with_context!(player1, sess, x21 - y)],
                    [with_context!(player2, sess, x22 - y), x02],
                ]
            }
            _ => {
                // sub y0 from x; we could randomize this
                [
                    [with_context!(player0, sess, x00 - y), x10],
                    [x11, x21],
                    [x22, with_context!(player2, sess, x02 - y)],
                ]
            }
        };

        rep.place(sess, RepTen { shares })
    }
}

modelled!(PlacementMulSetup::mul_setup, ReplicatedPlacement, (ReplicatedSetup, ReplicatedRing64Tensor, ReplicatedRing64Tensor) -> ReplicatedRing64Tensor, RepMulOp);
modelled!(PlacementMulSetup::mul_setup, ReplicatedPlacement, (ReplicatedSetup, ReplicatedRing128Tensor, ReplicatedRing128Tensor) -> ReplicatedRing128Tensor, RepMulOp);
modelled!(PlacementMulSetup::mul_setup, ReplicatedPlacement, (ReplicatedSetup, HostRing64Tensor, ReplicatedRing64Tensor) -> ReplicatedRing64Tensor, RepMulOp);
modelled!(PlacementMulSetup::mul_setup, ReplicatedPlacement, (ReplicatedSetup, HostRing128Tensor, ReplicatedRing128Tensor) -> ReplicatedRing128Tensor, RepMulOp);
modelled!(PlacementMulSetup::mul_setup, ReplicatedPlacement, (ReplicatedSetup, ReplicatedRing64Tensor, HostRing64Tensor) -> ReplicatedRing64Tensor, RepMulOp);
modelled!(PlacementMulSetup::mul_setup, ReplicatedPlacement, (ReplicatedSetup, ReplicatedRing128Tensor, HostRing128Tensor) -> ReplicatedRing128Tensor, RepMulOp);
modelled!(PlacementMulSetup::mul_setup, ReplicatedPlacement, (ReplicatedSetup, ReplicatedBitTensor, ReplicatedBitTensor) -> ReplicatedBitTensor, RepMulOp);

hybrid_kernel! {
    RepMulOp,
    [
        (ReplicatedPlacement, (ReplicatedSetup, ReplicatedRing64Tensor, ReplicatedRing64Tensor) -> ReplicatedRing64Tensor => Self::rep_rep_kernel),
        (ReplicatedPlacement, (ReplicatedSetup, ReplicatedRing128Tensor, ReplicatedRing128Tensor) -> ReplicatedRing128Tensor => Self::rep_rep_kernel),
        (ReplicatedPlacement, (ReplicatedSetup, ReplicatedBitTensor, ReplicatedBitTensor) -> ReplicatedBitTensor => Self::rep_rep_kernel),
        (ReplicatedPlacement, (ReplicatedSetup, HostRing64Tensor, ReplicatedRing64Tensor) -> ReplicatedRing64Tensor => Self::ring_rep_kernel),
        (ReplicatedPlacement, (ReplicatedSetup, HostRing128Tensor, ReplicatedRing128Tensor) -> ReplicatedRing128Tensor => Self::ring_rep_kernel),
        (ReplicatedPlacement, (ReplicatedSetup, ReplicatedRing64Tensor, HostRing64Tensor) -> ReplicatedRing64Tensor => Self::rep_ring_kernel),
        (ReplicatedPlacement, (ReplicatedSetup, ReplicatedRing128Tensor, HostRing128Tensor) -> ReplicatedRing128Tensor => Self::rep_ring_kernel),
    ]
}

impl RepMulOp {
    fn rep_rep_kernel<S: Session, RingT, KeyT, ShapeT>(
        sess: &S,
        rep: &ReplicatedPlacement,
        setup: AbstractReplicatedSetup<KeyT>,
        x: RepTen<RingT>,
        y: RepTen<RingT>,
    ) -> RepTen<RingT>
    where
        RingT: Clone,
        HostPlacement: PlacementAdd<S, RingT, RingT, RingT>,
        HostPlacement: PlacementMul<S, RingT, RingT, RingT>,
        HostPlacement: PlacementShape<S, RingT, ShapeT>,
        ReplicatedPlacement: ZeroShareGen<S, KeyT, RingT, ShapeT>,
        ReplicatedPlacement: PlacementPlace<S, RepTen<RingT>>,
    {
        let (player0, player1, player2) = rep.host_placements();

        let RepTen {
            shares: [[x00, x10], [x11, x21], [x22, x02]],
        } = &x;

        let RepTen {
            shares: [[y00, y10], [y11, y21], [y22, y02]],
        } = &y;

        let v0 = with_context!(player0, sess, { x00 * y00 + x00 * y10 + x10 * y00 });
        let v1 = with_context!(player1, sess, { x11 * y11 + x11 * y21 + x21 * y11 });
        let v2 = with_context!(player2, sess, { x22 * y22 + x22 * y02 + x02 * y22 });

        let s0 = player0.shape(sess, &v0);
        let s1 = player1.shape(sess, &v1);
        let s2 = player2.shape(sess, &v2);
        let zero_shape = AbstractReplicatedShape {
            shapes: [s0, s1, s2],
        };

        let AbstractReplicatedZeroShare {
            alphas: [a0, a1, a2],
        } = rep.gen_zero_share(sess, &setup, &zero_shape);

        let z0 = with_context!(player0, sess, { v0 + a0 });
        let z1 = with_context!(player1, sess, { v1 + a1 });
        let z2 = with_context!(player2, sess, { v2 + a2 });

        rep.place(
            sess,
            RepTen {
                shares: [[z0.clone(), z1.clone()], [z1, z2.clone()], [z2, z0]],
            },
        )
    }

    fn ring_rep_kernel<S: Session, RingT, KeyT>(
        sess: &S,
        rep: &ReplicatedPlacement,
        _setup: AbstractReplicatedSetup<KeyT>,
        x: RingT,
        y: RepTen<RingT>,
    ) -> RepTen<RingT>
    where
        HostPlacement: PlacementMul<S, RingT, RingT, RingT>,
    {
        let (player0, player1, player2) = rep.host_placements();

        let RepTen {
            shares: [[y00, y10], [y11, y21], [y22, y02]],
        } = &y;

        let z00 = with_context!(player0, sess, x * y00);
        let z10 = with_context!(player0, sess, x * y10);

        let z11 = with_context!(player1, sess, x * y11);
        let z21 = with_context!(player1, sess, x * y21);

        let z22 = with_context!(player2, sess, x * y22);
        let z02 = with_context!(player2, sess, x * y02);

        RepTen {
            shares: [[z00, z10], [z11, z21], [z22, z02]],
        }
    }

    fn rep_ring_kernel<S: Session, RingT, KeyT>(
        sess: &S,
        rep: &ReplicatedPlacement,
        _setup: AbstractReplicatedSetup<KeyT>,
        x: RepTen<RingT>,
        y: RingT,
    ) -> RepTen<RingT>
    where
        HostPlacement: PlacementMul<S, RingT, RingT, RingT>,
    {
        let (player0, player1, player2) = rep.host_placements();

        let RepTen {
            shares: [[x00, x10], [x11, x21], [x22, x02]],
        } = &x;

        let z00 = with_context!(player0, sess, x00 * y);
        let z10 = with_context!(player0, sess, x10 * y);

        let z11 = with_context!(player1, sess, x11 * y);
        let z21 = with_context!(player1, sess, x21 * y);

        let z22 = with_context!(player2, sess, x22 * y);
        let z02 = with_context!(player2, sess, x02 * y);

        RepTen {
            shares: [[z00, z10], [z11, z21], [z22, z02]],
        }
    }
}

modelled!(PlacementDotSetup::dot_setup, ReplicatedPlacement, (ReplicatedSetup, ReplicatedRing64Tensor, ReplicatedRing64Tensor) -> ReplicatedRing64Tensor, RepDotOp);
modelled!(PlacementDotSetup::dot_setup, ReplicatedPlacement, (ReplicatedSetup, ReplicatedRing128Tensor, ReplicatedRing128Tensor) -> ReplicatedRing128Tensor, RepDotOp);
modelled!(PlacementDotSetup::dot_setup, ReplicatedPlacement, (ReplicatedSetup, HostRing64Tensor, ReplicatedRing64Tensor) -> ReplicatedRing64Tensor, RepDotOp);
modelled!(PlacementDotSetup::dot_setup, ReplicatedPlacement, (ReplicatedSetup, HostRing128Tensor, ReplicatedRing128Tensor) -> ReplicatedRing128Tensor, RepDotOp);
modelled!(PlacementDotSetup::dot_setup, ReplicatedPlacement, (ReplicatedSetup, ReplicatedRing64Tensor, HostRing64Tensor) -> ReplicatedRing64Tensor, RepDotOp);
modelled!(PlacementDotSetup::dot_setup, ReplicatedPlacement, (ReplicatedSetup, ReplicatedRing128Tensor, HostRing128Tensor) -> ReplicatedRing128Tensor, RepDotOp);

hybrid_kernel! {
    RepDotOp,
    [
        (ReplicatedPlacement, (ReplicatedSetup, ReplicatedRing64Tensor, ReplicatedRing64Tensor) -> ReplicatedRing64Tensor => Self::rep_rep_kernel),
        (ReplicatedPlacement, (ReplicatedSetup, ReplicatedRing128Tensor, ReplicatedRing128Tensor) -> ReplicatedRing128Tensor => Self::rep_rep_kernel),
        (ReplicatedPlacement, (ReplicatedSetup, HostRing64Tensor, ReplicatedRing64Tensor) -> ReplicatedRing64Tensor => Self::ring_rep_kernel),
        (ReplicatedPlacement, (ReplicatedSetup, HostRing128Tensor, ReplicatedRing128Tensor) -> ReplicatedRing128Tensor => Self::ring_rep_kernel),
        (ReplicatedPlacement, (ReplicatedSetup, ReplicatedRing64Tensor, HostRing64Tensor) -> ReplicatedRing64Tensor => Self::rep_ring_kernel),
        (ReplicatedPlacement, (ReplicatedSetup, ReplicatedRing128Tensor, HostRing128Tensor) -> ReplicatedRing128Tensor => Self::rep_ring_kernel),
    ]
}

impl RepDotOp {
    fn rep_rep_kernel<S: Session, RingT, KeyT, ShapeT>(
        sess: &S,
        rep: &ReplicatedPlacement,
        setup: AbstractReplicatedSetup<KeyT>,
        x: RepTen<RingT>,
        y: RepTen<RingT>,
    ) -> RepTen<RingT>
    where
        RingT: Clone,
        HostPlacement: PlacementAdd<S, RingT, RingT, RingT>,
        HostPlacement: PlacementDot<S, RingT, RingT, RingT>,
        HostPlacement: PlacementShape<S, RingT, ShapeT>,
        ReplicatedPlacement: ZeroShareGen<S, KeyT, RingT, ShapeT>,
        ReplicatedPlacement: PlacementPlace<S, RepTen<RingT>>,
    {
        let (player0, player1, player2) = rep.host_placements();

        let RepTen {
            shares: [[x00, x10], [x11, x21], [x22, x02]],
        } = &x;

        let RepTen {
            shares: [[y00, y10], [y11, y21], [y22, y02]],
        } = &y;

        let v0 = with_context!(player0, sess, {
            dot(x00, y00) + dot(x00, y10) + dot(x10, y00)
        });
        let v1 = with_context!(player1, sess, {
            dot(x11, y11) + dot(x11, y21) + dot(x21, y11)
        });
        let v2 = with_context!(player2, sess, {
            dot(x22, y22) + dot(x22, y02) + dot(x02, y22)
        });

        let s0 = player0.shape(sess, &v0);
        let s1 = player1.shape(sess, &v1);
        let s2 = player2.shape(sess, &v2);
        let zero_shape = AbstractReplicatedShape {
            shapes: [s0, s1, s2],
        };

        let AbstractReplicatedZeroShare {
            alphas: [a0, a1, a2],
        } = rep.gen_zero_share(sess, &setup, &zero_shape);

        let z0 = with_context!(player0, sess, { v0 + a0 });
        let z1 = with_context!(player1, sess, { v1 + a1 });
        let z2 = with_context!(player2, sess, { v2 + a2 });

        rep.place(
            sess,
            RepTen {
                shares: [[z0.clone(), z1.clone()], [z1, z2.clone()], [z2, z0]],
            },
        )
    }

    fn ring_rep_kernel<S: Session, RingT, KeyT>(
        sess: &S,
        rep: &ReplicatedPlacement,
        _setup: AbstractReplicatedSetup<KeyT>,
        x: RingT,
        y: RepTen<RingT>,
    ) -> RepTen<RingT>
    where
        HostPlacement: PlacementDot<S, RingT, RingT, RingT>,
    {
        let (player0, player1, player2) = rep.host_placements();

        let RepTen {
            shares: [[y00, y10], [y11, y21], [y22, y02]],
        } = &y;

        let z00 = with_context!(player0, sess, dot(&x, y00));
        let z10 = with_context!(player0, sess, dot(&x, y10));

        let z11 = with_context!(player1, sess, dot(&x, y11));
        let z21 = with_context!(player1, sess, dot(&x, y21));

        let z22 = with_context!(player2, sess, dot(&x, y22));
        let z02 = with_context!(player2, sess, dot(&x, y02));

        RepTen {
            shares: [[z00, z10], [z11, z21], [z22, z02]],
        }
    }

    fn rep_ring_kernel<S: Session, RingT, KeyT>(
        sess: &S,
        rep: &ReplicatedPlacement,
        _setup: AbstractReplicatedSetup<KeyT>,
        x: RepTen<RingT>,
        y: RingT,
    ) -> RepTen<RingT>
    where
        HostPlacement: PlacementDot<S, RingT, RingT, RingT>,
    {
        let (player0, player1, player2) = rep.host_placements();

        let RepTen {
            shares: [[x00, x10], [x11, x21], [x22, x02]],
        } = &x;

        let z00 = with_context!(player0, sess, dot(x00, &y));
        let z10 = with_context!(player0, sess, dot(x10, &y));

        let z11 = with_context!(player1, sess, dot(x11, &y));
        let z21 = with_context!(player1, sess, dot(x21, &y));

        let z22 = with_context!(player2, sess, dot(x22, &y));
        let z02 = with_context!(player2, sess, dot(x02, &y));

        RepTen {
            shares: [[z00, z10], [z11, z21], [z22, z02]],
        }
    }
}

modelled!(PlacementMean::mean, ReplicatedPlacement, attributes[axis: Option<u32>, scaling_base: u64, scaling_exp: u32] (ReplicatedRing64Tensor) -> ReplicatedRing64Tensor, RepMeanOp);
modelled!(PlacementMean::mean, ReplicatedPlacement, attributes[axis: Option<u32>, scaling_base: u64, scaling_exp: u32] (ReplicatedRing128Tensor) -> ReplicatedRing128Tensor, RepMeanOp);

hybrid_kernel! {
    RepMeanOp,
    [
        (ReplicatedPlacement, (ReplicatedRing64Tensor) -> ReplicatedRing64Tensor => attributes[axis, scaling_base, scaling_exp] Self::kernel),
        (ReplicatedPlacement, (ReplicatedRing128Tensor) -> ReplicatedRing128Tensor => attributes[axis, scaling_base, scaling_exp] Self::kernel),
    ]
}

impl RepMeanOp {
    fn kernel<S: Session, HostRingT>(
        sess: &S,
        rep: &ReplicatedPlacement,
        axis: Option<u32>,
        scaling_base: u64,
        scaling_exp: u32,
        x: RepTen<HostRingT>,
    ) -> RepTen<HostRingT>
    where
        HostPlacement: PlacementMean<S, HostRingT, HostRingT>,
        ReplicatedPlacement: PlacementPlace<S, RepTen<HostRingT>>,
    {
        let (player0, player1, player2) = rep.host_placements();

        let RepTen {
            shares: [[x00, x10], [x11, x21], [x22, x02]],
        } = &x;

        let z00 = player0.mean(sess, axis, scaling_base, scaling_exp, x00);
        let z10 = player0.mean(sess, axis, scaling_base, scaling_exp, x10);
        let z11 = player1.mean(sess, axis, scaling_base, scaling_exp, x11);
        let z21 = player1.mean(sess, axis, scaling_base, scaling_exp, x21);
        let z22 = player2.mean(sess, axis, scaling_base, scaling_exp, x22);
        let z02 = player2.mean(sess, axis, scaling_base, scaling_exp, x02);

        rep.place(
            sess,
            RepTen {
                shares: [[z00, z10], [z11, z21], [z22, z02]],
            },
        )
    }
}

modelled!(PlacementSum::sum, ReplicatedPlacement, attributes[axis: Option<u32>] (ReplicatedRing64Tensor) -> ReplicatedRing64Tensor, RepSumOp);
modelled!(PlacementSum::sum, ReplicatedPlacement, attributes[axis: Option<u32>] (ReplicatedRing128Tensor) -> ReplicatedRing128Tensor, RepSumOp);

hybrid_kernel! {
    RepSumOp,
    [
        (ReplicatedPlacement, (ReplicatedRing64Tensor) -> ReplicatedRing64Tensor => attributes[axis] Self::kernel),
        (ReplicatedPlacement, (ReplicatedRing128Tensor) -> ReplicatedRing128Tensor => attributes[axis] Self::kernel),
    ]
}

impl RepSumOp {
    fn kernel<S: Session, RingT>(
        sess: &S,
        rep: &ReplicatedPlacement,
        axis: Option<u32>,
        x: RepTen<RingT>,
    ) -> RepTen<RingT>
    where
        HostPlacement: PlacementSum<S, RingT, RingT>,
        ReplicatedPlacement: PlacementPlace<S, RepTen<RingT>>,
    {
        let (player0, player1, player2) = rep.host_placements();

        let RepTen {
            shares: [[x00, x10], [x11, x21], [x22, x02]],
        } = &x;

        let z00 = player0.sum(sess, axis, x00);
        let z10 = player0.sum(sess, axis, x10);
        let z11 = player1.sum(sess, axis, x11);
        let z21 = player1.sum(sess, axis, x21);
        let z22 = player2.sum(sess, axis, x22);
        let z02 = player2.sum(sess, axis, x02);

        rep.place(
            sess,
            RepTen {
                shares: [[z00, z10], [z11, z21], [z22, z02]],
            },
        )
    }
}

// TODO(Morten) should we rename this as a shift?
modelled!(PlacementTruncPr::trunc_pr, ReplicatedPlacement, attributes[amount: u32] (ReplicatedRing64Tensor) -> ReplicatedRing64Tensor, RepTruncPrOp);
modelled!(PlacementTruncPr::trunc_pr, ReplicatedPlacement, attributes[amount: u32] (ReplicatedRing128Tensor) -> ReplicatedRing128Tensor, RepTruncPrOp);

hybrid_kernel! {
    RepTruncPrOp,
    [
        (ReplicatedPlacement,  (ReplicatedRing64Tensor) -> ReplicatedRing64Tensor => attributes[amount] Self::kernel),
        (ReplicatedPlacement,  (ReplicatedRing128Tensor) -> ReplicatedRing128Tensor => attributes[amount] Self::kernel),
    ]
}

impl RepTruncPrOp {
    fn kernel<S: Session, RingT>(
        sess: &S,
        rep: &ReplicatedPlacement,
        amount: u32,
        xe: RepTen<RingT>,
    ) -> st!(RepTen<RingT>, S)
    where
        RingT: Clone,
        RepTen<RingT>: Into<st!(RepTen<RingT>)>,
        st!(AdtTen<RingT>): TryInto<AdtTen<RingT>>,
        AdtTen<RingT>: Into<st!(AdtTen<RingT>)>,
        st!(AdtTen<RingT>): TryInto<AdtTen<RingT>>,

        AdtTen<RingT>: CanonicalType,
        <AdtTen<RingT> as CanonicalType>::Type: KnownType<S>,
        RepTen<RingT>: CanonicalType,
        <RepTen<RingT> as CanonicalType>::Type: KnownType<S>,

        AdditivePlacement: PlacementRepToAdt<S, st!(RepTen<RingT>), st!(AdtTen<RingT>)>,

        AdditivePlacement: PlacementTruncPrProvider<S, AdtTen<RingT>, AdtTen<RingT>>,

        ReplicatedPlacement: PlacementAdtToRep<S, st!(AdtTen<RingT>), st!(RepTen<RingT>)>,
    {
        let (player0, player1, player2) = rep.host_placements();

        let adt = AdditivePlacement {
            owners: [player0.owner, player1.owner],
        };
        let provider = player2;

        let x_adt = adt.rep_to_adt(sess, &xe.into()).try_into().ok().unwrap();
        let y_adt = adt.trunc_pr(sess, amount as usize, &provider, &x_adt);
        rep.adt_to_rep(sess, &y_adt.into())
    }
}

use crate::host::AbstractHostRingTensor;
use crate::symbolic::Symbolic;

impl<T> CanonicalType for AbstractHostRingTensor<T> {
    type Type = AbstractHostRingTensor<T>;
}

impl<T> CanonicalType for Symbolic<AbstractHostRingTensor<T>> {
    type Type = AbstractHostRingTensor<T>;
}

impl<KeyT: CanonicalType + Placed<Placement = HostPlacement>> CanonicalType
    for Symbolic<AbstractReplicatedSetup<KeyT>>
{
    type Type = AbstractReplicatedSetup<<KeyT as CanonicalType>::Type>;
}

impl<ShapeT: CanonicalType> CanonicalType for AbstractReplicatedShape<ShapeT> {
    type Type = AbstractReplicatedShape<<ShapeT as CanonicalType>::Type>;
}

impl<ShapeT: CanonicalType + Placed<Placement = HostPlacement>> CanonicalType
    for Symbolic<AbstractReplicatedShape<ShapeT>>
{
    type Type = AbstractReplicatedShape<<ShapeT as CanonicalType>::Type>;
}

impl<RingT: CanonicalType> CanonicalType for AdtTen<RingT> {
    type Type = AdtTen<<RingT as CanonicalType>::Type>;
}

impl<RingT: CanonicalType + Placed<Placement = HostPlacement>> CanonicalType
    for Symbolic<AdtTen<RingT>>
{
    type Type = AdtTen<<RingT as CanonicalType>::Type>;
}

impl<RingT: CanonicalType> CanonicalType for RepTen<RingT> {
    type Type = RepTen<<RingT as CanonicalType>::Type>;
}

impl<RingT: CanonicalType + Placed<Placement = HostPlacement>> CanonicalType
    for Symbolic<RepTen<RingT>>
{
    type Type = RepTen<<RingT as CanonicalType>::Type>;
}

modelled!(PlacementAdtToRep::adt_to_rep, ReplicatedPlacement, (AdditiveRing64Tensor) -> ReplicatedRing64Tensor, AdtToRepOp);
modelled!(PlacementAdtToRep::adt_to_rep, ReplicatedPlacement, (AdditiveRing128Tensor) -> ReplicatedRing128Tensor, AdtToRepOp);

hybrid_kernel! {
    AdtToRepOp,
    [
        (ReplicatedPlacement, (AdditiveRing64Tensor) -> ReplicatedRing64Tensor => Self::kernel),
        (ReplicatedPlacement, (AdditiveRing128Tensor) -> ReplicatedRing128Tensor => Self::kernel),
    ]
}

impl AdtToRepOp {
    fn kernel<S: Session, ShapeT, SeedT, KeyT, RingT>(
        sess: &S,
        rep: &ReplicatedPlacement,
        x: AdtTen<RingT>,
    ) -> RepTen<RingT>
    where
        RingT: Placed<Placement = HostPlacement> + Clone,
        AdtTen<RingT>: CanonicalType,
        <AdtTen<RingT> as CanonicalType>::Type: KnownType<S>,
        HostPlacement: PlacementShape<S, RingT, ShapeT>,
        HostPlacement: PlacementKeyGen<S, KeyT>,
        HostPlacement: PlacementSampleUniformSeeded<S, ShapeT, SeedT, RingT>,
        HostPlacement: PlacementDeriveSeed<S, KeyT, SeedT>,
        AdditivePlacement:
            PlacementSub<S, st!(AdtTen<RingT>, S), st!(AdtTen<RingT>, S), st!(AdtTen<RingT>, S)>,
        AdtTen<RingT>: Into<st!(AdtTen<RingT>, S)>,
        HostPlacement: PlacementReveal<S, st!(AdtTen<RingT>, S), RingT>,
        ReplicatedPlacement: PlacementPlace<S, RepTen<RingT>>,
    {
        let AdtTen { shares: [x0, x1] } = &x;

        let adt = x.placement().unwrap();
        let (adt_player0, adt_player1) = adt.host_placements();
        let (rep_player0, rep_player1, rep_player2) = rep.host_placements();
        let (provider, provider_index, rep_others) = match () {
            _ if rep_player0 != adt_player0 && rep_player0 != adt_player1 => {
                (rep_player0, 0, [rep_player1, rep_player2])
            }
            _ if rep_player1 != adt_player0 && rep_player1 != adt_player1 => {
                (rep_player1, 1, [rep_player2, rep_player0])
            }
            _ if rep_player2 != adt_player0 && rep_player2 != adt_player1 => {
                (rep_player2, 2, [rep_player0, rep_player1])
            }
            _ => unimplemented!(), // something is wrong in the protocol otherwise
        };

        let sync_key0 = SyncKey::random();
        let sync_key1 = SyncKey::random();

        let k = provider.gen_key(sess);
        let seed1 = provider.derive_seed(sess, sync_key0, &k);
        let seed2 = provider.derive_seed(sess, sync_key1, &k);

        let shape0 = adt_player0.shape(sess, x0);
        let shape1 = adt_player1.shape(sess, x1);

        let y0 = adt_player0.sample_uniform_seeded(sess, &shape0, &seed1);
        let y1 = adt_player1.sample_uniform_seeded(sess, &shape1, &seed2);

        let y0_provider = provider.sample_uniform_seeded(sess, &shape0, &seed1);
        let y1_provider = provider.sample_uniform_seeded(sess, &shape0, &seed2);

        let y = AdtTen {
            shares: [y0.clone(), y1.clone()],
        };
        let c = adt_player0.reveal(sess, &adt.sub(sess, &x.into(), &y.into()));

        let shares = match () {
            _ if provider_index == 0 => {
                match () {
                    // (D, adt_0, adt_1) case
                    _ if adt_player0 == rep_others[0] => {
                        [[y1_provider, y0_provider], [y0, c.clone()], [c, y1]]
                    }
                    // (D, adt_1, adt_0) case
                    _ if adt_player0 == rep_others[1] => {
                        [[y0_provider, y1_provider], [y1, c.clone()], [c, y0]]
                    }
                    // same as previously, we don't care since parties sends their shares
                    _ => [[y0_provider, y1_provider], [y1, c.clone()], [c, y0]],
                }
            }
            _ if provider_index == 1 => {
                match () {
                    // (adt_1, D, adt_0)
                    _ if adt_player0 == rep_others[0] => {
                        [[c.clone(), y1], [y1_provider, y0_provider], [y0, c]]
                    }
                    // (adt_0, D, adt_1)
                    _ if adt_player0 == rep_others[1] => {
                        [[c.clone(), y0], [y0_provider, y1_provider], [y1, c]]
                    }
                    // same as previously, we don't care since parties sends their shares
                    _ => [[c.clone(), y0], [y0_provider, y1_provider], [y1, c]],
                }
            }
            _ => {
                match () {
                    // (adt0, adt1, D)
                    _ if adt_player0 == rep_others[0] => {
                        [[y0, c.clone()], [c, y1], [y1_provider, y0_provider]]
                    }
                    // (adt1, adt0, D)
                    _ if adt_player0 == rep_others[1] => {
                        [[y1, c.clone()], [c, y0], [y0_provider, y1_provider]]
                    }
                    // same as previously, we don't care since parties sends their shares
                    _ => [[y1, c.clone()], [c, y0], [y0_provider, y1_provider]],
                }
            }
        };
        rep.place(sess, RepTen { shares })
    }
}

modelled!(PlacementFill::fill, ReplicatedPlacement, attributes[value: Constant] (ReplicatedShape) -> ReplicatedRing64Tensor, RepFillOp);
modelled!(PlacementFill::fill, ReplicatedPlacement, attributes[value: Constant] (ReplicatedShape) -> ReplicatedRing128Tensor, RepFillOp);
modelled!(PlacementFill::fill, ReplicatedPlacement, attributes[value: Constant] (ReplicatedShape) -> ReplicatedBitTensor, RepFillOp);

hybrid_kernel! {
    RepFillOp,
    [
        (ReplicatedPlacement, (ReplicatedShape) -> ReplicatedRing64Tensor => custom |op| {
                let value: u64 = match op.value {
                    Constant::Ring64(v) => v,
                    _ => unimplemented!()
                };
                assert!(value == 0 || value == 1);
                Box::new(move |sess, rep, rep_shape| {
                    Self::ring64_kernel(sess, rep, value, rep_shape)
                })
            }),
        (ReplicatedPlacement, (ReplicatedShape) -> ReplicatedRing128Tensor => custom |op| {
                let value: u128 = match op.value {
                    Constant::Ring128(v) => v,
                    _ => unimplemented!()
                };
                assert!(value == 0 || value == 1);
                Box::new(move |sess, rep, rep_shape| {
                    Self::ring128_kernel(sess, rep, value, rep_shape)
                })
        }),
        (ReplicatedPlacement, (ReplicatedShape) -> ReplicatedBitTensor => custom |op| {
                let value: u8 = match op.value {
                    Constant::Bit(v) => v,
                    _ => unimplemented!()
                };
                assert!(value == 0 || value == 1);
                Box::new(move |sess, rep, rep_shape| {
                    Self::bit_kernel(sess, rep, value, rep_shape)
                })
        }),
    ]
}

impl RepFillOp {
    fn bit_kernel<S: Session, ShapeT, RingT>(
        sess: &S,
        rep: &ReplicatedPlacement,
        value: u8,
        rep_shape: AbstractReplicatedShape<ShapeT>,
    ) -> RepTen<RingT>
    where
        HostPlacement: PlacementFill<S, ShapeT, RingT>,
    {
        // TODO should really return PublicReplicatedTensor, but we don't have that type yet
        let (player0, player1, player2) = rep.host_placements();

        let AbstractReplicatedShape {
            shapes: [s0, s1, s2],
        } = &rep_shape;

        let shares = [
            [
                player0.fill(sess, Constant::Bit(value), s0),
                player0.fill(sess, Constant::Bit(0_u8), s0),
            ],
            [
                player1.fill(sess, Constant::Bit(0_u8), s1),
                player1.fill(sess, Constant::Bit(0_u8), s1),
            ],
            [
                player2.fill(sess, Constant::Bit(0_u8), s2),
                player2.fill(sess, Constant::Bit(value), s2),
            ],
        ];

        RepTen { shares }
    }

    fn ring64_kernel<S: Session, ShapeT, RingT>(
        sess: &S,
        rep: &ReplicatedPlacement,
        value: u64,
        rep_shape: AbstractReplicatedShape<ShapeT>,
    ) -> RepTen<RingT>
    where
        HostPlacement: PlacementFill<S, ShapeT, RingT>,
    {
        // TODO should really return PublicReplicatedTensor, but we don't have that type yet
        let (player0, player1, player2) = rep.host_placements();

        let AbstractReplicatedShape {
            shapes: [s0, s1, s2],
        } = &rep_shape;

        let shares = [
            [
                player0.fill(sess, Constant::Ring64(value), s0),
                player0.fill(sess, Constant::Ring64(0_u64), s0),
            ],
            [
                player1.fill(sess, Constant::Ring64(0_u64), s1),
                player1.fill(sess, Constant::Ring64(0_u64), s1),
            ],
            [
                player2.fill(sess, Constant::Ring64(0_u64), s2),
                player2.fill(sess, Constant::Ring64(value), s2),
            ],
        ];

        RepTen { shares }
    }

    fn ring128_kernel<S: Session, ShapeT, RingT>(
        sess: &S,
        rep: &ReplicatedPlacement,
        value: u128,
        rep_shape: AbstractReplicatedShape<ShapeT>,
    ) -> RepTen<RingT>
    where
        HostPlacement: PlacementFill<S, ShapeT, RingT>,
    {
        // TODO should really return PublicReplicatedTensor, but we don't have that type yet
        let (player0, player1, player2) = rep.host_placements();

        let AbstractReplicatedShape {
            shapes: [s0, s1, s2],
        } = &rep_shape;

        let shares = [
            [
                player0.fill(sess, Constant::Ring128(value), s0),
                player0.fill(sess, Constant::Ring128(0_u128), s0),
            ],
            [
                player1.fill(sess, Constant::Ring128(0_u128), s1),
                player1.fill(sess, Constant::Ring128(0_u128), s1),
            ],
            [
                player2.fill(sess, Constant::Ring128(0_u128), s2),
                player2.fill(sess, Constant::Ring128(value), s2),
            ],
        ];

        RepTen { shares }
    }
}

modelled!(PlacementShl::shl, ReplicatedPlacement, attributes[amount: usize] (ReplicatedRing64Tensor) -> ReplicatedRing64Tensor, RepShlOp);
modelled!(PlacementShl::shl, ReplicatedPlacement, attributes[amount: usize] (ReplicatedRing128Tensor) -> ReplicatedRing128Tensor, RepShlOp);

hybrid_kernel! {
    RepShlOp,
    [
        (ReplicatedPlacement, (ReplicatedRing64Tensor) -> ReplicatedRing64Tensor => attributes[amount] Self::kernel),
        (ReplicatedPlacement, (ReplicatedRing128Tensor) -> ReplicatedRing128Tensor => attributes[amount] Self::kernel),
    ]
}

impl RepShlOp {
    fn kernel<S: Session, RingT>(
        sess: &S,
        plc: &ReplicatedPlacement,
        amount: usize,
        x: RepTen<RingT>,
    ) -> RepTen<RingT>
    where
        HostPlacement: PlacementShl<S, RingT, RingT>,
    {
        let (player0, player1, player2) = plc.host_placements();
        let AbstractReplicatedRingTensor {
            shares: [[x00, x10], [x11, x21], [x22, x02]],
        } = &x;
        let z00 = player0.shl(sess, amount, x00);
        let z10 = player0.shl(sess, amount, x10);

        let z11 = player1.shl(sess, amount, x11);
        let z21 = player1.shl(sess, amount, x21);

        let z22 = player2.shl(sess, amount, x22);
        let z02 = player2.shl(sess, amount, x02);

        RepTen {
            shares: [[z00, z10], [z11, z21], [z22, z02]],
        }
    }
}

modelled!(PlacementIndex::index_axis, ReplicatedPlacement, attributes[axis: usize, index: usize] (ReplicatedRing64Tensor) -> ReplicatedRing64Tensor, RepIndexAxisOp);
modelled!(PlacementIndex::index_axis, ReplicatedPlacement, attributes[axis: usize, index: usize] (ReplicatedRing128Tensor) -> ReplicatedRing128Tensor, RepIndexAxisOp);
modelled!(PlacementIndex::index_axis, ReplicatedPlacement, attributes[axis: usize, index: usize] (ReplicatedBitTensor) -> ReplicatedBitTensor, RepIndexAxisOp);

hybrid_kernel! {
    RepIndexAxisOp,
    [
        (ReplicatedPlacement, (ReplicatedRing64Tensor) -> ReplicatedRing64Tensor => attributes[axis, index] Self::kernel),
        (ReplicatedPlacement, (ReplicatedRing128Tensor) -> ReplicatedRing128Tensor => attributes[axis, index] Self::kernel),
        (ReplicatedPlacement, (ReplicatedBitTensor) -> ReplicatedBitTensor => attributes[axis, index] Self::kernel),
    ]
}

impl RepIndexAxisOp {
    fn kernel<S: Session, RingT>(
        sess: &S,
        plc: &ReplicatedPlacement,
        axis: usize,
        index: usize,
        x: RepTen<RingT>,
    ) -> RepTen<RingT>
    where
        HostPlacement: PlacementIndex<S, RingT, RingT>,
    {
        let (player0, player1, player2) = plc.host_placements();
        let AbstractReplicatedTensor {
            shares: [[x00, x10], [x11, x21], [x22, x02]],
        } = &x;

        let z00 = player0.index_axis(sess, axis, index, x00);
        let z10 = player0.index_axis(sess, axis, index, x10);

        let z11 = player1.index_axis(sess, axis, index, x11);
        let z21 = player1.index_axis(sess, axis, index, x21);

        let z22 = player2.index_axis(sess, axis, index, x22);
        let z02 = player2.index_axis(sess, axis, index, x02);

        RepTen {
            shares: [[z00, z10], [z11, z21], [z22, z02]],
        }
    }
}

hybrid_kernel! {
    RepMsbOp,
    [
        (ReplicatedPlacement,  (ReplicatedSetup, ReplicatedRing64Tensor) -> ReplicatedBitTensor => Self::bit_kernel),
        (ReplicatedPlacement,  (ReplicatedSetup, ReplicatedRing128Tensor) -> ReplicatedBitTensor => Self::bit_kernel),
        (ReplicatedPlacement,  (ReplicatedSetup, ReplicatedRing64Tensor) -> ReplicatedRing64Tensor => Self::ring_kernel),
        (ReplicatedPlacement,  (ReplicatedSetup, ReplicatedRing128Tensor) -> ReplicatedRing128Tensor => Self::ring_kernel),
    ]
}

modelled!(PlacementMsb::msb, ReplicatedPlacement, (ReplicatedSetup, ReplicatedRing64Tensor) -> ReplicatedBitTensor, RepMsbOp);
modelled!(PlacementMsb::msb, ReplicatedPlacement, (ReplicatedSetup, ReplicatedRing128Tensor) -> ReplicatedBitTensor, RepMsbOp);
modelled!(PlacementMsb::msb, ReplicatedPlacement, (ReplicatedSetup, ReplicatedRing64Tensor) -> ReplicatedRing64Tensor, RepMsbOp);
modelled!(PlacementMsb::msb, ReplicatedPlacement, (ReplicatedSetup, ReplicatedRing128Tensor) -> ReplicatedRing128Tensor, RepMsbOp);

impl RepMsbOp {
    fn bit_kernel<S: Session, SetupT, RingT, BitTensorT, ReplicatedBitTensorT, ShapeT>(
        sess: &S,
        rep: &ReplicatedPlacement,
        setup: SetupT,
        x: RepTen<RingT>,
    ) -> ReplicatedBitTensorT
    where
        RingT: RingSize,
        BitTensorT: Clone,
        ReplicatedBitTensorT: From<RepTen<BitTensorT>>,
        ReplicatedBitTensorT: Clone,
        HostPlacement: PlacementAdd<S, RingT, RingT, RingT>,
        HostPlacement: RingBitDecompose<S, RingT>,
        HostPlacement: PlacementBitExtract<S, RingT, BitTensorT>,
        HostPlacement: PlacementShape<S, RingT, ShapeT>,
        HostPlacement: PlacementFill<S, ShapeT, BitTensorT>,
        ReplicatedPlacement: PlacementShareSetup<S, SetupT, BitTensorT, ReplicatedBitTensorT>,
        ReplicatedPlacement: PlacementPlace<S, RepTen<RingT>>,
        ReplicatedPlacement: BinaryAdder<S, SetupT, ReplicatedBitTensorT>,
    {
        let (player0, player1, player2) = rep.host_placements();
        let RepTen {
            shares: [[x00, x10], [x11, x21], [x22, _x02]],
        } = &x;

        let left = with_context!(player0, sess, x00 + x10);
        let left_ring_bs = player0.bit_decompose(sess, &left);

        let p0_zero = player0.fill(sess, 0_u8.into(), &player0.shape(sess, x00));
        let p1_zero = player1.fill(sess, 0_u8.into(), &player1.shape(sess, x11));
        let p2_zero = player2.fill(sess, 0_u8.into(), &player2.shape(sess, x22));

        // transform x2 into boolean sharing
        let x2_on_1: Vec<_> = player1
            .bit_decompose(sess, x21)
            .iter()
            .map(|item| player1.bit_extract(sess, 0, item))
            .collect();
        let x2_on_2: Vec<_> = player2
            .bit_decompose(sess, x22)
            .iter()
            .map(|item| player2.bit_extract(sess, 0, item))
            .collect();

        // bit-decompose bsl
        let bsl: Vec<_> = left_ring_bs
            .iter()
            .map(|item| player0.bit_extract(sess, 0, item))
            .collect();

        let rep_bsl: Vec<_> = bsl
            .iter()
            .map(|item| rep.share(sess, &setup, item))
            .collect();

        let rep_bsr: Vec<_> = (0..RingT::SIZE)
            .map(|i| {
                RepTen {
                    shares: [
                        [p0_zero.clone(), p0_zero.clone()],
                        [p1_zero.clone(), x2_on_1[i].clone()],
                        [x2_on_2[i].clone(), p2_zero.clone()],
                    ],
                }
                .into()
            })
            .collect();

        let bits = rep.binary_adder(sess, setup, rep_bsl, rep_bsr);
        bits[bits.len() - 1].clone()
    }
}

impl RepMsbOp {
    fn ring_kernel<S: Session, SetupT, RingT>(
        sess: &S,
        rep: &ReplicatedPlacement,
        setup: SetupT,
        x: RepTen<RingT>,
    ) -> st!(RepTen<RingT>)
    where
        RepTen<RingT>: Into<st!(RepTen<RingT>)>,

        RepTen<RingT>: CanonicalType,
        <RepTen<RingT> as CanonicalType>::Type: KnownType<S>,
        RepTen<HostBitTensor>: KnownType<S>,

        ReplicatedPlacement: PlacementMsb<S, SetupT, st!(RepTen<RingT>), st!(ReplicatedBitTensor)>,
        ReplicatedPlacement: PlacementRingInject<S, st!(ReplicatedBitTensor), st!(RepTen<RingT>)>,
    {
        let x_bin = rep.msb(sess, &setup, &x.into());
        rep.ring_inject(sess, 0, &x_bin)
    }
}

modelled!(PlacementAbs::abs, ReplicatedPlacement, (ReplicatedSetup, ReplicatedRing64Tensor) -> ReplicatedRing64Tensor, RepAbsOp);
modelled!(PlacementAbs::abs, ReplicatedPlacement, (ReplicatedSetup, ReplicatedRing128Tensor) -> ReplicatedRing128Tensor, RepAbsOp);

hybrid_kernel! {
    RepAbsOp,
    [
        (ReplicatedPlacement,  (ReplicatedSetup, ReplicatedRing64Tensor) -> ReplicatedRing64Tensor => Self::kernel),
        (ReplicatedPlacement,  (ReplicatedSetup, ReplicatedRing128Tensor) -> ReplicatedRing128Tensor => Self::kernel),
    ]
}

impl RepAbsOp {
    fn kernel<S: Session, SetupT, RingT, ShapeT>(
        sess: &S,
        rep: &ReplicatedPlacement,
        setup: SetupT,
        x: RepTen<RingT>,
    ) -> st!(RepTen<RingT>)
    where
        RepTen<RingT>: Into<st!(RepTen<RingT>)>,
        RepTen<RingT>: CanonicalType,
        <RepTen<RingT> as CanonicalType>::Type: KnownType<S>,

        RepTen<RingT>: Clone,

        RingT: Tensor<S>,
        RingT::Scalar: Into<Constant>,
        RingT::Scalar: From<u8>,

        ReplicatedPlacement: PlacementMsb<S, SetupT, st!(RepTen<RingT>), st!(RepTen<RingT>)>,
        ReplicatedPlacement: PlacementFill<S, ShapeT, st!(RepTen<RingT>)>,
        ReplicatedPlacement: PlacementShape<S, st!(RepTen<RingT>), ShapeT>,
        ReplicatedPlacement: PlacementMulSetup<
            S,
            SetupT,
            st!(RepTen<RingT>),
            st!(RepTen<RingT>),
            st!(RepTen<RingT>),
        >,
        ReplicatedPlacement: PlacementShl<S, st!(RepTen<RingT>), st!(RepTen<RingT>)>,
        ReplicatedPlacement:
            PlacementSub<S, st!(RepTen<RingT>), st!(RepTen<RingT>), st!(RepTen<RingT>)>,
    {
        // TODO(Dragos) Remove un-necessary cloning due to st! macro
        let msb_ring: st!(RepTen<RingT>) = rep.msb(sess, &setup, &x.clone().into());
        let double = rep.shl(sess, 1, &msb_ring);

        let one_r = RingT::Scalar::from(1).into();
        let ones = rep.fill(sess, one_r, &rep.shape(sess, &msb_ring));
        let sign = rep.sub(sess, &ones, &double);

        rep.mul_setup(sess, &setup, &sign, &x.into())
    }
}

// TODO(Morten): might be able to return [R; R::SIZE] in the future, see https://github.com/rust-lang/rust/issues/60551
trait RingBitDecompose<S: Session, R> {
    fn bit_decompose(&self, sess: &S, x: &R) -> Vec<R>;
}

impl<S: Session, R> RingBitDecompose<S, R> for HostPlacement
where
    R: RingSize,
    HostShape: KnownType<S>,
    HostPlacement: PlacementOnes<S, cs!(HostShape), R>,
    HostPlacement: PlacementShape<S, R, cs!(HostShape)>,
    HostPlacement: PlacementShr<S, R, R>,
    HostPlacement: PlacementAnd<S, R, R, R>,
{
    fn bit_decompose(&self, sess: &S, x: &R) -> Vec<R> {
        let k = R::SIZE;
        let shape = self.shape(sess, x);
        let ones = self.ones(sess, &shape);
        (0..k)
            .map(|i| self.and(sess, &self.shr(sess, i, x), &ones))
            .collect()
    }
}

impl ShapeOp {
    pub(crate) fn rep_kernel<S: Session, RingT, ShapeT>(
        sess: &S,
        rep: &ReplicatedPlacement,
        x: RepTen<RingT>,
    ) -> AbstractReplicatedShape<ShapeT>
    where
        HostPlacement: PlacementShape<S, RingT, ShapeT>,
    {
        let (player0, player1, player2) = rep.host_placements();
        let RepTen {
            shares: [[x00, _x10], [x11, _x21], [x22, _x02]],
        } = &x;
        AbstractReplicatedShape {
            shapes: [
                player0.shape(sess, x00),
                player1.shape(sess, x11),
                player2.shape(sess, x22),
            ],
        }
    }
}

trait BinaryAdder<S: Session, SetupT, R> {
    fn binary_adder(&self, sess: &S, setup: SetupT, x: Vec<R>, y: Vec<R>) -> Vec<R>;
}

/// Binary addition protocol
impl<S: Session, SetupT, RT> BinaryAdder<S, SetupT, RT> for ReplicatedPlacement
where
    RT: Clone,
    RT: Placed<Placement = ReplicatedPlacement>,
    AbstractReplicatedShape<HostShape>: KnownType<S>,
    ReplicatedPlacement: PlacementMulSetup<S, SetupT, RT, RT, RT>,
    ReplicatedPlacement: PlacementAdd<S, RT, RT, RT>,
    ReplicatedPlacement: PlacementFill<S, st!(AbstractReplicatedShape<HostShape>), RT>,
    ReplicatedPlacement: PlacementShape<S, RT, st!(AbstractReplicatedShape<HostShape>)>,
{
    /// Binary addition protocol
    ///
    /// `x` and `y` are collections of tensors. The number of tensors matches the ring size (64 or 128)
    fn binary_adder(&self, sess: &S, setup: SetupT, x: Vec<RT>, y: Vec<RT>) -> Vec<RT> {
        #![allow(clippy::many_single_char_names)]

        assert_eq!(x.len(), y.len());
        assert!(!x.is_empty());

        let ring_size = x.len();
        let log_r = (ring_size as f64).log2() as usize; // we know that R = 64/128

        let rep = self;

        let bitwise_and = |a: &Vec<RT>, b: &Vec<RT>| -> Vec<RT> {
            assert!(a.len() == ring_size);
            assert!(b.len() == ring_size);
            a.iter()
                .zip(b.iter())
                .map(|(x, y)| rep.mul_setup(sess, &setup, x, y))
                .collect()
        };

        let bitwise_xor = |a: &Vec<RT>, b: &Vec<RT>| -> Vec<RT> {
            assert!(a.len() == ring_size);
            assert!(b.len() == ring_size);
            a.iter()
                .zip(b.iter())
                .map(|(x, y)| rep.add(sess, x, y))
                .collect()
        };
        // g is part of the generator set, p propagator set
        // A few helpful diagrams to understand what is happening here:
        // https://www.chessprogramming.org/Kogge-Stone_Algorithm or here: https://inst.eecs.berkeley.edu/~eecs151/sp19/files/lec20-adders.pdf

        // P[i:j] = propagate bits for positions [i...i+j]
        // G[i:j] = generator bits for positions [i...i+j]

        // consider we have inputs a, b to the P,G computing gate
        // P = P_a & P_b
        // G = G_b + G_a & P_b
        // C_{i+1} = G_i + P_i & C_i

        // P, G can be computed in a tree fashion, performing ops on chunks of len 2^i
        // Note the first level is computed as P0 = x ^ y, G0 = x & y;

        // Perform `g = x * y` for every tensor
        let mut g = bitwise_and(&x, &y);

        // Perform `p_store = x + y` (just a helper to avoid compute bitwise_xor() twice)
        let p_store = bitwise_xor(&x, &y);

        let rep_shape = rep.shape(sess, &x[0]);

        // We will need tensors of zeros later
        let zero = rep.fill(sess, Constant::Bit(0), &rep_shape);

        let mut p = p_store.clone();

        // computes a >> amount
        let rotate_left = |a: &Vec<RT>, amount: usize| -> Vec<RT> {
            assert!(amount <= a.len());
            (0..a.len())
                .map(|i| {
                    if i < a.len() - amount {
                        a[amount + i].clone()
                    } else {
                        zero.clone()
                    }
                })
                .collect()
        };

        // For chunk of length 2^i...
        for i in 0..log_r {
            // Compute g1 and p1, zeroed out up until the current bit
            let g1 = rotate_left(&g, 1 << i);
            let p1 = rotate_left(&p, 1 << i);

            // `p_and_g = p1 * g1` for every tensor
            let p_and_g = bitwise_and(&p1, &g1);

            // Update `g = g + p_and_g`
            g = bitwise_xor(&g, &p_and_g);

            // update `p = p * p1`
            p = bitwise_and(&p, &p1);
        }

        // c is a copy of g with the first tensor (corresponding to the first bit) zeroed out
        let c = rotate_left(&g, 1);
        // final result is `z = c + p_store` (which is the original `x + y`)
        bitwise_xor(&c, &p_store)
    }
}

impl RingInjectOp {
    pub(crate) fn rep_kernel<S: Session, RingT, ReplicatedBitT, BitT, ShapeT>(
        sess: &S,
        rep: &ReplicatedPlacement,
        bit_idx: usize,
        x: ReplicatedBitT,
    ) -> RepTen<RingT>
    where
        ReplicatedPlacement: PlacementShape<S, ReplicatedBitT, AbstractReplicatedShape<ShapeT>>,
        ReplicatedPlacement: PlacementAdtToRep<S, AdtTen<RingT>, RepTen<RingT>>,
        AdditivePlacement: PlacementDaBitProvider<S, ShapeT, AdtTen<RingT>, AdtTen<BitT>>,
        AdditivePlacement: PlacementRepToAdt<S, ReplicatedBitT, AdtTen<BitT>>,
        AdditivePlacement: PlacementAdd<S, AdtTen<BitT>, AdtTen<BitT>, AdtTen<BitT>>,
        AdditivePlacement: PlacementAdd<S, AdtTen<RingT>, RingT, AdtTen<RingT>>,
        AdditivePlacement: PlacementMul<S, AdtTen<RingT>, RingT, AdtTen<RingT>>,
        AdditivePlacement: PlacementSub<S, AdtTen<RingT>, AdtTen<RingT>, AdtTen<RingT>>,
        AdditivePlacement: PlacementShl<S, AdtTen<RingT>, AdtTen<RingT>>,
        HostPlacement: PlacementReveal<S, AdtTen<BitT>, BitT>,
        HostPlacement: PlacementRingInject<S, BitT, RingT>,
    {
        let (player0, player1, player2) = rep.host_placements();

        let adt = AdditivePlacement {
            owners: [player0.clone().owner, player1.owner],
        };
        let provider = player2;

        let x_shape = rep.shape(sess, &x);
        let AbstractReplicatedShape {
            shapes: [s0, _, s_provider],
        } = x_shape;
        // One could think to wrap this up into an additive shape for Hosts@(P0, P2)
        // but the additive placement that generates a dabit is Hosts@(P0, P1)
        // to avoid confusion the API corresponding gen_dabit takes two input shapes
        // 1) s_provider - provider (dealer) shape
        // 2) s_0 - shape that corresponds to the party expanding the seeds received from provider.

        let (b_ring, b_bin): (AdtTen<RingT>, AdtTen<BitT>) =
            adt.gen_dabit(sess, s_provider, s0, &provider);

        let x_adt = adt.rep_to_adt(sess, &x);

        let c = with_context!(adt, sess, x_adt + b_bin);
        let c_open = player0.reveal(sess, &c);
        let c_ring = player0.ring_inject(sess, 0, &c_open);
        let x_adt_ring = with_context!(
            adt,
            sess,
            b_ring + c_ring - b_ring * c_ring - b_ring * c_ring
        );
        let shifted_x_adt = adt.shl(sess, bit_idx, &x_adt_ring);
        rep.adt_to_rep(sess, &shifted_x_adt)
    }
}

struct AbstractReplicatedSeeds<T> {
    seeds: [[T; 2]; 3],
}

trait ReplicatedSeedsGen<S: Session, KeyT, SeedT> {
    fn gen_seeds(
        &self,
        ctx: &S,
        setup: &AbstractReplicatedSetup<KeyT>,
    ) -> AbstractReplicatedSeeds<SeedT>;
}

impl<S: Session> ReplicatedSeedsGen<S, cs!(PrfKey), cs!(Seed)> for ReplicatedPlacement
where
    PrfKey: KnownType<S>,
    Seed: KnownType<S>,
    HostPlacement: PlacementDeriveSeed<S, cs!(PrfKey), cs!(Seed)>,
{
    fn gen_seeds(
        &self,
        ctx: &S,
        setup: &AbstractReplicatedSetup<cs!(PrfKey)>,
    ) -> AbstractReplicatedSeeds<cs!(Seed)> {
        let (player0, player1, player2) = self.host_placements();

        let AbstractReplicatedSetup {
            keys: [[k00, k10], [k11, k21], [k22, k02]],
        } = setup;

        // NOTE for now we pick random sync_keys _at compile time_, which is okay from
        // a security perspective since the seeds depend on both the keys and the sid.
        // however, with sub-computations we could fix these as eg `0`, `1`, and `2`
        // and make compilation a bit more deterministic
        let sync_key0 = SyncKey::random();
        let sync_key1 = SyncKey::random();
        let sync_key2 = SyncKey::random();

        let s00 = player0.derive_seed(ctx, sync_key0.clone(), k00);
        let s10 = player0.derive_seed(ctx, sync_key1.clone(), k10);

        let s11 = player1.derive_seed(ctx, sync_key1, k11);
        let s21 = player1.derive_seed(ctx, sync_key2.clone(), k21);

        let s22 = player2.derive_seed(ctx, sync_key2, k22);
        let s02 = player2.derive_seed(ctx, sync_key0, k02);

        let seeds = [[s00, s10], [s11, s21], [s22, s02]];
        AbstractReplicatedSeeds { seeds }
    }
}

#[derive(Clone, Debug, PartialEq, Serialize, Deserialize)]
struct AbstractReplicatedZeroShare<R> {
    alphas: [R; 3],
}

trait ZeroShareGen<S: Session, KeyT, RingT, ShapeT> {
    fn gen_zero_share(
        &self,
        sess: &S,
        setup: &AbstractReplicatedSetup<KeyT>,
        shape: &AbstractReplicatedShape<ShapeT>,
    ) -> AbstractReplicatedZeroShare<RingT>;
}

impl<S: Session, RingT> ZeroShareGen<S, cs!(PrfKey), RingT, cs!(HostShape)> for ReplicatedPlacement
where
    PrfKey: KnownType<S>,
    Seed: KnownType<S>,
    HostShape: KnownType<S>,
    HostPlacement: PlacementSampleUniformSeeded<S, cs!(HostShape), cs!(Seed), RingT>,
    HostPlacement: PlacementSub<S, RingT, RingT, RingT>,
    ReplicatedPlacement: ReplicatedSeedsGen<S, cs!(PrfKey), cs!(Seed)>,
{
    fn gen_zero_share(
        &self,
        sess: &S,
        setup: &AbstractReplicatedSetup<cs!(PrfKey)>,
        shape: &AbstractReplicatedShape<cs!(HostShape)>,
    ) -> AbstractReplicatedZeroShare<RingT> {
        let (player0, player1, player2) = self.host_placements();

        let AbstractReplicatedShape {
            shapes: [shape0, shape1, shape2],
        } = shape;

        let AbstractReplicatedSeeds {
            seeds: [[s00, s10], [s11, s21], [s22, s02]],
        } = &self.gen_seeds(sess, setup);

        let r00 = player0.sample_uniform_seeded(sess, shape0, s00);
        let r10 = player0.sample_uniform_seeded(sess, shape0, s10);
        let alpha0 = with_context!(player0, sess, r00 - r10);

        let r11 = player1.sample_uniform_seeded(sess, shape1, s11);
        let r21 = player1.sample_uniform_seeded(sess, shape1, s21);
        let alpha1 = with_context!(player1, sess, r11 - r21);

        let r22 = player2.sample_uniform_seeded(sess, shape2, s22);
        let r02 = player2.sample_uniform_seeded(sess, shape2, s02);
        let alpha2 = with_context!(player2, sess, r22 - r02);

        AbstractReplicatedZeroShare {
            alphas: [alpha0, alpha1, alpha2],
        }
    }
}

#[cfg(test)]
mod tests {
    use super::*;
    use crate::fixedpoint::Convert;
    use crate::host::AbstractHostRingTensor;
    use crate::kernels::SyncSession;
    use ndarray::array;
    use proptest::prelude::*;

    #[test]
    fn test_adt_to_rep() {
        let alice = HostPlacement {
            owner: "alice".into(),
        };
        let bob = HostPlacement {
            owner: "bob".into(),
        };
        let carole = HostPlacement {
            owner: "carole".into(),
        };

        let rep = ReplicatedPlacement {
            owners: ["alice".into(), "bob".into(), "carole".into()],
        };

        let x1 = AdditiveRing64Tensor {
            shares: [
                AbstractHostRingTensor::from_raw_plc(
                    array![1, 2, 3],
                    HostPlacement {
                        owner: "alice".into(),
                    },
                ),
                AbstractHostRingTensor::from_raw_plc(
                    array![4, 5, 6],
                    HostPlacement {
                        owner: "bob".into(),
                    },
                ),
            ],
        };

        let sess = SyncSession::default();

        let x1_rep = rep.adt_to_rep(&sess, &x1);
        assert_eq!(alice.reveal(&sess, &x1_rep), alice.reveal(&sess, &x1));
        assert_eq!(bob.reveal(&sess, &x1_rep), bob.reveal(&sess, &x1));
        assert_eq!(carole.reveal(&sess, &x1_rep), carole.reveal(&sess, &x1));

        let x2 = AdditiveRing64Tensor {
            shares: [
                AbstractHostRingTensor::from_raw_plc(
                    array![1, 2, 3],
                    HostPlacement {
                        owner: "bob".into(),
                    },
                ),
                AbstractHostRingTensor::from_raw_plc(
                    array![4, 5, 6],
                    HostPlacement {
                        owner: "alice".into(),
                    },
                ),
            ],
        };

        let x2_rep = rep.adt_to_rep(&sess, &x2);
        assert_eq!(alice.reveal(&sess, &x2_rep), alice.reveal(&sess, &x2));
        assert_eq!(bob.reveal(&sess, &x2_rep), bob.reveal(&sess, &x2));
        assert_eq!(carole.reveal(&sess, &x2_rep), carole.reveal(&sess, &x2));

        let x3 = AdditiveRing64Tensor {
            shares: [
                AbstractHostRingTensor::from_raw_plc(
                    array![1, 2, 3],
                    HostPlacement {
                        owner: "david".into(),
                    },
                ),
                AbstractHostRingTensor::from_raw_plc(
                    array![4, 5, 6],
                    HostPlacement {
                        owner: "eric".into(),
                    },
                ),
            ],
        };

        let x3_rep = rep.adt_to_rep(&sess, &x3);
        assert_eq!(alice.reveal(&sess, &x3_rep), alice.reveal(&sess, &x3));
        assert_eq!(bob.reveal(&sess, &x3_rep), bob.reveal(&sess, &x3));
        assert_eq!(carole.reveal(&sess, &x3_rep), carole.reveal(&sess, &x3));

        let x4 = AdditiveRing64Tensor {
            shares: [
                AbstractHostRingTensor::from_raw_plc(
                    array![1, 2, 3],
                    HostPlacement {
                        owner: "alice".into(),
                    },
                ),
                AbstractHostRingTensor::from_raw_plc(
                    array![4, 5, 6],
                    HostPlacement {
                        owner: "eric".into(),
                    },
                ),
            ],
        };

        let x4_rep = rep.adt_to_rep(&sess, &x4);
        assert_eq!(alice.reveal(&sess, &x4_rep), alice.reveal(&sess, &x4));
        assert_eq!(bob.reveal(&sess, &x4_rep), bob.reveal(&sess, &x4));
        assert_eq!(carole.reveal(&sess, &x4_rep), carole.reveal(&sess, &x4));
    }

    #[test]
    fn test_rep_mean() {
        let alice = HostPlacement {
            owner: "alice".into(),
        };

        let rep = ReplicatedPlacement {
            owners: ["alice".into(), "bob".into(), "carole".into()],
        };

        let sess = SyncSession::default();
        let setup = rep.gen_setup(&sess);

        let scaling_base = 2;
        let scaling_exp = 24;
        let scaling_factor = u64::pow(scaling_base, scaling_exp);
        let x = crate::host::HostTensor::<f64>::from(
            array![1.0, 2.0, 3.0]
                .into_dimensionality::<IxDyn>()
                .unwrap(),
        );
        let x = HostFixed64Tensor::encode(&x, scaling_factor);
        let x_shared = rep.share(&sess, &setup, &x);

        let mean = rep.mean(&sess, None, scaling_base, scaling_exp, &x_shared);
        let mean = rep.trunc_pr(&sess, scaling_exp, &mean);
        let opened_result = alice.reveal(&sess, &mean);
        let decoded_result = HostFixed64Tensor::decode(&opened_result, scaling_factor);

        assert!(num_traits::abs(2.0 - decoded_result.0[[]]) < 0.01);
    }

    use ndarray::prelude::*;
    use rstest::rstest;

    #[test]
    fn test_rep_sum() {
        let alice = HostPlacement {
            owner: "alice".into(),
        };
        let rep = ReplicatedPlacement {
            owners: ["alice".into(), "bob".into(), "carole".into()],
        };

        let x = AbstractHostRingTensor::from_raw_plc(array![1u64, 2, 3], alice.clone());

        let sess = SyncSession::default();
        let setup = rep.gen_setup(&sess);

        let x_shared = rep.share(&sess, &setup, &x);

        let sum = rep.sum(&sess, None, &x_shared);
        let opened_result = alice.reveal(&sess, &sum);

        assert_eq!(6, opened_result.0[[]].0);
    }

    macro_rules! rep_add_test {
        ($func_name:ident, $tt: ident) => {
            fn $func_name(xs: ArrayD<$tt>, ys: ArrayD<$tt>, zs: ArrayD<$tt>) {
                let alice = HostPlacement {
                    owner: "alice".into(),
                };
                let rep = ReplicatedPlacement {
                    owners: ["alice".into(), "bob".into(), "carole".into()],
                };

                let x = AbstractHostRingTensor::from_raw_plc(xs, alice.clone());
                let y = AbstractHostRingTensor::from_raw_plc(ys, alice.clone());

                let sess = SyncSession::default();
                let setup = rep.gen_setup(&sess);

                let x_shared = rep.share(&sess, &setup, &x);
                let y_shared = rep.share(&sess, &setup, &y);

                let sum = rep.add(&sess, &x_shared, &y_shared);
                let opened_sum = alice.reveal(&sess, &sum);
                assert_eq!(
                    opened_sum,
                    AbstractHostRingTensor::from_raw_plc(zs, alice.clone())
                );
            }
        };
    }

    rep_add_test!(test_rep_add64, u64);
    rep_add_test!(test_rep_add128, u128);

    #[rstest]
    #[case(array![1_u64, 2, 3].into_dyn(),
        array![1_u64, 2, 3].into_dyn(),
        array![2_u64, 4, 6].into_dyn())
    ]
    #[case(array![-1_i64 as u64, -2_i64 as u64, -3_i64 as u64].into_dyn(),
        array![1_u64, 2, 3].into_dyn(),
        array![0_u64, 0, 0].into_dyn())
    ]
    fn test_rep_add_64(#[case] x: ArrayD<u64>, #[case] y: ArrayD<u64>, #[case] z: ArrayD<u64>) {
        test_rep_add64(x, y, z);
    }

    #[rstest]
    #[case(array![1_u128, 2, 3].into_dyn(),
        array![1_u128, 2, 3].into_dyn(),
        array![2_u128, 4, 6].into_dyn())
    ]
    #[case(array![-1_i128 as u128, -2_i128 as u128, -3_i128 as u128].into_dyn(),
        array![1_u128, 2, 3].into_dyn(),
        array![0_u128, 0, 0].into_dyn())
    ]
    fn test_rep_add_128(#[case] x: ArrayD<u128>, #[case] y: ArrayD<u128>, #[case] z: ArrayD<u128>) {
        test_rep_add128(x, y, z);
    }

    macro_rules! rep_binary_func_test {
        ($func_name:ident, $test_func: ident<$tt: ty>) => {
            fn $func_name(xs: ArrayD<$tt>, ys: ArrayD<$tt>, zs: ArrayD<$tt>) {
                let alice = HostPlacement {
                    owner: "alice".into(),
                };
                let rep = ReplicatedPlacement {
                    owners: ["alice".into(), "bob".into(), "carole".into()],
                };

                let x = AbstractHostRingTensor::from_raw_plc(xs, alice.clone());
                let y = AbstractHostRingTensor::from_raw_plc(ys, alice.clone());

                let sess = SyncSession::default();
                let setup = rep.gen_setup(&sess);

                let x_shared = rep.share(&sess, &setup, &x);
                let y_shared = rep.share(&sess, &setup, &y);

                let sum = rep.$test_func(&sess, &setup, &x_shared, &y_shared);
                let opened_product = alice.reveal(&sess, &sum);
                assert_eq!(
                    opened_product,
                    AbstractHostRingTensor::from_raw_plc(zs, alice.clone())
                );
            }
        };
    }

    rep_binary_func_test!(test_rep_mul64, mul_setup<u64>);
    rep_binary_func_test!(test_rep_mul128, mul_setup<u128>);
    rep_binary_func_test!(test_rep_dot64, dot_setup<u64>);
    rep_binary_func_test!(test_rep_dot128, dot_setup<u128>);

    macro_rules! pairwise_same_length {
        ($func_name:ident, $tt: ident) => {
            fn $func_name() -> impl Strategy<Value = (ArrayD<$tt>, ArrayD<$tt>)> {
                (1usize..25)
                    .prop_flat_map(|length| {
                        (
                            proptest::collection::vec(any::<$tt>(), length),
                            proptest::collection::vec(any::<$tt>(), length),
                        )
                    })
                    .prop_map(|(x, y)| {
                        let a = Array::from_shape_vec(IxDyn(&[x.len()]), x).unwrap();
                        let b = Array::from_shape_vec(IxDyn(&[y.len()]), y).unwrap();
                        (a, b)
                    })
                    .boxed()
            }
        };
    }

    pairwise_same_length!(pairwise_same_length64, u64);
    pairwise_same_length!(pairwise_same_length128, u128);

    proptest! {
        #[test]
        fn test_fuzzy_rep_mul64((a,b) in pairwise_same_length64())
        {
            let mut target = Array::from_shape_vec(IxDyn(&[a.len()]), vec![0u64; a.len()]).unwrap();
            for i in 0..a.len() {
                target[i] = (std::num::Wrapping(a[i]) * std::num::Wrapping(b[i])).0;
            }
            test_rep_mul64(a, b, target);
        }

        #[test]
        fn test_fuzzy_rep_mul128((a,b) in pairwise_same_length128())
        {
            let mut target = Array::from_shape_vec(IxDyn(&[a.len()]), vec![0u128; a.len()]).unwrap();
            for i in 0..a.len() {
                target[i] = (std::num::Wrapping(a[i]) * std::num::Wrapping(b[i])).0;
            }
            test_rep_mul128(a, b, target);
        }

        #[test]
        fn test_fuzzy_rep_dot64((a,b) in pairwise_same_length64())
        {
            let mut target = std::num::Wrapping(0);
            for i in 0..a.len() {
                target += std::num::Wrapping(a[i]) * std::num::Wrapping(b[i]);
            }
            let target = Array::from_shape_vec(IxDyn(&[]), vec![target.0]).unwrap();
            test_rep_dot64(a, b, target);
        }

        #[test]
        fn test_fuzzy_rep_dot128((a,b) in pairwise_same_length128())
        {
            let mut target = std::num::Wrapping(0);
            for i in 0..a.len() {
                target += std::num::Wrapping(a[i]) * std::num::Wrapping(b[i]);
            }
            let target = Array::from_shape_vec(IxDyn(&[]), vec![target.0]).unwrap();
            test_rep_dot128(a, b, target);
        }

    }

    macro_rules! rep_truncation_test {
        ($func_name:ident, $tt: ident) => {
            fn $func_name(xs: ArrayD<$tt>, amount: u32, ys: ArrayD<$tt>) {
                let alice = HostPlacement {
                    owner: "alice".into(),
                };
                let bob = HostPlacement {
                    owner: "bob".into(),
                };
                let carole = HostPlacement {
                    owner: "carole".into(),
                };

                let rep = ReplicatedPlacement {
                    owners: ["alice".into(), "bob".into(), "carole".into()],
                };

                let sess = SyncSession::default();
                let setup = rep.gen_setup(&sess);

                let alice_x1 = AbstractHostRingTensor::from_raw_plc(xs.clone(), alice.clone());
                let alice_rep = rep.share(&sess, &setup, &alice_x1);
                let alice_tr = rep.trunc_pr(&sess, amount, &alice_rep);
                let alice_open = alice.reveal(&sess, &alice_tr);

                let alice_y = AbstractHostRingTensor::from_raw_plc(ys.clone(), alice.clone());
                assert_eq!(alice_open.1, alice_y.1); // make sure placements are equal

                // truncation can be off by 1
                for (i, value) in alice_y.0.iter().enumerate() {
                    let diff = value - &alice_open.0[i];
                    assert!(
                        diff == std::num::Wrapping(1 as $tt)
                            || diff == std::num::Wrapping($tt::MAX)
                            || diff == std::num::Wrapping(0),
                        "difference = {}, lhs = {}, rhs = {}",
                        diff,
                        value,
                        &alice_open.0[i]
                    );
                }

                let bob_x1 = AbstractHostRingTensor::from_raw_plc(xs.clone(), bob.clone());
                let bob_rep = rep.share(&sess, &setup, &bob_x1);
                let bob_tr = rep.trunc_pr(&sess, amount, &bob_rep);
                let bob_open = bob.reveal(&sess, &bob_tr);

                let bob_y = AbstractHostRingTensor::from_raw_plc(ys.clone(), bob.clone());
                assert_eq!(bob_open.1, bob);

                for (i, value) in bob_y.0.iter().enumerate() {
                    let diff = value - &bob_open.0[i];
                    assert!(
                        diff == std::num::Wrapping(1 as $tt)
                            || diff == std::num::Wrapping($tt::MAX)
                            || diff == std::num::Wrapping(0),
                        "difference = {}, lhs = {}, rhs = {}",
                        diff,
                        value,
                        &bob_open.0[i]
                    );
                }

                let carole_x1 = AbstractHostRingTensor::from_raw_plc(xs.clone(), carole.clone());
                let carole_rep = rep.share(&sess, &setup, &carole_x1);
                let carole_tr = rep.trunc_pr(&sess, amount, &carole_rep);
                let carole_open = carole.reveal(&sess, &carole_tr);

                let carole_y = AbstractHostRingTensor::from_raw_plc(ys.clone(), bob.clone());
                assert_eq!(carole_open.1, carole);

                for (i, value) in carole_y.0.iter().enumerate() {
                    let diff = value - &carole_open.0[i];
                    assert!(
                        diff == std::num::Wrapping(1 as $tt)
                            || diff == std::num::Wrapping($tt::MAX)
                            || diff == std::num::Wrapping(0),
                        "difference = {}, lhs = {}, rhs = {}",
                        diff,
                        value,
                        &carole_open.0[i]
                    );
                }
            }
        };
    }

    rep_truncation_test!(test_rep_truncation64, u64);
    rep_truncation_test!(test_rep_truncation128, u128);

    #[rstest]
    #[case(array![1_u64, 2, 4, 8, 16, 32, 64, 128, 256, 512, 1024, 2048, 4096, 8192, 16384, 32768, 65536, 131072, 262144, 524288, 1048576, 2097152, 4194304, 8388608, 16777216, 33554432, 67108864, 134217728, 268435456, 536870912, 1073741824, 2147483648, 4294967296, 8589934592, 17179869184, 34359738368, 68719476736, 137438953472, 274877906944, 549755813888, 1099511627776, 2199023255552, 4398046511104, 8796093022208, 17592186044416, 35184372088832, 70368744177664, 140737488355328, 281474976710656, 562949953421312, 1125899906842624, 2251799813685248, 4503599627370496, 9007199254740992, 18014398509481984, 36028797018963968, 72057594037927936, 144115188075855872, 288230376151711744, 576460752303423488, 1152921504606846976, 2305843009213693952, 4611686018427387904].into_dyn(),
        1,
        array![0_u64, 1, 2, 4, 8, 16, 32, 64, 128, 256, 512, 1024, 2048, 4096, 8192, 16384, 32768, 65536, 131072, 262144, 524288, 1048576, 2097152, 4194304, 8388608, 16777216, 33554432, 67108864, 134217728, 268435456, 536870912, 1073741824, 2147483648, 4294967296, 8589934592, 17179869184, 34359738368, 68719476736, 137438953472, 274877906944, 549755813888, 1099511627776, 2199023255552, 4398046511104, 8796093022208, 17592186044416, 35184372088832, 70368744177664, 140737488355328, 281474976710656, 562949953421312, 1125899906842624, 2251799813685248, 4503599627370496, 9007199254740992, 18014398509481984, 36028797018963968, 72057594037927936, 144115188075855872, 288230376151711744, 576460752303423488, 1152921504606846976, 2305843009213693952].into_dyn())
    ]
    #[case(array![1_u64, 2, 4, 8, 16, 32, 64, 128, 256, 512, 1024, 2048, 4096, 8192, 16384, 32768, 65536, 131072, 262144, 524288, 1048576, 2097152, 4194304, 8388608, 16777216, 33554432, 67108864, 134217728, 268435456, 536870912, 1073741824, 2147483648, 4294967296, 8589934592, 17179869184, 34359738368, 68719476736, 137438953472, 274877906944, 549755813888, 1099511627776, 2199023255552, 4398046511104, 8796093022208, 17592186044416, 35184372088832, 70368744177664, 140737488355328, 281474976710656, 562949953421312, 1125899906842624, 2251799813685248, 4503599627370496, 9007199254740992, 18014398509481984, 36028797018963968, 72057594037927936, 144115188075855872, 288230376151711744, 576460752303423488, 1152921504606846976, 2305843009213693952, 4611686018427387904].into_dyn(),
        62,
        array![0_u64, 0, 0, 0, 0, 0, 0, 0, 0, 0, 0, 0, 0, 0, 0, 0, 0, 0, 0, 0, 0, 0, 0, 0, 0, 0, 0, 0, 0, 0, 0, 0, 0, 0, 0, 0, 0, 0, 0, 0, 0, 0, 0, 0, 0, 0, 0, 0, 0, 0, 0, 0, 0, 0, 0, 0, 0, 0, 0, 0, 0, 0, 1].into_dyn())
    ]
    #[case(array![1_u64, 2, 4, 8, 16, 32, 64, 128, 256, 512, 1024, 2048, 4096, 8192, 16384, 32768, 65536, 131072, 262144, 524288, 1048576, 2097152, 4194304, 8388608, 16777216, 33554432, 67108864, 134217728, 268435456, 536870912, 1073741824, 2147483648, 4294967296, 8589934592, 17179869184, 34359738368, 68719476736, 137438953472, 274877906944, 549755813888, 1099511627776, 2199023255552, 4398046511104, 8796093022208, 17592186044416, 35184372088832, 70368744177664, 140737488355328, 281474976710656, 562949953421312, 1125899906842624, 2251799813685248, 4503599627370496, 9007199254740992, 18014398509481984, 36028797018963968, 72057594037927936, 144115188075855872, 288230376151711744, 576460752303423488, 1152921504606846976, 2305843009213693952, 4611686018427387904].into_dyn(),
        61,
        array![0_u64, 0, 0, 0, 0, 0, 0, 0, 0, 0, 0, 0, 0, 0, 0, 0, 0, 0, 0, 0, 0, 0, 0, 0, 0, 0, 0, 0, 0, 0, 0, 0, 0, 0, 0, 0, 0, 0, 0, 0, 0, 0, 0, 0, 0, 0, 0, 0, 0, 0, 0, 0, 0, 0, 0, 0, 0, 0, 0, 0, 0, 1, 2].into_dyn())
    ]
    #[case(array![-10_i64 as u64].into_dyn(), 1, array![-5_i64 as u64].into_dyn())]
    #[case(array![-10_i64 as u64].into_dyn(), 0, array![-10_i64 as u64].into_dyn())]
    #[case(array![-1152921504606846976_i64 as u64].into_dyn(), 60, array![-1_i64 as u64].into_dyn())]
    fn test_rep_truncation_64(
        #[case] x: ArrayD<u64>,
        #[case] amount: u32,
        #[case] target: ArrayD<u64>,
    ) {
        test_rep_truncation64(x, amount, target);
    }

    #[rstest]
    #[case(array![1_u128, 2, 4, 8, 16, 32, 64, 128, 256, 512, 1024, 2048, 4096, 8192, 16384, 32768, 65536, 131072, 262144, 524288, 1048576, 2097152, 4194304, 8388608, 16777216, 33554432, 67108864, 134217728, 268435456, 536870912, 1073741824, 2147483648, 4294967296, 8589934592, 17179869184, 34359738368, 68719476736, 137438953472, 274877906944, 549755813888, 1099511627776, 2199023255552, 4398046511104, 8796093022208, 17592186044416, 35184372088832, 70368744177664, 140737488355328, 281474976710656, 562949953421312, 1125899906842624, 2251799813685248, 4503599627370496, 9007199254740992, 18014398509481984, 36028797018963968, 72057594037927936, 144115188075855872, 288230376151711744, 576460752303423488, 1152921504606846976, 2305843009213693952, 4611686018427387904].into_dyn(),
        1,
        array![0_u128, 1, 2, 4, 8, 16, 32, 64, 128, 256, 512, 1024, 2048, 4096, 8192, 16384, 32768, 65536, 131072, 262144, 524288, 1048576, 2097152, 4194304, 8388608, 16777216, 33554432, 67108864, 134217728, 268435456, 536870912, 1073741824, 2147483648, 4294967296, 8589934592, 17179869184, 34359738368, 68719476736, 137438953472, 274877906944, 549755813888, 1099511627776, 2199023255552, 4398046511104, 8796093022208, 17592186044416, 35184372088832, 70368744177664, 140737488355328, 281474976710656, 562949953421312, 1125899906842624, 2251799813685248, 4503599627370496, 9007199254740992, 18014398509481984, 36028797018963968, 72057594037927936, 144115188075855872, 288230376151711744, 576460752303423488, 1152921504606846976, 2305843009213693952].into_dyn())
    ]
    #[case(array![1_u128, 2, 4, 8, 16, 32, 64, 128, 256, 512, 1024, 2048, 4096, 8192, 16384, 32768, 65536, 131072, 262144, 524288, 1048576, 2097152, 4194304, 8388608, 16777216, 33554432, 67108864, 134217728, 268435456, 536870912, 1073741824, 2147483648, 4294967296, 8589934592, 17179869184, 34359738368, 68719476736, 137438953472, 274877906944, 549755813888, 1099511627776, 2199023255552, 4398046511104, 8796093022208, 17592186044416, 35184372088832, 70368744177664, 140737488355328, 281474976710656, 562949953421312, 1125899906842624, 2251799813685248, 4503599627370496, 9007199254740992, 18014398509481984, 36028797018963968, 72057594037927936, 144115188075855872, 288230376151711744, 576460752303423488, 1152921504606846976, 2305843009213693952, 4611686018427387904].into_dyn(),
        62,
        array![0_u128, 0, 0, 0, 0, 0, 0, 0, 0, 0, 0, 0, 0, 0, 0, 0, 0, 0, 0, 0, 0, 0, 0, 0, 0, 0, 0, 0, 0, 0, 0, 0, 0, 0, 0, 0, 0, 0, 0, 0, 0, 0, 0, 0, 0, 0, 0, 0, 0, 0, 0, 0, 0, 0, 0, 0, 0, 0, 0, 0, 0, 0, 1].into_dyn())
    ]
    #[case(array![1_u128, 2, 4, 8, 16, 32, 64, 128, 256, 512, 1024, 2048, 4096, 8192, 16384, 32768, 65536, 131072, 262144, 524288, 1048576, 2097152, 4194304, 8388608, 16777216, 33554432, 67108864, 134217728, 268435456, 536870912, 1073741824, 2147483648, 4294967296, 8589934592, 17179869184, 34359738368, 68719476736, 137438953472, 274877906944, 549755813888, 1099511627776, 2199023255552, 4398046511104, 8796093022208, 17592186044416, 35184372088832, 70368744177664, 140737488355328, 281474976710656, 562949953421312, 1125899906842624, 2251799813685248, 4503599627370496, 9007199254740992, 18014398509481984, 36028797018963968, 72057594037927936, 144115188075855872, 288230376151711744, 576460752303423488, 1152921504606846976, 2305843009213693952, 4611686018427387904].into_dyn(),
        61,
        array![0_u128, 0, 0, 0, 0, 0, 0, 0, 0, 0, 0, 0, 0, 0, 0, 0, 0, 0, 0, 0, 0, 0, 0, 0, 0, 0, 0, 0, 0, 0, 0, 0, 0, 0, 0, 0, 0, 0, 0, 0, 0, 0, 0, 0, 0, 0, 0, 0, 0, 0, 0, 0, 0, 0, 0, 0, 0, 0, 0, 0, 0, 1, 2].into_dyn())
    ]
    #[case(array![-10_i128 as u128].into_dyn(), 1, array![-5_i128 as u128].into_dyn())]
    #[case(array![-10_i128 as u128].into_dyn(), 0, array![-10_i128 as u128].into_dyn())]
    #[case(array![-1152921504606846976_i128 as u128].into_dyn(), 60, array![-1_i128 as u128].into_dyn())]
    fn test_rep_truncation_128(
        #[case] x: ArrayD<u128>,
        #[case] amount: u32,
        #[case] target: ArrayD<u128>,
    ) {
        test_rep_truncation128(x, amount, target);
    }

    fn any_bounded_u64() -> impl Strategy<Value = u64> {
        any::<u64>().prop_map(|x| (x >> 2) - 1)
    }

    fn any_bounded_u128() -> impl Strategy<Value = u128> {
        any::<u128>().prop_map(|x| (x >> 2) - 1)
    }

    proptest! {

        #[test]
        fn test_fuzzy_rep_trunc64(raw_vector in proptest::collection::vec(any_bounded_u64(), 1..5), amount in 0u32..62
        ) {
            let target = raw_vector.iter().map(|x| x >> amount).collect::<Vec<_>>();
            test_rep_truncation64(Array::from_shape_vec(IxDyn(&[raw_vector.len()]), raw_vector).unwrap(), amount, Array::from_shape_vec(IxDyn(&[target.len()]), target).unwrap());
        }

        #[test]
        fn test_fuzzy_rep_trunc128(raw_vector in proptest::collection::vec(any_bounded_u128(), 1..5), amount in 0u32..126
        ) {
            let target = raw_vector.iter().map(|x| x >> amount).collect::<Vec<_>>();
            test_rep_truncation128(Array::from_shape_vec(IxDyn(&[raw_vector.len()]), raw_vector).unwrap(), amount, Array::from_shape_vec(IxDyn(&[target.len()]), target).unwrap());
        }
    }

    macro_rules! rep_unary_func_test {
        ($func_name:ident, $test_func: ident<$tt: ty>) => {
            fn $func_name(xs: ArrayD<$tt>, zs: ArrayD<$tt>) {
                let alice = HostPlacement {
                    owner: "alice".into(),
                };
                let rep = ReplicatedPlacement {
                    owners: ["alice".into(), "bob".into(), "carole".into()],
                };

                let x = AbstractHostRingTensor::from_raw_plc(xs, alice.clone());

                let sess = SyncSession::default();
                let setup = rep.gen_setup(&sess);

                let x_shared = rep.share(&sess, &setup, &x);

                let result: AbstractReplicatedRingTensor<AbstractHostRingTensor<$tt>> =
                    rep.$test_func(&sess, &setup, &x_shared);
                let opened_result = alice.reveal(&sess, &result);
                assert_eq!(
                    opened_result,
                    AbstractHostRingTensor::from_raw_plc(zs, alice.clone())
                );
            }
        };
    }

    rep_unary_func_test!(test_rep_msb64, msb<u64>);
    rep_unary_func_test!(test_rep_msb128, msb<u128>);

    #[rstest]
    #[case(array![-10_i64 as u64, -100_i64 as u64, -200000_i64 as u64, 0, 1].into_dyn(), array![1_u64, 1, 1, 0, 0].into_dyn())]
    fn test_rep_msb_64(#[case] x: ArrayD<u64>, #[case] target: ArrayD<u64>) {
        test_rep_msb64(x, target);
    }

    #[rstest]
    #[case(array![-10_i128 as u128, -100_i128 as u128, -200000_i128 as u128, 0, 1].into_dyn(), array![1_u128, 1, 1, 0, 0].into_dyn())]
    fn test_rep_msb_128(#[case] x: ArrayD<u128>, #[case] target: ArrayD<u128>) {
        test_rep_msb128(x, target);
    }

    proptest! {
        #![proptest_config(ProptestConfig::with_cases(10))]

        #[test]
        fn test_fuzzy_rep_msb64(raw_vector in proptest::collection::vec(any::<i64>().prop_map(|x| x as u64), 1..5)) {
            let target = raw_vector.iter().map(|x|
                (*x as i64).is_negative() as u64
            ).collect::<Vec<_>>();
            test_rep_msb64(Array::from_shape_vec(IxDyn(&[raw_vector.len()]), raw_vector).unwrap(), Array::from_shape_vec(IxDyn(&[target.len()]), target).unwrap());
        }

        #[test]
        fn test_fuzzy_rep_msb128(raw_vector in proptest::collection::vec(any::<i128>().prop_map(|x| x as u128), 1..5)) {
            let target = raw_vector.iter().map(|x|
                (*x as i128).is_negative() as u128
            ).collect::<Vec<_>>();
            test_rep_msb128(Array::from_shape_vec(IxDyn(&[raw_vector.len()]), raw_vector).unwrap(), Array::from_shape_vec(IxDyn(&[target.len()]), target).unwrap());
        }
    }

    #[rstest]
    #[case(array![0_u8, 1, 0].into_dyn())]
    fn test_ring_inject(#[case] xs: ArrayD<u8>) {
        let alice = HostPlacement {
            owner: "alice".into(),
        };
        let rep = ReplicatedPlacement {
            owners: ["alice".into(), "bob".into(), "carole".into()],
        };

        let x = HostBitTensor::from_raw_plc(xs.clone(), alice.clone());

        let sess = SyncSession::default();
        let setup = rep.gen_setup(&sess);

        let x_shared = rep.share(&sess, &setup, &x);

        let x_ring64: ReplicatedRing64Tensor = rep.ring_inject(&sess, 0, &x_shared);
        let x_ring128: ReplicatedRing128Tensor = rep.ring_inject(&sess, 0, &x_shared);

        let target64 = HostRing64Tensor::from_raw_plc(xs.map(|x| *x as u64), alice.clone());
        let target128 = HostRing128Tensor::from_raw_plc(xs.map(|x| *x as u128), alice.clone());

        assert_eq!(alice.reveal(&sess, &x_ring64), target64);
        assert_eq!(alice.reveal(&sess, &x_ring128), target128);

        let shifted_x_ring64: ReplicatedRing64Tensor = rep.ring_inject(&sess, 20, &x_shared);
        assert_eq!(alice.reveal(&sess, &shifted_x_ring64), target64 << 20);
    }

    rep_unary_func_test!(test_rep_abs64, abs<u64>);
    rep_unary_func_test!(test_rep_abs128, abs<u128>);

    #[rstest]
    #[case(array![-10_i64 as u64, -100_i64 as u64, -200000_i64 as u64, 0, 1000].into_dyn(), array![10_u64, 100, 200000, 0, 1000].into_dyn())]
    fn test_rep_abs_64(#[case] x: ArrayD<u64>, #[case] target: ArrayD<u64>) {
        test_rep_abs64(x, target);
    }

    #[rstest]
    #[case(array![-10_i128 as u128, -100_i128 as u128, -200000_i128 as u128, 0, 1000].into_dyn(), array![10_u128, 100, 200000, 0, 1000].into_dyn())]
    fn test_rep_abs_128(#[case] x: ArrayD<u128>, #[case] target: ArrayD<u128>) {
        test_rep_abs128(x, target);
    }
}<|MERGE_RESOLUTION|>--- conflicted
+++ resolved
@@ -1,17 +1,10 @@
 //! Placements backed by replicated secret sharing
 use crate::additive::{AdditiveRing128Tensor, AdditiveRing64Tensor, AdtTen};
 use crate::computation::{
-<<<<<<< HEAD
     AdditivePlacement, AdtToRepOp, CanonicalType, Constant, HostPlacement, KnownType, Placed,
     RepAbsOp, RepAddOp, RepDotOp, RepFillOp, RepMeanOp, RepMsbOp, RepMulOp, RepRevealOp,
     RepSetupOp, RepShareOp, RepShlOp, RepSubOp, RepSumOp, RepTruncPrOp, ReplicatedPlacement,
-    RingInjectOp, ShapeOp, SymbolicType,
-=======
-    AdditivePlacement, AdtToRepOp, Constant, HostPlacement, KnownType, Placed, RepAbsOp, RepAddOp,
-    RepDotOp, RepFillOp, RepIndexAxisOp, RepMeanOp, RepMsbOp, RepMulOp, RepRevealOp, RepSetupOp,
-    RepShareOp, RepShlOp, RepSubOp, RepSumOp, RepTruncPrOp, ReplicatedPlacement, RingInjectOp,
-    ShapeOp,
->>>>>>> 3c345a93
+    RingInjectOp, ShapeOp, SymbolicType, RepIndexAxisOp,
 };
 use crate::error::{Error, Result};
 use crate::host::{
@@ -21,18 +14,11 @@
 use crate::kernels::{
     PlacementAbs, PlacementAdd, PlacementAdtToRep, PlacementAnd, PlacementBitExtract,
     PlacementDaBitProvider, PlacementDeriveSeed, PlacementDot, PlacementDotSetup, PlacementFill,
-<<<<<<< HEAD
     PlacementKeyGen, PlacementMean, PlacementMsb, PlacementMul, PlacementMulSetup, PlacementOnes,
     PlacementPlace, PlacementRepToAdt, PlacementReveal, PlacementRingInject,
     PlacementSampleUniformSeeded, PlacementSetupGen, PlacementShape, PlacementShareSetup,
     PlacementShl, PlacementShr, PlacementSub, PlacementSum, PlacementTruncPr,
-=======
-    PlacementIndex, PlacementKeyGen, PlacementMean, PlacementMsb, PlacementMul, PlacementMulSetup,
-    PlacementOnes, PlacementPlace, PlacementRepToAdt, PlacementReveal, PlacementRingInject,
-    PlacementRingMean, PlacementSampleUniformSeeded, PlacementSetupGen, PlacementShape,
-    PlacementShareSetup, PlacementShl, PlacementShr, PlacementSub, PlacementSum, PlacementTruncPr,
->>>>>>> 3c345a93
-    PlacementTruncPrProvider, PlacementZeros, Session, Tensor,
+    PlacementIndex, PlacementTruncPrProvider, PlacementZeros, Session, Tensor,
 };
 use crate::prim::{PrfKey, Seed, SyncKey};
 use macros::with_context;
@@ -1678,7 +1664,7 @@
         HostPlacement: PlacementIndex<S, RingT, RingT>,
     {
         let (player0, player1, player2) = plc.host_placements();
-        let AbstractReplicatedTensor {
+        let RepTen {
             shares: [[x00, x10], [x11, x21], [x22, x02]],
         } = &x;
 

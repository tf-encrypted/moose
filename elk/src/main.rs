use clap::{ArgEnum, Parser, Subcommand};
use moose::compilation::compile;
use moose::prelude::Computation;
use moose::textual::ToTextual;
use std::collections::HashMap;
use std::fs::{read_to_string, write};
use std::path::{Path, PathBuf};

#[derive(Parser, Debug)]
#[clap(name = "elk")]
#[clap(
    about = "A Moose compiler wrapper CLI",
    long_about = "Takes an input file with the Computation's Textual representation and applies the specified passes to it."
)]
struct Cli {
    #[clap(subcommand)]
    command: Commands,
}

#[derive(Subcommand, Debug)]
enum Commands {
    /// Compile a Moose computation
    Compile {
        /// Input file
        input: PathBuf,

        /// Output file, stdout if not present
        output: Option<PathBuf>,

<<<<<<< HEAD
        #[clap(short, long)]
        format: String,

        /// Comma-separated list of passes to apply. In order. Default to run all the passes
=======
        /// Computation format
        #[clap(arg_enum, short, long, default_value = "textual")]
        input_format: ComputationFormat,

        /// Computation format
        #[clap(arg_enum, short, long, default_value = "textual")]
        output_format: ComputationFormat,

        /// Comma-separated list of passes to apply in-order; default to all passes
>>>>>>> 7428d8a5
        #[clap(short, long)]
        passes: Option<String>,
    },
    /// Print stats about a computation without transforming it
    #[clap(subcommand)]
    Stats(StatsCommands),
}

#[derive(Subcommand, Debug)]
enum StatsCommands {
    /// Print operator histogram
    OpHist {
        /// Input file
        input: PathBuf,

<<<<<<< HEAD
        format: String,

        /// Include placement in the category, where supported
        #[clap(short, long)]
=======
        /// Computation format
        #[clap(arg_enum, short, long, default_value = "textual")]
        input_format: ComputationFormat,

        /// Include placement in the category
        #[clap(long)]
>>>>>>> 7428d8a5
        by_placement: bool,
    },
    /// Print operator counts
    OpCount {
        /// Input file
        input: PathBuf,

        /// Computation format
        #[clap(arg_enum, short, long, default_value = "textual")]
        input_format: ComputationFormat,

        /// Include placement in the category
        #[clap(long)]
        by_placement: bool,
    },
    /// Print out degree
    OutDegree {
        /// Input file
        input: PathBuf,

        /// Computation format
        #[clap(arg_enum, short, long, default_value = "textual")]
        input_format: ComputationFormat,

        /// Include operator in the category
        #[clap(long)]
        by_operator: bool,
    },
}

#[derive(Clone, Debug, ArgEnum)]
enum ComputationFormat {
    Bincode,
    Msgpack,
    Textual,
}

fn main() -> anyhow::Result<()> {
    let args = Cli::parse();
    match &args.command {
        Commands::Compile {
            input,
            output,
<<<<<<< HEAD
            format,
            passes,
        } => {
            let comp = parse_computation(input, format)?;
=======
            input_format,
            output_format,
            passes,
        } => {
            let comp = input_computation(input, input_format)?;
>>>>>>> 7428d8a5
            let passes: Option<Vec<String>> = passes
                .clone()
                .map(|p| p.split(',').map(|s| s.to_string()).collect());
            let comp = compile(&comp, passes)?;
<<<<<<< HEAD
            match (output, &format[..]) {
                (Some(path), "Textual") => write(path, comp.to_textual())?,
                (Some(path), "Binary") => {
                    let comp_bytes = comp.to_msgpack()?;
                    write(path, comp_bytes)?
                }
                (None, _) => println!("{}", comp.to_textual()),
                (&Some(_), &_) => println!("{}", comp.to_textual()),
            }
=======
            output_computation(&comp, output, output_format)?;
>>>>>>> 7428d8a5
        }
        Commands::Stats(StatsCommands::OpHist {
            input,
<<<<<<< HEAD
            format,
            by_placement,
            by_op_kind,
        } => {
            let comp = parse_computation(input, format)?;
            match flavor.as_str() {
                "op_hist" => {
                    let hist: HashMap<String, usize> = comp
                        .operations
                        .iter()
                        .map(|op| {
                            if *by_placement {
                                format!("{} {}", op.kind.short_name(), op.placement.to_textual())
                            } else {
                                op.kind.short_name().to_string()
                            }
                        })
                        .fold(HashMap::new(), |mut map, name| {
                            *map.entry(name).or_insert(0) += 1;
                            map
                        });
                    print_sorted("Operator", &hist);
                }
                "op_count" => {
=======
            input_format,
            by_placement,
        }) => {
            let comp = input_computation(input, input_format)?;
            let hist: HashMap<String, usize> = comp
                .operations
                .iter()
                .map(|op| {
>>>>>>> 7428d8a5
                    if *by_placement {
                        format!("{} {}", op.kind.short_name(), op.placement.to_textual())
                    } else {
                        op.kind.short_name().to_string()
                    }
                })
                .fold(HashMap::new(), |mut map, name| {
                    *map.entry(name).or_insert(0) += 1;
                    map
                });
            print_sorted("Operator", &hist);
        }
        Commands::Stats(StatsCommands::OpCount {
            input,
            input_format,
            by_placement,
        }) => {
            let comp = input_computation(input, input_format)?;
            if *by_placement {
                let hist: HashMap<String, usize> = comp
                    .operations
                    .iter()
                    .map(|op| op.placement.to_textual())
                    .fold(HashMap::new(), |mut map, name| {
                        *map.entry(name).or_insert(0) += 1;
                        map
                    });
                print_sorted("Placement", &hist);
            } else {
                println!("{}", comp.operations.len())
            }
        }
        Commands::Stats(StatsCommands::OutDegree {
            input,
            input_format,
            by_operator,
        }) => {
            let comp = input_computation(input, input_format)?;
            let op_name_to_out_degree: HashMap<&String, usize> =
                comp.operations.iter().fold(HashMap::new(), |mut map, op| {
                    for input_op_name in op.inputs.iter() {
                        *map.entry(input_op_name).or_insert(0) += 1;
                    }
                    map
                });
            let operator_map: HashMap<&String, &str> = if *by_operator {
                comp.operations
                    .iter()
                    .map(|op| (&op.name, op.kind.short_name()))
                    .collect()
            } else {
                HashMap::new()
            };
            let out_degree_distribution: HashMap<NumericalHistKey, usize> = op_name_to_out_degree
                .into_iter()
                .fold(HashMap::new(), |mut map, (op_name, out_degree)| {
                    *map.entry(NumericalHistKey {
                        value: out_degree,
                        category: operator_map.get(op_name),
                    })
                    .or_insert(0) += 1;
                    map
                });
            print_sorted("Out degree", &out_degree_distribution);
        }
    }
    Ok(())
}

<<<<<<< HEAD
fn parse_computation(input: &Path, format: &String) -> anyhow::Result<Computation> {
    match &format[..] {
        "Binary" => {
=======
fn input_computation(input: &Path, format: &ComputationFormat) -> anyhow::Result<Computation> {
    match format {
        ComputationFormat::Textual => {
            let source = read_to_string(input)?;
            Computation::from_textual(&source)
                .map_err(|e| anyhow::anyhow!("Failed to parse the input computation due to {}", e))
        }
        ComputationFormat::Msgpack => {
>>>>>>> 7428d8a5
            let comp_raw = std::fs::read(input)?;
            Computation::from_msgpack(comp_raw)
                .map_err(|e| anyhow::anyhow!("Failed to parse the input computation due to {}", e))
        }
<<<<<<< HEAD
        _ => {
            let source = read_to_string(input)?;
            Computation::from_textual(&source)
                .map_err(|e| anyhow::anyhow!("Failed to parse the input computation due to {}", e))
        }
    }
=======
        ComputationFormat::Bincode => {
            let comp_raw = std::fs::read(input)?;
            Computation::from_bincode(comp_raw)
                .map_err(|e| anyhow::anyhow!("Failed to parse the input computation due to {}", e))
        }
    }
}

fn output_computation(
    comp: &Computation,
    output: &Option<PathBuf>,
    format: &ComputationFormat,
) -> anyhow::Result<()> {
    match format {
        ComputationFormat::Textual => {
            let result = comp.to_textual();
            match output {
                Some(path) => {
                    write(path, result)?;
                    Ok(())
                }
                None => {
                    println!("{}", result);
                    Ok(())
                }
            }
        }
        ComputationFormat::Msgpack => {
            let result = comp.to_msgpack()?;
            match output {
                Some(path) => {
                    write(path, result)?;
                    Ok(())
                }
                None => todo!(),
            }
        }
        ComputationFormat::Bincode => {
            let result = comp.to_bincode()?;
            match output {
                Some(path) => {
                    write(path, result)?;
                    Ok(())
                }
                None => todo!(),
            }
        }
    }
>>>>>>> 7428d8a5
}

#[derive(Eq, PartialEq, Hash, Debug)]
struct NumericalHistKey<'a> {
    value: usize,
    category: Option<&'a &'a str>,
}

impl std::fmt::Display for NumericalHistKey<'_> {
    fn fmt(&self, f: &mut std::fmt::Formatter<'_>) -> Result<(), std::fmt::Error> {
        write!(f, "{:10} {}", self.value, self.category.unwrap_or(&""))
    }
}

fn print_sorted<S>(key_label: &str, map: &HashMap<S, usize>)
where
    S: std::fmt::Display,
{
    let mut sorted_hist: Vec<(&S, &usize)> = map.iter().collect();
    sorted_hist.sort_by(|a, b| b.1.cmp(a.1));
    println!("{:>10} {}", "Count", key_label);
    for op in sorted_hist {
        println!("{:>10} {}", op.1, op.0);
    }
}<|MERGE_RESOLUTION|>--- conflicted
+++ resolved
@@ -27,12 +27,6 @@
         /// Output file, stdout if not present
         output: Option<PathBuf>,
 
-<<<<<<< HEAD
-        #[clap(short, long)]
-        format: String,
-
-        /// Comma-separated list of passes to apply. In order. Default to run all the passes
-=======
         /// Computation format
         #[clap(arg_enum, short, long, default_value = "textual")]
         input_format: ComputationFormat,
@@ -42,7 +36,6 @@
         output_format: ComputationFormat,
 
         /// Comma-separated list of passes to apply in-order; default to all passes
->>>>>>> 7428d8a5
         #[clap(short, long)]
         passes: Option<String>,
     },
@@ -58,19 +51,12 @@
         /// Input file
         input: PathBuf,
 
-<<<<<<< HEAD
-        format: String,
-
-        /// Include placement in the category, where supported
-        #[clap(short, long)]
-=======
         /// Computation format
         #[clap(arg_enum, short, long, default_value = "textual")]
         input_format: ComputationFormat,
 
         /// Include placement in the category
         #[clap(long)]
->>>>>>> 7428d8a5
         by_placement: bool,
     },
     /// Print operator counts
@@ -114,64 +100,19 @@
         Commands::Compile {
             input,
             output,
-<<<<<<< HEAD
-            format,
-            passes,
-        } => {
-            let comp = parse_computation(input, format)?;
-=======
             input_format,
             output_format,
             passes,
         } => {
             let comp = input_computation(input, input_format)?;
->>>>>>> 7428d8a5
             let passes: Option<Vec<String>> = passes
                 .clone()
                 .map(|p| p.split(',').map(|s| s.to_string()).collect());
             let comp = compile(&comp, passes)?;
-<<<<<<< HEAD
-            match (output, &format[..]) {
-                (Some(path), "Textual") => write(path, comp.to_textual())?,
-                (Some(path), "Binary") => {
-                    let comp_bytes = comp.to_msgpack()?;
-                    write(path, comp_bytes)?
-                }
-                (None, _) => println!("{}", comp.to_textual()),
-                (&Some(_), &_) => println!("{}", comp.to_textual()),
-            }
-=======
             output_computation(&comp, output, output_format)?;
->>>>>>> 7428d8a5
         }
         Commands::Stats(StatsCommands::OpHist {
             input,
-<<<<<<< HEAD
-            format,
-            by_placement,
-            by_op_kind,
-        } => {
-            let comp = parse_computation(input, format)?;
-            match flavor.as_str() {
-                "op_hist" => {
-                    let hist: HashMap<String, usize> = comp
-                        .operations
-                        .iter()
-                        .map(|op| {
-                            if *by_placement {
-                                format!("{} {}", op.kind.short_name(), op.placement.to_textual())
-                            } else {
-                                op.kind.short_name().to_string()
-                            }
-                        })
-                        .fold(HashMap::new(), |mut map, name| {
-                            *map.entry(name).or_insert(0) += 1;
-                            map
-                        });
-                    print_sorted("Operator", &hist);
-                }
-                "op_count" => {
-=======
             input_format,
             by_placement,
         }) => {
@@ -180,7 +121,6 @@
                 .operations
                 .iter()
                 .map(|op| {
->>>>>>> 7428d8a5
                     if *by_placement {
                         format!("{} {}", op.kind.short_name(), op.placement.to_textual())
                     } else {
@@ -250,11 +190,6 @@
     Ok(())
 }
 
-<<<<<<< HEAD
-fn parse_computation(input: &Path, format: &String) -> anyhow::Result<Computation> {
-    match &format[..] {
-        "Binary" => {
-=======
 fn input_computation(input: &Path, format: &ComputationFormat) -> anyhow::Result<Computation> {
     match format {
         ComputationFormat::Textual => {
@@ -263,19 +198,10 @@
                 .map_err(|e| anyhow::anyhow!("Failed to parse the input computation due to {}", e))
         }
         ComputationFormat::Msgpack => {
->>>>>>> 7428d8a5
             let comp_raw = std::fs::read(input)?;
             Computation::from_msgpack(comp_raw)
                 .map_err(|e| anyhow::anyhow!("Failed to parse the input computation due to {}", e))
         }
-<<<<<<< HEAD
-        _ => {
-            let source = read_to_string(input)?;
-            Computation::from_textual(&source)
-                .map_err(|e| anyhow::anyhow!("Failed to parse the input computation due to {}", e))
-        }
-    }
-=======
         ComputationFormat::Bincode => {
             let comp_raw = std::fs::read(input)?;
             Computation::from_bincode(comp_raw)
@@ -324,7 +250,6 @@
             }
         }
     }
->>>>>>> 7428d8a5
 }
 
 #[derive(Eq, PartialEq, Hash, Debug)]

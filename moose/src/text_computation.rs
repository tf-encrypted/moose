use crate::computation::*;
use crate::host::{RawShape, SliceInfo, SliceInfoElem};
use crate::logical::TensorDType;
use crate::prim::{RawPrfKey, RawSeed, SyncKey};
use nom::{
    branch::{alt, permutation},
    bytes::complete::{is_not, tag, take_while_m_n},
    character::complete::{alpha1, alphanumeric1, char, digit1, multispace1, space0},
    combinator::{all_consuming, cut, eof, map, map_opt, map_res, opt, recognize, value, verify},
    error::{
        context, convert_error, make_error, ContextError, ErrorKind, ParseError, VerboseError,
    },
    multi::{fill, fold_many0, many0, many1, separated_list0},
    number::complete::{double, float},
    sequence::{delimited, pair, preceded, tuple},
    Err::{Error, Failure},
    IResult,
};
use std::convert::TryFrom;
use std::str::FromStr;

impl TryFrom<&str> for Computation {
    type Error = anyhow::Error;

    fn try_from(source: &str) -> anyhow::Result<Computation> {
        verbose_parse_computation(source)
    }
}

impl TryFrom<String> for Computation {
    type Error = anyhow::Error;

    fn try_from(source: String) -> anyhow::Result<Computation> {
        verbose_parse_computation(&source)
    }
}

impl TryFrom<&str> for Constant {
    type Error = anyhow::Error;

    fn try_from(source: &str) -> anyhow::Result<Constant> {
        constant_literal::<(&str, ErrorKind)>(source)
            .map(|(_, v)| v)
            .map_err(|_| anyhow::anyhow!("Failed to parse constant literal {}", source))
    }
}

impl FromStr for Constant {
    type Err = anyhow::Error;
    fn from_str(source: &str) -> Result<Self, Self::Err> {
        constant_literal::<(&str, ErrorKind)>(source)
            .map(|(_, v)| v)
            .map_err(|_| anyhow::anyhow!("Failed to parse constant literal {}", source))
    }
}

impl TryFrom<&str> for Value {
    type Error = anyhow::Error;

    fn try_from(source: &str) -> anyhow::Result<Value> {
        value_literal::<(&str, ErrorKind)>(source)
            .map(|(_, v)| v)
            .map_err(|_| anyhow::anyhow!("Failed to parse value literal {}", source))
    }
}

impl FromStr for Value {
    type Err = anyhow::Error;
    fn from_str(source: &str) -> Result<Self, Self::Err> {
        value_literal::<(&str, ErrorKind)>(source)
            .map(|(_, v)| v)
            .map_err(|_| anyhow::anyhow!("Failed to parse value literal {}", source))
    }
}

/// Parses the computation and returns a verbose error description if it fails.
pub fn verbose_parse_computation(source: &str) -> anyhow::Result<Computation> {
    match parse_computation::<VerboseError<&str>>(source) {
        Err(Failure(e)) => Err(anyhow::anyhow!(
            "Failed to parse computation\n{}",
            convert_error(source, e)
        )),
        Err(e) => Err(anyhow::anyhow!("Failed to parse {} due to {}", source, e)),
        Ok((_, computation)) => Ok(computation),
    }
}

/// Parses the computation line by line.
fn parse_computation<'a, E: 'a + ParseError<&'a str> + ContextError<&'a str>>(
    input: &'a str,
) -> IResult<&'a str, Computation, E> {
    let body = all_consuming(map(
        separated_list0(many1(multispace1), cut(parse_line)),
        |operations| Computation {
            operations: operations.into_iter().flatten().collect(),
        },
    ));
    // Allow any number of empty lines around the body
    delimited(many0(multispace1), body, many0(multispace1))(input)
}

/// Parses a single logical line of the textual IR
fn parse_line<'a, E: 'a + ParseError<&'a str> + ContextError<&'a str>>(
    input: &'a str,
) -> IResult<&'a str, Option<Operation>, E> {
    alt((
        recognize_comment,
        map(parse_assignment, Some),
        value(None, eof),
    ))(input)
}

/// Recognizes and consumes away a comment
fn recognize_comment<'a, E: 'a + ParseError<&'a str> + ContextError<&'a str>>(
    input: &'a str,
) -> IResult<&'a str, Option<Operation>, E> {
    value(
        None, // Output is thrown away.
        pair(ws(tag("//")), is_not("\n\r")),
    )(input)
}

/// Parses an individual assignment.
///
/// Accepts an assignment in the form of
///
/// `Identifier = Operation : TypeDefinition @Placement`
fn parse_assignment<'a, E: 'a + ParseError<&'a str> + ContextError<&'a str>>(
    input: &'a str,
) -> IResult<&'a str, Operation, E> {
    let (input, identifier) = ws(identifier)(input)?;
    let (input, _) = tag("=")(input)?;
    let (input, operator) = ws(parse_operator)(input)?;
    let (input, args) = opt(argument_list)(input)?;
    let (input, placement) = ws(parse_placement)(input)?;
    Ok((
        input,
        Operation {
            name: identifier.into(),
            kind: operator,
            inputs: args.unwrap_or_default(),
            placement,
        },
    ))
}

/// Parses placement.
fn parse_placement<'a, E: 'a + ParseError<&'a str> + ContextError<&'a str>>(
    input: &'a str,
) -> IResult<&'a str, Placement, E> {
    alt((
        preceded(
            tag("@Host"),
            cut(context(
                "Expecting alphanumeric host name as in @Host(alice)",
                map(
                    delimited(ws(tag("(")), alphanumeric1, ws(tag(")"))),
                    |name| {
                        Placement::Host(HostPlacement {
                            owner: Role::from(name),
                        })
                    },
                ),
            )),
        ),
        preceded(
            tag("@Replicated"),
            cut(context(
                "Expecting host names triplet as in @Replicated(alice, bob, charlie)",
                map(
                    delimited(
                        ws(tag("(")),
                        verify(
                            separated_list0(tag(","), ws(alphanumeric1)),
                            |v: &Vec<&str>| v.len() == 3,
                        ),
                        ws(tag(")")),
                    ),
                    |names| {
                        Placement::Replicated(ReplicatedPlacement {
                            owners: [
                                Role::from(names[0]),
                                Role::from(names[1]),
                                Role::from(names[2]),
                            ],
                        })
                    },
                ),
            )),
        ),
    ))(input)
}

/// Parses list of attributes.
macro_rules! attributes {
    ($inner:expr) => {
        |input: &'a str| delimited(ws(tag("{")), permutation($inner), ws(tag("}")))(input)
    };
}

/// Constructs a parser for a simple unary operation.
macro_rules! unary {
    ($sub:ident) => {
        |input: &'a str| {
            let (input, sig) = operator_signature(1)(input)?;
            Ok((input, $sub { sig }.into()))
        }
    };
}

/// Constructs a parser for a simple binary operation.
macro_rules! binary {
    ($sub:ident) => {
        |input: &'a str| {
            let (input, sig) = operator_signature(2)(input)?;
            Ok((input, $sub { sig }.into()))
        }
    };
}

/// Constructs a parser for a simple binary operation.
macro_rules! operation_on_axis {
    ($sub:ident) => {
        |input: &'a str| {
            let (input, opt_axis) = opt(attributes_single("axis", parse_int))(input)?;
            let (input, sig) = operator_signature(1)(input)?;
            Ok((
                input,
                $sub {
                    sig,
                    axis: opt_axis,
                }
                .into(),
            ))
        }
    };
}

/// Parses operator - maps names to structs.
fn parse_operator<'a, E: 'a + ParseError<&'a str> + ContextError<&'a str>>(
    input: &'a str,
) -> IResult<&'a str, Operator, E> {
    // NOTE: Ideally, we would group all of these parser declarations into a single `alt`
    // combinator. However, `alt` expects a tuple of parsers with cardinality at most 21.
    // We get around this by nesting calls of `alt`, as recommended by the function docs:
    // https://docs.rs/nom/7.0.0/nom/branch/fn.alt.html
    let part1 = alt((
        preceded(tag(IdentityOp::SHORT_NAME), cut(unary!(IdentityOp))),
        preceded(tag(LoadOp::SHORT_NAME), cut(unary!(LoadOp))),
        preceded(tag(SendOp::SHORT_NAME), cut(send_operator)),
        preceded(tag(ReceiveOp::SHORT_NAME), cut(receive_operator)),
        preceded(tag(InputOp::SHORT_NAME), cut(input_operator)),
        preceded(tag(OutputOp::SHORT_NAME), cut(unary!(OutputOp))),
        preceded(tag(ConstantOp::SHORT_NAME), cut(constant)),
        preceded(tag(ShapeOp::SHORT_NAME), cut(unary!(ShapeOp))),
        preceded(tag(BitFillOp::SHORT_NAME), cut(bit_fill)),
        preceded(tag(RingFillOp::SHORT_NAME), cut(ring_fill)),
        preceded(tag(SaveOp::SHORT_NAME), cut(save_operator)),
        preceded(tag(HostAddOp::SHORT_NAME), cut(binary!(HostAddOp))),
        preceded(tag(HostSubOp::SHORT_NAME), cut(binary!(HostSubOp))),
        preceded(tag(HostMulOp::SHORT_NAME), cut(binary!(HostMulOp))),
        preceded(tag(HostDivOp::SHORT_NAME), cut(binary!(HostDivOp))),
        preceded(tag(HostDotOp::SHORT_NAME), cut(binary!(HostDotOp))),
        preceded(
            tag(HostMeanOp::SHORT_NAME),
            cut(operation_on_axis!(HostMeanOp)),
        ),
        preceded(tag(HostExpandDimsOp::SHORT_NAME), cut(hostexpanddims)),
        preceded(tag(HostReshapeOp::SHORT_NAME), cut(unary!(HostReshapeOp))),
        preceded(tag(HostAtLeast2DOp::SHORT_NAME), cut(hostatleast2d)),
        preceded(tag(HostSliceOp::SHORT_NAME), cut(hostslice)),
    ));
    let part2 = alt((
        preceded(
            tag(HostSumOp::SHORT_NAME),
            cut(operation_on_axis!(HostSumOp)),
        ),
        preceded(tag(HostOnesOp::SHORT_NAME), cut(unary!(HostOnesOp))),
        preceded(tag(HostConcatOp::SHORT_NAME), cut(hostconcat)),
        preceded(
            tag(HostTransposeOp::SHORT_NAME),
            cut(unary!(HostTransposeOp)),
        ),
        preceded(tag(HostInverseOp::SHORT_NAME), cut(unary!(HostInverseOp))),
        preceded(tag(RingAddOp::SHORT_NAME), cut(binary!(RingAddOp))),
        preceded(tag(RingSubOp::SHORT_NAME), cut(binary!(RingSubOp))),
        preceded(tag(RingMulOp::SHORT_NAME), cut(binary!(RingMulOp))),
        preceded(tag(RingDotOp::SHORT_NAME), cut(binary!(RingDotOp))),
        preceded(
            tag(RingSumOp::SHORT_NAME),
            cut(operation_on_axis!(RingSumOp)),
        ),
        preceded(tag(RingSampleSeededOp::SHORT_NAME), cut(ring_sample_seeded)),
        preceded(tag(RingSampleOp::SHORT_NAME), cut(ring_sample)),
        preceded(tag(RingShlOp::SHORT_NAME), cut(ring_shl)),
        preceded(tag(RingShrOp::SHORT_NAME), cut(ring_shr)),
        preceded(tag(PrimDeriveSeedOp::SHORT_NAME), cut(prim_derive_seed)),
        preceded(tag(PrimPrfKeyGenOp::SHORT_NAME), cut(prim_gen_prf_key)),
        preceded(
            tag(RingFixedpointEncodeOp::SHORT_NAME),
            cut(fixed_point_ring_encode),
        ),
        preceded(
            tag(RingFixedpointDecodeOp::SHORT_NAME),
            cut(fixed_point_ring_decode),
        ),
        preceded(
            tag(RingFixedpointMeanOp::SHORT_NAME),
            cut(fixed_point_ring_mean),
        ),
        preceded(tag(FixedpointEncodeOp::SHORT_NAME), cut(fixed_point_encode)),
        preceded(tag(FixedpointDecodeOp::SHORT_NAME), cut(fixed_point_decode)),
    ));
    let part3 = alt((
        preceded(tag(RingInjectOp::SHORT_NAME), cut(ring_inject)),
        preceded(tag(BitExtractOp::SHORT_NAME), cut(bit_extract)),
        preceded(tag(BitSampleSeededOp::SHORT_NAME), cut(bit_sample_seeded)),
        preceded(tag(BitSampleOp::SHORT_NAME), cut(bit_sample)),
        preceded(tag(BitXorOp::SHORT_NAME), cut(bit_xor)),
        preceded(tag(BitAndOp::SHORT_NAME), cut(bit_and)),
        preceded(tag(HostSqrtOp::SHORT_NAME), cut(unary!(HostSqrtOp))),
        preceded(tag(HostDiagOp::SHORT_NAME), cut(unary!(HostDiagOp))),
        preceded(tag(HostSqueezeOp::SHORT_NAME), cut(hostsqueeze)),
        preceded(tag(AddOp::SHORT_NAME), cut(binary!(AddOp))),
        preceded(tag(SubOp::SHORT_NAME), cut(binary!(SubOp))),
        preceded(tag(MulOp::SHORT_NAME), cut(binary!(MulOp))),
        preceded(tag(DivOp::SHORT_NAME), cut(binary!(DivOp))),
        preceded(tag(DotOp::SHORT_NAME), cut(binary!(DotOp))),
        preceded(tag(MeanOp::SHORT_NAME), cut(operation_on_axis!(MeanOp))),
    ));
    alt((part1, part2, part3))(input)
}

/// Parses a Constant
fn constant<'a, E: 'a + ParseError<&'a str> + ContextError<&'a str>>(
    input: &'a str,
) -> IResult<&'a str, Operator, E> {
    let (input, value) = attributes_single("value", constant_literal)(input)?;
    let (input, optional_type) = opt(operator_signature(0))(input)?;
    let sig = optional_type.unwrap_or_else(|| Signature::nullary(value.ty()));

    Ok((input, ConstantOp { sig, value }.into()))
}

/// Parses a Send operator
fn send_operator<'a, E: 'a + ParseError<&'a str> + ContextError<&'a str>>(
    input: &'a str,
) -> IResult<&'a str, Operator, E> {
    let (input, (rendezvous_key, receiver)) = attributes!((
        attributes_member("rendezvous_key", map(parse_hex, RendezvousKey::from_bytes)),
        attributes_member("receiver", string)
    ))(input)?;
    let (input, optional_type) = opt(operator_signature(0))(input)?;
    let sig = optional_type.unwrap_or_else(|| Signature::unary(Ty::Unknown, Ty::Unknown));
    Ok((
        input,
        SendOp {
            sig,
            rendezvous_key,
            receiver: Role::from(receiver),
        }
        .into(),
    ))
}

/// Parses a Receive operator
fn receive_operator<'a, E: 'a + ParseError<&'a str> + ContextError<&'a str>>(
    input: &'a str,
) -> IResult<&'a str, Operator, E> {
    let (input, (rendezvous_key, sender)) = attributes!((
        attributes_member("rendezvous_key", map(parse_hex, RendezvousKey::from_bytes)),
        attributes_member("sender", string)
    ))(input)?;
    let (input, sig) = operator_signature(0)(input)?;
    Ok((
        input,
        ReceiveOp {
            sig,
            rendezvous_key,
            sender: Role::from(sender),
        }
        .into(),
    ))
}

/// Parses an Input operator
fn input_operator<'a, E: 'a + ParseError<&'a str> + ContextError<&'a str>>(
    input: &'a str,
) -> IResult<&'a str, Operator, E> {
    let (input, arg_name) = attributes_single("arg_name", string)(input)?;
    let (input, sig) = operator_signature(0)(input)?;
    Ok((input, InputOp { sig, arg_name }.into()))
}

/// Parses a HostExpandDims operator
fn hostexpanddims<'a, E: 'a + ParseError<&'a str> + ContextError<&'a str>>(
    input: &'a str,
) -> IResult<&'a str, Operator, E> {
    let (input, axis) = attributes_single("axis", vector(parse_int))(input)?;
    let (input, sig) = operator_signature(1)(input)?;
    Ok((input, HostExpandDimsOp { sig, axis }.into()))
}

/// Parses a HostExpandDims operator
fn hostsqueeze<'a, E: 'a + ParseError<&'a str> + ContextError<&'a str>>(
    input: &'a str,
) -> IResult<&'a str, Operator, E> {
    let (input, axis) = opt(attributes_single("axis", parse_int))(input)?;
    let (input, sig) = operator_signature(1)(input)?;
    Ok((input, HostSqueezeOp { sig, axis }.into()))
}

/// Parses a HostAtLeast2D operator.
fn hostatleast2d<'a, E: 'a + ParseError<&'a str> + ContextError<&'a str>>(
    input: &'a str,
) -> IResult<&'a str, Operator, E> {
    let (input, to_column_vector) = attributes_single("to_column_vector", parse_bool)(input)?;
    let (input, sig) = operator_signature(1)(input)?;
    Ok((
        input,
        HostAtLeast2DOp {
            sig,
            to_column_vector,
        }
        .into(),
    ))
}

/// Parses a HostSlice operator.
fn hostslice<'a, E: 'a + ParseError<&'a str> + ContextError<&'a str>>(
    input: &'a str,
) -> IResult<&'a str, Operator, E> {
    let (input, (start, end)) = attributes!((
        attributes_member("start", parse_int),
        attributes_member("end", parse_int)
    ))(input)?;
    let (input, sig) = operator_signature(1)(input)?;
    Ok((
        input,
        HostSliceOp {
            sig,
            slice: SliceInfo(vec![SliceInfoElem {
                start,
                step: None,
                end: Some(end),
            }]),
        }
        .into(),
    ))
}

/// Parses a HostConcat operator.
fn hostconcat<'a, E: 'a + ParseError<&'a str> + ContextError<&'a str>>(
    input: &'a str,
) -> IResult<&'a str, Operator, E> {
    let (input, axis) = attributes_single("axis", parse_int)(input)?;
    let (input, sig) = operator_signature(2)(input)?;
    Ok((input, HostConcatOp { sig, axis }.into()))
}

/// Parses a RingSampleOp operator.
fn ring_sample<'a, E: 'a + ParseError<&'a str> + ContextError<&'a str>>(
    input: &'a str,
) -> IResult<&'a str, Operator, E> {
    let (input, opt_max_value) = opt(attributes_single("max_value", parse_int))(input)?;
    let (input, sig) = operator_signature(0)(input)?;
    Ok((
        input,
        RingSampleOp {
            sig,
            max_value: opt_max_value,
        }
        .into(),
    ))
}

/// Parses a RingSampleSeededOp operator.
fn ring_sample_seeded<'a, E: 'a + ParseError<&'a str> + ContextError<&'a str>>(
    input: &'a str,
) -> IResult<&'a str, Operator, E> {
    let (input, opt_max_value) = opt(attributes_single("max_value", parse_int))(input)?;
    let (input, sig) = operator_signature(0)(input)?;
    Ok((
        input,
        RingSampleSeededOp {
            sig,
            max_value: opt_max_value,
        }
        .into(),
    ))
}

/// Parses a BitSampleOp operator.
fn bit_sample<'a, E: 'a + ParseError<&'a str> + ContextError<&'a str>>(
    input: &'a str,
) -> IResult<&'a str, Operator, E> {
    let (input, sig) = operator_signature(0)(input)?;
    Ok((input, BitSampleOp { sig }.into()))
}

/// Parses a BitSampleSeededOp operator.
fn bit_sample_seeded<'a, E: 'a + ParseError<&'a str> + ContextError<&'a str>>(
    input: &'a str,
) -> IResult<&'a str, Operator, E> {
    let (input, sig) = operator_signature(0)(input)?;
    Ok((input, BitSampleSeededOp { sig }.into()))
}

/// Parses a BitFill operator.
fn bit_fill<'a, E: 'a + ParseError<&'a str> + ContextError<&'a str>>(
    input: &'a str,
) -> IResult<&'a str, Operator, E> {
    let (input, value) = attributes_single("value", constant_literal)(input)?;
    let (input, sig) = operator_signature(1)(input)?;
    Ok((input, BitFillOp { sig, value }.into()))
}

/// Parses a RingFill operator.
fn ring_fill<'a, E: 'a + ParseError<&'a str> + ContextError<&'a str>>(
    input: &'a str,
) -> IResult<&'a str, Operator, E> {
    let (input, value) = attributes_single("value", constant_literal)(input)?;
    let (input, sig) = operator_signature(1)(input)?;
    Ok((input, RingFillOp { sig, value }.into()))
}

/// Parses a RingShl operator.
fn ring_shl<'a, E: 'a + ParseError<&'a str> + ContextError<&'a str>>(
    input: &'a str,
) -> IResult<&'a str, Operator, E> {
    let (input, amount) = attributes_single("amount", parse_int)(input)?;
    let (input, sig) = operator_signature(0)(input)?;
    Ok((input, RingShlOp { sig, amount }.into()))
}

/// Parses a RingShr operator.
fn ring_shr<'a, E: 'a + ParseError<&'a str> + ContextError<&'a str>>(
    input: &'a str,
) -> IResult<&'a str, Operator, E> {
    let (input, amount) = attributes_single("amount", parse_int)(input)?;
    let (input, sig) = operator_signature(0)(input)?;
    Ok((input, RingShrOp { sig, amount }.into()))
}

/// Parses a PrimPrfKeyGen operator.
fn prim_gen_prf_key<'a, E: 'a + ParseError<&'a str> + ContextError<&'a str>>(
    input: &'a str,
) -> IResult<&'a str, Operator, E> {
    Ok((
        input,
        PrimPrfKeyGenOp {
            sig: Signature::nullary(Ty::PrfKey),
        }
        .into(),
    ))
}

/// Parses a PrimDeriveSeed operator.
fn prim_derive_seed<'a, E: 'a + ParseError<&'a str> + ContextError<&'a str>>(
    input: &'a str,
) -> IResult<&'a str, Operator, E> {
    let (input, sync_key) =
        attributes_single("sync_key", map_res(vector(parse_int), SyncKey::try_from))(input)
            .map_err(|_: nom::Err<nom::error::Error<&str>>| {
                Error(make_error(input, ErrorKind::MapRes))
            })?;
    let (input, opt_sig) = opt(operator_signature(0))(input)?;
    let sig = opt_sig.unwrap_or_else(|| Signature::nullary(Ty::Seed));
    Ok((input, PrimDeriveSeedOp { sig, sync_key }.into()))
}

/// Parses a RingFixedpointEncode operator.
fn fixed_point_ring_encode<'a, E: 'a + ParseError<&'a str> + ContextError<&'a str>>(
    input: &'a str,
) -> IResult<&'a str, Operator, E> {
    let (input, (scaling_base, scaling_exp)) = attributes!((
        attributes_member("scaling_base", parse_int),
        attributes_member("scaling_exp", parse_int)
    ))(input)?;
    let (input, sig) = operator_signature(0)(input)?;
    Ok((
        input,
        RingFixedpointEncodeOp {
            sig,
            scaling_base,
            scaling_exp,
        }
        .into(),
    ))
}

/// Parses a RingFixedpointDecode operator.
fn fixed_point_ring_decode<'a, E: 'a + ParseError<&'a str> + ContextError<&'a str>>(
    input: &'a str,
) -> IResult<&'a str, Operator, E> {
    let (input, (scaling_base, scaling_exp)) = attributes!((
        attributes_member("scaling_base", parse_int),
        attributes_member("scaling_exp", parse_int)
    ))(input)?;
    let (input, sig) = operator_signature(1)(input)?;
    Ok((
        input,
        RingFixedpointDecodeOp {
            sig,
            scaling_base,
            scaling_exp,
        }
        .into(),
    ))
}

/// Parses a FixedpointEncode operator.
fn fixed_point_encode<'a, E: 'a + ParseError<&'a str> + ContextError<&'a str>>(
    input: &'a str,
) -> IResult<&'a str, Operator, E> {
    let (input, (fractional_precision, integral_precision)) = attributes!((
        attributes_member("fractional_precision", parse_int),
        attributes_member("integral_precision", parse_int)
    ))(input)?;

    let (input, sig) = operator_signature(0)(input)?;
    Ok((
        input,
        FixedpointEncodeOp {
            sig,
            fractional_precision,
            integral_precision,
        }
        .into(),
    ))
}

/// Parses a FixedpointDecode operator.
fn fixed_point_decode<'a, E: 'a + ParseError<&'a str> + ContextError<&'a str>>(
    input: &'a str,
) -> IResult<&'a str, Operator, E> {
    let (input, fractional_precision) =
        attributes_single("fractional_precision", parse_int)(input)?;
    let (input, sig) = operator_signature(1)(input)?;
    Ok((
        input,
        FixedpointDecodeOp {
            sig,
            fractional_precision,
        }
        .into(),
    ))
}

/// Parses a Save operator.
fn save_operator<'a, E: 'a + ParseError<&'a str> + ContextError<&'a str>>(
    input: &'a str,
) -> IResult<&'a str, Operator, E> {
    let (input, sig) = operator_signature(2)(input)?;
    Ok((input, SaveOp { sig }.into()))
}

/// Parses a RingFixedpointMean operator.
fn fixed_point_ring_mean<'a, E: 'a + ParseError<&'a str> + ContextError<&'a str>>(
    input: &'a str,
) -> IResult<&'a str, Operator, E> {
    let (input, (scaling_base, scaling_exp, axis)) = attributes!((
        attributes_member("scaling_base", parse_int),
        attributes_member("scaling_exp", parse_int),
        opt(attributes_member("axis", parse_int))
    ))(input)?;

    let (input, sig) = operator_signature(0)(input)?;
    Ok((
        input,
        RingFixedpointMeanOp {
            sig,
            axis,
            scaling_base,
            scaling_exp,
        }
        .into(),
    ))
}

/// Parses a RingInject operator.
fn ring_inject<'a, E: 'a + ParseError<&'a str> + ContextError<&'a str>>(
    input: &'a str,
) -> IResult<&'a str, Operator, E> {
    let (input, bit_idx) = attributes_single("bit_idx", parse_int)(input)?;
    let (input, sig) = operator_signature(1)(input)?;
    Ok((input, RingInjectOp { sig, bit_idx }.into()))
}

/// Parses a BitExtract operator.
fn bit_extract<'a, E: 'a + ParseError<&'a str> + ContextError<&'a str>>(
    input: &'a str,
) -> IResult<&'a str, Operator, E> {
    let (input, bit_idx) = attributes_single("bit_idx", parse_int)(input)?;
    let (input, sig) = operator_signature(1)(input)?;
    Ok((input, BitExtractOp { sig, bit_idx }.into()))
}

/// Parses a BitXor operator.
fn bit_xor<'a, E: 'a + ParseError<&'a str> + ContextError<&'a str>>(
    input: &'a str,
) -> IResult<&'a str, Operator, E> {
    let (input, opt_sig) = opt(operator_signature(0))(input)?;
    let sig = opt_sig.unwrap_or_else(|| Signature::nullary(Ty::HostBitTensor));
    Ok((input, BitXorOp { sig }.into()))
}

/// Parses a BitAnd operator.
fn bit_and<'a, E: 'a + ParseError<&'a str> + ContextError<&'a str>>(
    input: &'a str,
) -> IResult<&'a str, Operator, E> {
    let (input, opt_sig) = opt(operator_signature(0))(input)?;
    let sig = opt_sig.unwrap_or_else(|| Signature::nullary(Ty::HostBitTensor));
    Ok((input, BitAndOp { sig }.into()))
}

/// Parses list of arguments.
///
/// Accepts input in the form of
///
/// `(name, name, name)`
fn argument_list<'a, E: 'a + ParseError<&'a str> + ContextError<&'a str>>(
    input: &'a str,
) -> IResult<&'a str, Vec<String>, E> {
    context(
        "Expecting comma separated list of identifiers",
        delimited(
            tag("("),
            separated_list0(tag(","), map(ws(identifier), |s| s.to_string())),
            tag(")"),
        ),
    )(input)
}

/// Parses list of attributes when there is only one attribute.
///
/// This is an optimization to avoid permutation cast for the simple case.
fn attributes_single<'a, O, F: 'a, E: 'a + ParseError<&'a str> + ContextError<&'a str>>(
    name: &'a str,
    inner: F,
) -> impl FnMut(&'a str) -> IResult<&'a str, O, E>
where
    F: FnMut(&'a str) -> IResult<&'a str, O, E>,
{
    delimited(ws(tag("{")), attributes_member(name, inner), ws(tag("}")))
}

/// Parses a single attribute with an optional comma at the end.
fn attributes_member<'a, O, F: 'a, E: 'a + ParseError<&'a str> + ContextError<&'a str>>(
    name1: &'a str,
    inner1: F,
) -> impl FnMut(&'a str) -> IResult<&'a str, O, E>
where
    F: FnMut(&'a str) -> IResult<&'a str, O, E>,
{
    map(
        tuple((ws(tag(name1)), ws(tag("=")), inner1, opt(ws(tag(","))))),
        |(_, _, v, _)| v,
    )
}

/// Parses operator's type signature
///
/// Accepts input in the form of
///
/// `: (Float32Tensor, Float32Tensor) -> Float32Tensor`
/// `: ([Float32Tensor]) -> Float32Tensor`
///
/// * `arg_count` - the number of required arguments
fn operator_signature<'a, E: 'a + ParseError<&'a str> + ContextError<&'a str>>(
    arg_count: usize,
) -> impl FnMut(&'a str) -> IResult<&'a str, Signature, E> {
    preceded(
        ws(tag(":")),
        alt((fixed_arrity_signature(arg_count), variadic_signature())),
    )
}

/// Parses operator's type signature - fixed arity form
///
/// Accepts input in the form of
///
/// `(Float32Tensor, Float32Tensor) -> Float32Tensor`
///
/// * `arg_count` - the number of required arguments
fn fixed_arrity_signature<'a, E: 'a + ParseError<&'a str> + ContextError<&'a str>>(
    arg_count: usize,
) -> impl FnMut(&'a str) -> IResult<&'a str, Signature, E> {
    move |input: &'a str| {
        let (input, args_types) = verify(
            delimited(
                tag("("),
                separated_list0(tag(","), ws(parse_type)),
                tag(")"),
            ),
            |v: &Vec<Ty>| v.len() >= arg_count,
        )(input)?;

        let (input, _) = ws(tag("->"))(input)?;
        let (input, result_type) = ws(parse_type)(input)?;

        match args_types.len() {
            0 => Ok((input, Signature::nullary(result_type))),
            1 => Ok((input, Signature::unary(args_types[0], result_type))),
            2 => Ok((
                input,
                Signature::binary(args_types[0], args_types[1], result_type),
            )),
            3 => Ok((
                input,
                Signature::ternary(args_types[0], args_types[1], args_types[2], result_type),
            )),
            _ => Err(Error(make_error(input, ErrorKind::Tag))),
        }
    }
}

/// Parses operator's type signature - variadic form
///
/// Accepts input in the form of
///
/// `([Float32Tensor]) -> Float32Tensor`
fn variadic_signature<'a, E: 'a + ParseError<&'a str> + ContextError<&'a str>>(
) -> impl FnMut(&'a str) -> IResult<&'a str, Signature, E> {
    move |input: &'a str| {
        let (input, (_, _, args_type, _, _)) = tuple((
            ws(tag("(")),
            ws(tag("[")),
            ws(parse_type),
            ws(tag("]")),
            ws(tag(")")),
        ))(input)?;

        let (input, _) = ws(tag("->"))(input)?;
        let (input, result_type) = ws(parse_type)(input)?;

        Ok((input, Signature::variadic(args_type, result_type)))
    }
}

/// Parses an individual type's literal
fn parse_type<'a, E: 'a + ParseError<&'a str> + ContextError<&'a str>>(
    input: &'a str,
) -> IResult<&'a str, Ty, E> {
    let (i, type_name) = alphanumeric1(input)?;
    match type_name {
        "Unknown" => Ok((i, Ty::Unknown)),
        "Shape" => Ok((i, Ty::HostShape)),
        "Seed" => Ok((i, Ty::Seed)),
        "PrfKey" => Ok((i, Ty::PrfKey)),
        "String" => Ok((i, Ty::HostString)),
        "BitTensor" => Ok((i, Ty::HostBitTensor)),
        "BitArray64" => Ok((i, Ty::HostBitArray64)),
        "BitArray128" => Ok((i, Ty::HostBitArray128)),
        "BitArray256" => Ok((i, Ty::HostBitArray256)),
        "Ring64Tensor" => Ok((i, Ty::HostRing64Tensor)),
        "Ring128Tensor" => Ok((i, Ty::HostRing128Tensor)),
        "Float32Tensor" => Ok((i, Ty::HostFloat32Tensor)),
        "Float64Tensor" => Ok((i, Ty::HostFloat64Tensor)),
        "Int8Tensor" => Ok((i, Ty::HostInt8Tensor)),
        "Int16Tensor" => Ok((i, Ty::HostInt16Tensor)),
        "Int32Tensor" => Ok((i, Ty::HostInt32Tensor)),
        "Int64Tensor" => Ok((i, Ty::HostInt64Tensor)),
        "Uint8Tensor" => Ok((i, Ty::HostUint8Tensor)),
        "Uint16Tensor" => Ok((i, Ty::HostUint16Tensor)),
        "Uint32Tensor" => Ok((i, Ty::HostUint32Tensor)),
        "Uint64Tensor" => Ok((i, Ty::HostUint64Tensor)),
        "HostFixed64Tensor" => Ok((i, Ty::HostFixed64Tensor)),
        "HostFixed128Tensor" => Ok((i, Ty::HostFixed128Tensor)),
        "Replicated64Tensor" => Ok((i, Ty::ReplicatedRing64Tensor)),
        "Replicated128Tensor" => Ok((i, Ty::ReplicatedRing128Tensor)),
        "ReplicatedBitTensor" => Ok((i, Ty::ReplicatedBitTensor)),
        "ReplicatedSetup" => Ok((i, Ty::ReplicatedSetup)),
        "Additive64Tensor" => Ok((i, Ty::AdditiveRing64Tensor)),
        "Additive128Tensor" => Ok((i, Ty::AdditiveRing128Tensor)),
        "ReplicatedShape" => Ok((i, Ty::ReplicatedShape)),
        "AdditiveBitTensor" => Ok((i, Ty::AdditiveBitTensor)),
        "AdditiveShape" => Ok((i, Ty::AdditiveShape)),
        "Fixed64Tensor" => Ok((i, Ty::Fixed64Tensor)),
        "Fixed128Tensor" => Ok((i, Ty::Fixed128Tensor)),
        "Unit" => Ok((i, Ty::Unit)),
        "Float32" => Ok((i, Ty::Float32)),
        "Float64" => Ok((i, Ty::Float64)),
        "Ring64" => Ok((i, Ty::Ring64)),
        "Ring128" => Ok((i, Ty::Ring128)),
        "Tensor" => Ok((i, Ty::Tensor(TensorDType::Float64))), // TODO: Find the way to represent inner in the textual
        _ => Err(Error(make_error(input, ErrorKind::Tag))),
    }
}

fn constant_literal_helper<'a, O1, F1, F2, E>(
    expected_type: &'a str,
    parser: F1,
    mapper: F2,
) -> impl FnMut(&'a str) -> IResult<&'a str, Constant, E>
where
    F1: FnMut(&'a str) -> IResult<&'a str, O1, E>,
    F2: FnMut(O1) -> Constant,
    E: 'a + ParseError<&'a str> + ContextError<&'a str>,
{
    map(
        preceded(
            tag(expected_type),
            delimited(ws(tag("(")), parser, ws(tag(")"))),
        ),
        mapper,
    )
}

/// Parses a literal for a constant (not a placed value).
fn constant_literal<'a, E: 'a + ParseError<&'a str> + ContextError<&'a str>>(
    input: &'a str,
) -> IResult<&'a str, Constant, E> {
    alt((
        constant_literal_helper("Seed", parse_hex, |v| Constant::RawSeed(RawSeed(v))),
        constant_literal_helper("PrfKey", parse_hex, |v| Constant::RawPrfKey(RawPrfKey(v))),
        constant_literal_helper("Float32", float, Constant::Float32),
        constant_literal_helper("Float64", double, Constant::Float64),
        constant_literal_helper("String", string, Constant::String),
        map(ws(string), Constant::String), // Alternative syntax for strings - no type
        constant_literal_helper("Ring64", parse_int, Constant::Ring64),
        constant_literal_helper("Ring128", parse_int, Constant::Ring128),
        constant_literal_helper("Shape", vector(parse_int), |v| {
            Constant::RawShape(RawShape(v))
        }),
        constant_literal_helper("Bit", parse_int, Constant::Bit),
        // 1D arrars
        alt((
            constant_literal_helper("Int8Tensor", vector(parse_int), |v| {
                Constant::HostInt8Tensor(v.into())
            }),
            constant_literal_helper("Int16Tensor", vector(parse_int), |v| {
                Constant::HostInt16Tensor(v.into())
            }),
            constant_literal_helper("Int32Tensor", vector(parse_int), |v| {
                Constant::HostInt32Tensor(v.into())
            }),
            constant_literal_helper("Int64Tensor", vector(parse_int), |v| {
                Constant::HostInt64Tensor(v.into())
            }),
            constant_literal_helper("Uint8Tensor", vector(parse_int), |v| {
                Constant::HostUint8Tensor(v.into())
            }),
            constant_literal_helper("Uint16Tensor", vector(parse_int), |v| {
                Constant::HostUint16Tensor(v.into())
            }),
            constant_literal_helper("Uint32Tensor", vector(parse_int), |v| {
                Constant::HostUint32Tensor(v.into())
            }),
            constant_literal_helper("Uint64Tensor", vector(parse_int), |v| {
                Constant::HostUint64Tensor(v.into())
            }),
            constant_literal_helper("Float32Tensor", vector(float), |v| {
                Constant::HostFloat32Tensor(v.into())
            }),
            constant_literal_helper("Float64Tensor", vector(double), |v| {
                Constant::HostFloat64Tensor(v.into())
            }),
            constant_literal_helper("Ring64Tensor", vector(parse_int), |v| {
                Constant::HostRing64Tensor(v.into())
            }),
            constant_literal_helper("Ring128Tensor", vector(parse_int), |v| {
                Constant::HostRing128Tensor(v.into())
            }),
            constant_literal_helper("HostBitTensor", vector(parse_int), |v| {
                Constant::HostBitTensor(v.into())
            }),
        )),
        // 2D arrars
        alt((
            constant_literal_helper("Int8Tensor", vector2(parse_int), |v| {
                Constant::HostInt8Tensor(v.into())
            }),
            constant_literal_helper("Int16Tensor", vector2(parse_int), |v| {
                Constant::HostInt16Tensor(v.into())
            }),
            constant_literal_helper("Int32Tensor", vector2(parse_int), |v| {
                Constant::HostInt32Tensor(v.into())
            }),
            constant_literal_helper("Int64Tensor", vector2(parse_int), |v| {
                Constant::HostInt64Tensor(v.into())
            }),
            constant_literal_helper("Uint8Tensor", vector2(parse_int), |v| {
                Constant::HostUint8Tensor(v.into())
            }),
            constant_literal_helper("Uint16Tensor", vector2(parse_int), |v| {
                Constant::HostUint16Tensor(v.into())
            }),
            constant_literal_helper("Uint32Tensor", vector2(parse_int), |v| {
                Constant::HostUint32Tensor(v.into())
            }),
            constant_literal_helper("Uint64Tensor", vector2(parse_int), |v| {
                Constant::HostUint64Tensor(v.into())
            }),
            constant_literal_helper("Float32Tensor", vector2(float), |v| {
                Constant::HostFloat32Tensor(v.into())
            }),
            constant_literal_helper("Float64Tensor", vector2(double), |v| {
                Constant::HostFloat64Tensor(v.into())
            }),
            constant_literal_helper(
                "Ring64Tensor",
                vector2(parse_int),
                |v: ndarray::ArrayD<u64>| Constant::HostRing64Tensor(v.into()),
            ),
            constant_literal_helper(
                "Ring128Tensor",
                vector2(parse_int),
                |v: ndarray::ArrayD<u128>| Constant::HostRing128Tensor(v.into()),
            ),
            constant_literal_helper("HostBitTensor", vector2(parse_int), |v| {
                Constant::HostBitTensor(v.into())
            }),
        )),
    ))(input)
}

/// Parses a literal for a constant (not a placed value).
fn value_literal<'a, E: 'a + ParseError<&'a str> + ContextError<&'a str>>(
    input: &'a str,
) -> IResult<&'a str, Value, E> {
    let (input, (v, p)) = tuple((constant_literal, ws(parse_placement)))(input)?;
    match p {
        Placement::Host(h) => Ok((input, v.place(&h))),
        _ => unimplemented!(), // TODO (lvorona) return parsing error that we do not support other placements in the textual form
    }
}

/// Parses a vector of items, using the supplied innter parser.
fn vector<'a, F: 'a, O, E: 'a + ParseError<&'a str> + ContextError<&'a str>>(
    inner: F,
) -> impl FnMut(&'a str) -> IResult<&'a str, Vec<O>, E>
where
    F: FnMut(&'a str) -> IResult<&'a str, O, E>,
{
    delimited(tag("["), separated_list0(ws(tag(",")), inner), tag("]"))
}

/// Parses a 2D vector of items, using the supplied innter parser.
fn vector2<'a, F: 'a, O: 'a, E: 'a>(
    inner: F,
) -> impl FnMut(&'a str) -> IResult<&'a str, ndarray::ArrayD<O>, E>
where
    F: FnMut(&'a str) -> IResult<&'a str, O, E> + Copy,
    O: Clone,
    E: ParseError<&'a str> + ContextError<&'a str>,
{
    move |input: &'a str| {
        let (input, vec2) = vector(vector(inner))(input)?;
        let mut data = Vec::new();

        let ncols = vec2.first().map_or(0, |row| row.len());
        let mut nrows = 0;

        for row in &vec2 {
            data.extend_from_slice(row);
            nrows += 1;
        }

        ndarray::Array::from_shape_vec(ndarray::IxDyn(&[nrows, ncols]), data)
            .map(|a| (input, a))
            .map_err(|_: ndarray::ShapeError| Error(make_error(input, ErrorKind::MapRes)))
    }
}

/// Parses integer (or anything implementing FromStr from decimal digits)
fn parse_int<'a, O: std::str::FromStr, E: 'a + ParseError<&'a str> + ContextError<&'a str>>(
    input: &'a str,
) -> IResult<&'a str, O, E> {
    map_res(digit1, |s: &str| s.parse::<O>())(input)
        .map_err(|_: nom::Err<nom::error::Error<&str>>| Error(make_error(input, ErrorKind::MapRes)))
}

/// Parses a single byte, writte as two hex character.
///
/// Leading '0' is mandatory for bytes 0x00 - 0x0F.
fn parse_hex_u8<'a, E>(input: &'a str) -> IResult<&'a str, u8, E>
where
    E: ParseError<&'a str>,
{
    let parse_hex = take_while_m_n(2, 2, |c: char| c.is_ascii_hexdigit());
    map_res(parse_hex, move |hex| u8::from_str_radix(hex, 16))(input)
        .map_err(|_: nom::Err<nom::error::Error<&str>>| Error(make_error(input, ErrorKind::MapRes)))
}

/// Parse sa hux dump, without any separators.
///
/// Errors out if there is not enough data to fill an array of length N.
fn parse_hex<'a, E, const N: usize>(input: &'a str) -> IResult<&'a str, [u8; N], E>
where
    E: ParseError<&'a str>,
{
    let mut buf: [u8; N] = [0; N];
    let (rest, ()) = fill(parse_hex_u8, &mut buf)(input)?;
    Ok((rest, buf))
}

/// Wraps the innner parser in optional spaces.
///
/// From nom::recepies
fn ws<'a, F: 'a, O, E: ParseError<&'a str>>(
    inner: F,
) -> impl FnMut(&'a str) -> IResult<&'a str, O, E>
where
    F: Fn(&'a str) -> IResult<&'a str, O, E>,
{
    delimited(space0, inner, space0)
}

/// Parses an identifier
///
/// From nom::recepies
pub fn identifier<'a, E: ParseError<&'a str>>(input: &'a str) -> IResult<&'a str, &'a str, E> {
    recognize(pair(
        alt((alpha1, tag("_"))),
        many0(alt((alphanumeric1, tag("_")))),
    ))(input)
}

/// Parses an escaped character: \n, \t, \r, \u{00AC}, etc.
///
/// From nom examples (MIT licesnse, so it is ok)
fn parse_hex_u32<'a, E>(input: &'a str) -> IResult<&'a str, u32, E>
where
    E: ParseError<&'a str>,
{
    let parse_hex = take_while_m_n(1, 6, |c: char| c.is_ascii_hexdigit());
    let parse_delimited_hex = preceded(char('u'), delimited(char('{'), parse_hex, char('}')));
    map_res(parse_delimited_hex, move |hex| u32::from_str_radix(hex, 16))(input)
        .map_err(|_: nom::Err<nom::error::Error<&str>>| Error(make_error(input, ErrorKind::MapRes)))
}

/// Parses a single unicode character.
///
/// From nom examples (MIT licesnse, so it is ok)
fn parse_unicode<'a, E>(input: &'a str) -> IResult<&'a str, char, E>
where
    E: ParseError<&'a str>,
{
    map_opt(parse_hex_u32, std::char::from_u32)(input)
}

/// Parses any supported escaped character
///
/// From nom examples (MIT licesnse, so it is ok)
fn parse_escaped_char<'a, E>(input: &'a str) -> IResult<&'a str, char, E>
where
    E: ParseError<&'a str>,
{
    preceded(
        char('\\'),
        alt((
            parse_unicode,
            value('\n', char('n')),
            value('\r', char('r')),
            value('\t', char('t')),
            value('\u{08}', char('b')),
            value('\u{0C}', char('f')),
            value('\\', char('\\')),
            value('/', char('/')),
            value('"', char('"')),
        )),
    )(input)
}

/// Parse a backslash, followed by any amount of whitespace. This is used later
/// to discard any escaped whitespace.
///
/// From nom examples (MIT licesnse, so it is ok)
fn parse_escaped_whitespace<'a, E: ParseError<&'a str>>(
    input: &'a str,
) -> IResult<&'a str, &'a str, E> {
    preceded(char('\\'), multispace1)(input)
}

/// Parse a non-empty block of text that doesn't include \ or "
///
/// From nom examples (MIT licesnse, so it is ok)
fn parse_literal<'a, E: ParseError<&'a str>>(input: &'a str) -> IResult<&'a str, &'a str, E> {
    let not_quote_slash = is_not("\"\\");
    verify(not_quote_slash, |s: &str| !s.is_empty())(input)
}

/// A string fragment contains a fragment of a string being parsed: either
/// a non-empty Literal (a series of non-escaped characters), a single
/// parsed escaped character, or a block of escaped whitespace.
///
/// From nom examples (MIT licesnse, so it is ok)
#[derive(Debug, Clone, Copy, PartialEq, Eq)]
enum StringFragment<'a> {
    Literal(&'a str),
    EscapedChar(char),
    EscapedWS,
}

/// Combine parse_literal, parse_escaped_whitespace, and parse_escaped_char
/// into a StringFragment.
///
/// From nom examples (MIT licesnse, so it is ok)
fn parse_fragment<'a, E>(input: &'a str) -> IResult<&'a str, StringFragment<'a>, E>
where
    E: ParseError<&'a str>,
{
    alt((
        map(parse_literal, StringFragment::Literal),
        map(parse_escaped_char, StringFragment::EscapedChar),
        value(StringFragment::EscapedWS, parse_escaped_whitespace),
    ))(input)
}

/// Parse a string. Use a loop of parse_fragment and push all of the fragments
/// into an output string.
///
/// From nom examples (MIT licesnse, so it is ok)
fn string<'a, E>(input: &'a str) -> IResult<&'a str, String, E>
where
    E: ParseError<&'a str>,
{
    let build_string = fold_many0(parse_fragment, String::new, |mut string, fragment| {
        match fragment {
            StringFragment::Literal(s) => string.push_str(s),
            StringFragment::EscapedChar(c) => string.push(c),
            StringFragment::EscapedWS => {}
        }
        string
    });
    delimited(char('"'), build_string, char('"'))(input)
}

/// A very simple boolean parser.
///
/// Only accepts literals `true` and `false`.
fn parse_bool<'a, E: 'a + ParseError<&'a str> + ContextError<&'a str>>(
    input: &'a str,
) -> IResult<&'a str, bool, E> {
    alt((value(true, tag("true")), value(false, tag("false"))))(input)
}

/// A serializer to produce the same textual format from a computation
pub trait ToTextual {
    fn to_textual(&self) -> String;
}

impl ToTextual for Computation {
    fn to_textual(&self) -> String {
        itertools::join(self.operations.iter().map(|op| op.to_textual()), "\n")
    }
}

impl ToTextual for Operation {
    fn to_textual(&self) -> String {
        format!(
            "{} = {} ({}) {}",
            self.name,
            self.kind.to_textual(),
            self.inputs.join(", "),
            self.placement.to_textual(),
        )
    }
}

impl ToTextual for Placement {
    fn to_textual(&self) -> String {
        match self {
            Placement::Host(p) => p.to_textual(),
            Placement::Replicated(p) => p.to_textual(),
            Placement::Additive(p) => p.to_textual(),
        }
    }
}

impl ToTextual for HostPlacement {
    fn to_textual(&self) -> String {
        format!("@Host({})", self.owner)
    }
}

impl ToTextual for ReplicatedPlacement {
    fn to_textual(&self) -> String {
        format!(
            "@Replicated({}, {}, {})",
            self.owners[0], self.owners[1], self.owners[2]
        )
    }
}

impl ToTextual for AdditivePlacement {
    fn to_textual(&self) -> String {
        format!("@Additive({}, {})", self.owners[0], self.owners[1])
    }
}

impl ToTextual for Operator {
    fn to_textual(&self) -> String {
        use Operator::*;
        match self {
            Identity(op) => op.to_textual(),
            Cast(op) => op.to_textual(),
            Load(op) => op.to_textual(),
            Save(op) => op.to_textual(),
            Send(op) => op.to_textual(),
            Receive(op) => op.to_textual(),
            Input(op) => op.to_textual(),
            Output(op) => op.to_textual(),
            Constant(op) => op.to_textual(),
            Shape(op) => op.to_textual(),
            AtLeast2D(op) => op.to_textual(),
            Slice(op) => op.to_textual(),
            Ones(op) => op.to_textual(),
            ExpandDims(op) => op.to_textual(),
            Concat(op) => op.to_textual(),
            Transpose(op) => op.to_textual(),
            Dot(op) => op.to_textual(),
            Inverse(op) => op.to_textual(),
            Add(op) => op.to_textual(),
            Sub(op) => op.to_textual(),
            Mul(op) => op.to_textual(),
            Mean(op) => op.to_textual(),
            Sum(op) => op.to_textual(),
            Div(op) => op.to_textual(),
            BitXor(op) => op.to_textual(),
            BitAnd(op) => op.to_textual(),
            BitNeg(op) => op.to_textual(),
            BitFill(op) => op.to_textual(),
            RingFill(op) => op.to_textual(),
            HostAdd(op) => op.to_textual(),
            HostSub(op) => op.to_textual(),
            HostMul(op) => op.to_textual(),
            HostDiv(op) => op.to_textual(),
            HostDot(op) => op.to_textual(),
            HostMean(op) => op.to_textual(),
            HostSqrt(op) => op.to_textual(),
            HostOnes(op) => op.to_textual(),
            HostConcat(op) => op.to_textual(),
            HostExpandDims(op) => op.to_textual(),
            HostSqueeze(op) => op.to_textual(),
            HostReshape(op) => op.to_textual(),
            HostAtLeast2D(op) => op.to_textual(),
            HostSlice(op) => op.to_textual(),
            HostDiag(op) => op.to_textual(),
            HostShlDim(op) => op.to_textual(),
            HostIndexAxis(op) => op.to_textual(),
            HostBitDec(op) => op.to_textual(),
            HostSum(op) => op.to_textual(),
            HostAddN(op) => op.to_textual(),
            HostTranspose(op) => op.to_textual(),
            HostInverse(op) => op.to_textual(),
            Sign(op) => op.to_textual(),
            RingNeg(op) => op.to_textual(),
            RingAdd(op) => op.to_textual(),
            RingSub(op) => op.to_textual(),
            RingMul(op) => op.to_textual(),
            RingDot(op) => op.to_textual(),
            RingSum(op) => op.to_textual(),
            RingFixedpointEncode(op) => op.to_textual(),
            RingFixedpointDecode(op) => op.to_textual(),
            RingFixedpointMean(op) => op.to_textual(),
            RingSample(op) => op.to_textual(),
            RingSampleSeeded(op) => op.to_textual(),
            RingShl(op) => op.to_textual(),
            RingShr(op) => op.to_textual(),
            RingInject(op) => op.to_textual(),
            BitExtract(op) => op.to_textual(),
            BitSample(op) => op.to_textual(),
            BitSampleSeeded(op) => op.to_textual(),
            PrimDeriveSeed(op) => op.to_textual(),
            PrimPrfKeyGen(op) => op.to_textual(),
            AesDecrypt(_) => unimplemented!(),
            FixedpointEncode(op) => op.to_textual(),
            FixedpointDecode(op) => op.to_textual(),
            FixedpointAdd(op) => op.to_textual(),
            FixedpointSub(op) => op.to_textual(),
            FixedpointMul(op) => op.to_textual(),
            FixedpointDiv(op) => op.to_textual(),
            FixedpointDot(op) => op.to_textual(),
            FixedpointTruncPr(op) => op.to_textual(),
            FixedpointMean(op) => op.to_textual(),
            FixedpointSum(op) => op.to_textual(),
            FloatingpointAdd(op) => op.to_textual(),
            FloatingpointSub(op) => op.to_textual(),
            FloatingpointMul(op) => op.to_textual(),
            FloatingpointDiv(op) => op.to_textual(),
            FloatingpointDot(op) => op.to_textual(),
            FloatingpointAtLeast2D(op) => op.to_textual(),
            FloatingpointOnes(op) => op.to_textual(),
            FloatingpointConcat(op) => op.to_textual(),
            FloatingpointExpandDims(op) => op.to_textual(),
            FloatingpointTranspose(op) => op.to_textual(),
            FloatingpointInverse(op) => op.to_textual(),
            FloatingpointMean(op) => op.to_textual(),
            FloatingpointSum(op) => op.to_textual(),
            RepSetup(op) => op.to_textual(),
            RepShare(op) => op.to_textual(),
            RepReveal(op) => op.to_textual(),
            RepDot(op) => op.to_textual(),
            RepFixedpointMean(op) => op.to_textual(),
            RepSum(op) => op.to_textual(),
            RepAddN(op) => op.to_textual(),
            RepAdd(op) => op.to_textual(),
            RepSub(op) => op.to_textual(),
            RepMul(op) => op.to_textual(),
            RepAnd(_) => unimplemented!(),
            RepXor(_) => unimplemented!(),
            RepNeg(op) => op.to_textual(),
            RepTruncPr(op) => op.to_textual(),
            AdtReveal(op) => op.to_textual(),
            AdtFill(op) => op.to_textual(),
            AdtAdd(op) => op.to_textual(),
            AdtSub(op) => op.to_textual(),
            AdtMul(op) => op.to_textual(),
            AdtShl(op) => op.to_textual(),
            AdtToRep(op) => op.to_textual(),
            RepAbs(op) => op.to_textual(),
            RepFill(op) => op.to_textual(),
            RepMsb(op) => op.to_textual(),
            RepShl(op) => op.to_textual(),
            RepToAdt(op) => op.to_textual(),
            RepIndexAxis(op) => op.to_textual(),
            RepIndex(op) => op.to_textual(),
            RepDiag(op) => op.to_textual(),
            RepBitDec(op) => op.to_textual(),
            RepBitCompose(op) => op.to_textual(),
            RepSlice(op) => op.to_textual(),
            RepShlDim(op) => op.to_textual(),
            RepEqual(op) => op.to_textual(),
            RepIfElse(op) => op.to_textual(),
        }
    }
}

macro_rules! impl_to_textual {
    ($op:ty, $format:expr, $($member:tt),* ) => {
        impl ToTextual for $op {
            fn to_textual(&self) -> String {
                format!(
                    $format,
                    $(self.$member.to_textual(),)*
                    op = self.short_name(),
                )
            }
        }
    };
}

impl_to_textual!(ConstantOp, "{op}{{value = {}}}: {}", value, sig);
impl_to_textual!(IdentityOp, "{op}: {}", sig);
impl_to_textual!(CastOp, "{op}: {}", sig);
impl_to_textual!(LoadOp, "{op}: {}", sig);
impl_to_textual!(SaveOp, "{op}: {}", sig);
impl_to_textual!(
    SendOp,
    "{op} {{rendezvous_key={}, receiver={}}}: {}",
    rendezvous_key,
    receiver,
    sig
);
impl_to_textual!(
    ReceiveOp,
    "{op} {{rendezvous_key={}, sender={}}} : {}",
    rendezvous_key,
    sender,
    sig
);
impl_to_textual!(InputOp, "{op} {{arg_name={}}}: {}", arg_name, sig);
impl_to_textual!(OutputOp, "{op}: {}", sig);
impl_to_textual!(
    AtLeast2DOp,
    "{op}{{to_column_vector={}}}: {}",
    to_column_vector,
    sig
);

impl_to_textual!(SliceOp, "{op}{{slice={}}}: {} {}", slice, sig);
impl_to_textual!(OnesOp, "{op}: {}", sig);
impl_to_textual!(ExpandDimsOp, "{op}{{axis={}}}: {}", axis, sig);
impl_to_textual!(ConcatOp, "{op}{{axis={}}}: {}", axis, sig);

impl_to_textual!(TransposeOp, "{op}: {}", sig);
impl_to_textual!(DotOp, "{op}: {}", sig);
impl_to_textual!(InverseOp, "{op}: {}", sig);
impl_to_textual!(AddOp, "{op}: {}", sig);
impl_to_textual!(SubOp, "{op}: {}", sig);
impl_to_textual!(MulOp, "{op}: {}", sig);
impl_to_textual!(DivOp, "{op}: {}", sig);

impl_to_textual!(HostAddOp, "{op}: {}", sig);
impl_to_textual!(HostSubOp, "{op}: {}", sig);
impl_to_textual!(HostMulOp, "{op}: {}", sig);
impl_to_textual!(HostDivOp, "{op}: {}", sig);
impl_to_textual!(HostDotOp, "{op}: {}", sig);
impl_to_textual!(HostOnesOp, "{op}: {}", sig);
impl_to_textual!(HostConcatOp, "{op}{{axis={}}}: {}", axis, sig);
impl_to_textual!(HostExpandDimsOp, "{op}{{axis={}}}: {}", axis, sig);
impl_to_textual!(HostReshapeOp, "{op}: {}", sig);
impl_to_textual!(RingFillOp, "{op}{{value={}}}: {}", value, sig);
impl_to_textual!(
    HostAtLeast2DOp,
    "{op}{{to_column_vector={}}}: {}",
    to_column_vector,
    sig
);
impl_to_textual!(HostSliceOp, "{op}{{slice={}}}: {} {}", slice, sig);
impl_to_textual!(HostDiagOp, "{op}: {}", sig);
impl_to_textual!(
    HostIndexAxisOp,
    "{op}{{axis={}, index={}}}: {}",
    axis,
    index,
    sig
);
impl_to_textual!(
    HostShlDimOp,
    "{op}{{amount={},bit_length={}}}: {}",
    amount,
    bit_length,
    sig
);
impl_to_textual!(HostTransposeOp, "{op}: {}", sig);
impl_to_textual!(HostBitDecOp, "{op}: {}", sig);
impl_to_textual!(HostInverseOp, "{op}: {}", sig);
impl_to_textual!(HostSqrtOp, "{op}: {}", sig);
impl_to_textual!(HostSqueezeOp, "{op}: {}", sig);
impl_to_textual!(SignOp, "{op}: {}", sig);
impl_to_textual!(ShapeOp, "{op}: {}", sig);
impl_to_textual!(RingNegOp, "{op}: {}", sig);
impl_to_textual!(RingAddOp, "{op}: {}", sig);
impl_to_textual!(RingSubOp, "{op}: {}", sig);
impl_to_textual!(RingMulOp, "{op}: {}", sig);
impl_to_textual!(RingDotOp, "{op}: {}", sig);
impl_to_textual!(RingShlOp, "{op}{{amount={}}}: {}", amount, sig);
impl_to_textual!(RingShrOp, "{op}{{amount={}}}: {}", amount, sig);
impl_to_textual!(RingInjectOp, "{op}{{bit_idx={}}}: {}", bit_idx, sig);
impl_to_textual!(BitFillOp, "{op}{{value={}}}: {}", value, sig);
impl_to_textual!(BitXorOp, "{op}: {}", sig);
impl_to_textual!(BitAndOp, "{op}: {}", sig);
impl_to_textual!(BitNegOp, "{op}: {}", sig);
impl_to_textual!(BitExtractOp, "{op}{{bit_idx={}}}: {}", bit_idx, sig);
impl_to_textual!(PrimDeriveSeedOp, "{op}{{sync_key={}}}: {}", sync_key, sig);
impl_to_textual!(PrimPrfKeyGenOp, "{op}: {}", sig);
impl_to_textual!(
    FixedpointEncodeOp,
    "{op}{{fractional_precision={}, integral_precision={}}}: {}",
    fractional_precision,
    integral_precision,
    sig
);
impl_to_textual!(
    FixedpointDecodeOp,
    "{op}{{precision={}}}: {}",
    fractional_precision,
    sig
);
impl_to_textual!(FixedpointAddOp, "{op}: {}", sig);
impl_to_textual!(FixedpointSubOp, "{op}: {}", sig);
impl_to_textual!(FixedpointMulOp, "{op}: {}", sig);
impl_to_textual!(FixedpointDotOp, "{op}: {}", sig);
impl_to_textual!(
    FixedpointTruncPrOp,
    "{op}{{precision={}}}: {}",
    precision,
    sig
);

impl_to_textual!(
    RingFixedpointEncodeOp,
    "{op}{{scaling_base={}, scaling_exp={}}}: {}",
    scaling_base,
    scaling_exp,
    sig
);
impl_to_textual!(
    RingFixedpointDecodeOp,
    "{op}{{scaling_base={}, scaling_exp={}}}: {}",
    scaling_base,
    scaling_exp,
    sig
);
impl_to_textual!(RepSetupOp, "{op}: {}", sig);
impl_to_textual!(RepShareOp, "{op}: {}", sig);
impl_to_textual!(RepRevealOp, "{op}: {}", sig);
impl_to_textual!(RepDotOp, "{op}: {}", sig);
impl_to_textual!(RepAddOp, "{op}: {}", sig);
impl_to_textual!(RepSubOp, "{op}: {}", sig);
impl_to_textual!(RepMulOp, "{op}: {}", sig);
impl_to_textual!(RepTruncPrOp, "{op}{{amount={}}}: {}", amount, sig);
impl_to_textual!(AdtRevealOp, "{op}: {}", sig);
impl_to_textual!(AdtFillOp, "{op}{{value={}}}: {}", value, sig);
impl_to_textual!(AdtAddOp, "{op}: {}", sig);
impl_to_textual!(AdtSubOp, "{op}: {}", sig);
impl_to_textual!(AdtMulOp, "{op}: {}", sig);
impl_to_textual!(AdtShlOp, "{op}: {}", sig);
impl_to_textual!(AdtToRepOp, "{op}: {}", sig);
impl_to_textual!(RepAbsOp, "{op}: {}", sig);
impl_to_textual!(RepFillOp, "{op}{{value={}}}: {}", value, sig);
impl_to_textual!(RepMsbOp, "{op}: {}", sig);
impl_to_textual!(RepNegOp, "{op}: {}", sig);
impl_to_textual!(RepShlOp, "{op}: {}", sig);
impl_to_textual!(RepToAdtOp, "{op}: {}", sig);
impl_to_textual!(
    RepIndexAxisOp,
    "{op}{{axis={}, index={}}}: {}",
    axis,
    index,
    sig
);
impl_to_textual!(RepIndexOp, "{op}{{index={}}}: {}", index, sig);
impl_to_textual!(RepDiagOp, "{op}: {}", sig);
impl_to_textual!(RepBitDecOp, "{op}: {}", sig);
impl_to_textual!(RepBitComposeOp, "{op}: {}", sig);
impl_to_textual!(RepEqualOp, "{op}: {}", sig);
impl_to_textual!(RepIfElseOp, "{op}: {}", sig);
impl_to_textual!(RepSliceOp, "{op}{{slice}}: {} {}", sig, slice);
impl_to_textual!(RepShlDimOp, "{op}: {} {} {}", sig, amount, bit_length);

macro_rules! op_with_axis_to_textual {
    ($op:tt) => {
        impl ToTextual for $op {
            fn to_textual(&self) -> String {
                match self {
                    $op { sig, axis: Some(a) } => {
                        format!(
                            "{}{{axis = {}}}: {}",
                            self.short_name(),
                            a,
                            sig.to_textual()
                        )
                    }
                    $op { sig, axis: None } => {
                        format!("{}: {}", self.short_name(), sig.to_textual())
                    }
                }
            }
        }
    };
}

op_with_axis_to_textual!(MeanOp);
op_with_axis_to_textual!(SumOp);
op_with_axis_to_textual!(HostMeanOp);
op_with_axis_to_textual!(HostSumOp);
op_with_axis_to_textual!(RingSumOp);
op_with_axis_to_textual!(RepSumOp);
op_with_axis_to_textual!(FixedpointSumOp);

impl_to_textual!(RepAddNOp, "{op}: {}", sig);
impl_to_textual!(HostAddNOp, "{op}: {}", sig);
impl_to_textual!(FloatingpointAddOp, "{op}: {}", sig);
impl_to_textual!(FloatingpointSubOp, "{op}: {}", sig);
impl_to_textual!(FloatingpointMulOp, "{op}: {}", sig);
impl_to_textual!(FloatingpointDivOp, "{op}: {}", sig);
impl_to_textual!(FloatingpointDotOp, "{op}: {}", sig);
impl_to_textual!(
    FloatingpointAtLeast2DOp,
    "{op}{{to_column_vector={}}}: {}",
    to_column_vector,
    sig
);
impl_to_textual!(FloatingpointOnesOp, "{op}: {}", sig);
impl_to_textual!(FloatingpointConcatOp, "{op}: {}", sig);
impl_to_textual!(FloatingpointExpandDimsOp, "{op}{{axis={}}}: {}", axis, sig);
impl_to_textual!(FloatingpointTransposeOp, "{op}: {}", sig);
impl_to_textual!(FloatingpointInverseOp, "{op}: {}", sig);
op_with_axis_to_textual!(FloatingpointMeanOp);
op_with_axis_to_textual!(FloatingpointSumOp);

impl ToTextual for FixedpointMeanOp {
    fn to_textual(&self) -> String {
        match self {
            FixedpointMeanOp { sig, axis: Some(a) } => {
                format!("FixedpointMean{{axis = {}}}: {}", a, sig.to_textual())
            }
            FixedpointMeanOp { sig, axis: None } => {
                format!("FixedpointMean{{}}: {}", sig.to_textual())
            }
        }
    }
}

impl ToTextual for RingFixedpointMeanOp {
    fn to_textual(&self) -> String {
        match self {
            RingFixedpointMeanOp {
                sig,
                axis: Some(a),
                scaling_base,
                scaling_exp,
            } => {
                format!(
                    "RingFixedpointMean{{axis = {}, scaling_base={}, scaling_exp={}}}: {}",
                    a,
                    scaling_base,
                    scaling_exp,
                    sig.to_textual()
                )
            }
            RingFixedpointMeanOp {
                sig,
                axis: None,
                scaling_base,
                scaling_exp,
            } => format!(
                "RingFixedpointMean{{scaling_base={}, scaling_exp={}}}: {}",
                scaling_base,
                scaling_exp,
                sig.to_textual()
            ),
        }
    }
}

impl ToTextual for RepFixedpointMeanOp {
    fn to_textual(&self) -> String {
        match self {
            RepFixedpointMeanOp {
                sig,
                axis: Some(a),
                scaling_base,
                scaling_exp,
            } => {
                format!(
                    "RepFixedpointMean{{axis = {}, scaling_base={}, scaling_exp={}}}: {}",
                    a,
                    scaling_base,
                    scaling_exp,
                    sig.to_textual()
                )
            }
            RepFixedpointMeanOp {
                sig,
                axis: None,
                scaling_base,
                scaling_exp,
            } => format!(
                "RepFixedpointMean{{scaling_base={}, scaling_exp={}}}: {}",
                scaling_base,
                scaling_exp,
                sig.to_textual()
            ),
        }
    }
}

impl_to_textual!(FixedpointDivOp, "{op}: {}", sig);

impl ToTextual for RingSampleOp {
    fn to_textual(&self) -> String {
        match self {
            RingSampleOp {
                sig,
                max_value: Some(a),
            } => format!("RingSample{{max_value = {}}}: {}", a, sig.to_textual()),
            RingSampleOp {
                sig,
                max_value: None,
            } => format!("RingSample: {}", sig.to_textual()),
        }
    }
}

impl ToTextual for RingSampleSeededOp {
    fn to_textual(&self) -> String {
        match self {
            RingSampleSeededOp {
                sig,
                max_value: Some(a),
            } => format!(
                "RingSampleSeeded{{max_value = {}}}: {}",
                a,
                sig.to_textual()
            ),
            RingSampleSeededOp {
                sig,
                max_value: None,
            } => format!("RingSampleSeeded: {}", sig.to_textual()),
        }
    }
}

impl_to_textual!(BitSampleOp, "{op}: {}", sig);
impl_to_textual!(BitSampleSeededOp, "{op}: {}", sig);

impl ToTextual for Ty {
    fn to_textual(&self) -> String {
        match self {
            Ty::Unit => "Unit".to_string(),
            Ty::HostString => "String".to_string(),
            Ty::Float32 => "Float32".to_string(),
            Ty::Float64 => "Float64".to_string(),
            Ty::Ring64 => "Ring64".to_string(),
            Ty::Ring128 => "Ring128".to_string(),
            Ty::Fixed => "Fixed".to_string(),
            Ty::Tensor(i) => format!("Tensor({})", i), // TODO (lvorona) Come up with a textual format here
            Ty::HostRing64Tensor => "Ring64Tensor".to_string(),
            Ty::HostRing128Tensor => "Ring128Tensor".to_string(),
            Ty::Bit => "Bit".to_string(),
            Ty::HostBitTensor => "BitTensor".to_string(),
            Ty::HostBitArray64 => "BitArray64".to_string(),
            Ty::HostBitArray128 => "BitArray128".to_string(),
            Ty::HostBitArray256 => "BitArray256".to_string(),
            Ty::HostShape => "Shape".to_string(),
            Ty::Seed => "Seed".to_string(),
            Ty::PrfKey => "PrfKey".to_string(),
            Ty::HostFloat32Tensor => "Float32Tensor".to_string(),
            Ty::HostFloat64Tensor => "Float64Tensor".to_string(),
            Ty::HostInt8Tensor => "Int8Tensor".to_string(),
            Ty::HostInt16Tensor => "Int16Tensor".to_string(),
            Ty::HostInt32Tensor => "Int32Tensor".to_string(),
            Ty::HostInt64Tensor => "Int64Tensor".to_string(),
            Ty::HostUint8Tensor => "Uint8Tensor".to_string(),
            Ty::HostUint16Tensor => "Uint16Tensor".to_string(),
            Ty::HostUint32Tensor => "Uint32Tensor".to_string(),
            Ty::HostUint64Tensor => "Uint64Tensor".to_string(),
            Ty::Unknown => "Unknown".to_string(),
            Ty::HostFixed64Tensor => "HostFixed64Tensor".to_string(),
            Ty::HostFixed128Tensor => "HostFixed128Tensor".to_string(),
            Ty::ReplicatedRing64Tensor => "ReplicatedRing64Tensor".to_string(),
            Ty::ReplicatedRing128Tensor => "ReplicatedRing128Tensor".to_string(),
            Ty::ReplicatedFixed64Tensor => "ReplicatedFixed64Tensor".to_string(),
            Ty::ReplicatedFixed128Tensor => "ReplicatedFixed128Tensor".to_string(),
            Ty::ReplicatedBitTensor => "ReplicatedBitTensor".to_string(),
            Ty::ReplicatedBitArray64 => "ReplicatedBitArray64".to_string(),
            Ty::ReplicatedBitArray128 => "ReplicatedBitArray128".to_string(),
            Ty::ReplicatedSetup => "ReplicatedSetup".to_string(),
            Ty::ReplicatedShape => "ReplicatedShape".to_string(),
            Ty::AdditiveBitTensor => "AdditiveBitTensor".to_string(),
            Ty::AdditiveRing64Tensor => "Additive64Tensor".to_string(),
            Ty::AdditiveRing128Tensor => "Additive128Tensor".to_string(),
            Ty::AdditiveShape => "AdditiveShape".to_string(),
            Ty::Fixed64Tensor => "Fixed64Tensor".to_string(),
            Ty::Fixed128Tensor => "Fixed128Tensor".to_string(),
            Ty::Float32Tensor => "Float32Tensor".to_string(),
            Ty::Float64Tensor => "Float64Tensor".to_string(),
<<<<<<< HEAD
            Ty::Mirrored3Ring64Tensor => "Mirrored3Ring64Tensor".to_string(),
            Ty::Mirrored3Ring128Tensor => "Mirrored3Ring128Tensor".to_string(),
            Ty::Mirrored3BitTensor => "Mirrored3BitTensor".to_string(),
            Ty::Mirrored3Fixed64Tensor => "Mirrored3Fixed64Tensor".to_string(),
            Ty::Mirrored3Fixed128Tensor => "Mirrored3Fixed128Tensor".to_string(),
            Ty::HostEncFixed128Tensor => unimplemented!(),
=======
            Ty::HostFixed128AesTensor => unimplemented!(),
            Ty::HostAesKey => unimplemented!(),
            Ty::ReplicatedAesKey => unimplemented!(),
            Ty::Fixed128AesTensor => unimplemented!(),
            Ty::AesTensor => unimplemented!(),
>>>>>>> e1c45839
        }
    }
}

impl ToTextual for Value {
    fn to_textual(&self) -> String {
        match self {
            Value::HostInt8Tensor(x) => format!("Int8Tensor({})", x.0.to_textual()),
            Value::HostInt16Tensor(x) => format!("Int16Tensor({})", x.0.to_textual()),
            Value::HostInt32Tensor(x) => format!("Int32Tensor({})", x.0.to_textual()),
            Value::HostInt64Tensor(x) => format!("Int64Tensor({})", x.0.to_textual()),
            Value::HostUint8Tensor(x) => format!("Uint8Tensor({})", x.0.to_textual()),
            Value::HostUint16Tensor(x) => format!("Uint16Tensor({})", x.0.to_textual()),
            Value::HostUint32Tensor(x) => format!("Uint32Tensor({})", x.0.to_textual()),
            Value::HostUint64Tensor(x) => format!("Uint64Tensor({})", x.0.to_textual()),
            Value::HostFloat32Tensor(x) => format!("Float32Tensor({})", x.0.to_textual()),
            Value::HostFloat64Tensor(x) => format!("Float64Tensor({})", x.0.to_textual()),
            Value::HostRing64Tensor(x) => format!("Ring64Tensor({})", x.0.to_textual()),
            Value::HostRing128Tensor(x) => format!("Ring128Tensor({})", x.0.to_textual()),
            Value::Float32(x) => format!("Float32({})", x),
            Value::Float64(x) => format!("Float64({})", x),
            Value::Fixed(x) => format!("Fixed({})", x.to_textual()),
            Value::HostString(x) => format!("String({})", x.0.to_textual()),
            Value::Ring64(x) => format!("Ring64({})", x),
            Value::Ring128(x) => format!("Ring128({})", x),
            Value::HostShape(x) => format!("HostShape({:?})", x.0),
            Value::Seed(x) => format!("Seed({})", x.0 .0.to_textual()),
            Value::PrfKey(x) => format!("PrfKey({})", x.0 .0.to_textual()),
            Value::Bit(x) => format!("Bit({})", x),
            Value::Unit(_) => "Unit".to_string(),
            Value::HostBitTensor(x) => format!("HostBitTensor({})", x.0.to_textual()),
            // TODO
            Value::HostFixed64Tensor(_)
            | Value::HostFixed128Tensor(_)
            | Value::HostBitArray64(_)
            | Value::Tensor(_)
            | Value::HostBitArray128(_) => unimplemented!(),
            Value::HostBitArray256(_) => unimplemented!(),
            // The following value variants live in the replicated form and can not be represented in the textual computation graph.
            Value::Fixed64Tensor(_)
            | Value::Fixed128Tensor(_)
            | Value::Float32Tensor(_)
            | Value::Float64Tensor(_)
            | Value::ReplicatedShape(_)
            | Value::ReplicatedSetup(_)
            | Value::ReplicatedBitTensor(_)
            | Value::ReplicatedBitArray64(_)
            | Value::ReplicatedBitArray128(_)
            | Value::ReplicatedRing64Tensor(_)
            | Value::ReplicatedRing128Tensor(_)
            | Value::ReplicatedFixed64Tensor(_)
            | Value::ReplicatedFixed128Tensor(_)
            | Value::Mirrored3Ring64Tensor(_)
            | Value::Mirrored3Ring128Tensor(_)
            | Value::Mirrored3BitTensor(_)
            | Value::Mirrored3Fixed64Tensor(_)
            | Value::Mirrored3Fixed128Tensor(_)
            | Value::AdditiveShape(_)
            | Value::AdditiveBitTensor(_)
            | Value::AdditiveRing64Tensor(_)
            | Value::AdditiveRing128Tensor(_) => {
                unimplemented!("Unsupported Value variant: {:?}", self)
            }
            Value::HostFixed128AesTensor(_) => unimplemented!(),
            Value::HostAesKey(_) => unimplemented!(),
            Value::ReplicatedAesKey(_) => unimplemented!(),
            Value::Fixed128AesTensor(_) => unimplemented!(),
            Value::AesTensor(_) => unimplemented!(),
        }
    }
}

impl ToTextual for Constant {
    fn to_textual(&self) -> String {
        match self {
            Constant::HostInt8Tensor(x) => format!("Int8Tensor({})", x.0.to_textual()),
            Constant::HostInt16Tensor(x) => format!("Int16Tensor({})", x.0.to_textual()),
            Constant::HostInt32Tensor(x) => format!("Int32Tensor({})", x.0.to_textual()),
            Constant::HostInt64Tensor(x) => format!("Int64Tensor({})", x.0.to_textual()),
            Constant::HostUint8Tensor(x) => format!("Uint8Tensor({})", x.0.to_textual()),
            Constant::HostUint16Tensor(x) => format!("Uint16Tensor({})", x.0.to_textual()),
            Constant::HostUint32Tensor(x) => format!("Uint32Tensor({})", x.0.to_textual()),
            Constant::HostUint64Tensor(x) => format!("Uint64Tensor({})", x.0.to_textual()),
            Constant::HostFloat32Tensor(x) => format!("Float32Tensor({})", x.0.to_textual()),
            Constant::HostFloat64Tensor(x) => format!("Float64Tensor({})", x.0.to_textual()),
            Constant::HostRing64Tensor(x) => format!("Ring64Tensor({})", x.0.to_textual()),
            Constant::HostRing128Tensor(x) => format!("Ring128Tensor({})", x.0.to_textual()),
            Constant::Float32(x) => format!("Float32({})", x),
            Constant::Float64(x) => format!("Float64({})", x),
            Constant::String(x) => format!("String({})", x.to_textual()),
            Constant::Ring64(x) => format!("Ring64({})", x),
            Constant::Ring128(x) => format!("Ring128({})", x),
            Constant::Fixed(FixedpointConstant { value, precision }) => {
                format!("Fixed({}, {})", value, precision)
            }
            Constant::RawShape(RawShape(x)) => format!("Shape({:?})", x),
            Constant::RawSeed(RawSeed(x)) => format!("Seed({})", x.to_textual()),
            Constant::RawPrfKey(RawPrfKey(x)) => format!("PrfKey({})", x.to_textual()),
            Constant::Bit(x) => format!("Bit({})", x),
            Constant::HostBitTensor(x) => format!("HostBitTensor({})", x.0.to_textual()),
        }
    }
}

impl<T: std::fmt::Debug> ToTextual for ndarray::ArrayD<T> {
    fn to_textual(&self) -> String {
        match self.shape() {
            [_len] => format!("{:?}", self.as_slice().unwrap()),
            [cols, rows] => {
                let mut buffer = String::from("[");
                let mut first_row = true;
                for r in 0..*rows {
                    if !first_row {
                        buffer.push_str(", ");
                    }
                    let mut first_col = true;
                    buffer.push('[');
                    for c in 0..*cols {
                        if !first_col {
                            buffer.push_str(", ");
                        }
                        buffer += &format!("{:?}", self[[r, c]]);
                        first_col = false;
                    }
                    buffer.push(']');
                    first_row = false;
                }
                buffer.push(']');
                buffer
            }
            _ => unimplemented!(),
        }
    }
}

impl ToTextual for Role {
    fn to_textual(&self) -> String {
        format!("{:?}", self.0)
    }
}

// Required to serialize PrimDeriveSeedOp
impl ToTextual for SyncKey {
    fn to_textual(&self) -> String {
        format!("{:?}", self.as_bytes())
    }
}

// Required to serialize Send/Receive
impl ToTextual for RendezvousKey {
    fn to_textual(&self) -> String {
        self.as_bytes().to_textual()
    }
}

impl ToTextual for FixedpointConstant {
    fn to_textual(&self) -> String {
        format!("value: {:?} precision: {:?}", self.value, self.precision)
    }
}

impl ToTextual for Signature {
    fn to_textual(&self) -> String {
        match self {
            Signature::Nullary(NullarySignature { ret }) => format!("() -> {}", ret.to_textual()),
            Signature::Unary(UnarySignature { arg0, ret }) => {
                format!("({}) -> {}", arg0.to_textual(), ret.to_textual())
            }
            Signature::Binary(BinarySignature { arg0, arg1, ret }) => format!(
                "({}, {}) -> {}",
                arg0.to_textual(),
                arg1.to_textual(),
                ret.to_textual()
            ),
            Signature::Ternary(TernarySignature {
                arg0,
                arg1,
                arg2,
                ret,
            }) => format!(
                "({}, {}, {}) -> {}",
                arg0.to_textual(),
                arg1.to_textual(),
                arg2.to_textual(),
                ret.to_textual()
            ),
            Signature::Variadic(VariadicSignature { args, ret }) => {
                format!("(vec[{}]) -> {}", args.to_textual(), ret.to_textual())
            }
        }
    }
}

macro_rules! use_debug_to_textual {
    ($op:ty) => {
        impl ToTextual for $op {
            fn to_textual(&self) -> String {
                format!("{:?}", self)
            }
        }
    };
}

use_debug_to_textual!(String);
use_debug_to_textual!(usize);
use_debug_to_textual!(u32);
use_debug_to_textual!(Vec<u32>);
use_debug_to_textual!(u64);
use_debug_to_textual!(bool);

impl ToTextual for SliceInfo {
    fn to_textual(&self) -> String {
        // TODO: Find a good textual format for the SliceInfo
        format!("{:?}", self.0)
    }
}

impl ToTextual for [u8] {
    fn to_textual(&self) -> String {
        let mut s = String::new();
        for &byte in self {
            s.push_str(&format!("{:02x}", byte));
        }
        s
    }
}

#[cfg(test)]
mod tests {
    use super::*;
    use std::convert::TryInto;

    #[test]
    fn test_constant_literal() -> Result<(), anyhow::Error> {
        let (_, parsed_f32) = constant_literal::<(&str, ErrorKind)>("Float32(1.23)")?;
        assert_eq!(parsed_f32, Constant::Float32(1.23));
        let (_, parsed_f64) = constant_literal::<(&str, ErrorKind)>("Float64(1.23)")?;
        assert_eq!(parsed_f64, Constant::Float64(1.23));
        let (_, parsed_str) = constant_literal::<(&str, ErrorKind)>("\"abc\"")?;
        assert_eq!(parsed_str, Constant::String("abc".into()));
        let (_, parsed_str) = constant_literal::<(&str, ErrorKind)>("String(\"abc\")")?;
        assert_eq!(parsed_str, Constant::String("abc".into()));
        let (_, parsed_str) = constant_literal::<(&str, ErrorKind)>("\"1.23\"")?;
        assert_eq!(parsed_str, Constant::String("1.23".into()));
        let (_, parsed_str) = constant_literal::<(&str, ErrorKind)>("\"1. 2\\\"3\"")?;
        assert_eq!(parsed_str, Constant::String("1. 2\"3".into()));
        let (_, parsed_ring64_tensor) =
            constant_literal::<(&str, ErrorKind)>("Ring64Tensor([1,2,3])")?;
        assert_eq!(
            parsed_ring64_tensor,
            Constant::HostRing64Tensor(vec![1, 2, 3].into())
        );
        let (_, parsed_ring128_tensor) =
            constant_literal::<(&str, ErrorKind)>("Ring128Tensor([1,2,3])")?;
        assert_eq!(
            parsed_ring128_tensor,
            Constant::HostRing128Tensor(vec![1, 2, 3].into())
        );
        let (_, parsed_shape) = constant_literal::<(&str, ErrorKind)>("Shape([1,2,3])")?;
        assert_eq!(parsed_shape, Constant::RawShape(RawShape(vec![1, 2, 3])));
        let (_, parsed_u8_tensor) = constant_literal::<(&str, ErrorKind)>("Uint8Tensor([1,2,3])")?;
        assert_eq!(
            parsed_u8_tensor,
            Constant::HostUint8Tensor(vec![1, 2, 3].into())
        );
        let (_, parsed_seed) =
            constant_literal::<(&str, ErrorKind)>("Seed(529c2fc9bf573d077f45f42b19cfb8d4)")?;
        assert_eq!(
            parsed_seed,
            Constant::RawSeed(RawSeed([
                0x52, 0x9c, 0x2f, 0xc9, 0xbf, 0x57, 0x3d, 0x07, 0x7f, 0x45, 0xf4, 0x2b, 0x19, 0xcf,
                0xb8, 0xd4
            ]))
        );
        let (_, parsed_ring64) = constant_literal::<(&str, ErrorKind)>("Ring64(42)")?;
        assert_eq!(parsed_ring64, Constant::Ring64(42));

        Ok(())
    }

    #[test]
    fn test_array_literal() -> Result<(), anyhow::Error> {
        use ndarray::prelude::*;
        use std::convert::TryInto;
        let parsed_f32: Constant = "Float32Tensor([[1.0, 2.0], [3.0, 4.0]])".try_into()?;

        let x = crate::host::HostFloat32Tensor::from(
            array![[1.0, 2.0], [3.0, 4.0]]
                .into_dimensionality::<IxDyn>()
                .unwrap(),
        );

        assert_eq!(parsed_f32, Constant::HostFloat32Tensor(x));

        let parsed_ring64: Constant = "Ring64Tensor([[1, 2], [3, 4]])".try_into()?;

        let x_backing: ArrayD<i64> = array![[1, 2], [3, 4]]
            .into_dimensionality::<IxDyn>()
            .unwrap();
        let x = crate::host::HostRing64Tensor::from(x_backing);

        assert_eq!(parsed_ring64, Constant::HostRing64Tensor(x));

        Ok(())
    }

    #[test]
    fn test_type_parsing() -> Result<(), anyhow::Error> {
        let (_, parsed_type) = parse_type::<(&str, ErrorKind)>("Unit")?;
        assert_eq!(parsed_type, Ty::Unit);
        let (_, parsed) = operator_signature::<(&str, ErrorKind)>(0)(
            ": (Float32Tensor, Float64Tensor) -> Uint16Tensor",
        )?;
        assert_eq!(
            parsed,
            Signature::binary(
                Ty::HostFloat32Tensor,
                Ty::HostFloat64Tensor,
                Ty::HostUint16Tensor
            ),
        );

        let (_, parsed) =
            operator_signature::<(&str, ErrorKind)>(0)(": ([Float32Tensor]) -> Float32Tensor")?;
        assert_eq!(
            parsed,
            Signature::variadic(Ty::HostFloat32Tensor, Ty::HostFloat32Tensor),
        );

        let parsed: IResult<_, _, VerboseError<&str>> = parse_type("blah");
        if let Err(Error(e)) = parsed {
            assert_eq!(
                convert_error("blah", e),
                "0: at line 1, in Tag:\nblah\n^\n\n"
            );
        } else {
            panic!("Type parsing should have given an error on an invalid type, but did not");
        }
        Ok(())
    }

    #[test]
    fn test_constant() -> Result<(), anyhow::Error> {
        let (_, op) = parse_assignment::<(&str, ErrorKind)>(
            "x = Constant{value = Float32Tensor([1.0])}: () -> Float32Tensor () @Host(alice)",
        )?;
        assert_eq!(op.name, "x");
        assert_eq!(
            op.kind,
            Operator::Constant(ConstantOp {
                sig: Signature::nullary(Ty::HostFloat32Tensor),
                value: Constant::HostFloat32Tensor(vec![1.0].into())
            })
        );

        // 2D tensor
        use ndarray::prelude::*;
        let x = crate::host::HostFloat32Tensor::from(
            array![[1.0, 2.0], [3.0, 4.0]]
                .into_dimensionality::<IxDyn>()
                .unwrap(),
        );
        let (_, op) = parse_assignment::<(&str, ErrorKind)>(
            "x = Constant{value = Float32Tensor([[1.0, 2.0], [3.0, 4.0]])}: () -> Float32Tensor () @Replicated(alice, bob, charlie)",
        )?;
        assert_eq!(
            op.kind,
            Operator::Constant(ConstantOp {
                sig: Signature::nullary(Ty::HostFloat32Tensor),
                value: Constant::HostFloat32Tensor(x)
            })
        );
        Ok(())
    }

    #[test]
    fn test_stdbinary() -> Result<(), anyhow::Error> {
        let (_, op) = parse_assignment::<(&str, ErrorKind)>(
            "z = HostAdd: (Float32Tensor, Float32Tensor) -> Float32Tensor (x, y) @Host(carole)",
        )?;
        assert_eq!(op.name, "z");
        assert_eq!(
            op.kind,
            Operator::HostAdd(HostAddOp {
                sig: Signature::binary(
                    Ty::HostFloat32Tensor,
                    Ty::HostFloat32Tensor,
                    Ty::HostFloat32Tensor
                ),
            })
        );
        let (_, op) = parse_assignment::<(&str, ErrorKind)>(
            "z = HostMul: (Float32Tensor, Float32Tensor) -> Float32Tensor (x, y) @Host(carole)",
        )?;
        assert_eq!(op.name, "z");
        assert_eq!(
            op.kind,
            Operator::HostMul(HostMulOp {
                sig: Signature::binary(
                    Ty::HostFloat32Tensor,
                    Ty::HostFloat32Tensor,
                    Ty::HostFloat32Tensor
                ),
            })
        );
        Ok(())
    }

    #[test]
    fn test_stdadd_err() {
        let data = "z = HostAdd: (Float32Tensor) -> Float32Tensor (x, y) @Host(carole)";
        let emsg = r#"0: at line 1, in Tag:
z = HostAdd: (Float32Tensor) -> Float32Tensor (x, y) @Host(carole)
              ^

1: at line 1, in Alt:
z = HostAdd: (Float32Tensor) -> Float32Tensor (x, y) @Host(carole)
             ^

"#;

        let parsed: IResult<_, _, VerboseError<&str>> = parse_assignment(data);
        if let Err(Failure(e)) = parsed {
            assert_eq!(convert_error(data, e), emsg);
        } else {
            panic!("Type parsing should have given an error on an invalid type, but did not");
        }
    }

    #[test]
    fn test_primprfkeygen() -> Result<(), anyhow::Error> {
        let (_, op) = parse_assignment::<(&str, ErrorKind)>("key = PrimPrfKeyGen() @Host(alice)")?;
        assert_eq!(op.name, "key");
        Ok(())
    }

    #[test]
    fn test_seed() -> Result<(), anyhow::Error> {
        let (_, op) = parse_assignment::<(&str, ErrorKind)>(
            "seed = PrimDeriveSeed{sync_key = [1, 2, 3]}(key)@Host(alice)",
        )?;
        assert_eq!(op.name, "seed");
        assert_eq!(
            op.kind,
            Operator::PrimDeriveSeed(PrimDeriveSeedOp {
                sig: Signature::nullary(Ty::Seed),
                sync_key: SyncKey::try_from(vec![1, 2, 3])?
            })
        );
        Ok(())
    }

    #[test]
    fn test_send() -> Result<(), anyhow::Error> {
        let (_, op) = parse_assignment::<(&str, ErrorKind)>(
            r#"send = Send{rendezvous_key = 30313233343536373839616263646566, receiver = "bob"}() @Host(alice)"#,
        )?;
        assert_eq!(op.name, "send");
        assert_eq!(
            op.kind,
            Operator::Send(SendOp {
                sig: Signature::unary(Ty::Unknown, Ty::Unknown),
                rendezvous_key: "0123456789abcdef".try_into()?,
                receiver: Role::from("bob")
            })
        );
        Ok(())
    }

    #[test]
    fn test_receive() -> Result<(), anyhow::Error> {
        let (_, op) = parse_assignment::<(&str, ErrorKind)>(
            r#"receive = Receive{rendezvous_key = 30313233343536373839616263646566, sender = "bob"} : () -> Float32Tensor () @Host(alice)"#,
        )?;
        assert_eq!(op.name, "receive");
        assert_eq!(
            op.kind,
            Operator::Receive(ReceiveOp {
                sig: Signature::nullary(Ty::HostFloat32Tensor),
                rendezvous_key: "0123456789abcdef".try_into()?,
                sender: Role::from("bob"),
            })
        );
        Ok(())
    }

    #[test]
    fn test_output() -> Result<(), anyhow::Error> {
        let (_, op) = parse_assignment::<(&str, ErrorKind)>(
            "z = Output: (Ring64Tensor) -> Ring64Tensor (x10) @Host(alice)",
        )?;
        assert_eq!(op.name, "z");
        Ok(())
    }

    #[test]
    fn test_ring_sample() -> Result<(), anyhow::Error> {
        let (_, op) = parse_assignment::<(&str, ErrorKind)>(
            "x10 = RingSampleSeeded{max_value = 1}: (Shape, Seed) -> Ring64Tensor (shape, seed) @Host(alice)",
        )?;
        assert_eq!(op.name, "x10");
        Ok(())
    }

    #[test]
    fn test_fixedpoint_ring_mean() -> Result<(), anyhow::Error> {
        let (_, op) = parse_assignment::<(&str, ErrorKind)>(
            "op = RingFixedpointMean{scaling_base = 3, scaling_exp = 1, axis = 0} : () -> Float32Tensor () @Host(alice)",
        )?;
        assert_eq!(
            op.kind,
            Operator::RingFixedpointMean(RingFixedpointMeanOp {
                sig: Signature::nullary(Ty::HostFloat32Tensor),
                axis: Some(0),
                scaling_base: 3,
                scaling_exp: 1,
            })
        );

        let (_, op) = parse_assignment::<(&str, ErrorKind)>(
            "op = RingFixedpointMean{scaling_base = 3, scaling_exp = 1} : () -> Float32Tensor () @Host(alice)",
        )?;
        assert_eq!(
            op.kind,
            Operator::RingFixedpointMean(RingFixedpointMeanOp {
                sig: Signature::nullary(Ty::HostFloat32Tensor),
                axis: None,
                scaling_base: 3,
                scaling_exp: 1,
            })
        );

        Ok(())
    }

    #[test]
    fn test_underscore() -> Result<(), anyhow::Error> {
        let (_, op) = parse_assignment::<(&str, ErrorKind)>(
            "x_shape = Constant{value = Shape([2, 2])} () @Host(alice)",
        )?;
        assert_eq!(op.name, "x_shape");
        let (_, op) = parse_assignment::<(&str, ErrorKind)>(
            "z_result = HostAdd: (Float32Tensor, Float32Tensor) -> Float32Tensor (x_shape, y_shape) @Host(carole)",
        )?;
        assert_eq!(op.name, "z_result");
        assert_eq!(op.inputs, vec!["x_shape", "y_shape"]);
        Ok(())
    }

    #[test]
    fn test_various() -> Result<(), anyhow::Error> {
        // The following tests are verifying that each valid line is parsed successfuly.
        // It does not assert on the result.
        parse_assignment::<(&str, ErrorKind)>(
            r#"z = Input{arg_name = "prompt"}: () -> Float32Tensor () @Host(alice)"#,
        )?;
        parse_assignment::<(&str, ErrorKind)>(
            "z = HostExpandDims {axis = [0]}: (Float32Tensor) -> Float32Tensor () @Host(alice)",
        )?;
        parse_assignment::<(&str, ErrorKind)>(
            "z = HostAtLeast2D {to_column_vector = false}: (Float32Tensor) -> Float32Tensor () @Host(alice)",
        )?;
        parse_assignment::<(&str, ErrorKind)>(
            "z = HostSlice {start = 1, end = 2}: (Float32Tensor) -> Float32Tensor () @Host(alice)",
        )?;
        parse_assignment::<(&str, ErrorKind)>(
            "z = HostDiag: (Float32Tensor) -> Float32Tensor () @Host(alice)",
        )?;
        parse_assignment::<(&str, ErrorKind)>(
            "z = HostSqrt: (Float32Tensor) -> Float32Tensor () @Host(alice)",
        )?;
        parse_assignment::<(&str, ErrorKind)>(
            "z = RingSum {axis = 0}: (Float32Tensor) -> Float32Tensor () @Host(alice)",
        )?;
        parse_assignment::<(&str, ErrorKind)>(
            "z = RingFill {value = Ring64(42)}: (Shape) -> Ring64Tensor (s) @Host(alice)",
        )?;
        parse_assignment::<(&str, ErrorKind)>(
            "z = RingShl {amount = 2}: (Float32Tensor) -> Float32Tensor () @Host(alice)",
        )?;
        parse_assignment::<(&str, ErrorKind)>(
            "z = RingShr {amount = 2}: (Float32Tensor) -> Float32Tensor () @Host(alice)",
        )?;
        parse_assignment::<(&str, ErrorKind)>(
            "z = RingFixedpointDecode {scaling_base = 3, scaling_exp = 2}: (Float32Tensor) -> Float32Tensor () @Host(alice)",
        )?;
        parse_assignment::<(&str, ErrorKind)>(
            "z = RingFixedpointEncode {scaling_base = 3, scaling_exp = 2}: (Float32Tensor) -> Float32Tensor () @Host(alice)",
        )?;
        parse_assignment::<(&str, ErrorKind)>(
            "z = RingInject {bit_idx = 2} : (Float32Tensor) -> Float32Tensor () @Host(alice)",
        )?;
        parse_assignment::<(&str, ErrorKind)>(
            "z = BitExtract {bit_idx = 2} : (Float32Tensor) -> Float32Tensor () @Host(alice)",
        )?;
        parse_assignment::<(&str, ErrorKind)>(
            "z = BitSampleSeeded: (Shape, Seed) -> BitTensor (shape, seed) @Host(alice)",
        )?;
        parse_assignment::<(&str, ErrorKind)>(
            "z = BitFill {value = Ring64(0)}: (Shape) -> BitTensor (s) @Host(alice)",
        )?;
        parse_assignment::<(&str, ErrorKind)>(
            "z = BitXor: (BitTensor, BitTensor) -> BitTensor (x, y) @Host(alice)",
        )?;

        parse_assignment::<(&str, ErrorKind)>(
            "load = Load: (String, String) -> Float64Tensor (xuri, xconstant) @Host(alice)",
        )?;

        Ok(())
    }

    #[test]
    fn test_sample_computation() -> Result<(), anyhow::Error> {
        let (_, comp) = parse_computation::<(&str, ErrorKind)>(
            "x = Constant{value = Float32Tensor([1.0])}() @Host(alice)
            y = Constant{value = Float32Tensor([2.0])}: () -> Float32Tensor () @Host(bob)
            // ignore = Constant([1.0]: Float32Tensor) @Host(alice)
            z = HostAdd: (Float32Tensor, Float32Tensor) -> Float32Tensor (x, y) @Host(carole)
            ",
        )?;
        assert_eq!(comp.operations.len(), 3);
        assert_eq!(
            comp.operations[0].kind,
            Operator::Constant(ConstantOp {
                sig: Signature::nullary(Ty::HostFloat32Tensor),
                value: Constant::HostFloat32Tensor(vec![1.0].into())
            })
        );
        assert_eq!(
            comp.operations[1].kind,
            Operator::Constant(ConstantOp {
                sig: Signature::nullary(Ty::HostFloat32Tensor),
                value: Constant::HostFloat32Tensor(vec![2.0].into())
            })
        );
        assert_eq!(comp.operations[2].name, "z");
        assert_eq!(
            comp.operations[2].kind,
            Operator::HostAdd(HostAddOp {
                sig: Signature::binary(
                    Ty::HostFloat32Tensor,
                    Ty::HostFloat32Tensor,
                    Ty::HostFloat32Tensor
                ),
            })
        );
        assert_eq!(comp.operations[2].inputs, vec!("x", "y"));
        assert_eq!(
            comp.operations[2].placement,
            Placement::Host(HostPlacement {
                owner: Role::from("carole"),
            })
        );
        Ok(())
    }

    #[test]
    fn test_sample_computation_err() {
        let data = r#"a = Constant{value = "a"} () @Host(alice)
            err = HostAdd: (Float32Tensor) -> Float32Tensor (x, y) @Host(carole)
            b = Constant{value = "b"} () @Host(alice)"#;
        let emsg = r#"0: at line 2, in Tag:
            err = HostAdd: (Float32Tensor) -> Float32Tensor (x, y) @Host(carole)
                            ^

1: at line 2, in Alt:
            err = HostAdd: (Float32Tensor) -> Float32Tensor (x, y) @Host(carole)
                           ^

"#;
        let parsed: IResult<_, _, VerboseError<&str>> = parse_computation(data);
        if let Err(Failure(e)) = parsed {
            assert_eq!(convert_error(data, e), emsg);
        }
    }

    #[test]
    fn test_computation_try_into() -> Result<(), anyhow::Error> {
        use std::convert::TryInto;
        let comp: Computation = "x = Constant{value = Float32Tensor([1.0])} @Host(alice)
            y = Constant{value = Float32Tensor([2.0])}: () -> Float32Tensor () @Host(bob)
            z = HostAdd: (Float32Tensor, Float32Tensor) -> Float32Tensor (x, y) @Host(carole)"
            .try_into()?;
        assert_eq!(comp.operations.len(), 3);
        Ok(())
    }

    #[test]
    fn test_value_try_into() -> Result<(), anyhow::Error> {
        use std::convert::TryInto;
        let v: Constant = "Float32Tensor([1.0, 2.0, 3.0])".try_into()?;
        assert_eq!(v, Constant::HostFloat32Tensor(vec![1.0, 2.0, 3.0].into()));
        Ok(())
    }

    #[test]
    fn test_whitespace() -> Result<(), anyhow::Error> {
        use std::convert::TryInto;
        let source = r#"
        x = Constant{value=Float32Tensor([[1.0, 2.0], [3.0, 4.0]])} @Host(alice)

        y = Constant {value=Float32Tensor([[1.0, 2.0], [3.0, 4.0]])} @Host(bob)

        "#;
        let comp: Computation = source.try_into()?;
        assert_eq!(comp.operations.len(), 2);
        Ok(())
    }

    #[test]
    fn test_computation_into_text() -> Result<(), anyhow::Error> {
        use std::convert::TryInto;
        let comp: Computation = "x = Constant{value = Float32Tensor([1.0])} @Host(alice)
            y = Constant{value = Float32Tensor([[1.0, 2.0], [3.0, 4.0]])}: () -> Float32Tensor @Host(bob)
            z = HostAdd: (Float32Tensor, Float32Tensor) -> Float32Tensor (x, y) @Replicated(alice, bob, carole)
            seed = PrimDeriveSeed{sync_key = [1, 2, 3]} (key) @Host(alice)
            seed2 = Constant{value = Seed(529c2fc9bf573d077f45f42b19cfb8d4)} @Host(alice)
            o = Output: (Float32Tensor) -> Float32Tensor (z) @Host(alice)"
            .try_into()?;
        let textual = comp.to_textual();
        // After serializing it into the textual IR we need to make sure it parses back the same
        let comp2: Computation = textual.try_into()?;
        assert_eq!(comp.operations[0], comp2.operations[0]);
        Ok(())
    }
}<|MERGE_RESOLUTION|>--- conflicted
+++ resolved
@@ -1830,20 +1830,16 @@
             Ty::Fixed128Tensor => "Fixed128Tensor".to_string(),
             Ty::Float32Tensor => "Float32Tensor".to_string(),
             Ty::Float64Tensor => "Float64Tensor".to_string(),
-<<<<<<< HEAD
             Ty::Mirrored3Ring64Tensor => "Mirrored3Ring64Tensor".to_string(),
             Ty::Mirrored3Ring128Tensor => "Mirrored3Ring128Tensor".to_string(),
             Ty::Mirrored3BitTensor => "Mirrored3BitTensor".to_string(),
             Ty::Mirrored3Fixed64Tensor => "Mirrored3Fixed64Tensor".to_string(),
             Ty::Mirrored3Fixed128Tensor => "Mirrored3Fixed128Tensor".to_string(),
-            Ty::HostEncFixed128Tensor => unimplemented!(),
-=======
             Ty::HostFixed128AesTensor => unimplemented!(),
             Ty::HostAesKey => unimplemented!(),
             Ty::ReplicatedAesKey => unimplemented!(),
             Ty::Fixed128AesTensor => unimplemented!(),
             Ty::AesTensor => unimplemented!(),
->>>>>>> e1c45839
         }
     }
 }

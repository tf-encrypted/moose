--- conflicted
+++ resolved
@@ -1400,16 +1400,12 @@
 }
 
 #[derive(Serialize, Deserialize, PartialEq, Clone, Debug, ShortName, ToTextual, FromTextual)]
-<<<<<<< HEAD
 pub struct ShareReductionOp {
     pub sig: Signature,
 }
 
 #[derive(Serialize, Deserialize, PartialEq, Clone, Debug, ShortName, ToTextual, FromTextual)]
-pub struct Log2Op {
-=======
 pub struct LogOp {
->>>>>>> 647bc903
     pub sig: Signature,
 }
 

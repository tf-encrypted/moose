--- conflicted
+++ resolved
@@ -1611,16 +1611,10 @@
         (HostPlacement, (HostUint64Tensor) -> HostUint64Tensor => [runtime] Self::kernel),
         (HostPlacement, (HostFixed64Tensor) -> HostFixed64Tensor => [runtime] Self::non_placing_kernel),
         (HostPlacement, (HostFixed128Tensor) -> HostFixed128Tensor => [runtime] Self::non_placing_kernel),
-<<<<<<< HEAD
-        (HostPlacement, (crate::logical::Tensor) -> crate::logical::Tensor => [hybrid] Self::logical_kernel),
+        (HostPlacement, (crate::logical::Tensor) -> crate::logical::Tensor => [concrete] Self::logical_kernel),
         (HostPlacement, (BooleanTensor) -> BooleanTensor => [hybrid] Self::bool_kernel),
-        (HostPlacement, (Float32Tensor) -> Float32Tensor => [hybrid] Self::float_kernel),
-        (HostPlacement, (Float64Tensor) -> Float64Tensor => [hybrid] Self::float_kernel),
-=======
-        (HostPlacement, (crate::logical::Tensor) -> crate::logical::Tensor => [concrete] Self::logical_kernel),
         (HostPlacement, (Float32Tensor) -> Float32Tensor => [concrete] Self::float_kernel),
         (HostPlacement, (Float64Tensor) -> Float64Tensor => [concrete] Self::float_kernel),
->>>>>>> cc8f670a
     ]
 }
 
@@ -2000,7 +1994,6 @@
 }
 
 kernel! {
-<<<<<<< HEAD
     BitOrOp,
     [
         (HostPlacement, (crate::logical::Tensor, crate::logical::Tensor) -> crate::logical::Tensor => [hybrid] Self::logical_host_kernel),
@@ -2008,9 +2001,7 @@
     ]
 }
 
-pub struct TestSyncExecutor {
-    // Placeholder for the future state we want to keep
-=======
+kernel! {
     IndexAxisOp,
     [
         (HostPlacement, (crate::logical::Tensor) -> crate::logical::Tensor => [hybrid] attributes[axis, index] Self::logical_host_kernel),
@@ -2024,7 +2015,6 @@
         (ReplicatedPlacement, (ReplicatedFixed64Tensor) -> ReplicatedFixed64Tensor => [hybrid] attributes[axis, index] Self::repfixed_kernel),
         (ReplicatedPlacement, (ReplicatedFixed128Tensor) -> ReplicatedFixed128Tensor => [hybrid] attributes[axis, index] Self::repfixed_kernel),
     ]
->>>>>>> cc8f670a
 }
 
 #[derive(Default)]

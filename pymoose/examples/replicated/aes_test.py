import argparse
import logging

import numpy as np
import pytest
from absl.testing import absltest
from absl.testing import parameterized

import pymoose as pm
from pymoose.logger import get_logger


class ReplicatedExample(parameterized.TestCase):
    def _setup_aes_comp(self, host_decrypt):
        alice = pm.host_placement(name="alice")
        bob = pm.host_placement(name="bob")
        carole = pm.host_placement(name="carole")
        rep = pm.replicated_placement(name="rep", players=[alice, bob, carole])

        decryptor = alice if host_decrypt else rep

        @pm.computation
        def my_aes_comp(
            key: pm.Argument(rep, vtype=pm.AesKeyType()),
            ciphertext: pm.Argument(alice, vtype=pm.AesTensorType(pm.fixed(24, 40))),
        ):
            with decryptor:
                data = pm.decrypt(key, ciphertext)

            with alice:
                res = pm.cast(data, pm.float64)

            return res

        return my_aes_comp

    @parameterized.parameters(True, False)
    @pytest.mark.slow
    def test_aes_example_execute(self, host_decrypt):
        aes_comp = self._setup_aes_comp(host_decrypt)
<<<<<<< HEAD
        runtime = pm.LocalMooseRuntime(["alice", "bob", "carole"])
        _ = runtime.evaluate_computation(
            computation=aes_comp,
=======
        storage = {
            "alice": {},
            "bob": {},
            "carole": {},
        }
        runtime = pm.LocalMooseRuntime(storage_mapping=storage)
        _ = runtime.evaluate_computation(
            computation=aes_comp,
            role_assignment={"alice": "alice", "bob": "bob", "carole": "carole"},
>>>>>>> e279412d
            arguments={
                "key/alice/share0": np.array([0] * 128, dtype=np.bool_),
                "key/alice/share1": np.array([0] * 128, dtype=np.bool_),
                "key/bob/share1": np.array([0] * 128, dtype=np.bool_),
                "key/bob/share2": np.array([0] * 128, dtype=np.bool_),
                "key/carole/share2": np.array([0] * 128, dtype=np.bool_),
                "key/carole/share0": np.array([0] * 128, dtype=np.bool_),
                "ciphertext": np.array([0] * 224, dtype=np.bool_),
            },
        )


if __name__ == "__main__":
    parser = argparse.ArgumentParser(description="AES example")
    parser.add_argument("--verbose", action="store_true")
    args = parser.parse_args()

    if args.verbose:
        get_logger().setLevel(level=logging.DEBUG)

    absltest.main()<|MERGE_RESOLUTION|>--- conflicted
+++ resolved
@@ -38,21 +38,9 @@
     @pytest.mark.slow
     def test_aes_example_execute(self, host_decrypt):
         aes_comp = self._setup_aes_comp(host_decrypt)
-<<<<<<< HEAD
         runtime = pm.LocalMooseRuntime(["alice", "bob", "carole"])
         _ = runtime.evaluate_computation(
             computation=aes_comp,
-=======
-        storage = {
-            "alice": {},
-            "bob": {},
-            "carole": {},
-        }
-        runtime = pm.LocalMooseRuntime(storage_mapping=storage)
-        _ = runtime.evaluate_computation(
-            computation=aes_comp,
-            role_assignment={"alice": "alice", "bob": "bob", "carole": "carole"},
->>>>>>> e279412d
             arguments={
                 "key/alice/share0": np.array([0] * 128, dtype=np.bool_),
                 "key/alice/share1": np.array([0] * 128, dtype=np.bool_),

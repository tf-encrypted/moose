use crate::standard::{Float32Tensor, Float64Tensor, RawShape};
use crate::{computation::*, prim};
use ndarray::prelude::*;
use serde::Deserialize;
use std::collections::HashMap;
use std::convert::TryFrom;
use std::convert::TryInto;

#[derive(Deserialize, Debug)]
#[serde(tag = "__type__")]
#[allow(non_camel_case_types)]
#[allow(clippy::enum_variant_names)]
enum PyOperation {
    prim_SampleKeyOperation(PySampleKeyOperation),
    prim_DeriveSeedOperation(PyDeriveSeedOperation),
    ring_RingAddOperation(PyRingAddOperation),
    ring_RingSubOperation(PyRingSubOperation),
    ring_RingMulOperation(PyRingMulOperation),
    ring_RingDotOperation(PyRingDotOperation),
    ring_RingShapeOperation(PyRingShapeOperation),
    ring_RingSampleOperation(PyRingSampleOperation),
    ring_RingSumOperation(PyRingSumOperation),
    ring_RingMeanOperation(PyRingMeanOperation),
    ring_FillTensorOperation(PyFillTensorOperation),
    ring_RingShlOperation(PyRingShlOperation),
    ring_RingShrOperation(PyRingShrOperation),
    bit_BitExtractOperation(PyBitExtractOperation),
    bit_BitSampleOperation(PyBitSampleOperation),
    bit_BitFillTensorOperation(PyBitFillOperation),
    bit_BitXorOperation(PyBitXorOperation),
    bit_BitAndOperation(PyBitAndOperation),
    bit_RingInjectOperation(PyRingInjectOperation),
    std_ConstantOperation(PyConstantOperation),
    std_AddOperation(PyAddOperation),
    std_SubOperation(PySubOperation),
    std_MulOperation(PyMulOperation),
    std_DotOperation(PyDotOperation),
    std_AtLeast2DOperation(PyAtLeast2DOperation),
    std_ShapeOperation(PyShapeOperation),
    std_SliceOperation(PySliceOperation),
    std_OnesOperation(PyOnesOperation),
    std_ConcatenateOperation(PyConcatenateOperation),
    std_TransposeOperation(PyTransposeOperation),
    std_ExpandDimsOperation(PyExpandDimsOperation),
    std_InverseOperation(PyInverseOperation),
    std_MeanOperation(PyMeanOperation),
    std_SumOperation(PySumOperation),
    std_DivOperation(PyDivOperation),
    std_SerializeOperation(PySerializeOperation),
    std_DeserializeOperation(PyDeserializeOperation),
    std_SendOperation(PySendOperation),
    std_InputOperation(PyInputOperation),
    std_OutputOperation(PyOutputOperation),
    std_SaveOperation(PySaveOperation),
    std_LoadOperation(PyLoadOperation),
    std_ReceiveOperation(PyReceiveOperation),
    fixed_RingEncodeOperation(PyFixedRingEncodeOperation),
    fixed_RingDecodeOperation(PyFixedRingDecodeOperation),
    fixed_RingMeanOperation(PyFixedRingMeanOperation),
}

#[derive(Deserialize, Debug)]
#[serde(tag = "__type__")]
#[allow(non_camel_case_types)]
#[allow(clippy::enum_variant_names)]
#[allow(clippy::upper_case_acronyms)]
enum PyValueType {
    prim_PRFKeyType,
    prim_SeedType,
    std_BytesType,
    std_ShapeType,
    std_StringType,
    std_TensorType { dtype: PyDType },
    std_UnitType,
    std_UnknownType,
    ring_RingTensorType,
    bit_BitTensorType,
}

#[derive(Deserialize, Debug)]
#[serde(tag = "name")]
#[allow(non_camel_case_types)]
enum PyDType {
    float32,
    float64,
    int32,
    int64,
    uint32,
    uint64,
    fixed14_23,
}

#[derive(Deserialize, Debug)]
#[serde(tag = "__type__")]
#[allow(non_camel_case_types)]
#[allow(clippy::enum_variant_names)]
enum PyConstant {
    std_ShapeConstant { value: Vec<u8> },
    std_StringConstant { value: String },
    std_TensorConstant { value: PyNdarray },
}

#[derive(Deserialize, Debug)]
#[serde(tag = "dtype")]
#[allow(non_camel_case_types)]
enum PyNdarray {
    float32 { items: Vec<f32>, shape: Vec<u8> },
    float64 { items: Vec<f64>, shape: Vec<u8> },
}

#[derive(Deserialize, Debug)]
struct PySampleKeyOperation {
    name: String,
    inputs: Inputs,
    placement_name: String,
}

type Inputs = HashMap<String, String>;

#[derive(Deserialize, Debug)]
struct PyDeriveSeedOperation {
    name: String,
    inputs: Inputs,
    placement_name: String,
    #[serde(with = "serde_bytes")]
    nonce: Vec<u8>,
}

#[derive(Deserialize, Debug)]
struct PyRingAddOperation {
    name: String,
    inputs: Inputs,
    placement_name: String,
    output_type: PyValueType,
}

#[derive(Deserialize, Debug)]
struct PyRingSubOperation {
    name: String,
    inputs: Inputs,
    placement_name: String,
    output_type: PyValueType,
}

#[derive(Deserialize, Debug)]
struct PyRingMulOperation {
    name: String,
    inputs: Inputs,
    placement_name: String,
    output_type: PyValueType,
}

#[derive(Deserialize, Debug)]
struct PyRingDotOperation {
    name: String,
    inputs: Inputs,
    placement_name: String,
    output_type: PyValueType,
}

#[derive(Deserialize, Debug)]
struct PyRingShapeOperation {
    name: String,
    inputs: Inputs,
    placement_name: String,
}

#[derive(Deserialize, Debug)]
struct PyRingSampleOperation {
    name: String,
    max_value: Option<u64>,
    inputs: Inputs,
    placement_name: String,
    output_type: PyValueType,
}

#[derive(Deserialize, Debug)]
struct PyRingSumOperation {
    name: String,
    inputs: Inputs,
    placement_name: String,
    axis: Option<u32>,
    output_type: PyValueType,
}

#[derive(Deserialize, Debug)]
struct PyRingMeanOperation {
    name: String,
    inputs: Inputs,
    placement_name: String,
    axis: Option<u32>,
}

#[derive(Deserialize, Debug)]
struct PyFillTensorOperation {
    name: String,
    value: String,
    inputs: Inputs,
    placement_name: String,
    output_type: PyValueType,
}

#[derive(Deserialize, Debug)]
struct PyBitFillOperation {
    name: String,
    value: u8,
    inputs: Inputs,
    placement_name: String,
}

#[derive(Deserialize, Debug)]
struct PyRingShlOperation {
    name: String,
    amount: u64,
    inputs: Inputs,
    placement_name: String,
    output_type: PyValueType,
}

#[derive(Deserialize, Debug)]
struct PyRingShrOperation {
    name: String,
    amount: u64,
    inputs: Inputs,
    placement_name: String,
    output_type: PyValueType,
}

#[derive(Deserialize, Debug)]
struct PyBitExtractOperation {
    name: String,
    bit_idx: u64,
    inputs: Inputs,
    placement_name: String,
    ring_type: PyValueType,
}

#[derive(Deserialize, Debug)]
struct PyBitSampleOperation {
    name: String,
    inputs: Inputs,
    placement_name: String,
}

#[derive(Deserialize, Debug)]
struct PyBitXorOperation {
    name: String,
    inputs: Inputs,
    placement_name: String,
}
#[derive(Deserialize, Debug)]
struct PyBitAndOperation {
    name: String,
    inputs: Inputs,
    placement_name: String,
}

#[derive(Deserialize, Debug)]
struct PyRingInjectOperation {
    name: String,
    inputs: Inputs,
    bit_idx: u64,
    placement_name: String,
    output_type: PyValueType,
}

#[derive(Deserialize, Debug)]
struct PyConstantOperation {
    name: String,
    inputs: Inputs,
    placement_name: String,
    output_type: PyValueType,
    value: PyConstant,
}

#[derive(Deserialize, Debug)]
struct PyAddOperation {
    name: String,
    inputs: Inputs,
    placement_name: String,
    output_type: PyValueType,
}

#[derive(Deserialize, Debug)]
struct PySubOperation {
    name: String,
    inputs: Inputs,
    placement_name: String,
    output_type: PyValueType,
}

#[derive(Deserialize, Debug)]
struct PyMulOperation {
    name: String,
    inputs: Inputs,
    placement_name: String,
    output_type: PyValueType,
}

#[derive(Deserialize, Debug)]
struct PyDotOperation {
    name: String,
    inputs: Inputs,
    placement_name: String,
    output_type: PyValueType,
}

#[derive(Deserialize, Debug)]
struct PyAtLeast2DOperation {
    name: String,
    inputs: Inputs,
    placement_name: String,
    to_column_vector: bool,
    output_type: PyValueType,
}

#[derive(Deserialize, Debug)]
struct PyShapeOperation {
    name: String,
    inputs: Inputs,
    placement_name: String,
    output_type: PyValueType,
}

#[derive(Deserialize, Debug)]
struct PySliceOperation {
    name: String,
    inputs: Inputs,
    placement_name: String,
    begin: u32,
    end: u32,
    output_type: PyValueType,
}

#[derive(Deserialize, Debug)]
struct PyOnesOperation {
    name: String,
    inputs: Inputs,
    placement_name: String,
    output_type: PyValueType,
    // dtype: Option<PyNdArray>,
}

#[derive(Deserialize, Debug)]
struct PyExpandDimsOperation {
    name: String,
    inputs: Inputs,
    placement_name: String,
    output_type: PyValueType,
    axis: u32,
}

#[derive(Deserialize, Debug)]
struct PyConcatenateOperation {
    name: String,
    inputs: Inputs,
    placement_name: String,
    output_type: PyValueType,
    axis: u32,
}

#[derive(Deserialize, Debug)]
struct PyTransposeOperation {
    name: String,
    inputs: Inputs,
    placement_name: String,
    output_type: PyValueType,
}

#[derive(Deserialize, Debug)]
struct PyInverseOperation {
    name: String,
    inputs: Inputs,
    placement_name: String,
    output_type: PyValueType,
}

#[derive(Deserialize, Debug)]
struct PyMeanOperation {
    name: String,
    inputs: Inputs,
    placement_name: String,
    output_type: PyValueType,
    axis: Option<u32>,
}

#[derive(Deserialize, Debug)]
struct PySumOperation {
    name: String,
    inputs: Inputs,
    placement_name: String,
    output_type: PyValueType,
    axis: Option<u32>,
}

#[derive(Deserialize, Debug)]
struct PyDivOperation {
    name: String,
    inputs: Inputs,
    placement_name: String,
    output_type: PyValueType,
}

#[derive(Deserialize, Debug)]
struct PySerializeOperation {
    name: String,
    inputs: Inputs,
    placement_name: String,
    output_type: PyValueType,
}

#[derive(Deserialize, Debug)]
struct PyDeserializeOperation {
    name: String,
    inputs: Inputs,
    placement_name: String,
    output_type: PyValueType,
}

#[derive(Deserialize, Debug)]
struct PySendOperation {
    name: String,
    sender: String,
    receiver: String,
    rendezvous_key: String,
    inputs: Inputs,
    placement_name: String,
}

#[derive(Deserialize, Debug)]
struct PyReceiveOperation {
    name: String,
    sender: String,
    receiver: String,
    rendezvous_key: String,
    placement_name: String,
    output_type: PyValueType,
}

#[derive(Deserialize, Debug)]
struct PyInputOperation {
    name: String,
    inputs: Inputs,
    placement_name: String,
    output_type: PyValueType,
}

#[derive(Deserialize, Debug)]
struct PyOutputOperation {
    name: String,
    inputs: Inputs,
    placement_name: String,
    output_type: PyValueType,
}

#[derive(Deserialize, Debug)]
struct PyLoadOperation {
    name: String,
    inputs: Inputs,
    placement_name: String,
    output_type: PyValueType,
}

#[derive(Deserialize, Debug)]
struct PySaveOperation {
    name: String,
    inputs: Inputs,
    placement_name: String,
    output_type: PyValueType,
}

#[derive(Deserialize, Debug)]
struct PyFixedRingEncodeOperation {
    name: String,
    scaling_base: u64,
    scaling_exp: u32,
    inputs: Inputs,
    placement_name: String,
    output_type: PyValueType,
}

#[derive(Deserialize, Debug)]
struct PyFixedRingMeanOperation {
    name: String,
    inputs: Inputs,
    placement_name: String,
    axis: Option<u32>,
    scaling_base: u64,
    scaling_exp: u32,
    output_type: PyValueType,
}

#[derive(Deserialize, Debug)]
struct PyFixedRingDecodeOperation {
    name: String,
    inputs: Inputs,
    placement_name: String,
    output_type: PyValueType,
    input_type: PyValueType,

    scaling_base: u64,
    scaling_exp: u32,
}

#[derive(Deserialize, Debug)]
#[serde(tag = "__type__")]
#[allow(non_camel_case_types)]
enum PyPlacement {
    host_HostPlacement(PyHostPlacement),
    rep_ReplicatedPlacement(PyReplicatedPlacement),
}

#[derive(Deserialize, Debug)]
struct PyHostPlacement {
    name: String,
}

#[derive(Deserialize, Debug)]
struct PyReplicatedPlacement {
    name: String,
    player_names: Vec<String>,
}

#[derive(Deserialize, Debug)]
#[serde(tag = "__type__")]
pub struct PyComputation {
    operations: HashMap<String, PyOperation>,
    placements: HashMap<String, PyPlacement>,
}

impl PyComputation {
    pub fn from_read(computation: &[u8]) -> anyhow::Result<Self> {
        let py_comp: PyComputation = rmp_serde::from_read_ref(&computation)?;
        Ok(py_comp)
    }
}

impl TryFrom<&PyPlacement> for Placement {
    type Error = anyhow::Error;
    fn try_from(placement: &PyPlacement) -> anyhow::Result<Placement> {
        match placement {
            PyPlacement::host_HostPlacement(plc) => Ok(Placement::Host(HostPlacement {
                owner: Role::from(&plc.name),
            })),
            PyPlacement::rep_ReplicatedPlacement(plc) => {
                if plc.player_names.len() != 3 {
                    return Err(anyhow::anyhow!("Placement doesn't have 3 players"));
                }
                Ok(Placement::Replicated(ReplicatedPlacement {
                    owners: [
                        Role::from(&plc.player_names[0]),
                        Role::from(&plc.player_names[1]),
                        Role::from(&plc.player_names[2]),
                    ],
                }))
            }
        }
    }
}

fn map_inputs(
    inputs: &HashMap<String, String>,
    expected_inputs: &[&str],
) -> anyhow::Result<Vec<String>> {
    expected_inputs
        .iter()
        .map(|item| {
            inputs
                .get(*item)
                .cloned()
                .ok_or_else(|| anyhow::anyhow!("'{:?}' not found in input vector", item))
        })
        .collect::<anyhow::Result<Vec<_>>>()
}

fn map_placement(plc: &HashMap<String, Placement>, name: &str) -> anyhow::Result<Placement> {
    plc.get(name)
        .cloned()
        .ok_or_else(|| anyhow::anyhow!("No key found in placement dictionary"))
}

fn map_constant_value(constant_value: &PyConstant) -> anyhow::Result<Primitive> {
    match constant_value {
        PyConstant::std_ShapeConstant { value } => {
            Ok(RawShape(value.iter().map(|i| *i as usize).collect()).into())
        }
        PyConstant::std_StringConstant { value } => Ok(Primitive::String(String::from(value))),
        PyConstant::std_TensorConstant { value } => match value {
            PyNdarray::float32 {
                ref items,
                ref shape,
            } => {
                let shape: Vec<usize> = shape.iter().map(|i| *i as usize).collect();
                let tensor = ArrayD::from_shape_vec(shape, items.clone())?;
                Ok(Float32Tensor::from(tensor).into())
            }
            PyNdarray::float64 {
                ref items,
                ref shape,
            } => {
                let shape: Vec<usize> = shape.iter().map(|i| *i as usize).collect();
                let tensor = ArrayD::from_shape_vec(shape, items.clone())?;
                Ok(Float64Tensor::from(tensor).into())
            }
        },
    }
}

fn map_type(py_type: &PyValueType) -> anyhow::Result<Ty> {
    match py_type {
        PyValueType::prim_PRFKeyType => Ok(Ty::PrfKey),
        PyValueType::prim_SeedType => Ok(Ty::Seed),
        PyValueType::std_ShapeType => Ok(Ty::Shape),
        PyValueType::std_UnitType => Ok(Ty::Unit),
        PyValueType::std_StringType => Ok(Ty::String),
        PyValueType::std_TensorType { dtype } => match dtype {
            PyDType::float32 => Ok(Ty::Float32Tensor),
            PyDType::float64 => Ok(Ty::Float64Tensor),
            PyDType::int32 => Ok(Ty::Int32Tensor),
            PyDType::int64 => Ok(Ty::Int64Tensor),
            PyDType::uint32 => Ok(Ty::Uint32Tensor),
            PyDType::uint64 => Ok(Ty::Uint64Tensor),
            PyDType::fixed14_23 => Err(anyhow::anyhow!("unimplemented dtype 'fixed14_23'")),
        },
        PyValueType::std_UnknownType => Err(anyhow::anyhow!("unimplemented type 'unknown'")),
        PyValueType::std_BytesType => Err(anyhow::anyhow!("unimplemented type 'bytes'")),
        PyValueType::ring_RingTensorType => Ok(Ty::Ring128Tensor),
        PyValueType::bit_BitTensorType => Ok(Ty::BitTensor),
    }
}

impl TryFrom<PyComputation> for Computation {
    type Error = anyhow::Error;
    fn try_from(python_computation: PyComputation) -> anyhow::Result<Computation> {
        let placements: HashMap<String, Placement> = python_computation
            .placements
            .iter()
            .map(|(placement_name, python_placement)| {
                Ok((placement_name.clone(), python_placement.try_into()?))
            })
            .collect::<anyhow::Result<HashMap<_, _>>>()?;
        let operations: Vec<Operation> = python_computation
            .operations
            .values()
            .map(|op| {
                use anyhow::Context;
                use std::str::FromStr;
                use PyOperation::*;
                match op {
                    prim_SampleKeyOperation(op) => Ok(Operation {
                        kind: PrimGenPrfKeyOp {
                            sig: Signature::nullary(Ty::PrfKey),
                        }
                        .into(),
                        name: op.name.clone(),
                        inputs: Vec::new(),
                        placement: map_placement(&placements, &op.placement_name)?,
                    }),
                    prim_DeriveSeedOperation(op) => Ok(Operation {
                        kind: PrimDeriveSeedOp {
                            sig: Signature::unary(Ty::PrfKey, Ty::Nonce),
                            nonce: prim::RawNonce(op.nonce.clone()),
                        }
                        .into(),
                        name: op.name.clone(),
                        inputs: map_inputs(&op.inputs, &["key"])
                            .with_context(|| format!("Failed at op {:?}", op))?,
                        placement: map_placement(&placements, &op.placement_name)?,
                    }),
                    ring_RingAddOperation(op) => Ok(Operation {
                        kind: RingAddOp {
                            sig: Signature::binary(
                                map_type(&op.output_type)?,
                                map_type(&op.output_type)?,
                                map_type(&op.output_type)?,
                            ),
                        }
                        .into(),
                        name: op.name.clone(),
                        inputs: map_inputs(&op.inputs, &["lhs", "rhs"])
                            .with_context(|| format!("Failed at op {:?}", op))?,
                        placement: map_placement(&placements, &op.placement_name)?,
                    }),
                    ring_RingSubOperation(op) => Ok(Operation {
                        kind: RingSubOp {
                            sig: Signature::binary(
                                map_type(&op.output_type)?,
                                map_type(&op.output_type)?,
                                map_type(&op.output_type)?,
                            ),
                        }
                        .into(),
                        name: op.name.clone(),
                        inputs: map_inputs(&op.inputs, &["lhs", "rhs"])
                            .with_context(|| format!("Failed at op {:?}", op))?,
                        placement: map_placement(&placements, &op.placement_name)?,
                    }),
                    ring_RingMulOperation(op) => Ok(Operation {
                        kind: RingMulOp {
                            sig: Signature::binary(
                                map_type(&op.output_type)?,
                                map_type(&op.output_type)?,
                                map_type(&op.output_type)?,
                            ),
                        }
                        .into(),
                        name: op.name.clone(),
                        inputs: map_inputs(&op.inputs, &["lhs", "rhs"])
                            .with_context(|| format!("Failed at op {:?}", op))?,
                        placement: map_placement(&placements, &op.placement_name)?,
                    }),
                    ring_RingDotOperation(op) => Ok(Operation {
                        kind: RingDotOp {
                            sig: Signature::binary(
                                map_type(&op.output_type)?,
                                map_type(&op.output_type)?,
                                map_type(&op.output_type)?,
                            ),
                        }
                        .into(),
                        name: op.name.clone(),
                        inputs: map_inputs(&op.inputs, &["lhs", "rhs"])
                            .with_context(|| format!("Failed at op {:?}", op))?,
                        placement: map_placement(&placements, &op.placement_name)?,
                    }),
                    ring_RingShapeOperation(op) => Ok(Operation {
                        kind: RingShapeOp {
                            sig: Signature::unary(Ty::Ring128Tensor, Ty::Shape),
                        }
                        .into(),
                        name: op.name.clone(),
                        inputs: map_inputs(&op.inputs, &["tensor"])
                            .with_context(|| format!("Failed at op {:?}", op))?,
                        placement: map_placement(&placements, &op.placement_name)?,
                    }),
                    ring_RingSampleOperation(op) => Ok(Operation {
                        kind: RingSampleOp {
                            sig: Signature::binary(Ty::Shape, Ty::Seed, map_type(&op.output_type)?),
                            max_value: op.max_value,
                        }
                        .into(),
                        name: op.name.clone(),
                        inputs: map_inputs(&op.inputs, &["shape", "seed"])
                            .with_context(|| format!("Failed at op {:?}", op))?,
                        placement: map_placement(&placements, &op.placement_name)?,
                    }),
                    ring_RingSumOperation(op) => Ok(Operation {
                        kind: RingSumOp {
                            sig: Signature::unary(
                                map_type(&op.output_type)?,
                                map_type(&op.output_type)?,
                            ),
                            axis: op.axis,
                        }
                        .into(),
                        name: op.name.clone(),
                        inputs: map_inputs(&op.inputs, &["x"])
                            .with_context(|| format!("Failed at op {:?}", op))?,
                        placement: map_placement(&placements, &op.placement_name)?,
                    }),
                    ring_RingMeanOperation(op) => {
                        Err(anyhow::anyhow!("unsupported operation: {:?}", op))
                    }
                    ring_FillTensorOperation(op) => Ok(Operation {
                        kind: RingFillOp {
                            sig: Signature::unary(Ty::Shape, map_type(&op.output_type)?),
                            value: Primitive::Ring128(u128::from_str(&op.value)?),
                        }
                        .into(),
                        name: op.name.clone(),
                        inputs: map_inputs(&op.inputs, &["shape"])
                            .with_context(|| format!("Failed at op {:?}", op))?,
                        placement: map_placement(&placements, &op.placement_name)?,
                    }),
                    ring_RingShlOperation(op) => Ok(Operation {
                        kind: RingShlOp {
                            sig: Signature::unary(
                                map_type(&op.output_type)?,
                                map_type(&op.output_type)?,
                            ),
                            amount: op.amount as usize,
                        }
                        .into(),
                        name: op.name.clone(),
                        inputs: map_inputs(&op.inputs, &["value"])
                            .with_context(|| format!("Failed at op {:?}", op))?,
                        placement: map_placement(&placements, &op.placement_name)?,
                    }),
                    ring_RingShrOperation(op) => Ok(Operation {
                        kind: RingShrOp {
                            sig: Signature::unary(
                                map_type(&op.output_type)?,
                                map_type(&op.output_type)?,
                            ),
                            amount: op.amount as usize,
                        }
                        .into(),
                        name: op.name.clone(),
                        inputs: map_inputs(&op.inputs, &["value"])
                            .with_context(|| format!("Failed at op {:?}", op))?,
                        placement: map_placement(&placements, &op.placement_name)?,
                    }),
                    bit_BitExtractOperation(op) => Ok(Operation {
                        kind: BitExtractOp {
                            sig: Signature::unary(map_type(&op.ring_type)?, Ty::BitTensor),
                            bit_idx: op.bit_idx as usize,
                        }
                        .into(),
                        name: op.name.clone(),
                        inputs: map_inputs(&op.inputs, &["tensor"])
                            .with_context(|| format!("Failed at op {:?}", op))?,
                        placement: map_placement(&placements, &op.placement_name)?,
                    }),
                    bit_BitSampleOperation(op) => Ok(Operation {
                        kind: BitSampleOp {
                            sig: Signature::binary(Ty::Shape, Ty::Seed, Ty::BitTensor),
                        }
                        .into(),
                        name: op.name.clone(),
                        inputs: map_inputs(&op.inputs, &["shape", "seed"])
                            .with_context(|| format!("Failed at op {:?}", op))?,
                        placement: map_placement(&placements, &op.placement_name)?,
                    }),
                    bit_BitFillTensorOperation(op) => Ok(Operation {
                        kind: BitFillOp {
                            sig: Signature::unary(Ty::Shape, Ty::BitTensor),
                            value: op.value,
                        }
                        .into(),
                        name: op.name.clone(),
                        inputs: map_inputs(&op.inputs, &["shape"])
                            .with_context(|| format!("Failed at op {:?}", op))?,
                        placement: map_placement(&placements, &op.placement_name)?,
                    }),
                    bit_BitXorOperation(op) => Ok(Operation {
                        kind: BitXorOp {
                            sig: Signature::binary(Ty::BitTensor, Ty::BitTensor, Ty::BitTensor),
                        }
                        .into(),
                        name: op.name.clone(),
                        inputs: map_inputs(&op.inputs, &["lhs", "rhs"])
                            .with_context(|| format!("Failed at op {:?}", op))?,
                        placement: map_placement(&placements, &op.placement_name)?,
                    }),
                    bit_BitAndOperation(op) => Ok(Operation {
                        kind: BitAndOp {
                            sig: Signature::binary(Ty::BitTensor, Ty::BitTensor, Ty::BitTensor),
                        }
                        .into(),
                        name: op.name.clone(),
                        inputs: map_inputs(&op.inputs, &["lhs", "rhs"])
                            .with_context(|| format!("Failed at op {:?}", op))?,
                        placement: map_placement(&placements, &op.placement_name)?,
                    }),
                    bit_RingInjectOperation(op) => Ok(Operation {
                        kind: RingInjectOp {
                            sig: Signature::unary(Ty::BitTensor, map_type(&op.output_type)?),
                            bit_idx: op.bit_idx as usize,
                        }
                        .into(),
                        name: op.name.clone(),
                        inputs: map_inputs(&op.inputs, &["tensor"])
                            .with_context(|| format!("Failed at op {:?}", op))?,
                        placement: map_placement(&placements, &op.placement_name)?,
                    }),
                    std_ConstantOperation(op) => Ok(Operation {
                        kind: ConstantOp {
                            sig: Signature::nullary(map_type(&op.output_type)?),
                            value: map_constant_value(&op.value)?,
                        }
                        .into(),
                        name: op.name.clone(),
                        inputs: Vec::new(),
                        placement: map_placement(&placements, &op.placement_name)?,
                    }),
                    std_AddOperation(op) => Ok(Operation {
                        kind: StdAddOp {
                            // we can use output type type to determine input type
                            sig: Signature::binary(
                                map_type(&op.output_type)?,
                                map_type(&op.output_type)?,
                                map_type(&op.output_type)?,
                            ),
                        }
                        .into(),
                        inputs: map_inputs(&op.inputs, &["lhs", "rhs"])
                            .with_context(|| format!("Failed at op {:?}", op))?,
                        name: op.name.clone(),
                        placement: map_placement(&placements, &op.placement_name)?,
                    }),
                    std_SubOperation(op) => Ok(Operation {
                        kind: StdSubOp {
                            // we can use output type type to determine input type
                            sig: Signature::binary(
                                map_type(&op.output_type)?,
                                map_type(&op.output_type)?,
                                map_type(&op.output_type)?,
                            ),
                        }
                        .into(),
                        inputs: map_inputs(&op.inputs, &["lhs", "rhs"])
                            .with_context(|| format!("Failed at op {:?}", op))?,
                        name: op.name.clone(),
                        placement: map_placement(&placements, &op.placement_name)?,
                    }),
                    std_MulOperation(op) => Ok(Operation {
                        kind: StdMulOp {
                            // we can use output type type to determine input type
                            sig: Signature::binary(
                                map_type(&op.output_type)?,
                                map_type(&op.output_type)?,
                                map_type(&op.output_type)?,
                            ),
                        }
                        .into(),
                        inputs: map_inputs(&op.inputs, &["lhs", "rhs"])
                            .with_context(|| format!("Failed at op {:?}", op))?,
                        name: op.name.clone(),
                        placement: map_placement(&placements, &op.placement_name)?,
                    }),
                    std_DotOperation(op) => Ok(Operation {
                        kind: StdDotOp {
                            // we can use output type type to determine input type
                            sig: Signature::binary(
                                map_type(&op.output_type)?,
                                map_type(&op.output_type)?,
                                map_type(&op.output_type)?,
                            ),
                        }
                        .into(),
                        inputs: map_inputs(&op.inputs, &["lhs", "rhs"])
                            .with_context(|| format!("Failed at op {:?}", op))?,
                        name: op.name.clone(),
                        placement: map_placement(&placements, &op.placement_name)?,
                    }),
                    std_AtLeast2DOperation(op) => Ok(Operation {
                        kind: StdAtLeast2DOp {
                            // we can use output type type to determine input type
                            sig: Signature::unary(
                                map_type(&op.output_type)?,
                                map_type(&op.output_type)?,
                            ),
                            to_column_vector: op.to_column_vector,
                        }
                        .into(),
                        inputs: map_inputs(&op.inputs, &["x"])
                            .with_context(|| format!("Failed at op {:?}", op))?,
                        name: op.name.clone(),
                        placement: map_placement(&placements, &op.placement_name)?,
                    }),
                    std_ShapeOperation(op) => Ok(Operation {
                        kind: StdShapeOp {
                            sig: Signature::unary(Ty::Float64Tensor, Ty::Shape),
                        }
                        .into(),
                        inputs: map_inputs(&op.inputs, &["x"])
                            .with_context(|| format!("Failed at op {:?}", op))?,
                        name: op.name.clone(),
                        placement: map_placement(&placements, &op.placement_name)?,
                    }),
                    std_SliceOperation(op) => Ok(Operation {
                        kind: StdSliceOp {
                            sig: Signature::unary(
                                map_type(&op.output_type)?,
                                map_type(&op.output_type)?,
                            ),
                            start: op.begin,
                            end: op.end,
                        }
                        .into(),
                        inputs: map_inputs(&op.inputs, &["x"])
                            .with_context(|| format!("Failed at op {:?}", op))?,
                        name: op.name.clone(),
                        placement: map_placement(&placements, &op.placement_name)?,
                    }),
                    std_OnesOperation(op) => Ok(Operation {
                        kind: StdOnesOp {
                            sig: Signature::unary(Ty::Shape, map_type(&op.output_type)?),
                        }
                        .into(),
                        inputs: map_inputs(&op.inputs, &["shape"])
                            .with_context(|| format!("Failed at op {:?}", op))?,
                        name: op.name.clone(),
                        placement: map_placement(&placements, &op.placement_name)?,
                    }),
                    std_ExpandDimsOperation(op) => Ok(Operation {
                        kind: StdExpandDimsOp {
                            // assume input type is the same as the output type
                            sig: Signature::unary(
                                map_type(&op.output_type)?,
                                map_type(&op.output_type)?,
                            ),
                            axis: op.axis,
                        }
                        .into(),
                        inputs: map_inputs(&op.inputs, &["x"])
                            .with_context(|| format!("Failed at op {:?}", op))?,
                        name: op.name.clone(),
                        placement: map_placement(&placements, &op.placement_name)?,
                    }),
                    std_ConcatenateOperation(op) => {
                        let mut inputs: Vec<(&String, &String)> = op.inputs.iter().collect();
                        inputs.sort_by_key(|x| x.0);
                        let sorted_input_names: Vec<String> =
                            inputs.into_iter().map(|(_k, v)| v.clone()).collect();
                        Ok(Operation {
                            kind: StdConcatenateOp {
                                // assume input type is the same as output type
                                // TODO: Support variadic signature
                                sig: Signature::binary(
                                    map_type(&op.output_type)?,
                                    map_type(&op.output_type)?,
                                    map_type(&op.output_type)?,
                                ),
                                axis: op.axis,
                            }
                            .into(),
                            inputs: sorted_input_names,
                            name: op.name.clone(),
                            placement: map_placement(&placements, &op.placement_name)?,
                        })
                    }
                    std_TransposeOperation(op) => Ok(Operation {
                        kind: StdTransposeOp {
                            // we can use output type type to determine input type
                            sig: Signature::unary(
                                map_type(&op.output_type)?,
                                map_type(&op.output_type)?,
                            ),
                        }
                        .into(),
                        inputs: map_inputs(&op.inputs, &["x"])
                            .with_context(|| format!("Failed at op {:?}", op))?,
                        name: op.name.clone(),
                        placement: map_placement(&placements, &op.placement_name)?,
                    }),

                    std_InverseOperation(op) => Ok(Operation {
                        kind: StdInverseOp {
                            // we can use output type type to determine input type
                            sig: Signature::unary(
                                map_type(&op.output_type)?,
                                map_type(&op.output_type)?,
                            ),
                        }
                        .into(),
                        inputs: map_inputs(&op.inputs, &["x"])
                            .with_context(|| format!("Failed at op {:?}", op))?,
                        name: op.name.clone(),
                        placement: map_placement(&placements, &op.placement_name)?,
                    }),
                    std_MeanOperation(op) => Ok(Operation {
                        kind: StdMeanOp {
                            // we can use output type type to determine input type
                            sig: Signature::unary(
                                map_type(&op.output_type)?,
                                map_type(&op.output_type)?,
                            ),
                            axis: op.axis,
                        }
                        .into(),
                        inputs: map_inputs(&op.inputs, &["x"])
                            .with_context(|| format!("Failed at op {:?}", op))?,
                        name: op.name.clone(),
                        placement: map_placement(&placements, &op.placement_name)?,
                    }),
                    std_SumOperation(op) => Ok(Operation {
                        kind: StdSumOp {
                            // we can use output type type to determine input type
                            sig: Signature::unary(
                                map_type(&op.output_type)?,
                                map_type(&op.output_type)?,
                            ),
                            axis: op.axis,
                        }
                        .into(),
                        inputs: map_inputs(&op.inputs, &["x"])
                            .with_context(|| format!("Failed at op {:?}", op))?,
                        name: op.name.clone(),
                        placement: map_placement(&placements, &op.placement_name)?,
                    }),
                    std_DivOperation(op) => Ok(Operation {
                        kind: StdDivOp {
                            // we can use output type type to determine input type
                            sig: Signature::binary(
                                map_type(&op.output_type)?,
                                map_type(&op.output_type)?,
                                map_type(&op.output_type)?,
                            ),
                        }
                        .into(),
                        inputs: map_inputs(&op.inputs, &["lhs", "rhs"])
                            .with_context(|| format!("Failed at op {:?}", op))?,
                        name: op.name.clone(),
                        placement: map_placement(&placements, &op.placement_name)?,
                    }),
                    std_SendOperation(op) => Ok(Operation {
                        kind: SendOp {
                            sig: Signature::unary(Ty::Unknown, Ty::Unit),
                            rendezvous_key: op.rendezvous_key.clone(),
                            receiver: Role::from(&op.receiver),
                        }
                        .into(),
                        name: op.name.clone(),
                        inputs: map_inputs(&op.inputs, &["value"])
                            .with_context(|| format!("Failed at op {:?}", op))?,
                        placement: map_placement(&placements, &op.placement_name)?,
                    }),
                    std_ReceiveOperation(op) => Ok(Operation {
                        kind: ReceiveOp {
                            sig: Signature::nullary(map_type(&op.output_type)?),
                            rendezvous_key: op.rendezvous_key.clone(),
                            sender: Role::from(&op.sender),
                        }
                        .into(),
                        name: op.name.clone(),
                        inputs: Vec::new(),
                        placement: map_placement(&placements, &op.placement_name)?,
                    }),
                    std_SerializeOperation(op) => Ok(Operation {
                        kind: IdentityOp {
                            sig: Signature::unary(
                                map_type(&op.output_type)?,
                                map_type(&op.output_type)?,
                            ),
                        }
                        .into(),
                        name: op.name.clone(),
                        inputs: map_inputs(&op.inputs, &["value"])
                            .with_context(|| format!("Failed at op {:?}", op))?,
                        placement: map_placement(&placements, &op.placement_name)?,
                    }),
                    std_DeserializeOperation(op) => Ok(Operation {
                        kind: IdentityOp {
                            sig: Signature::unary(
                                map_type(&op.output_type)?,
                                map_type(&op.output_type)?,
                            ),
                        }
                        .into(),
                        name: op.name.clone(),
                        inputs: map_inputs(&op.inputs, &["value"])
                            .with_context(|| format!("Failed at op {:?}", op))?,
                        placement: map_placement(&placements, &op.placement_name)?,
                    }),
                    std_InputOperation(op) => Ok(Operation {
                        kind: InputOp {
                            sig: Signature::nullary(map_type(&op.output_type)?),
                            arg_name: op.name.clone(),
                        }
                        .into(),
                        name: op.name.clone(),
                        inputs: Vec::new(),
                        placement: map_placement(&placements, &op.placement_name)?,
                    }),
                    std_OutputOperation(op) => Ok(Operation {
                        kind: OutputOp {
                            sig: Signature::unary(
                                map_type(&op.output_type)?,
                                map_type(&op.output_type)?,
                            ),
                        }
                        .into(),
                        name: op.name.clone(),
                        inputs: map_inputs(&op.inputs, &["value"])
                            .with_context(|| format!("Failed at op {:?}", op))?,
                        placement: map_placement(&placements, &op.placement_name)?,
                    }),
                    std_SaveOperation(op) => Ok(Operation {
<<<<<<< HEAD
                        kind: SaveOp {
                            // TODO replace with `UnknownTy` as soon as we have type inference
                            sig: Signature::unary(Ty::Float64Tensor, Ty::Unit),
                        }
                        .into(),
=======
                        kind: Save(SaveOp {
                            sig: Signature::binary(Ty::StringTy, Ty::UnknownTy, Ty::UnitTy),
                        }),
>>>>>>> ebca3543
                        name: op.name.clone(),
                        inputs: map_inputs(&op.inputs, &["key", "value"])
                            .with_context(|| format!("Failed at op {:?}", op))?,
                        placement: map_placement(&placements, &op.placement_name)?,
                    }),
                    std_LoadOperation(op) => Ok(Operation {
                        kind: LoadOp {
                            sig: Signature::binary(
                                Ty::String,
                                Ty::String,
                                map_type(&op.output_type)?,
                            ),
                        }
                        .into(),
                        name: op.name.clone(),
                        inputs: map_inputs(&op.inputs, &["key", "query"])
                            .with_context(|| format!("Failed at op {:?}", op))?,
                        placement: map_placement(&placements, &op.placement_name)?,
                    }),
                    fixed_RingEncodeOperation(op) => Ok(Operation {
<<<<<<< HEAD
                        kind: FixedpointRingEncodeOp {
                            sig: Signature::nullary(map_type(&op.output_type)?),
=======
                        kind: FixedpointRingEncode(FixedpointRingEncodeOp {
                            sig: Signature::unary(Ty::UnknownTy, map_type(&op.output_type)?),
>>>>>>> ebca3543
                            scaling_base: op.scaling_base,
                            scaling_exp: op.scaling_exp,
                        }
                        .into(),
                        name: op.name.clone(),
                        inputs: map_inputs(&op.inputs, &["value"])
                            .with_context(|| format!("Failed at op {:?}", op))?,
                        placement: map_placement(&placements, &op.placement_name)?,
                    }),
                    fixed_RingDecodeOperation(op) => Ok(Operation {
                        kind: FixedpointRingDecodeOp {
                            sig: Signature::unary(
                                map_type(&op.input_type)?,
                                map_type(&op.output_type)?,
                            ),
                            scaling_base: op.scaling_base,
                            scaling_exp: op.scaling_exp,
                        }
                        .into(),
                        name: op.name.clone(),
                        inputs: map_inputs(&op.inputs, &["value"])
                            .with_context(|| format!("Failed at op {:?}", op))?,
                        placement: map_placement(&placements, &op.placement_name)?,
                    }),
                    fixed_RingMeanOperation(op) => Ok(Operation {
                        kind: FixedpointRingMeanOp {
                            sig: Signature::unary(
                                map_type(&op.output_type)?,
                                map_type(&op.output_type)?,
                            ),
                            axis: op.axis.map(|x| x as usize),
                            scaling_base: op.scaling_base,
                            scaling_exp: op.scaling_exp,
                        }
                        .into(),
                        name: op.name.clone(),
                        inputs: map_inputs(&op.inputs, &["value"])
                            .with_context(|| format!("Failed at op {:?}", op))?,
                        placement: map_placement(&placements, &op.placement_name)?,
                    }),
                }
            })
            .collect::<anyhow::Result<Vec<_>>>()?;
        Ok(Computation { operations })
    }
}<|MERGE_RESOLUTION|>--- conflicted
+++ resolved
@@ -1167,17 +1167,10 @@
                         placement: map_placement(&placements, &op.placement_name)?,
                     }),
                     std_SaveOperation(op) => Ok(Operation {
-<<<<<<< HEAD
                         kind: SaveOp {
-                            // TODO replace with `UnknownTy` as soon as we have type inference
-                            sig: Signature::unary(Ty::Float64Tensor, Ty::Unit),
-                        }
-                        .into(),
-=======
-                        kind: Save(SaveOp {
-                            sig: Signature::binary(Ty::StringTy, Ty::UnknownTy, Ty::UnitTy),
-                        }),
->>>>>>> ebca3543
+                            sig: Signature::binary(Ty::String, Ty::Unknown, Ty::Unit),
+                        }
+                        .into(),
                         name: op.name.clone(),
                         inputs: map_inputs(&op.inputs, &["key", "value"])
                             .with_context(|| format!("Failed at op {:?}", op))?,
@@ -1198,13 +1191,8 @@
                         placement: map_placement(&placements, &op.placement_name)?,
                     }),
                     fixed_RingEncodeOperation(op) => Ok(Operation {
-<<<<<<< HEAD
                         kind: FixedpointRingEncodeOp {
-                            sig: Signature::nullary(map_type(&op.output_type)?),
-=======
-                        kind: FixedpointRingEncode(FixedpointRingEncodeOp {
-                            sig: Signature::unary(Ty::UnknownTy, map_type(&op.output_type)?),
->>>>>>> ebca3543
+                            sig: Signature::unary(Ty::Unknown, map_type(&op.output_type)?),
                             scaling_base: op.scaling_base,
                             scaling_exp: op.scaling_exp,
                         }

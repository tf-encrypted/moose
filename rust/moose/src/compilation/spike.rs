--- conflicted
+++ resolved
@@ -27,11 +27,7 @@
     player: String,
 }
 
-<<<<<<< HEAD
 #[derive(Clone, Debug, PartialEq, Eq, Hash)]
-=======
-#[derive(Clone, Debug, PartialEq)]
->>>>>>> cac9e95e
 pub struct ReplicatedPlacement {
     players: [String; 3],
 }
@@ -888,14 +884,10 @@
 
 pub trait Context {
     type Value;
-<<<<<<< HEAD
-    fn execute(&self, op: Operator, operands: Vec<Self::Value>) -> Self::Value;
+    fn execute(&self, op: Operator, plc: &Placement, operands: Vec<Self::Value>) -> Self::Value;
 
     type ReplicatedSetup;
     fn replicated_setup(&self, plc: &ReplicatedPlacement) -> &Self::ReplicatedSetup;
-=======
-    fn execute(&self, op: Operator, plc: &Placement, operands: Vec<Self::Value>) -> Self::Value;
->>>>>>> cac9e95e
 }
 
 #[derive(Clone, Debug, Default)]
@@ -908,24 +900,6 @@
 
     fn execute(&self, op: Operator, plc: &Placement, operands: Vec<Value>) -> Value {
         match op {
-<<<<<<< HEAD
-            Operator::PrfKeyGenOp(op) => op.compile(self)(operands),
-            Operator::RingSampleOp(op) => op.compile(self)(operands),
-            Operator::BitSampleOp(op) => op.compile(self)(operands),
-            Operator::RingAddOp(op) => op.compile(self)(operands),
-            Operator::BitXorOp(op) => op.compile(self)(operands),
-            Operator::BitAndOp(op) => op.compile(self)(operands),
-            Operator::RingSubOp(op) => op.compile(self)(operands),
-            Operator::RingMulOp(op) => op.compile(self)(operands),
-            Operator::RepSetupOp(op) => op.compile(self)(operands),
-            Operator::RepShareOp(op) => op.compile(self)(operands),
-            Operator::RepRevealOp(op) => op.compile(self)(operands),
-            Operator::RepAddOp(op) => op.compile(self)(operands),
-            Operator::RepMulOp(op) => op.compile(self)(operands),
-            Operator::ConstantOp(op) => op.compile(self)(operands),
-            Operator::FixedAddOp(op) => op.compile(self)(operands),
-            Operator::FixedMulOp(op) => op.compile(self)(operands),
-=======
             Operator::PrfKeyGenOp(op) => op.compile(self, plc)(operands),
             Operator::RingSampleOp(op) => op.compile(self, plc)(operands),
             Operator::BitSampleOp(op) => op.compile(self, plc)(operands),
@@ -940,7 +914,8 @@
             Operator::RepAddOp(op) => op.compile(self, plc)(operands),
             Operator::RepMulOp(op) => op.compile(self, plc)(operands),
             Operator::ConstantOp(op) => op.compile(self, plc)(operands),
->>>>>>> cac9e95e
+            Operator::FixedAddOp(op) => op.compile(self, plc)(operands),
+            Operator::FixedMulOp(op) => op.compile(self, plc)(operands),
         }
     }
 
@@ -969,24 +944,6 @@
         operands: Vec<SymbolicValue>,
     ) -> SymbolicValue {
         match op {
-<<<<<<< HEAD
-            Operator::PrfKeyGenOp(op) => op.execute_symbolic(self, operands),
-            Operator::RingSampleOp(op) => op.execute_symbolic(self, operands),
-            Operator::BitSampleOp(op) => op.execute_symbolic(self, operands),
-            Operator::RingAddOp(op) => op.execute_symbolic(self, operands),
-            Operator::BitXorOp(op) => op.execute_symbolic(self, operands),
-            Operator::BitAndOp(op) => op.execute_symbolic(self, operands),
-            Operator::RingSubOp(op) => op.execute_symbolic(self, operands),
-            Operator::RingMulOp(op) => op.execute_symbolic(self, operands),
-            Operator::RepSetupOp(op) => op.execute_symbolic(self, operands),
-            Operator::RepShareOp(op) => op.execute_symbolic(self, operands),
-            Operator::RepRevealOp(op) => op.execute_symbolic(self, operands),
-            Operator::RepAddOp(op) => op.execute_symbolic(self, operands),
-            Operator::RepMulOp(op) => op.execute_symbolic(self, operands),
-            Operator::ConstantOp(op) => op.execute_symbolic(self, operands),
-            Operator::FixedAddOp(op) => op.execute_symbolic(self, operands),
-            Operator::FixedMulOp(op) => op.execute_symbolic(self, operands),
-=======
             Operator::PrfKeyGenOp(op) => op.execute_symbolic(self, plc, operands),
             Operator::RingSampleOp(op) => op.execute_symbolic(self, plc, operands),
             Operator::BitSampleOp(op) => op.execute_symbolic(self, plc, operands),
@@ -1001,7 +958,8 @@
             Operator::RepAddOp(op) => op.execute_symbolic(self, plc, operands),
             Operator::RepMulOp(op) => op.execute_symbolic(self, plc, operands),
             Operator::ConstantOp(op) => op.execute_symbolic(self, plc, operands),
->>>>>>> cac9e95e
+            Operator::FixedAddOp(op) => op.execute_symbolic(self, plc, operands),
+            Operator::FixedMulOp(op) => op.execute_symbolic(self, plc, operands),
         }
     }
 
@@ -1371,17 +1329,10 @@
     Nullary
     */
 
-<<<<<<< HEAD
     ($op:ty, [$( ($plc:ty, () -> $u:ty => $k:expr), )+]) => {
         runtime_kernel!($op, [$( ($plc, () -> $u => $k), )+]);
-        compiletime_kernel!($op, [$( ($plc, () -> $u => |op, ctx, _plc| {
-            let op_name = ctx.add_operation(op, &[]);
-=======
-    ($op:ty, [$(($plc:ty, () -> $u:ty)),+], $k:expr) => {
-        runtime_kernel!($op, [$(($plc, () -> $u)),+], $k);
-        compiletime_kernel!($op, [$(($plc, () -> $u)),+], |op, ctx, plc| {
+        compiletime_kernel!($op, [$( ($plc, () -> $u => |op, ctx, plc| {
             let op_name = ctx.add_operation(op, &[], &plc.into());
->>>>>>> cac9e95e
             Symbolic::Symbolic(SymbolicHandle { op: op_name })
         }), )+]);
     };
@@ -1390,15 +1341,9 @@
     Unary
     */
 
-<<<<<<< HEAD
     ($op:ty, [$( ($plc:ty, ($t0:ty) -> $u:ty => $k:expr), )+]) => {
         runtime_kernel!($op, [$( ($plc, ($t0) -> $u => $k), )+]);
-        compiletime_kernel!($op, [$( ($plc, ($t0) -> $u => |op, ctx, _plc, x0| {
-=======
-    ($op:ty, [$(($plc:ty, ($t0:ty) -> $u:ty)),+], $k:expr) => {
-        runtime_kernel!($op, [$(($plc, ($t0) -> $u)),+], $k);
-        compiletime_kernel!($op, [$(($plc, ($t0) -> $u)),+], |op, ctx, plc, x0| {
->>>>>>> cac9e95e
+        compiletime_kernel!($op, [$( ($plc, ($t0) -> $u => |op, ctx, plc, x0| {
             let x0_op = match x0 {
                 Symbolic::Symbolic(h) => h.op,
                 Symbolic::Concrete(_) => unimplemented!(),
@@ -1413,15 +1358,9 @@
     Binary
     */
 
-<<<<<<< HEAD
     ($op:ty, [$( ($plc:ty, ($t0:ty, $t1:ty) -> $u:ty => $k:expr), )+]) => {
         runtime_kernel!($op, [$( ($plc, ($t0, $t1) -> $u => $k), )+]);
-        compiletime_kernel!($op, [$( ($plc, ($t0, $t1) -> $u => |op, ctx, _plc, x0, x1| {
-=======
-    ($op:ty, [$(($plc:ty, ($t0:ty, $t1:ty) -> $u:ty)),+], $k:expr) => {
-        runtime_kernel!($op, [$(($plc, ($t0, $t1) -> $u)),+], $k);
-        compiletime_kernel!($op, [$(($plc, ($t0, $t1) -> $u)),+], |op, ctx, plc, x0, x1| {
->>>>>>> cac9e95e
+        compiletime_kernel!($op, [$( ($plc, ($t0, $t1) -> $u => |op, ctx, plc, x0, x1| {
             let x0_op = match x0 {
                 Symbolic::Symbolic(h) => h.op,
                 Symbolic::Concrete(_) => unimplemented!(),
@@ -1441,15 +1380,9 @@
     Ternary
     */
 
-<<<<<<< HEAD
     ($op:ty, [$( ($plc:ty, ($t0:ty, $t1:ty, $t2:ty) -> $u:ty => $k:expr), )+]) => {
         runtime_kernel!($op, [$( ($plc, ($t0, $t1, $t2) -> $u => $k), )+]);
-        compiletime_kernel!($op, [$( ($plc, ($t0, $t1, $t2) -> $u => |op, ctx, _plc, x0, x1, x2| {
-=======
-    ($op:ty, [$(($plc:ty, ($t0:ty, $t1:ty, $t2:ty) -> $u:ty)),+], $k:expr) => {
-        runtime_kernel!($op, [$(($plc, ($t0, $t1, $t2) -> $u)),+], $k);
-        compiletime_kernel!($op, [$(($plc, ($t0, $t1, $t2) -> $u)),+], |op, ctx, plc, x0, x1, x2| {
->>>>>>> cac9e95e
+        compiletime_kernel!($op, [$( ($plc, ($t0, $t1, $t2) -> $u => |op, ctx, plc, x0, x1, x2| {
             let x0_op = match x0 {
                 Symbolic::Symbolic(h) => h.op,
                 Symbolic::Concrete(_) => unimplemented!(),
@@ -1500,18 +1433,12 @@
                     let y = $k(ctx, &plc, v0);
                     y.into()
                 }
-<<<<<<< HEAD
                 _ => match x0 {
                     Symbolic::Symbolic(h0) => {
-                        let op_name = ctx.add_operation(op, &[&h0.op]);
+                        let op_name = ctx.add_operation(op, &[&h0.op], &plc.into());
                         Symbolic::Symbolic(SymbolicHandle { op: op_name })
                     }
                     _ => unimplemented!() // ok
-=======
-                Symbolic::Symbolic(h0) => {
-                    let op_name = ctx.add_operation(op, &[&h0.op], &plc.into());
-                    Symbolic::Symbolic(SymbolicHandle { op: op_name })
->>>>>>> cac9e95e
                 }
             }
         }), )+]);
@@ -1532,18 +1459,12 @@
                     let y = $k(ctx, &plc, v0, v1);
                     y.into()
                 }
-<<<<<<< HEAD
                 _ => match (x0, x1) {
                     (Symbolic::Symbolic(h0), Symbolic::Symbolic(h1)) => {
-                        let op_name = ctx.add_operation(op, &[&h0.op, &h1.op]);
+                        let op_name = ctx.add_operation(op, &[&h0.op, &h1.op], &plc.into());
                         Symbolic::Symbolic(SymbolicHandle { op: op_name })
                     }
                     _ => unimplemented!() // ok
-=======
-                (Symbolic::Symbolic(h0), Symbolic::Symbolic(h1)) => {
-                    let op_name = ctx.add_operation(op, &[&h0.op, &h1.op], &plc.into());
-                    Symbolic::Symbolic(SymbolicHandle { op: op_name })
->>>>>>> cac9e95e
                 }
             }
         }), )+]);
@@ -1565,18 +1486,12 @@
                     let y = $k(ctx, &plc, v0, v1, v2);
                     y.into()
                 }
-<<<<<<< HEAD
                 _ => match (x0, x1, x2) {
                     (Symbolic::Symbolic(h0), Symbolic::Symbolic(h1), Symbolic::Symbolic(h2)) => {
-                        let op_name = ctx.add_operation(op, &[&h0.op, &h1.op, &h2.op]);
+                        let op_name = ctx.add_operation(op, &[&h0.op, &h1.op, &h2.op], &plc.into());
                         Symbolic::Symbolic(SymbolicHandle { op: op_name })
                     }
                     _ => unimplemented!() // ok
-=======
-                (Symbolic::Symbolic(h0), Symbolic::Symbolic(h1), Symbolic::Symbolic(h2)) => {
-                    let op_name = ctx.add_operation(op, &[&h0.op, &h1.op, &h2.op], &plc.into());
-                    Symbolic::Symbolic(SymbolicHandle { op: op_name })
->>>>>>> cac9e95e
                 }
             }
         }), )+]);
@@ -2012,16 +1927,8 @@
 }
 
 impl RepRevealOp {
-<<<<<<< HEAD
-    fn from_placement_signature(plc: &HostPlacement, sig: UnarySignature) -> Self {
-        RepRevealOp {
-            sig: sig.into(),
-            plc: plc.clone().into(),
-        }
-=======
     fn from_signature(sig: UnarySignature) -> Self {
         RepRevealOp { sig: sig.into() }
->>>>>>> cac9e95e
     }
 
     fn kernel<C: Context, R: Clone>(ctx: &C, plc: &HostPlacement, xe: ReplicatedTensor<R>) -> R
@@ -2077,57 +1984,6 @@
 #[derive(Clone, Debug, PartialEq)]
 pub struct RingSubOp {
     sig: Signature,
-<<<<<<< HEAD
-    plc: Placement,
-=======
-}
-
-impl BitXorOp {
-    fn from_signature(sig: BinarySignature) -> Self {
-        BitXorOp { sig: sig.into() }
-    }
-
-    fn kernel<C: Context>(_ctx: &C, _plc: &HostPlacement, x: BitTensor, y: BitTensor) -> BitTensor
-    where
-        BitTensor: BitXor<BitTensor, Output = BitTensor>,
-    {
-        x ^ y
-    }
-}
-
-// NOTE uncomment the next line to see the kernel check system in action
-// modelled!(PlacementAdd, HostPlacement, (Ring32Tensor, Ring32Tensor) -> Ring32Tensor, RingAddOp);
-// NOTE that supporting op attributes might be a simple adding an ctor input to the macro: (Placement, Signature) -> Op
-modelled!(PlacementAdd, HostPlacement, (Ring64Tensor, Ring64Tensor) -> Ring64Tensor, RingAddOp);
-modelled!(PlacementAdd, HostPlacement, (Ring128Tensor, Ring128Tensor) -> Ring128Tensor, RingAddOp);
-modelled!(PlacementXor, HostPlacement, (BitTensor, BitTensor) -> BitTensor, BitXorOp);
-
-impl PlacementAdd<ConcreteContext, BitTensor, BitTensor> for HostPlacement {
-    type Output = BitTensor;
-    fn apply(&self, ctx: &ConcreteContext, x: &BitTensor, y: &BitTensor) -> BitTensor {
-        // NOTE: xor = add when in Z2
-        self.xor(ctx, x, y)
-    }
-}
-
-impl
-    PlacementAdd<
-        SymbolicContext,
-        <BitTensor as KnownType>::Symbolic,
-        <BitTensor as KnownType>::Symbolic,
-    > for HostPlacement
-{
-    type Output = <BitTensor as KnownType>::Symbolic;
-    fn apply(
-        &self,
-        ctx: &SymbolicContext,
-        x: &<BitTensor as KnownType>::Symbolic,
-        y: &<BitTensor as KnownType>::Symbolic,
-    ) -> Self::Output {
-        // NOTE: xor = add when in Z2
-        self.xor(ctx, x, y)
-    }
->>>>>>> cac9e95e
 }
 
 modelled!(PlacementSub::sub, HostPlacement, (Ring64Tensor, Ring64Tensor) -> Ring64Tensor, RingSubOp);
@@ -2136,20 +1992,9 @@
 kernel! {
     RingSubOp,
     [
-<<<<<<< HEAD
         (HostPlacement, (Ring64Tensor, Ring64Tensor) -> Ring64Tensor => Self::kernel),
         (HostPlacement, (Ring128Tensor, Ring128Tensor) -> Ring128Tensor => Self::kernel),
     ]
-=======
-        (HostPlacement, (BitTensor, BitTensor) -> BitTensor)
-    ],
-    Self::kernel
-}
-
-#[derive(Clone, Debug, PartialEq)]
-pub struct RingSubOp {
-    sig: Signature,
->>>>>>> cac9e95e
 }
 
 impl RingSubOp {
@@ -2207,7 +2052,6 @@
 #[derive(Clone, Debug, PartialEq)]
 pub struct BitXorOp {
     sig: Signature,
-    plc: Placement, // TODO placement should be on Operation!
 }
 
 modelled!(PlacementXor::xor, HostPlacement, (BitTensor, BitTensor) -> BitTensor, BitXorOp);
@@ -2222,11 +2066,8 @@
 }
 
 impl BitXorOp {
-    fn from_placement_signature(plc: &HostPlacement, sig: BinarySignature) -> Self {
-        BitXorOp {
-            sig: sig.into(),
-            plc: plc.clone().into(),
-        }
+    fn from_signature(sig: BinarySignature) -> Self {
+        BitXorOp { sig: sig.into() }
     }
 
     fn kernel<C: Context>(_ctx: &C, _plc: &HostPlacement, x: BitTensor, y: BitTensor) -> BitTensor
@@ -2297,7 +2138,6 @@
 #[derive(Clone, Debug, PartialEq)]
 pub struct RingSampleOp {
     sig: Signature,
-    plc: Placement,
 }
 
 modelled!(PlacementSample::sample, HostPlacement, () -> Ring64Tensor, RingSampleOp);
@@ -2306,29 +2146,9 @@
 kernel! {
     RingSampleOp,
     [
-<<<<<<< HEAD
         (HostPlacement, () -> Ring64Tensor => Self::kernel),
         (HostPlacement, () -> Ring128Tensor => Self::kernel),
     ]
-=======
-        (HostPlacement, () -> Ring64Tensor),
-        (HostPlacement, () -> Ring128Tensor)
-    ],
-    Self::kernel
-}
-
-kernel! {
-    BitSampleOp,
-    [
-        (HostPlacement, () -> BitTensor)
-    ],
-    Self::kernel
-}
-
-#[derive(Clone, Debug, PartialEq)]
-pub struct RingSampleOp {
-    sig: Signature,
->>>>>>> cac9e95e
 }
 
 impl RingSampleOp {
@@ -2410,7 +2230,6 @@
 #[derive(Clone, Debug, PartialEq)]
 pub struct FixedMulOp {
     sig: Signature,
-    plc: Placement,
 }
 
 modelled!(PlacementMul::mul, HostPlacement, (Fixed64Tensor, Fixed64Tensor) -> Fixed64Tensor, FixedMulOp);
@@ -2429,11 +2248,8 @@
 }
 
 impl FixedMulOp {
-    fn from_placement_signature<P: Clone + Into<Placement>>(plc: &P, sig: BinarySignature) -> Self {
-        FixedMulOp {
-            sig: sig.into(),
-            plc: plc.clone().into(),
-        }
+    fn from_signature(sig: BinarySignature) -> Self {
+        FixedMulOp { sig: sig.into() }
     }
 
     fn host_kernel<C: Context, RingTensorT, ReplicatedTensorT>(
@@ -2526,7 +2342,6 @@
 #[derive(Clone, Debug, PartialEq)]
 pub struct FixedAddOp {
     sig: Signature,
-    plc: Placement,
 }
 
 modelled!(PlacementAdd::add, HostPlacement, (Fixed64Tensor, Fixed64Tensor) -> Fixed64Tensor, FixedAddOp);
@@ -2545,11 +2360,8 @@
 }
 
 impl FixedAddOp {
-    fn from_placement_signature<P: Clone + Into<Placement>>(plc: &P, sig: BinarySignature) -> Self {
-        FixedAddOp {
-            sig: sig.into(),
-            plc: plc.clone().into(),
-        }
+    fn from_signature(sig: BinarySignature) -> Self {
+        FixedAddOp { sig: sig.into() }
     }
 
     fn host_kernel<C: Context, RingTensorT, ReplicatedTensorT>(

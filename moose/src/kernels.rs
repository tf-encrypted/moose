--- conflicted
+++ resolved
@@ -1794,20 +1794,6 @@
     GreaterThanOp,
     [
         (HostPlacement, (HostRing128Tensor, HostRing128Tensor) -> HostRing128Tensor => [runtime] Self::host_kernel),
-<<<<<<< HEAD
-        (ReplicatedPlacement, (ReplicatedRing64Tensor, Mirrored3Ring64Tensor) -> ReplicatedRing64Tensor => [transparent] Self::rep_mir_kernel),
-        (ReplicatedPlacement, (Mirrored3Ring64Tensor, ReplicatedRing64Tensor) -> ReplicatedRing64Tensor => [transparent] Self::mir_rep_kernel),
-        (ReplicatedPlacement, (ReplicatedRing128Tensor, Mirrored3Ring128Tensor) -> ReplicatedRing128Tensor => [transparent] Self::rep_mir_kernel),
-        (ReplicatedPlacement, (Mirrored3Ring128Tensor, ReplicatedRing128Tensor) -> ReplicatedRing128Tensor => [transparent] Self::mir_rep_kernel),
-        (ReplicatedPlacement, (ReplicatedRing64Tensor, ReplicatedRing64Tensor) -> ReplicatedRing64Tensor => [transparent] Self::rep_kernel),
-        (ReplicatedPlacement, (ReplicatedRing128Tensor, ReplicatedRing128Tensor) -> ReplicatedRing128Tensor => [transparent] Self::rep_kernel),
-        (ReplicatedPlacement, (ReplicatedFixed64Tensor, ReplicatedFixed64Tensor) -> ReplicatedRing64Tensor => [hybrid] Self::rep_fixed_kernel),
-        (ReplicatedPlacement, (Mirrored3Fixed64Tensor, ReplicatedFixed64Tensor) -> ReplicatedRing64Tensor => [hybrid] Self::rep_mir_fixed_kernel),
-        (ReplicatedPlacement, (ReplicatedFixed64Tensor, Mirrored3Fixed64Tensor) -> ReplicatedRing64Tensor => [hybrid] Self::rep_fixed_mir_kernel),
-        (ReplicatedPlacement, (ReplicatedFixed128Tensor, ReplicatedFixed128Tensor) -> ReplicatedRing128Tensor => [hybrid] Self::rep_fixed_kernel),
-        (ReplicatedPlacement, (Mirrored3Fixed128Tensor, ReplicatedFixed128Tensor) -> ReplicatedRing128Tensor => [hybrid] Self::rep_mir_fixed_kernel),
-        (ReplicatedPlacement, (ReplicatedFixed128Tensor, Mirrored3Fixed128Tensor) -> ReplicatedRing128Tensor => [hybrid] Self::rep_fixed_mir_kernel),
-=======
         (HostPlacement, (HostRing64Tensor, HostRing64Tensor) -> HostRing64Tensor => [runtime] Self::host_kernel),
         (ReplicatedPlacement, (Mirrored3Fixed128Tensor, ReplicatedFixed128Tensor) -> ReplicatedBitTensor => [hybrid] Self::rep_mir_fixed_kernel),
         (ReplicatedPlacement, (Mirrored3Fixed64Tensor, ReplicatedFixed64Tensor) -> ReplicatedBitTensor => [hybrid] Self::rep_mir_fixed_kernel),
@@ -1821,7 +1807,6 @@
         (ReplicatedPlacement, (ReplicatedRing128Tensor, ReplicatedRing128Tensor) -> ReplicatedBitTensor => [transparent] Self::rep_kernel),
         (ReplicatedPlacement, (ReplicatedRing64Tensor, Mirrored3Ring64Tensor) -> ReplicatedBitTensor => [transparent] Self::rep_mir_kernel),
         (ReplicatedPlacement, (ReplicatedRing64Tensor, ReplicatedRing64Tensor) -> ReplicatedBitTensor => [transparent] Self::rep_kernel),
->>>>>>> 2a51e79a
     ]
 }
 

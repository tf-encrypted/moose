use super::*;
use crate::computation::{EqualOp, EqualZeroOp};
use crate::error::Result;
use crate::execution::Session;
use crate::fixedpoint::PolynomialEval;
use crate::{Const, Ring};
use lazy_static::lazy_static;

lazy_static! {
    static ref P_2524: Vec<f64> = vec![-2.05466671951, -8.8626599391, 6.10585199015, 4.81147460989];
    static ref Q_2524: Vec<f64> = vec![0.353553425277, 4.54517087629, 6.42784209029, 1.0];
}

pub(crate) trait TreeReduceMul<S: Session, T, O> {
    fn reduce_mul(&self, sess: &S, x: &[T]) -> O;
}

impl<S: Session, T: Clone> TreeReduceMul<S, T, T> for ReplicatedPlacement
where
    ReplicatedPlacement: PlacementMul<S, T, T, T>,
{
    fn reduce_mul(&self, sess: &S, x: &[T]) -> T {
        let elementwise_mul =
            |rep: &ReplicatedPlacement, sess: &S, x: &T, y: &T| -> T { rep.mul(sess, x, y) };
        self.tree_reduce(sess, x, elementwise_mul)
    }
}

impl EqualOp {
    pub(crate) fn rep_kernel<S: Session, RepRingT, RepBitT, RepBitArrayT>(
        sess: &S,
        rep: &ReplicatedPlacement,
        x: RepRingT,
        y: RepRingT,
    ) -> Result<RepBitT>
    where
<<<<<<< HEAD
        ReplicatedPlacement: PlacementBitDec<S, RepRingT, RepBitArrayT>,
=======
        RepRingT: Ring<BitLength = N>,

        ReplicatedPlacement: PlacementBitDecompose<S, RepRingT, RepBitArrayT>,
>>>>>>> 4c99decd
        ReplicatedPlacement: PlacementSub<S, RepRingT, RepRingT, RepRingT>,
        ReplicatedPlacement: PlacementEqualZero<S, RepBitArrayT, RepBitT>,
    {
        let z = rep.sub(sess, &x, &y);
        let bits = rep.bit_decompose(sess, &z);
        Ok(rep.equal_zero(sess, &bits))
    }

    pub(crate) fn rep_ring_kernel<S: Session, RepRingT, RepBitT>(
        sess: &S,
        rep: &ReplicatedPlacement,
        x: RepRingT,
        y: RepRingT,
    ) -> Result<RepRingT>
    where
        ReplicatedPlacement: PlacementEqual<S, RepRingT, RepRingT, RepBitT>,
        ReplicatedPlacement: PlacementRingInject<S, RepBitT, RepRingT>,
    {
        let b = rep.equal(sess, &x, &y);
        Ok(rep.ring_inject(sess, 0, &b))
    }
}

impl EqualZeroOp {
    pub(crate) fn bitdec_bit_kernel<S: Session, RepBitArrayT, RepBitT, MirBitT, N: Const>(
        sess: &S,
        rep: &ReplicatedPlacement,
        x: RepBitArrayT,
    ) -> Result<RepBitT>
    where
        RepBitArrayT: BitArray<Len = N>,
        ReplicatedPlacement: PlacementIndex<S, RepBitArrayT, RepBitT>,
        ReplicatedPlacement: ShapeFill<S, RepBitT, Result = MirBitT>,
        ReplicatedPlacement: PlacementXor<S, MirBitT, RepBitT, RepBitT>,
        ReplicatedPlacement: TreeReduceMul<S, RepBitT, RepBitT>,
    {
        let vx: Vec<_> = (0..N::VALUE).map(|i| rep.index(sess, i, &x)).collect();

        let ones = rep.shape_fill(sess, 1u8, &vx[0]);
        let v_not: Vec<_> = vx.iter().map(|vi| rep.xor(sess, &ones, vi)).collect();

        Ok(rep.reduce_mul(sess, &v_not))
    }

    pub(crate) fn bitdec_ring_kernel<S: Session, RepBitArrayT, RepRingT, RepBitT>(
        sess: &S,
        rep: &ReplicatedPlacement,
        x: RepBitArrayT,
    ) -> Result<RepRingT>
    where
        ReplicatedPlacement: PlacementEqualZero<S, RepBitArrayT, RepBitT>,
        ReplicatedPlacement: PlacementRingInject<S, RepBitT, RepRingT>,
    {
        let r_bit = rep.equal_zero(sess, &x);
        Ok(rep.ring_inject(sess, 0, &r_bit))
    }
}

impl Log2Op {
    pub(crate) fn rep_rep_kernel<S: Session, RepRingT>(
        sess: &S,
        rep: &ReplicatedPlacement,
        x: RepFixedTensor<RepRingT>,
    ) -> Result<RepFixedTensor<RepRingT>>
    where
        RepFixedTensor<RepRingT>: Clone,

        RepFixedTensor<RepRingT>: CanonicalType,
        <RepFixedTensor<RepRingT> as CanonicalType>::Type: KnownType<S>,
        m!(c!(RepFixedTensor<RepRingT>)): From<RepFixedTensor<RepRingT>>,
        m!(c!(RepFixedTensor<RepRingT>)): TryInto<RepFixedTensor<RepRingT>>,

        ReplicatedPlacement: Int2FL<S, RepRingT>,
        ReplicatedPlacement: PolynomialEval<S, m!(c!(RepFixedTensor<RepRingT>))>,
        ReplicatedPlacement: PlacementDiv<
            S,
            RepFixedTensor<RepRingT>,
            RepFixedTensor<RepRingT>,
            RepFixedTensor<RepRingT>,
        >,
        ReplicatedPlacement: PlacementAdd<
            S,
            RepFixedTensor<RepRingT>,
            RepFixedTensor<RepRingT>,
            RepFixedTensor<RepRingT>,
        >,
        ReplicatedPlacement: PlacementShl<S, RepRingT, RepRingT>,
    {
        let total_precision = x.fractional_precision + x.integral_precision;

        let (v, p, _s, _z) = rep.int2fl(
            sess,
            &x.tensor,
            total_precision as usize,
            x.fractional_precision as usize,
        );

        let v_fixed = RepFixedTensor {
            tensor: v,
            integral_precision: x.integral_precision,
            fractional_precision: x.fractional_precision,
        };

        // TODO(Morten) hopefully these will clean up nicely after making PolynomialEval concrete
        let p2524 = rep
            .polynomial_eval(sess, P_2524.to_vec(), v_fixed.clone().into())
            .try_into()
            .ok()
            .unwrap();
        let q2524 = rep
            .polynomial_eval(sess, Q_2524.to_vec(), v_fixed.into())
            .try_into()
            .ok()
            .unwrap();

        let quotient = rep.div(sess, &p2524, &q2524);
        let p_fixed = RepFixedTensor {
            tensor: rep.shl(sess, x.fractional_precision as usize, &p),
            integral_precision: x.integral_precision,
            fractional_precision: x.fractional_precision,
        };

        Ok(with_context!(rep, sess, p_fixed + quotient))
    }
}

impl LogOp {
    pub(crate) fn rep_rep_kernel<S: Session, RepFixedT, MirFixedT>(
        sess: &S,
        rep: &ReplicatedPlacement,
        x: RepFixedT,
    ) -> Result<RepFixedT>
    where
        RepFixedT: FixedpointTensor,
        ReplicatedPlacement: ShapeFill<S, RepFixedT, Result = MirFixedT>,
        ReplicatedPlacement: PlacementLog2<S, RepFixedT, RepFixedT>,
        ReplicatedPlacement: PlacementMul<S, MirFixedT, RepFixedT, RepFixedT>,
        ReplicatedPlacement: PlacementTruncPr<S, RepFixedT, RepFixedT>,
    {
        let ln2 = rep.shape_fill(
            sess,
            2.0_f64
                .ln()
                .as_fixedpoint(x.fractional_precision() as usize),
            &x,
        );

        let log2 = rep.log2(sess, &x);
        let result = rep.mul(sess, &ln2, &log2);
        Ok(rep.trunc_pr(sess, x.fractional_precision(), &result))
    }
}

/// Internal trait for converting int to a floating point number
/// Computes v, p, s, z such that (1 − 2s) · (1 − z) · v · 2 p = x.
/// See for more details https://eprint.iacr.org/2012/405 and https://eprint.iacr.org/2019/354
pub(crate) trait Int2FL<S: Session, RepRingT> {
    fn int2fl(
        &self,
        sess: &S,
        x: &RepRingT,
        max_bit_len: usize,
        fractional_precision: usize,
    ) -> (RepRingT, RepRingT, RepRingT, RepRingT);
}

impl<S: Session, RepRingT, MirRingT, N: Const> Int2FL<S, RepRingT> for ReplicatedPlacement
where
    RepRingT: Clone + Ring<BitLength = N>,
    RepBitArray<ReplicatedBitTensor, N>: KnownType<S>,
    HostRing64Tensor: KnownType<S>,

    ReplicatedBitTensor: KnownType<S>,
    ReplicatedShape: KnownType<S>,

    ReplicatedPlacement: PlacementSub<S, RepRingT, RepRingT, RepRingT>,
    ReplicatedPlacement: PlacementMsb<S, m!(RepBitArray<ReplicatedBitTensor, N>), RepRingT>,
    ReplicatedPlacement: PlacementEqualZero<S, m!(RepBitArray<ReplicatedBitTensor, N>), RepRingT>,

    ReplicatedPlacement: PlacementMux<S, RepRingT, RepRingT, RepRingT, RepRingT>,
    ReplicatedPlacement: PlacementNeg<S, RepRingT, RepRingT>,
    ReplicatedPlacement: PlacementBitDec<S, RepRingT, m!(RepBitArray<ReplicatedBitTensor, N>)>,
    ReplicatedPlacement:
        PlacementIndex<S, m!(RepBitArray<ReplicatedBitTensor, N>), m!(ReplicatedBitTensor)>,

    ReplicatedPlacement: PlacementRingInject<S, m!(ReplicatedBitTensor), RepRingT>,
    ReplicatedPlacement: PlacementNeg<S, m!(ReplicatedBitTensor), m!(ReplicatedBitTensor)>,
    ReplicatedPlacement: PlacementAdd<S, RepRingT, RepRingT, RepRingT>,
    ReplicatedPlacement: ShapeFill<S, RepRingT, Result = MirRingT>,
    ReplicatedPlacement: PlacementSub<S, MirRingT, RepRingT, RepRingT>,
    ReplicatedPlacement: PlacementSub<S, RepRingT, MirRingT, RepRingT>,
    ReplicatedPlacement: PlacementShl<S, RepRingT, RepRingT>,
    ReplicatedPlacement: PlacementAdd<S, MirRingT, RepRingT, RepRingT>,
    ReplicatedPlacement: PlacementMul<S, RepRingT, RepRingT, RepRingT>,
    ReplicatedPlacement: PlacementTruncPr<S, RepRingT, RepRingT>,
    ReplicatedPlacement: PlacementMul<S, RepRingT, RepRingT, RepRingT>,

    ReplicatedPlacement: PlacementFill<S, m!(ReplicatedShape), RepRingT>,
    ReplicatedPlacement: PlacementShape<S, RepRingT, m!(ReplicatedShape)>,

    // these are due to prefixor implementation
    ReplicatedPlacement:
        PlacementAnd<S, m!(ReplicatedBitTensor), m!(ReplicatedBitTensor), m!(ReplicatedBitTensor)>,
    ReplicatedPlacement:
        PlacementXor<S, m!(ReplicatedBitTensor), m!(ReplicatedBitTensor), m!(ReplicatedBitTensor)>,
{
    fn int2fl(
        &self,
        sess: &S,
        x: &RepRingT,
        max_bit_len: usize,
        fractional_precision: usize,
    ) -> (RepRingT, RepRingT, RepRingT, RepRingT) {
        let rep = self;

        let lambda = max_bit_len - 1;

        let x_bits = rep.bit_decompose(sess, &x.clone().into());
        let sign = rep.msb(sess, &x_bits);
        let is_zero = rep.equal_zero(sess, &x_bits);

        // x positive
        let x_pos = rep.mux(sess, &sign, &rep.neg(sess, x), x);
        let x_pos_bits = rep.bit_decompose(sess, &x_pos);
        let x_pos_bits_rev: Vec<_> = (0..lambda)
            .map(|i| rep.index(sess, i, &x_pos_bits))
            .rev()
            .collect();

        // from msb(x) every bit will be set to 1
        let b = rep.prefix_or(sess, x_pos_bits_rev);
        let b_ring: Vec<_> = (0..lambda)
            .map(|i| rep.ring_inject(sess, 0, &b[i]))
            .collect();

        let ones = rep.shape_fill(sess, 1_u8, x);
        let zero = rep.fill(sess, 0_u8.into(), &rep.shape(sess, &x));

        // the following computes bit_compose(1 - bi), basically the amount that x needs to be
        // scaled up so that msb_index(x_upshifted) = lam-1
        let neg_b_sum = (0..lambda).fold(zero.clone(), |acc, i| {
            let neg = rep.sub(sess, &ones, &b_ring[i]);
            rep.add(sess, &acc, &rep.shl(sess, i, &neg))
        });

        // add 1 to multiply with a power of 2 and do a bit shift by log(neg_b_sum)
        let x_upshifted = with_context!(rep, sess, x_pos * (ones + neg_b_sum));

        // we truncate x_upshifted but be sure to leave out f bits
        // we have k-1 bits in total because the input x has signed k bits,
        let x_norm = rep.trunc_pr(
            sess,
            (max_bit_len - 1 - fractional_precision) as u32,
            &x_upshifted,
        );

        let bit_count = (0..lambda).fold(zero, |acc, i| rep.add(sess, &acc, &b_ring[i]));
        let ften = rep.shape_fill(sess, fractional_precision as u8, &bit_count);

        // we need to exclude f bits since we consider the number to be scaled by 2^f
        let p_res = with_context!(rep, sess, (bit_count - ften) * (ones - is_zero));

        (x_norm, p_res, sign, is_zero)
    }
}

#[cfg(test)]
mod tests {
    use crate::execution::SyncSession;
    use crate::fixedpoint::FixedTensor;
    use crate::host::{Convert, FromRaw, HostPlacement};
    use crate::kernels::*;
    use crate::replicated::log::Int2FL;
    use crate::replicated::{ReplicatedBitTensor, ReplicatedPlacement};
    use crate::types::{HostBitTensor, HostFloat32Tensor, HostFloat64Tensor, HostRing64Tensor};
    use ndarray::array;
    use ndarray::prelude::*;

    macro_rules! rep_approx_log_fixed_test {
        ($func_name:ident, $test_func: ident<$tt: ty>, $scalar_float_ty: ident, $tensor_float_ty:ident, $i_precision: expr, $f_precision: expr, $err: expr) => {
            fn $func_name(x: ArrayD<$scalar_float_ty>, y_target: Vec<$scalar_float_ty>) {
                let alice = HostPlacement {
                    owner: "alice".into(),
                };
                let rep = ReplicatedPlacement {
                    owners: ["alice".into(), "bob".into(), "carole".into()],
                };

                let sess = SyncSession::default();

                let y: $tensor_float_ty = alice.from_raw(x);
                let x = alice.fixedpoint_encode(&sess, $f_precision, $i_precision, &y);
                let x = FixedTensor::Host(x);

                let log_result = rep.$test_func(&sess, &x);

                let opened_log = match log_result {
                    FixedTensor::Replicated(r) => alice.reveal(&sess, &r),
                    _ => panic!("Should not produce an non-replicated tensor on a replicated placement"),
                };

                let result = Convert::decode(&opened_log.tensor, (2 as $tt).pow($f_precision));
                let result: Vec<_> = result.0.mapv(|item| item as $scalar_float_ty).iter().copied().collect();
                // operation precision is not as accurate as the fixed point precision
                for i in 0..y_target.len() {
                    let error = (result[i] - y_target[i]).abs();
                    assert!(error < $err, "failed comparing {:?} against {:?}, error is {:?}", result[i], y_target[i], error);
                }
            }
        };
    }

    rep_approx_log_fixed_test!(
        test_rep_log2_fixed64,
        log2<u64>,
        f32,
        HostFloat32Tensor,
        8,
        20,
        0.01
    );
    rep_approx_log_fixed_test!(
        test_rep_ln_fixed64,
        log<u64>,
        f32,
        HostFloat32Tensor,
        8,
        20,
        0.01
    );
    rep_approx_log_fixed_test!(
        test_rep_log2_fixed128,
        log2<u128>,
        f64,
        HostFloat64Tensor,
        10,
        30,
        0.01
    );
    rep_approx_log_fixed_test!(
        test_rep_ln_fixed128,
        log<u128>,
        f64,
        HostFloat64Tensor,
        10,
        30,
        0.001
    );

    #[test]
    fn test_equal() {
        let alice = HostPlacement {
            owner: "alice".into(),
        };

        let bob = HostPlacement {
            owner: "bob".into(),
        };

        let rep = ReplicatedPlacement {
            owners: ["alice".into(), "bob".into(), "carole".into()],
        };

        let sess = SyncSession::default();

        let x: HostRing64Tensor = alice.from_raw(array![1024u64, 5, 4]);
        let y: HostRing64Tensor = bob.from_raw(array![1024u64, 4, 5]);

        let x_shared = rep.share(&sess, &x);
        let y_shared = rep.share(&sess, &y);

        let res: ReplicatedBitTensor = rep.equal(&sess, &x_shared, &y_shared);
        let expected: HostBitTensor = alice.from_raw(array![1, 0, 0]);

        let opened_result = alice.reveal(&sess, &res);
        assert_eq!(opened_result, expected);
    }

    #[test]
    fn test_int2fl() {
        let alice = HostPlacement {
            owner: "alice".into(),
        };

        let rep = ReplicatedPlacement {
            owners: ["alice".into(), "bob".into(), "carole".into()],
        };

        let sess = SyncSession::default();

        let x: HostRing64Tensor = alice.from_raw(array![2u64, 10, 32, 0, -4_i64 as u64]);
        let x_shared = rep.share(&sess, &x);

        let (v, p, s, z) = rep.int2fl(&sess, &x_shared, 32, 5);
        let (vc, pc, sc, zc) = (
            alice.reveal(&sess, &v),
            alice.reveal(&sess, &p),
            alice.reveal(&sess, &s),
            alice.reveal(&sess, &z),
        );

        let twop = pc.0.mapv(|x| 2_f64.powf(x.0 as i64 as f64));
        let z_neg = zc.0.mapv(|x| 1_f64 - (x.0 as f64));
        let sign = sc.0.mapv(|x| 1_f64 - 2_f64 * (x.0 as f64));
        let vc_i64 = vc.0.mapv(|x| x.0 as f64);

        // (1-2s) * (1-z) * v * 2^p == x
        let expected =
            (sign * z_neg * vc_i64 * twop).mapv(|x| std::num::Wrapping((x as i64) as u64));

        assert_eq!(expected, x.0);
    }

    #[test]
    fn test_log2_64() {
        let x = array![1.0_f32, 2.0, 4.0, 8.0, 4.5, 10.5].into_dyn();
        let expected = x.mapv(|item| item.log2()).iter().copied().collect();
        test_rep_log2_fixed64(x, expected);

        let x = array![[
            [1.0_f32, 2.0],
            [4.0, 23.3124],
            [42.954, 4.5],
            [10.5, 13.42190]
        ]]
        .into_dyn();
        let expected = x.mapv(|item| item.log2()).iter().copied().collect();
        test_rep_log2_fixed64(x, expected);

        let x = array![
            [1.0_f32, 2.0],
            [4.0, 23.3124],
            [42.954, 4.5],
            [10.5, 13.42190]
        ]
        .into_dyn();
        let expected = x.mapv(|item| item.log2()).iter().copied().collect();
        test_rep_log2_fixed64(x, expected);
    }

    #[test]
    fn test_log2_128() {
        let x = array![1.0_f64, 2.0, 4.0, 8.0, 4.5, 10.5].into_dyn();
        let expected = x.mapv(|item| item.log2()).iter().copied().collect();
        test_rep_log2_fixed128(x, expected);

        let x = array![[
            [1.0_f64, 2.0],
            [4.0, 23.3124],
            [42.954, 4.5],
            [10.5, 13.42190]
        ]]
        .into_dyn();
        let expected = x.mapv(|item| item.log2()).iter().copied().collect();
        test_rep_log2_fixed128(x, expected);

        let x = array![
            [1.0_f64, 2.0],
            [4.0, 23.3124],
            [42.954, 4.5],
            [10.5, 13.42190]
        ]
        .into_dyn();
        let expected = x.mapv(|item| item.log2()).iter().copied().collect();
        test_rep_log2_fixed128(x, expected);
    }

    #[test]
    fn test_ln64() {
        let x = array![1.0_f32, 2.5, 3.0, 4.0, 5.0].into_dyn();
        let expected = x.mapv(|item| item.ln()).iter().copied().collect();
        test_rep_ln_fixed64(x, expected);

        let x = array![
            [1.0_f32, 2.5, 3.0, 4.0, 5.0],
            [1.33, 4.123, 13.432, 10.33, 55.33]
        ]
        .into_dyn();
        let expected = x.mapv(|item| item.ln()).iter().copied().collect();
        test_rep_ln_fixed64(x, expected);

        let x = array![[
            [1.0_f32, 127.0],
            [10.3121, 123.025],
            [15.3213, 65.323],
            [126.9599, 74.98876]
        ]]
        .into_dyn();
        let expected = x.mapv(|item| item.ln()).iter().copied().collect();
        test_rep_ln_fixed64(x, expected);
    }

    #[test]
    fn test_ln128() {
        let x = array![1.0_f64, 2.5, 3.0, 4.0, 5.0].into_dyn();
        let expected = x.mapv(|item| item.ln()).iter().copied().collect();
        test_rep_ln_fixed128(x, expected);

        let x = array![
            [1.0_f64, 2.5, 3.0, 4.0, 5.0],
            [1.33, 4.123, 13.432, 10.33, 55.33]
        ]
        .into_dyn();
        let expected = x.mapv(|item| item.ln()).iter().copied().collect();
        test_rep_ln_fixed128(x, expected);

        let x = array![[
            [1.0_f64, 2.5],
            [10.3121, 123.025],
            [15.3213, 65.323],
            [128.321, 156.3214]
        ]]
        .into_dyn();
        let expected = x.mapv(|item| item.ln()).iter().copied().collect();
        test_rep_ln_fixed128(x, expected);
    }
}<|MERGE_RESOLUTION|>--- conflicted
+++ resolved
@@ -34,13 +34,7 @@
         y: RepRingT,
     ) -> Result<RepBitT>
     where
-<<<<<<< HEAD
-        ReplicatedPlacement: PlacementBitDec<S, RepRingT, RepBitArrayT>,
-=======
-        RepRingT: Ring<BitLength = N>,
-
         ReplicatedPlacement: PlacementBitDecompose<S, RepRingT, RepBitArrayT>,
->>>>>>> 4c99decd
         ReplicatedPlacement: PlacementSub<S, RepRingT, RepRingT, RepRingT>,
         ReplicatedPlacement: PlacementEqualZero<S, RepBitArrayT, RepBitT>,
     {
@@ -222,7 +216,8 @@
 
     ReplicatedPlacement: PlacementMux<S, RepRingT, RepRingT, RepRingT, RepRingT>,
     ReplicatedPlacement: PlacementNeg<S, RepRingT, RepRingT>,
-    ReplicatedPlacement: PlacementBitDec<S, RepRingT, m!(RepBitArray<ReplicatedBitTensor, N>)>,
+    ReplicatedPlacement:
+        PlacementBitDecompose<S, RepRingT, m!(RepBitArray<ReplicatedBitTensor, N>)>,
     ReplicatedPlacement:
         PlacementIndex<S, m!(RepBitArray<ReplicatedBitTensor, N>), m!(ReplicatedBitTensor)>,
 

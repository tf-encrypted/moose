--- conflicted
+++ resolved
@@ -366,13 +366,8 @@
     fn reshape(&self, sess: &S, x: &T, shape: &ShapeT) -> O;
 }
 
-<<<<<<< HEAD
-pub trait PlacementDecrypt<S: Session, T, K, O> {
-    fn decrypt(&self, sess: &S, c: &T, k: &K) -> O;
-=======
 pub trait PlacementDecrypt<S: Session, KeyT, C, O> {
     fn decrypt(&self, sess: &S, key: &KeyT, ciphertext: &C) -> O;
->>>>>>> e1c45839
 }
 
 pub trait PlacementKeyGen<S: Session, KeyT> {

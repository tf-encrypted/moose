--- conflicted
+++ resolved
@@ -1,20 +1,11 @@
 use crate::computation::{
     BitAndOp, BitExtractOp, BitFillOp, BitSampleOp, BitSampleSeededOp, BitXorOp, CanonicalType,
-<<<<<<< HEAD
-    Constant, HostAddOp, HostConcatOp, HostDivOp, HostDotOp, HostExpandDimsOp, HostIndexAxisOp,
-    HostInverseOp, HostMeanOp, HostMulOp, HostOnesOp, HostPlacement, HostReshapeOp, HostSliceOp,
-    HostSubOp, HostSumOp, HostTransposeOp, KnownType, Placed, Placement, ReplicatedPlacement,
-    RingAddOp, RingDotOp, RingFillOp, RingFixedpointMeanOp, RingInjectOp, RingMulOp, RingNegOp,
-    RingSampleOp, RingSampleSeededOp, RingShlOp, RingShrOp, RingSubOp, RingSumOp, Role, ShapeOp,
-    SymbolicType,
-=======
     Constant, HostAddOp, HostBitDecOp, HostConcatOp, HostDivOp, HostDotOp, HostExpandDimsOp,
     HostIndexAxisOp, HostInverseOp, HostMeanOp, HostMulOp, HostOnesOp, HostPlacement,
-    HostReshapeOp, HostSliceOp, HostSqrtOp, HostSubOp, HostSumOp, HostTransposeOp, Placed,
-    Placement, RingAddOp, RingDotOp, RingFillOp, RingFixedpointMeanOp, RingInjectOp, RingMulOp,
-    RingNegOp, RingSampleOp, RingSampleSeededOp, RingShlOp, RingShrOp, RingSubOp, RingSumOp, Role,
-    ShapeOp, SymbolicType,
->>>>>>> 5ebe5fe2
+    HostReshapeOp, HostSliceOp, HostSqrtOp, HostSubOp, HostSumOp, HostTransposeOp, KnownType,
+    Placed, Placement, ReplicatedPlacement, RingAddOp, RingDotOp, RingFillOp, RingFixedpointMeanOp,
+    RingInjectOp, RingMulOp, RingNegOp, RingSampleOp, RingSampleSeededOp, RingShlOp, RingShrOp,
+    RingSubOp, RingSumOp, Role, ShapeOp, SymbolicType,
 };
 use crate::error::Error;
 use crate::error::Result;

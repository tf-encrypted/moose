--- conflicted
+++ resolved
@@ -1925,123 +1925,12 @@
     }
 }
 
-<<<<<<< HEAD
-modelled!(PlacementFill::fill, ReplicatedPlacement, attributes[value: Constant] (ReplicatedShape) -> ReplicatedRing64Tensor, RepFillOp);
-modelled!(PlacementFill::fill, ReplicatedPlacement, attributes[value: Constant] (ReplicatedShape) -> ReplicatedRing128Tensor, RepFillOp);
-modelled!(PlacementFill::fill, ReplicatedPlacement, attributes[value: Constant] (ReplicatedShape) -> ReplicatedBitTensor, RepFillOp);
-modelled!(PlacementFill::fill, ReplicatedPlacement, attributes[value: Constant] (ReplicatedShape) -> Mirrored3Ring64Tensor, RepFillOp);
-modelled!(PlacementFill::fill, ReplicatedPlacement, attributes[value: Constant] (ReplicatedShape) -> Mirrored3Ring128Tensor, RepFillOp);
-modelled!(PlacementFill::fill, ReplicatedPlacement, attributes[value: Constant] (ReplicatedShape) -> Mirrored3BitTensor, RepFillOp);
-
-kernel! {
-    RepFillOp,
-    [
-        (ReplicatedPlacement, (ReplicatedShape) -> ReplicatedRing64Tensor => [concrete] custom |op| {
-                let value: u64 = match op.value {
-                    Constant::Bit(v) => v as u64,
-                    Constant::Ring64(v) => v,
-                    Constant::Float64(v) => v as u64,
-                    Constant::Fixed(FixedpointConstant {
-                        value, precision
-                    }) => {
-                        (value * ((1u64 << precision) as f64)) as u64
-                    },
-                    _ => return Err(Error::UnimplementedOperator(
-                    "RepFill64 cannot convert from this type".to_string())),
-                };
-                Ok(Box::new(move |sess, rep, rep_shape| {
-                    Self::ring64_kernel(sess, rep, value, rep_shape)
-                }))
-            }),
-        (ReplicatedPlacement, (ReplicatedShape) -> Mirrored3Ring64Tensor => [concrete] custom |op| {
-                let value: u64 = match op.value {
-                    Constant::Bit(v) => v as u64,
-                    Constant::Ring64(v) => v,
-                    Constant::Float64(v) => v as u64,
-                    Constant::Fixed(FixedpointConstant {
-                        value, precision
-                    }) => {
-                        (value * ((1u64 << precision) as f64)) as u64
-                    },
-                    _ => return Err(Error::UnimplementedOperator(
-                    "RepFill64 cannot convert from this type".to_string())),
-                };
-                Ok(Box::new(move |sess, rep, rep_shape| {
-                    Self::mir_ring64_kernel(sess, rep, value, rep_shape)
-                }))
-            }),
-        (ReplicatedPlacement, (ReplicatedShape) -> ReplicatedRing128Tensor => [concrete] custom |op| {
-                let value: u128 = match op.value {
-                    Constant::Bit(v) => v as u128,
-                    Constant::Ring64(v) => v as u128,
-                    Constant::Ring128(v) => v,
-                    Constant::Float64(v) => v as u128,
-                    Constant::Fixed(FixedpointConstant{value, precision}) => {
-                            (value * ((1u128 << precision) as f64)) as u128
-                    },
-                    _ => return Err(Error::UnimplementedOperator(
-                        "RepFill128 cannot convert from this type".to_string())),
-                };
-                Ok(Box::new(move |sess, rep, rep_shape| {
-                    Self::ring128_kernel(sess, rep, value, rep_shape)
-                }))
-        }),
-        (ReplicatedPlacement, (ReplicatedShape) -> Mirrored3Ring128Tensor => [concrete] custom |op| {
-                let value: u128 = match op.value {
-                    Constant::Bit(v) => v as u128,
-                    Constant::Ring64(v) => v as u128,
-                    Constant::Ring128(v) => v,
-                    Constant::Float64(v) => v as u128,
-                    Constant::Fixed(FixedpointConstant{value, precision}) => {
-                            (value * ((1u128 << precision) as f64)) as u128
-                    },
-                    _ => return Err(Error::UnimplementedOperator(
-                        "RepFill128 cannot convert from this type".to_string())),
-                };
-                Ok(Box::new(move |sess, rep, rep_shape| {
-                    Self::mir_ring128_kernel(sess, rep, value, rep_shape)
-                }))
-        }),
-        (ReplicatedPlacement, (ReplicatedShape) -> ReplicatedBitTensor => [concrete] custom |op| {
-                let value: u8 = match op.value {
-                    Constant::Bit(v) => v,
-                    Constant::Ring64(v) => v as u8,
-                    Constant::Ring128(v) => v as u8,
-                    _ => return Err(Error::UnimplementedOperator(
-                        "RepFillBit cannot convert from this type".to_string())),
-                };
-                if value != 0 && value != 1 {
-                    return Err(Error::InvalidArgument(format!("Could only support 0 and 1 for the bit tensor fill, got {}", value)));
-                }
-                Ok(Box::new(move |sess, rep, rep_shape| {
-                    Self::rep_bit_kernel(sess, rep, value, rep_shape)
-                }))
-        }),
-        (ReplicatedPlacement, (ReplicatedShape) -> Mirrored3BitTensor => [concrete] custom |op| {
-                let value: u8 = match op.value {
-                    Constant::Bit(v) => v,
-                    Constant::Ring64(v) => v as u8,
-                    Constant::Ring128(v) => v as u8,
-                    _ => return Err(Error::UnimplementedOperator(
-                        "RepFillBit cannot convert from this type".to_string())),
-                };
-                if value != 0 && value != 1 {
-                    return Err(Error::InvalidArgument(format!("Could only support 0 and 1 for the bit tensor fill, got {}", value)));
-                }
-                Ok(Box::new(move |sess, rep, rep_shape| {
-                    Self::mir_bit_kernel(sess, rep, value, rep_shape)
-                }))
-        }),
-    ]
-}
-=======
 modelled!(PlacementFill::fill, ReplicatedPlacement, attributes[value: Constant] (ReplicatedShape) -> ReplicatedRing64Tensor, FillOp);
 modelled!(PlacementFill::fill, ReplicatedPlacement, attributes[value: Constant] (ReplicatedShape) -> ReplicatedRing128Tensor, FillOp);
 modelled!(PlacementFill::fill, ReplicatedPlacement, attributes[value: Constant] (ReplicatedShape) -> ReplicatedBitTensor, FillOp);
 modelled!(PlacementFill::fill, ReplicatedPlacement, attributes[value: Constant] (ReplicatedShape) -> Mirrored3Ring64Tensor, FillOp);
 modelled!(PlacementFill::fill, ReplicatedPlacement, attributes[value: Constant] (ReplicatedShape) -> Mirrored3Ring128Tensor, FillOp);
 modelled!(PlacementFill::fill, ReplicatedPlacement, attributes[value: Constant] (ReplicatedShape) -> Mirrored3BitTensor, FillOp);
->>>>>>> ad8a117f
 
 impl FillOp {
     pub(crate) fn ring64_kernel<S: Session, ShapeT, RingT>(

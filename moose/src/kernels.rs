use crate::error::{Error, Result};
use crate::execution::{
    map_receive_error, map_send_result, AsyncKernel, CompilationContext, Compile, Kernel,
    SyncKernel,
};
use crate::fixedpoint::Fixed128Tensor;
use crate::host::{
    AbstractHostFixedTensor, AbstractHostRingTensor, HostBitTensor, HostFixed128Tensor,
    HostFixed64Tensor, HostFloat32Tensor, HostFloat64Tensor, HostInt16Tensor, HostInt32Tensor,
    HostInt64Tensor, HostInt8Tensor, HostRing128Tensor, HostRing64Tensor, HostShape, HostTensor,
    HostUint16Tensor, HostUint32Tensor, HostUint64Tensor, HostUint8Tensor, SliceInfo,
};
use crate::prim::{PrfKey, RawPrfKey, RawSeed, Seed, SyncKey};
use crate::replicated::ReplicatedSetup;
use crate::{closure_kernel, function_kernel};
use crate::{computation::*, for_all_values};
use std::collections::HashMap;
use std::convert::TryFrom;
use std::sync::Arc;

/// General session trait determining basic properties for session objects.
pub trait Session {
    type Value;
    fn execute(&self, op: Operator, plc: &Placement, operands: Vec<Self::Value>) -> Self::Value;

    type ReplicatedSetup;
    fn replicated_setup(&self, plc: &ReplicatedPlacement) -> &Self::ReplicatedSetup;
}

/// Trait for sessions that are intended for run-time use only.
///
/// This trait is used to make a distinct between functionality that may
/// only be executed during run-time as opposed to at compile-time, such
/// as for instance key generation. Moreover, it also offers access to
/// information that is only known at run-time, such as the concrete
/// session id under which execution is happening.
pub trait RuntimeSession: Session {
    fn session_id(&self) -> &SessionId;
}

/// Session object for synchronous/eager execution (in new framework).
pub struct SyncSession {
    session_id: SessionId,
    replicated_keys: HashMap<ReplicatedPlacement, ReplicatedSetup>,
}

impl Default for SyncSession {
    fn default() -> Self {
        SyncSession {
            session_id: SessionId::random(), // TODO sync session is only used in tests currently, but it should get the session if from then env still.
            replicated_keys: Default::default(),
        }
    }
}

impl Session for SyncSession {
    type Value = Value;

    fn execute(&self, op: Operator, plc: &Placement, operands: Vec<Value>) -> Value {
        use Operator::*;
        match op {
            Shape(op) => DispatchKernel::compile(&op, plc)(self, operands),
            BitFill(op) => DispatchKernel::compile(&op, plc)(self, operands),
            RingFill(op) => DispatchKernel::compile(&op, plc)(self, operands),
            PrimPrfKeyGen(op) => DispatchKernel::compile(&op, plc)(self, operands),
            BitSample(op) => DispatchKernel::compile(&op, plc)(self, operands),
            BitSampleSeeded(op) => DispatchKernel::compile(&op, plc)(self, operands),
            BitXor(op) => DispatchKernel::compile(&op, plc)(self, operands),
            BitAnd(op) => DispatchKernel::compile(&op, plc)(self, operands),
            BitExtract(op) => DispatchKernel::compile(&op, plc)(self, operands),
            RingSample(op) => DispatchKernel::compile(&op, plc)(self, operands),
            RingSampleSeeded(op) => DispatchKernel::compile(&op, plc)(self, operands),
            RingAdd(op) => DispatchKernel::compile(&op, plc)(self, operands),
            RingSub(op) => DispatchKernel::compile(&op, plc)(self, operands),
            RingMul(op) => DispatchKernel::compile(&op, plc)(self, operands),
            RingDot(op) => DispatchKernel::compile(&op, plc)(self, operands),
            RingNeg(op) => DispatchKernel::compile(&op, plc)(self, operands),
            RingShl(op) => DispatchKernel::compile(&op, plc)(self, operands),
            RingShr(op) => DispatchKernel::compile(&op, plc)(self, operands),
            RingSum(op) => DispatchKernel::compile(&op, plc)(self, operands),
            RingFixedpointMean(op) => DispatchKernel::compile(&op, plc)(self, operands),
            RingFixedpointEncode(op) => DispatchKernel::compile(&op, plc)(self, operands),
            RingFixedpointDecode(op) => DispatchKernel::compile(&op, plc)(self, operands),
            RingInject(op) => DispatchKernel::compile(&op, plc)(self, operands),
            RepFill(op) => DispatchKernel::compile(&op, plc)(self, operands),
            RepSetup(op) => DispatchKernel::compile(&op, plc)(self, operands),
            RepShare(op) => DispatchKernel::compile(&op, plc)(self, operands),
            RepReveal(op) => DispatchKernel::compile(&op, plc)(self, operands),
            RepAdd(op) => DispatchKernel::compile(&op, plc)(self, operands),
            RepSub(op) => DispatchKernel::compile(&op, plc)(self, operands),
            RepMul(op) => DispatchKernel::compile(&op, plc)(self, operands),
            RepDot(op) => DispatchKernel::compile(&op, plc)(self, operands),
            RepTruncPr(op) => DispatchKernel::compile(&op, plc)(self, operands),
            RepMsb(op) => DispatchKernel::compile(&op, plc)(self, operands),
            RepAbs(op) => DispatchKernel::compile(&op, plc)(self, operands),
            RepToAdt(op) => DispatchKernel::compile(&op, plc)(self, operands),
            RepMean(op) => DispatchKernel::compile(&op, plc)(self, operands),
            RepSum(op) => DispatchKernel::compile(&op, plc)(self, operands),
            RepShl(op) => DispatchKernel::compile(&op, plc)(self, operands),
            RepIndexAxis(op) => DispatchKernel::compile(&op, plc)(self, operands),
            RepIndex(op) => DispatchKernel::compile(&op, plc)(self, operands),
            RepDiag(op) => DispatchKernel::compile(&op, plc)(self, operands),
            RepSlice(op) => DispatchKernel::compile(&op, plc)(self, operands),
            RepBitDec(op) => DispatchKernel::compile(&op, plc)(self, operands),
            RepShlDim(op) => DispatchKernel::compile(&op, plc)(self, operands),
            RepRevDim(op) => DispatchKernel::compile(&op, plc)(self, operands),
            AdtAdd(op) => DispatchKernel::compile(&op, plc)(self, operands),
            AdtSub(op) => DispatchKernel::compile(&op, plc)(self, operands),
            AdtShl(op) => DispatchKernel::compile(&op, plc)(self, operands),
            AdtMul(op) => DispatchKernel::compile(&op, plc)(self, operands),
            AdtFill(op) => DispatchKernel::compile(&op, plc)(self, operands),
            AdtReveal(op) => DispatchKernel::compile(&op, plc)(self, operands),
            AdtToRep(op) => DispatchKernel::compile(&op, plc)(self, operands),
            PrimDeriveSeed(op) => DispatchKernel::compile(&op, plc)(self, operands),
            Constant(op) => DispatchKernel::compile(&op, plc)(self, operands),
            HostOnes(op) => DispatchKernel::compile(&op, plc)(self, operands),
            Input(op) => DispatchKernel::compile(&op, plc)(self, operands),
            Output(op) => DispatchKernel::compile(&op, plc)(self, operands),
            Load(op) => DispatchKernel::compile(&op, plc)(self, operands),
            Save(op) => DispatchKernel::compile(&op, plc)(self, operands),
            HostAtLeast2D(op) => DispatchKernel::compile(&op, plc)(self, operands),
            HostMean(op) => DispatchKernel::compile(&op, plc)(self, operands),
            HostSqrt(op) => DispatchKernel::compile(&op, plc)(self, operands),
            HostSum(op) => DispatchKernel::compile(&op, plc)(self, operands),
            FixedpointEncode(op) => DispatchKernel::compile(&op, plc)(self, operands),
            FixedpointDecode(op) => DispatchKernel::compile(&op, plc)(self, operands),
            FixedpointAdd(op) => DispatchKernel::compile(&op, plc)(self, operands),
            FixedpointSub(op) => DispatchKernel::compile(&op, plc)(self, operands),
            FixedpointMul(op) => DispatchKernel::compile(&op, plc)(self, operands),
            FixedpointDot(op) => DispatchKernel::compile(&op, plc)(self, operands),
            FixedpointTruncPr(op) => DispatchKernel::compile(&op, plc)(self, operands),
            FixedpointSum(op) => DispatchKernel::compile(&op, plc)(self, operands),
            FixedpointMean(op) => DispatchKernel::compile(&op, plc)(self, operands),
            HostSlice(op) => DispatchKernel::compile(&op, plc)(self, operands),
            HostDiag(op) => DispatchKernel::compile(&op, plc)(self, operands),
            HostShlDim(op) => DispatchKernel::compile(&op, plc)(self, operands),
            HostRevDim(op) => DispatchKernel::compile(&op, plc)(self, operands),
            HostIndexAxis(op) => DispatchKernel::compile(&op, plc)(self, operands),
            HostAdd(op) => DispatchKernel::compile(&op, plc)(self, operands),
            HostSub(op) => DispatchKernel::compile(&op, plc)(self, operands),
            HostMul(op) => DispatchKernel::compile(&op, plc)(self, operands),
            HostDiv(op) => DispatchKernel::compile(&op, plc)(self, operands),
            HostDot(op) => DispatchKernel::compile(&op, plc)(self, operands),
            HostExpandDims(op) => DispatchKernel::compile(&op, plc)(self, operands),
            HostSqueeze(op) => DispatchKernel::compile(&op, plc)(self, operands),
            HostConcat(op) => DispatchKernel::compile(&op, plc)(self, operands),
            HostTranspose(op) => DispatchKernel::compile(&op, plc)(self, operands),
            HostInverse(op) => DispatchKernel::compile(&op, plc)(self, operands),
            HostBitDec(op) => DispatchKernel::compile(&op, plc)(self, operands),
            Identity(op) => DispatchKernel::compile(&op, plc)(self, operands),
            Cast(op) => DispatchKernel::compile(&op, plc)(self, operands),
            Send(op) => DispatchKernel::compile(&op, plc)(self, operands),
            Receive(op) => DispatchKernel::compile(&op, plc)(self, operands),
            HostReshape(op) => DispatchKernel::compile(&op, plc)(self, operands),
        }
    }

    type ReplicatedSetup = ReplicatedSetup;
    fn replicated_setup(&self, plc: &ReplicatedPlacement) -> &Self::ReplicatedSetup {
        self.replicated_keys.get(plc).unwrap()
    }
}

impl RuntimeSession for SyncSession {
    fn session_id(&self) -> &SessionId {
        &self.session_id
    }
}

/// Session object for asynchronous execution (in new framework).
pub struct AsyncSession {
    session_id: SessionId,
    // replicated_keys: HashMap<ReplicatedPlacement, ReplicatedSetup>,
}

impl Session for AsyncSession {
    type Value = (); // TODO AsyncExecutor for the new framework is not ready yet
    fn execute(&self, _op: Operator, _plc: &Placement, _operands: Vec<Self::Value>) -> Self::Value {
        // TODO AsyncExecutor for the new framework is not ready yet
        unimplemented!()
    }

    type ReplicatedSetup = (); // TODO AsyncExecutor for the new framework is not ready yet
    fn replicated_setup(&self, _plc: &ReplicatedPlacement) -> &Self::ReplicatedSetup {
        // TODO AsyncExecutor for the new framework is not ready yet
        unimplemented!()
    }
}

impl RuntimeSession for AsyncSession {
    fn session_id(&self) -> &SessionId {
        &self.session_id
    }
}

pub trait DispatchKernel<S: Session> {
    #[allow(clippy::type_complexity)] // TODO
    fn compile(&self, plc: &Placement) -> Box<dyn Fn(&S, Vec<S::Value>) -> S::Value>;
}

// TODO if rustc can't figure out how to optimize Box<dyn Fn...> for
// function kernels then we could consider returning an enum over
// fn.. and Box<dyn Fn...> in the traits below instead

pub trait NullaryKernel<S: Session, P, Y> {
    fn compile(&self, plc: &P) -> Box<dyn Fn(&S, &P) -> Y>;
}

pub trait UnaryKernel<S: Session, P, X0, Y> {
    fn compile(&self, plc: &P) -> Box<dyn Fn(&S, &P, X0) -> Y>;
}

pub trait BinaryKernel<S: Session, P, X0, X1, Y> {
    fn compile(&self, plc: &P) -> Box<dyn Fn(&S, &P, X0, X1) -> Y>;
}

pub trait TernaryKernel<S: Session, P, X0, X1, X2, Y> {
    fn compile(&self, plc: &P) -> Box<dyn Fn(&S, &P, X0, X1, X2) -> Y>;
}

pub(crate) trait NullaryKernelCheck<S: Session, P, Y>
where
    Self: NullaryKernel<S, P, Y>,
{
}

pub(crate) trait UnaryKernelCheck<S: Session, P, X0, Y>
where
    Self: UnaryKernel<S, P, X0, Y>,
{
}

pub(crate) trait BinaryKernelCheck<S: Session, P, X0, X1, Y>
where
    Self: BinaryKernel<S, P, X0, X1, Y>,
{
}

pub(crate) trait TernaryKernelCheck<S: Session, P, X0, X1, X2, Y>
where
    Self: TernaryKernel<S, P, X0, X1, X2, Y>,
{
}

pub trait Tensor<S: Session> {
    type Scalar;
}

pub trait PlacementShape<S: Session, T, ShapeT> {
    fn shape(&self, sess: &S, x: &T) -> ShapeT;
}

pub trait PlacementReshape<S: Session, T, ShapeT, O> {
    fn reshape(&self, sess: &S, x: &T, shape: &ShapeT) -> O;
}

pub trait PlacementKeyGen<S: Session, KeyT> {
    fn gen_key(&self, sess: &S) -> KeyT;
}

pub trait PlacementSetupGen<S: Session, SetupT> {
    fn gen_setup(&self, sess: &S) -> SetupT;
}

pub trait PlacementDeriveSeed<S: Session, KeyT, SeedT> {
    fn derive_seed(&self, sess: &S, sync_key: SyncKey, key: &KeyT) -> SeedT;
}

pub trait PlacementAdd<S: Session, T, U, O> {
    fn add(&self, sess: &S, x: &T, y: &U) -> O;
}

pub trait PlacementSub<S: Session, T, U, O> {
    fn sub(&self, sess: &S, x: &T, y: &U) -> O;
}

pub trait PlacementNeg<S: Session, T, O> {
    fn neg(&self, sess: &S, x: &T) -> O;
}

pub trait PlacementMul<S: Session, T, U, O> {
    fn mul(&self, sess: &S, x: &T, y: &U) -> O;
}

pub trait PlacementDiv<S: Session, T, U, O> {
    fn div(&self, sess: &S, x: &T, y: &U) -> O;
}

pub trait PlacementDot<S: Session, T, U, O> {
    fn dot(&self, sess: &S, x: &T, y: &U) -> O;
}

pub trait PlacementShl<S: Session, T, O> {
    fn shl(&self, sess: &S, amount: usize, x: &T) -> O;
}

pub trait PlacementShr<S: Session, T, O> {
    fn shr(&self, sess: &S, amount: usize, x: &T) -> O;
}

pub trait PlacementXor<S: Session, T, U, O> {
    fn xor(&self, sess: &S, x: &T, y: &U) -> O;
}

pub trait PlacementAnd<S: Session, T, U, O> {
    fn and(&self, sess: &S, x: &T, y: &U) -> O;
}

pub trait PlacementAndSetup<S: Session, SetupT, T, U, O> {
    fn and_setup(&self, sess: &S, setup: &SetupT, x: &T, y: &U) -> O;
}

pub trait PlacementBitExtract<S: Session, T, O> {
    fn bit_extract(&self, sess: &S, bit_idx: usize, x: &T) -> O;
}

pub trait PlacementBitDec<S: Session, T, O> {
    fn bit_decompose(&self, sess: &S, x: &T) -> O;
}

pub trait PlacementBitDecSetup<S: Session, SetupT, T, O> {
    fn bit_decompose(&self, sess: &S, setup: &SetupT, x: &T) -> O;
}

pub trait PlacementRingInject<S: Session, T, O> {
    fn ring_inject(&self, sess: &S, bit_idx: usize, x: &T) -> O;
}

pub trait PlacementMulSetup<S: Session, SetupT, T, U, O> {
    fn mul_setup(&self, sess: &S, setup: &SetupT, x: &T, y: &U) -> O;
}

pub trait PlacementDotSetup<S: Session, SetupT, T, U, O> {
    fn dot_setup(&self, sess: &S, setup: &SetupT, x: &T, y: &U) -> O;
}

pub trait PlacementShare<S: Session, T, O> {
    fn share(&self, sess: &S, x: &T) -> O;
}

pub trait PlacementShareSetup<S: Session, SetupT, T, O> {
    fn share(&self, sess: &S, setup: &SetupT, x: &T) -> O;
}

pub trait PlacementReveal<S: Session, T, O> {
    fn reveal(&self, sess: &S, x: &T) -> O;
}

pub trait PlacementFill<S: Session, ShapeT, O> {
    fn fill(&self, sess: &S, value: Constant, shape: &ShapeT) -> O;
}

pub trait PlacementZeros<S: Session, ShapeT, O> {
    fn zeros(&self, sess: &S, shape: &ShapeT) -> O;
}

// TODO(Morten) get rid of scaling_base and scaling_base
pub trait PlacementMean<S: Session, T, O> {
    fn mean(&self, sess: &S, axis: Option<u32>, scaling_base: u64, scaling_base: u32, x: &T) -> O;
}
pub trait PlacementSqrt<S: Session, T, O> {
    fn sqrt(&self, sess: &S, x: &T) -> O;
}

pub trait PlacementRingMean<S: Session, T, O> {
    fn ring_mean(
        &self,
        sess: &S,
        axis: Option<u32>,
        scaling_base: u64,
        scaling_exp: u32,
        x: &T,
    ) -> O;
}

pub trait PlacementSum<S: Session, T, O> {
    fn sum(&self, sess: &S, axis: Option<u32>, x: &T) -> O;
}

impl<S: Session, ShapeT, O, P> PlacementZeros<S, ShapeT, O> for P
where
    P: PlacementFill<S, ShapeT, O>,
    O: Tensor<S>,
    O::Scalar: Into<Constant>,
    O::Scalar: From<u8>,
{
    fn zeros(&self, sess: &S, shape: &ShapeT) -> O {
        let value = O::Scalar::from(0).into();
        self.fill(sess, value, shape)
    }
}

modelled!(PlacementOnes::ones, HostPlacement, (HostShape) -> HostFloat64Tensor, HostOnesOp);

kernel! {
    HostOnesOp, [
        (HostPlacement, (HostShape) -> HostFloat64Tensor => [runtime] Self::kernel),
    ]
}

pub trait PlacementOnes<S: Session, ShapeT, O> {
    fn ones(&self, sess: &S, shape: &ShapeT) -> O;
}

impl<S: Session, ShapeT, O, P> PlacementOnes<S, ShapeT, O> for P
where
    P: PlacementFill<S, ShapeT, O>,
    O: Tensor<S>,
    O::Scalar: Into<Constant>,
    O::Scalar: From<u8>,
{
    fn ones(&self, sess: &S, shape: &ShapeT) -> O {
        let value = O::Scalar::from(1).into();
        self.fill(sess, value, shape)
    }
}

pub trait PlacementSample<S: Session, ShapeT, O> {
    fn sample(&self, sess: &S, max_value: Option<u64>, shape: &ShapeT) -> O;
}

pub trait PlacementSampleUniform<S: Session, ShapeT, O> {
    fn sample_uniform(&self, sess: &S, shape: &ShapeT) -> O;
}

pub trait PlacementSampleBits<S: Session, ShapeT, O> {
    fn sample_bits(&self, sess: &S, shape: &ShapeT) -> O;
}

impl<S: Session, ShapeT, O, P> PlacementSampleUniform<S, ShapeT, O> for P
where
    P: PlacementSample<S, ShapeT, O>,
{
    fn sample_uniform(&self, sess: &S, shape: &ShapeT) -> O {
        self.sample(sess, None, shape)
    }
}

impl<S: Session, ShapeT, O, P> PlacementSampleBits<S, ShapeT, O> for P
where
    P: PlacementSample<S, ShapeT, O>,
{
    fn sample_bits(&self, sess: &S, shape: &ShapeT) -> O {
        self.sample(sess, Some(1), shape)
    }
}

pub trait PlacementSampleSeeded<S: Session, ShapeT, SeedT, O> {
    fn sample_seeded(&self, sess: &S, max_value: Option<u64>, shape: &ShapeT, seed: &SeedT) -> O;
}

pub trait PlacementSampleUniformSeeded<S: Session, ShapeT, SeedT, O> {
    fn sample_uniform_seeded(&self, sess: &S, shape: &ShapeT, seed: &SeedT) -> O;
}

pub trait PlacementSampleBitsSeeded<S: Session, ShapeT, SeedT, O> {
    fn sample_bits_seeded(&self, sess: &S, shape: &ShapeT, seed: &SeedT) -> O;
}

impl<S: Session, ShapeT, SeedT, O, P> PlacementSampleUniformSeeded<S, ShapeT, SeedT, O> for P
where
    P: PlacementSampleSeeded<S, ShapeT, SeedT, O>,
{
    fn sample_uniform_seeded(&self, sess: &S, shape: &ShapeT, seed: &SeedT) -> O {
        self.sample_seeded(sess, None, shape, seed)
    }
}

impl<S: Session, ShapeT, SeedT, O, P> PlacementSampleBitsSeeded<S, ShapeT, SeedT, O> for P
where
    P: PlacementSampleSeeded<S, ShapeT, SeedT, O>,
{
    fn sample_bits_seeded(&self, sess: &S, shape: &ShapeT, seed: &SeedT) -> O {
        self.sample_seeded(sess, Some(1), shape, seed)
    }
}

pub trait PlacementRepToAdt<S: Session, T, O> {
    fn rep_to_adt(&self, sess: &S, x: &T) -> O;
}

pub trait PlacementAdtToRep<S: Session, T, O> {
    fn adt_to_rep(&self, sess: &S, x: &T) -> O;
}

pub trait PlacementTruncPr<S: Session, T, O> {
    fn trunc_pr(&self, sess: &S, amount: u32, x: &T) -> O;
}

pub trait PlacementTruncPrProvider<S: Session, T, O> {
    fn trunc_pr(&self, sess: &S, amount: usize, provider: &HostPlacement, x: &T) -> O;
}

pub trait PlacementDaBitProvider<S: Session, ShapeT, O1, O2> {
    fn gen_dabit(
        &self,
        sess: &S,
        shape_provider: ShapeT,
        shape_a: ShapeT,
        provider: &HostPlacement,
    ) -> (O1, O2);
}

pub trait PlacementAbs<S: Session, SetupT, T, O> {
    fn abs(&self, sess: &S, setup: &SetupT, x: &T) -> O;
}

pub trait PlacementMsb<S: Session, SetupT, T, O> {
    fn msb(&self, sess: &S, setup: &SetupT, x: &T) -> O;
}

pub trait PlacementPlace<S: Session, T> {
    fn place(&self, sess: &S, x: T) -> T;
}

pub trait PlacementConstant<S: Session, O> {
    fn constant(&self, sess: &S, value: Constant) -> O;
}

pub trait PlacementIdentity<S: Session, T, O> {
    fn identity(&self, sess: &S, x: &T) -> O;
}

pub trait PlacementInput<S: Session, O> {
    fn input(&self, sess: &S, arg_name: String) -> O;
}

pub trait PlacementOutput<S: Session, T, O> {
    fn output(&self, sess: &S, x: &T) -> O;
}

pub trait PlacementLoad<S: Session, KeyT, QueryT, O> {
    fn load(&self, sess: &S, key: &KeyT, query: &QueryT) -> O;
}

pub trait PlacementSave<S: Session, KeyT, T, O> {
    fn save(&self, sess: &S, key: &KeyT, x: &T) -> O;
}

pub trait PlacementSend<S: Session, T, O> {
    fn send(&self, sess: &S, rendezvous_key: RendezvousKey, receiver: Role, x: &T) -> O;
}

pub trait PlacementReceive<S: Session, O> {
    fn receive(&self, sess: &S, rendezvous_key: RendezvousKey, sender: Role) -> O;
}

pub trait PlacementAtLeast2D<S: Session, T, O> {
    fn at_least_2d(&self, sess: &S, to_column_vector: bool, x: &T) -> O;
}

pub trait PlacementRingFixedpointEncode<S: Session, T, O> {
    fn fixedpoint_ring_encode(&self, sess: &S, scaling_base: u64, scaling_exp: u32, x: &T) -> O;
}

pub trait PlacementRingFixedpointDecode<S: Session, T, O> {
    fn fixedpoint_ring_decode(&self, sess: &S, scaling_base: u64, scaling_exp: u32, x: &T) -> O;
}

pub trait PlacementFixedpointEncode<S: Session, T, O> {
    fn fixedpoint_encode(&self, sess: &S, precision: u32, x: &T) -> O;
}

pub trait PlacementFixedpointDecode<S: Session, T, O> {
    fn fixedpoint_decode(&self, sess: &S, precision: u32, x: &T) -> O;
}

pub trait PlacementStdMean<S: Session, T, O> {
    fn std_mean(&self, sess: &S, axis: Option<u32>, x: &T) -> O;
}

pub trait PlacementExpandDims<S: Session, T, O> {
    fn expand_dims(&self, sess: &S, axis: Vec<u32>, x: &T) -> O;
}

pub trait PlacementSqueeze<S: Session, T, O> {
    fn squeeze(&self, sess: &S, axis: Option<u32>, x: &T) -> O;
}

pub trait PlacementConcatenate<S: Session, T1, T2, O> {
    fn concatenate(&self, sess: &S, axis: u32, x: &T1, y: &T2) -> O;
}

pub trait PlacementTranspose<S: Session, T, O> {
    fn transpose(&self, sess: &S, x: &T) -> O;
}

pub trait PlacementInverse<S: Session, T, O> {
    fn inverse(&self, sess: &S, x: &T) -> O;
}

pub trait PlacementCast<S: Session, T, O> {
    fn cast(&self, sess: &S, x: &T) -> O;
}

pub trait EmptyTypeHolder<T> {}

pub trait PlacementSlice<S: Session, T, O> {
    fn slice(&self, sess: &S, slice_info: SliceInfo, x: &T) -> O;
}

pub trait PlacementDiag<S: Session, T, O> {
    fn diag(&self, sess: &S, x: &T) -> O;
}

pub trait PlacementIndexAxis<S: Session, T, O> {
    fn index_axis(&self, sess: &S, axis: usize, index: usize, x: &T) -> O;
}

pub trait PlacementIndex<S: Session, T, O> {
    fn index(&self, sess: &S, index: usize, x: &T) -> O;
}

pub trait PlacementShlDim<S: Session, T, O> {
    fn shl_dim(&self, sess: &S, amount: usize, ring_size: usize, x: &T) -> O;
}

pub trait PlacementRevDim<S: Session, T, O> {
    fn rev_dim(&self, sess: &S, x: &T) -> O;
}

fn check_type(v: &Value, expected: Ty) -> Result<()> {
    if v.ty() == expected {
        Ok(())
    } else {
        Err(Error::TypeMismatch {
            expected: format!("{:?}", expected),
            found: v.ty(),
        })
    }
}

impl Compile<SyncKernel> for Operator {
    fn compile(&self, ctx: &CompilationContext) -> Result<SyncKernel> {
        use Operator::*;
        match self {
            Identity(op) => Compile::<SyncKernel>::compile(op, ctx),
            Load(op) => Compile::<SyncKernel>::compile(op, ctx),
            Save(op) => Compile::<SyncKernel>::compile(op, ctx),
            Send(op) => Compile::<SyncKernel>::compile(op, ctx),
            Receive(op) => Compile::<SyncKernel>::compile(op, ctx),
            Input(op) => Compile::<SyncKernel>::compile(op, ctx),
            Output(op) => Compile::<SyncKernel>::compile(op, ctx),
            Constant(op) => Compile::<SyncKernel>::compile(op, ctx),
            Shape(op) => Compile::<SyncKernel>::compile(op, ctx),
            BitFill(op) => Compile::<SyncKernel>::compile(op, ctx),
            RingFill(op) => Compile::<SyncKernel>::compile(op, ctx),
            HostAdd(op) => Compile::<SyncKernel>::compile(op, ctx),
            HostSub(op) => Compile::<SyncKernel>::compile(op, ctx),
            HostMul(op) => Compile::<SyncKernel>::compile(op, ctx),
            HostDiv(op) => Compile::<SyncKernel>::compile(op, ctx),
            HostDot(op) => Compile::<SyncKernel>::compile(op, ctx),
            HostMean(op) => Compile::<SyncKernel>::compile(op, ctx),
            HostOnes(op) => Compile::<SyncKernel>::compile(op, ctx),
            HostConcat(op) => Compile::<SyncKernel>::compile(op, ctx),
            HostExpandDims(op) => Compile::<SyncKernel>::compile(op, ctx),
            HostReshape(op) => Compile::<SyncKernel>::compile(op, ctx),
            HostAtLeast2D(op) => Compile::<SyncKernel>::compile(op, ctx),
            HostSlice(op) => Compile::<SyncKernel>::compile(op, ctx),
            HostSum(op) => Compile::<SyncKernel>::compile(op, ctx),
            HostTranspose(op) => Compile::<SyncKernel>::compile(op, ctx),
            HostInverse(op) => Compile::<SyncKernel>::compile(op, ctx),
            RingNeg(op) => Compile::<SyncKernel>::compile(op, ctx),
            RingAdd(op) => Compile::<SyncKernel>::compile(op, ctx),
            RingSub(op) => Compile::<SyncKernel>::compile(op, ctx),
            RingMul(op) => Compile::<SyncKernel>::compile(op, ctx),
            RingDot(op) => Compile::<SyncKernel>::compile(op, ctx),
            RingSum(op) => Compile::<SyncKernel>::compile(op, ctx),
            RingFixedpointEncode(op) => Compile::<SyncKernel>::compile(op, ctx),
            RingFixedpointDecode(op) => Compile::<SyncKernel>::compile(op, ctx),
            RingFixedpointMean(op) => Compile::<SyncKernel>::compile(op, ctx),
            RingSample(op) => Compile::<SyncKernel>::compile(op, ctx),
            RingSampleSeeded(op) => Compile::<SyncKernel>::compile(op, ctx),
            RingShl(op) => Compile::<SyncKernel>::compile(op, ctx),
            RingShr(op) => Compile::<SyncKernel>::compile(op, ctx),
            RingInject(op) => Compile::<SyncKernel>::compile(op, ctx),
            BitExtract(op) => Compile::<SyncKernel>::compile(op, ctx),
            BitSample(op) => Compile::<SyncKernel>::compile(op, ctx),
            BitSampleSeeded(op) => Compile::<SyncKernel>::compile(op, ctx),
            BitXor(op) => Compile::<SyncKernel>::compile(op, ctx),
            BitAnd(op) => Compile::<SyncKernel>::compile(op, ctx),
            PrimDeriveSeed(op) => Compile::<SyncKernel>::compile(op, ctx),
            PrimPrfKeyGen(op) => Compile::<SyncKernel>::compile(op, ctx),
            FixedpointEncode(op) => Compile::<SyncKernel>::compile(op, ctx),
            FixedpointDecode(op) => Compile::<SyncKernel>::compile(op, ctx),
            FixedpointAdd(op) => Compile::<SyncKernel>::compile(op, ctx),
            FixedpointSub(op) => Compile::<SyncKernel>::compile(op, ctx),
            // TODO
            HostIndexAxis(_) => unimplemented!(),
            HostBitDec(_) => unimplemented!(),
            HostShlDim(_) => unimplemented!(),
            HostRevDim(_) => unimplemented!(),
            HostSqrt(_) => unimplemented!(),
            HostDiag(_) => unimplemented!(),
            HostSqueeze(_) => unimplemented!(),
            Cast(_) => unimplemented!("No implementation of Cast for the old framework"),
            // NOTE the following are not supported by design
            AdtReveal(_) | AdtFill(_) | AdtAdd(_) | AdtSub(_) | AdtMul(_) | AdtShl(_)
            | AdtToRep(_) | RepAbs(_) | RepSetup(_) | RepShare(_) | RepReveal(_) | RepFill(_)
            | RepAdd(_) | RepSub(_) | RepMul(_) | RepMsb(_) | RepDot(_) | RepMean(_)
            | RepShl(_) | RepSum(_) | RepTruncPr(_) | RepToAdt(_) | RepIndexAxis(_)
<<<<<<< HEAD
            | RepDiag(_) | RepShlDim(_) | RepSlice(_) | RepBitDec(_) | RepRevDim(_)
=======
            | RepIndex(_) | RepDiag(_) | RepShlDim(_) | RepSlice(_) | RepBitDec(_)
>>>>>>> 167db70a
            | FixedpointMul(_) | FixedpointDot(_) | FixedpointTruncPr(_) | FixedpointMean(_)
            | FixedpointSum(_) => {
                unimplemented!("Not supported {:?}", self)
            }
        }
    }
}

impl Compile<AsyncKernel> for Operator {
    fn compile(&self, ctx: &CompilationContext) -> Result<AsyncKernel> {
        use Operator::*;
        match self {
            Identity(op) => Compile::<AsyncKernel>::compile(op, ctx),
            Load(op) => Compile::<AsyncKernel>::compile(op, ctx),
            Save(op) => Compile::<AsyncKernel>::compile(op, ctx),
            Send(op) => Compile::<AsyncKernel>::compile(op, ctx),
            Receive(op) => Compile::<AsyncKernel>::compile(op, ctx),
            Input(op) => Compile::<AsyncKernel>::compile(op, ctx),
            Output(op) => Compile::<AsyncKernel>::compile(op, ctx),
            Constant(op) => Compile::<AsyncKernel>::compile(op, ctx),
            Shape(op) => Compile::<AsyncKernel>::compile(op, ctx),
            BitFill(op) => Compile::<AsyncKernel>::compile(op, ctx),
            RingFill(op) => Compile::<AsyncKernel>::compile(op, ctx),
            HostAdd(op) => Compile::<AsyncKernel>::compile(op, ctx),
            HostSub(op) => Compile::<AsyncKernel>::compile(op, ctx),
            HostMul(op) => Compile::<AsyncKernel>::compile(op, ctx),
            HostDiv(op) => Compile::<AsyncKernel>::compile(op, ctx),
            HostDot(op) => Compile::<AsyncKernel>::compile(op, ctx),
            HostMean(op) => Compile::<AsyncKernel>::compile(op, ctx),
            HostOnes(op) => Compile::<AsyncKernel>::compile(op, ctx),
            HostConcat(op) => Compile::<AsyncKernel>::compile(op, ctx),
            HostExpandDims(op) => Compile::<AsyncKernel>::compile(op, ctx),
            HostReshape(op) => Compile::<AsyncKernel>::compile(op, ctx),
            HostAtLeast2D(op) => Compile::<AsyncKernel>::compile(op, ctx),
            HostSlice(op) => Compile::<AsyncKernel>::compile(op, ctx),
            HostSum(op) => Compile::<AsyncKernel>::compile(op, ctx),
            HostTranspose(op) => Compile::<AsyncKernel>::compile(op, ctx),
            HostInverse(op) => Compile::<AsyncKernel>::compile(op, ctx),
            RingNeg(op) => Compile::<AsyncKernel>::compile(op, ctx),
            RingAdd(op) => Compile::<AsyncKernel>::compile(op, ctx),
            RingSub(op) => Compile::<AsyncKernel>::compile(op, ctx),
            RingMul(op) => Compile::<AsyncKernel>::compile(op, ctx),
            RingDot(op) => Compile::<AsyncKernel>::compile(op, ctx),
            RingSum(op) => Compile::<AsyncKernel>::compile(op, ctx),
            RingFixedpointEncode(op) => Compile::<AsyncKernel>::compile(op, ctx),
            RingFixedpointDecode(op) => Compile::<AsyncKernel>::compile(op, ctx),
            RingFixedpointMean(op) => Compile::<AsyncKernel>::compile(op, ctx),
            RingSample(op) => Compile::<AsyncKernel>::compile(op, ctx),
            RingSampleSeeded(op) => Compile::<AsyncKernel>::compile(op, ctx),
            RingShl(op) => Compile::<AsyncKernel>::compile(op, ctx),
            RingShr(op) => Compile::<AsyncKernel>::compile(op, ctx),
            RingInject(op) => Compile::<AsyncKernel>::compile(op, ctx),
            BitExtract(op) => Compile::<AsyncKernel>::compile(op, ctx),
            BitSample(op) => Compile::<AsyncKernel>::compile(op, ctx),
            BitSampleSeeded(op) => Compile::<AsyncKernel>::compile(op, ctx),
            BitXor(op) => Compile::<AsyncKernel>::compile(op, ctx),
            BitAnd(op) => Compile::<AsyncKernel>::compile(op, ctx),
            PrimDeriveSeed(op) => Compile::<AsyncKernel>::compile(op, ctx),
            PrimPrfKeyGen(op) => Compile::<AsyncKernel>::compile(op, ctx),
            // TODO implement below (needed until we switch to new framework for execution)
            FixedpointEncode(_) | FixedpointDecode(_) | FixedpointAdd(_) | FixedpointSub(_)
            | FixedpointMul(_) | FixedpointDot(_) | FixedpointTruncPr(_) | FixedpointMean(_)
            | FixedpointSum(_) | HostBitDec(_) | HostIndexAxis(_) | HostShlDim(_) | HostSqrt(_)
            | HostRevDim(_) | HostSqueeze(_) | HostDiag(_) | Cast(_) => {
                unimplemented!("deprecated, not impl {:?}", self)
            }
            // NOTE the following are not supported by design
            AdtReveal(_) | AdtFill(_) | AdtAdd(_) | AdtSub(_) | AdtMul(_) | AdtShl(_)
            | AdtToRep(_) | RepAbs(_) | RepSetup(_) | RepShare(_) | RepReveal(_) | RepFill(_)
            | RepAdd(_) | RepSub(_) | RepMul(_) | RepMsb(_) | RepDot(_) | RepMean(_)
            | RepShl(_) | RepSum(_) | RepTruncPr(_) | RepToAdt(_) | RepIndexAxis(_)
<<<<<<< HEAD
            | RepDiag(_) | RepShlDim(_) | RepSlice(_) | RepBitDec(_) | RepRevDim(_) => {
=======
            | RepIndex(_) | RepDiag(_) | RepShlDim(_) | RepSlice(_) | RepBitDec(_) => {
>>>>>>> 167db70a
                unimplemented!("Not supported {:?}", self)
            }
        }
    }
}

macro_rules! signature {
    (() -> $ret: pat) => {
        Signature::Nullary(NullarySignature { ret: $ret })
    };
    (($t0: pat) -> $ret: pat) => {
        Signature::Unary(UnarySignature {
            arg0: $t0,
            ret: $ret,
        })
    };
    (($t0: pat, $t1: pat) -> $ret: pat) => {
        Signature::Binary(BinarySignature {
            arg0: $t0,
            arg1: $t1,
            ret: $ret,
        })
    };
    (($t0: pat, $t1: pat, $t2: pat) -> $ret: pat) => {
        Signature::Ternary(TernarySignature {
            arg0: $t0,
            arg1: $t1,
            arg2: $t2,
            ret: $ret,
        })
    };
}

macro_rules! host_unary_kernel {
    ($op:ty, $k:expr) => {
        impl Compile<Kernel> for $op {
            fn compile(&self, _ctx: &CompilationContext) -> Result<Kernel> {
                match self.sig {
                    signature![(Ty::HostFloat32Tensor) -> _] => {
                        function_kernel!(HostFloat32Tensor, $k)
                    }
                    signature![(Ty::HostFloat64Tensor) -> _] => {
                        function_kernel!(HostFloat64Tensor, $k)
                    }
                    signature![(Ty::HostInt32Tensor) -> _] => {
                        function_kernel!(HostInt32Tensor, $k)
                    }
                    signature![(Ty::HostInt64Tensor) -> _] => {
                        function_kernel!(HostInt64Tensor, $k)
                    }
                    signature![(Ty::HostUint32Tensor) -> _] => {
                        function_kernel!(HostUint32Tensor, $k)
                    }
                    signature![(Ty::HostUint64Tensor) -> _] => {
                        function_kernel!(HostUint64Tensor, $k)
                    }
                    _ => Err(Error::UnimplementedOperator(format!("{:?}", self))),
                }
            }
        }
    };
}

macro_rules! host_binary_kernel {
    ($op:ident, $k:expr) => {
        impl Compile<Kernel> for $op {
            fn compile(&self, _ctx: &CompilationContext) -> Result<Kernel> {
                match self.sig {
                    signature![(Ty::HostFloat32Tensor, Ty::HostFloat32Tensor) -> _] => {
                        function_kernel!(HostFloat32Tensor, HostFloat32Tensor, $k)
                    }
                    signature![(Ty::HostFloat64Tensor, Ty::HostFloat64Tensor) -> _] => {
                        function_kernel!(HostFloat64Tensor, HostFloat64Tensor, $k)
                    }
                    signature![(Ty::HostInt32Tensor, Ty::HostInt32Tensor) -> _] => {
                        function_kernel!(HostInt32Tensor, HostInt32Tensor, $k)
                    }
                    signature![(Ty::HostInt64Tensor, Ty::HostInt64Tensor) -> _] => {
                        function_kernel!(HostInt64Tensor, HostInt64Tensor, $k)
                    }
                    signature![(Ty::HostUint32Tensor, Ty::HostUint32Tensor) -> _] => {
                        function_kernel!(HostUint32Tensor, HostUint32Tensor, $k)
                    }
                    signature![(Ty::HostUint64Tensor, Ty::HostUint64Tensor) -> _] => {
                        function_kernel!(HostUint64Tensor, HostUint64Tensor, $k)
                    }
                    _ => Err(Error::UnimplementedOperator(format!("{:?}", self))),
                }
            }
        }
    };
}

host_binary_kernel!(HostAddOp, |x, y| x + y);
host_binary_kernel!(HostSubOp, |x, y| x - y);
host_binary_kernel!(HostMulOp, |x, y| x * y);
host_binary_kernel!(HostDivOp, |x, y| x / y);
host_binary_kernel!(HostDotOp, |x, y| x.dot(y));
host_unary_kernel!(HostTransposeOp, |x| x.transpose());

modelled!(PlacementTranspose::transpose, HostPlacement, (HostFloat64Tensor) -> HostFloat64Tensor, HostTransposeOp);

kernel! {
    HostTransposeOp, [
        (HostPlacement, (HostFloat64Tensor) -> HostFloat64Tensor => [runtime] Self::kernel),
    ]
}

modelled!(PlacementInverse::inverse, HostPlacement, (HostFloat64Tensor) -> HostFloat64Tensor, HostInverseOp);

kernel! {
    HostInverseOp, [
        (HostPlacement, (HostFloat64Tensor) -> HostFloat64Tensor => [runtime] Self::kernel),
    ]
}

impl Compile<Kernel> for HostInverseOp {
    fn compile(&self, _ctx: &CompilationContext) -> Result<Kernel> {
        // Using a fake owner for the old kernel
        match self.sig {
            signature![(_) -> Ty::HostFloat32Tensor] => {
                closure_kernel!(HostFloat32Tensor, |x| x.inv())
            }
            signature![(_) -> Ty::HostFloat64Tensor] => {
                closure_kernel!(HostFloat64Tensor, |x| x.inv())
            }
            _ => Err(Error::UnimplementedOperator(format!("{:?}", self))),
        }
    }
}

modelled!(PlacementStdMean::std_mean, HostPlacement, attributes[axis: Option<u32>] (HostFloat64Tensor) -> HostFloat64Tensor, HostMeanOp);

kernel! {
    HostMeanOp, [
        (HostPlacement, (HostFloat64Tensor) -> HostFloat64Tensor => [runtime] attributes[axis] Self::kernel),
        (ReplicatedPlacement, (Fixed128Tensor) -> Fixed128Tensor => [hybrid] attributes[axis] Self::rep_kernel),
    ]
}

impl Compile<Kernel> for HostMeanOp {
    fn compile(&self, _ctx: &CompilationContext) -> Result<Kernel> {
        let axis = self.axis.map(|x| x as usize);
        match self.sig {
            signature![(_) -> Ty::HostFloat32Tensor] => {
                closure_kernel!(HostFloat32Tensor, |x| x.mean(axis))
            }
            signature![(_) -> Ty::HostFloat64Tensor] => {
                closure_kernel!(HostFloat64Tensor, |x| x.mean(axis))
            }
            signature![(_) -> Ty::HostInt32Tensor] => {
                closure_kernel!(HostInt32Tensor, |x| x.mean(axis))
            }
            signature![(_) -> Ty::HostInt64Tensor] => {
                closure_kernel!(HostInt64Tensor, |x| x.mean(axis))
            }
            signature![(_) -> Ty::HostUint32Tensor] => {
                closure_kernel!(HostUint32Tensor, |x| x.mean(axis))
            }
            signature![(_) -> Ty::HostUint64Tensor] => {
                closure_kernel!(HostUint64Tensor, |x| x.mean(axis))
            }
            _ => Err(Error::UnimplementedOperator(format!("{:?}", self))),
        }
    }
}

modelled!(PlacementSqrt::sqrt, HostPlacement, (HostFloat32Tensor) -> HostFloat32Tensor, HostSqrtOp);
modelled!(PlacementSqrt::sqrt, HostPlacement, (HostFloat64Tensor) -> HostFloat64Tensor, HostSqrtOp);

kernel! {
    HostSqrtOp, [
        (HostPlacement, (HostFloat32Tensor) -> HostFloat32Tensor => [runtime] Self::kernel),
        (HostPlacement, (HostFloat64Tensor) -> HostFloat64Tensor => [runtime] Self::kernel),
    ]
}

impl Compile<Kernel> for HostOnesOp {
    fn compile(&self, _ctx: &CompilationContext) -> Result<Kernel> {
        match self.sig {
            signature![(_) -> Ty::HostFloat32Tensor] => {
                function_kernel!(HostShape, |shape| HostFloat32Tensor::ones(shape))
            }
            signature![(_) -> Ty::HostFloat64Tensor] => {
                function_kernel!(HostShape, |shape| HostFloat64Tensor::ones(shape))
            }
            signature![(_) -> Ty::HostInt32Tensor] => {
                function_kernel!(HostShape, |shape| HostInt32Tensor::ones(shape))
            }
            signature![(_) -> Ty::HostInt64Tensor] => {
                function_kernel!(HostShape, |shape| HostInt64Tensor::ones(shape))
            }
            signature![(_) -> Ty::HostUint32Tensor] => {
                function_kernel!(HostShape, |shape| HostUint32Tensor::ones(shape))
            }
            signature![(_) -> Ty::HostUint64Tensor] => {
                function_kernel!(HostShape, |shape| HostUint64Tensor::ones(shape))
            }
            _ => Err(Error::UnimplementedOperator(format!("{:?}", self))),
        }
    }
}

modelled!(PlacementConcatenate::concatenate, HostPlacement, attributes[axis: u32] (HostFloat64Tensor, HostFloat64Tensor) -> HostFloat64Tensor, HostConcatOp);

kernel! {
    HostConcatOp, [
        (HostPlacement, (HostFloat64Tensor, HostFloat64Tensor) -> HostFloat64Tensor => [runtime] attributes[axis] Self::kernel),
    ]
}

impl Compile<Kernel> for HostConcatOp {
    fn compile(&self, _ctx: &CompilationContext) -> Result<Kernel> {
        use crate::host::concatenate;
        let axis = self.axis as usize;
        match self.sig {
            signature![(_, _) -> Ty::HostFloat32Tensor] => {
                closure_kernel!(vec[HostFloat32Tensor], |xs| concatenate(axis, &xs))
            }
            signature![(_, _) -> Ty::HostFloat64Tensor] => {
                closure_kernel!(vec[HostFloat64Tensor], |xs| concatenate(axis, &xs))
            }
            signature![(_, _) -> Ty::HostInt32Tensor] => {
                closure_kernel!(vec[HostInt32Tensor], |xs| concatenate(axis, &xs))
            }
            signature![(_, _) -> Ty::HostInt64Tensor] => {
                closure_kernel!(vec[HostInt64Tensor], |xs| concatenate(axis, &xs))
            }
            signature![(_, _) -> Ty::HostUint32Tensor] => {
                closure_kernel!(vec[HostUint32Tensor], |xs| concatenate(axis, &xs))
            }
            signature![(_, _) -> Ty::HostUint64Tensor] => {
                closure_kernel!(vec[HostUint64Tensor], |xs| concatenate(axis, &xs))
            }
            _ => Err(Error::UnimplementedOperator(format!("{:?}", self))),
        }
    }
}

modelled!(PlacementExpandDims::expand_dims, HostPlacement, attributes[axis: Vec<u32>] (HostFloat64Tensor) -> HostFloat64Tensor, HostExpandDimsOp);

kernel! {
    HostExpandDimsOp, [
        (HostPlacement, (HostFloat64Tensor) -> HostFloat64Tensor => [runtime] attributes[axis] Self::kernel),
    ]
}

impl Compile<Kernel> for HostExpandDimsOp {
    fn compile(&self, _ctx: &CompilationContext) -> Result<Kernel> {
        let axis: Vec<usize> = self.axis.iter().map(|a| *a as usize).collect();
        match self.sig {
            signature![(_) -> Ty::HostFloat32Tensor] => {
                closure_kernel!(HostFloat32Tensor, |x| x.expand_dims(axis.clone()))
            }
            signature![(_) -> Ty::HostFloat64Tensor] => {
                closure_kernel!(HostFloat64Tensor, |x| x.expand_dims(axis.clone()))
            }
            signature![(_) -> Ty::HostInt32Tensor] => {
                closure_kernel!(HostInt32Tensor, |x| x.expand_dims(axis.clone()))
            }
            signature![(_) -> Ty::HostInt64Tensor] => {
                closure_kernel!(HostInt64Tensor, |x| x.expand_dims(axis.clone()))
            }
            signature![(_) -> Ty::HostUint32Tensor] => {
                closure_kernel!(HostUint32Tensor, |x| x.expand_dims(axis.clone()))
            }
            signature![(_) -> Ty::HostUint64Tensor] => {
                closure_kernel!(HostUint64Tensor, |x| x.expand_dims(axis.clone()))
            }
            _ => Err(Error::UnimplementedOperator(format!("{:?}", self))),
        }
    }
}

modelled!(PlacementSqueeze::squeeze, HostPlacement, attributes[axis: Option<u32>] (HostFloat32Tensor) -> HostFloat32Tensor, HostSqueezeOp);
modelled!(PlacementSqueeze::squeeze, HostPlacement, attributes[axis: Option<u32>] (HostFloat64Tensor) -> HostFloat64Tensor, HostSqueezeOp);
modelled!(PlacementSqueeze::squeeze, HostPlacement, attributes[axis: Option<u32>] (HostInt32Tensor) -> HostInt32Tensor, HostSqueezeOp);
modelled!(PlacementSqueeze::squeeze, HostPlacement, attributes[axis: Option<u32>] (HostInt64Tensor) -> HostInt64Tensor, HostSqueezeOp);
modelled!(PlacementSqueeze::squeeze, HostPlacement, attributes[axis: Option<u32>] (HostUint32Tensor) -> HostUint32Tensor, HostSqueezeOp);
modelled!(PlacementSqueeze::squeeze, HostPlacement, attributes[axis: Option<u32>] (HostUint64Tensor) -> HostUint64Tensor, HostSqueezeOp);

kernel! {
    HostSqueezeOp, [
        (HostPlacement, (HostFloat32Tensor) -> HostFloat32Tensor => [runtime] attributes[axis] Self::kernel),
        (HostPlacement, (HostFloat64Tensor) -> HostFloat64Tensor => [runtime] attributes[axis] Self::kernel),
        (HostPlacement, (HostInt32Tensor) -> HostInt32Tensor => [runtime] attributes[axis] Self::kernel),
        (HostPlacement, (HostInt64Tensor) -> HostInt64Tensor => [runtime] attributes[axis] Self::kernel),
        (HostPlacement, (HostUint32Tensor) -> HostUint32Tensor => [runtime] attributes[axis] Self::kernel),
        (HostPlacement, (HostUint64Tensor) -> HostUint64Tensor => [runtime] attributes[axis] Self::kernel),
    ]
}

impl Compile<Kernel> for HostReshapeOp {
    fn compile(&self, _ctx: &CompilationContext) -> Result<Kernel> {
        match self.sig {
            signature![(_, _) -> Ty::HostFloat32Tensor] => {
                function_kernel!(HostFloat32Tensor, HostShape, |x, newshape| x
                    .reshape(newshape))
            }
            signature![(_, _) -> Ty::HostFloat64Tensor] => {
                function_kernel!(HostFloat64Tensor, HostShape, |x, newshape| x
                    .reshape(newshape))
            }
            signature![(_, _) -> Ty::HostInt32Tensor] => {
                function_kernel!(HostInt32Tensor, HostShape, |x, newshape| x
                    .reshape(newshape))
            }
            signature![(_, _) -> Ty::HostInt64Tensor] => {
                function_kernel!(HostInt64Tensor, HostShape, |x, newshape| x
                    .reshape(newshape))
            }
            signature![(_, _) -> Ty::HostUint32Tensor] => {
                function_kernel!(HostUint32Tensor, HostShape, |x, newshape| x
                    .reshape(newshape))
            }
            signature![(_, _) -> Ty::HostUint64Tensor] => {
                function_kernel!(HostUint64Tensor, HostShape, |x, newshape| x
                    .reshape(newshape))
            }
            _ => Err(Error::UnimplementedOperator(format!("{:?}", self))),
        }
    }
}

modelled!(PlacementAtLeast2D::at_least_2d, HostPlacement, attributes[to_column_vector: bool] (HostFloat32Tensor) -> HostFloat32Tensor, HostAtLeast2DOp);
modelled!(PlacementAtLeast2D::at_least_2d, HostPlacement, attributes[to_column_vector: bool] (HostFloat64Tensor) -> HostFloat64Tensor, HostAtLeast2DOp);

kernel! {
    HostAtLeast2DOp, [
        (HostPlacement, (HostFloat32Tensor) -> HostFloat32Tensor => [runtime] attributes[to_column_vector] Self::kernel),
        (HostPlacement, (HostFloat64Tensor) -> HostFloat64Tensor => [runtime] attributes[to_column_vector] Self::kernel),
    ]
}

impl HostAtLeast2DOp {
    fn kernel<S: RuntimeSession, T>(
        _sess: &S,
        _plc: &HostPlacement,
        _to_column_vector: bool,
        _x: HostTensor<T>,
    ) -> HostTensor<T> {
        unimplemented!()
    }
}

impl Compile<Kernel> for HostAtLeast2DOp {
    fn compile(&self, _ctx: &CompilationContext) -> Result<Kernel> {
        let tcv = self.to_column_vector;
        match self.sig {
            signature![(_) -> Ty::HostFloat32Tensor] => {
                closure_kernel!(HostFloat64Tensor, |x| x.atleast_2d(tcv))
            }
            signature![(_) -> Ty::HostFloat64Tensor] => {
                closure_kernel!(HostFloat64Tensor, |x| x.atleast_2d(tcv))
            }
            signature![(_) -> Ty::HostInt32Tensor] => {
                closure_kernel!(HostFloat64Tensor, |x| x.atleast_2d(tcv))
            }
            signature![(_) -> Ty::HostInt64Tensor] => {
                closure_kernel!(HostFloat64Tensor, |x| x.atleast_2d(tcv))
            }
            signature![(_) -> Ty::HostUint32Tensor] => {
                closure_kernel!(HostFloat64Tensor, |x| x.atleast_2d(tcv))
            }
            signature![(_) -> Ty::HostUint64Tensor] => {
                closure_kernel!(HostFloat64Tensor, |x| x.atleast_2d(tcv))
            }
            _ => Err(Error::UnimplementedOperator(format!("{:?}", self))),
        }
    }
}

impl Compile<Kernel> for HostSliceOp {
    fn compile(&self, _ctx: &CompilationContext) -> Result<Kernel> {
        assert!(self.slice.0.len() == 1);
        let start = self.slice.0[0].start as usize;
        let end = self.slice.0[0].end;

        if let Some(end) = end {
            match self.sig {
                signature![(_) -> Ty::HostShape] => {
                    closure_kernel!(HostShape, |x| HostShape(
                        x.0.slice(start, end as usize),
                        x.1
                    ))
                }
                _ => Err(Error::UnimplementedOperator(format!("{:?}", self))),
            }
        } else {
            Err(Error::UnimplementedOperator(format!("{:?}", self)))
        }
    }
}

modelled!(PlacementSum::sum, HostPlacement, attributes[axis: Option<u32>] (HostFloat64Tensor) -> HostFloat64Tensor, HostSumOp);

kernel! {
    HostSumOp, [
        (HostPlacement, (HostFloat64Tensor) -> HostFloat64Tensor => [runtime] attributes[axis] Self::kernel),
        (ReplicatedPlacement, (Fixed128Tensor) -> Fixed128Tensor => [hybrid] attributes[axis] Self::rep_kernel),
    ]
}

#[cfg(not(feature = "exclude_old_framework"))]
impl Compile<Kernel> for HostSumOp {
    fn compile(&self, _ctx: &CompilationContext) -> Result<Kernel> {
        let axis = self.axis.map(|a| a as usize);
        match self.sig {
            signature![(_) -> Ty::HostFloat32Tensor] => {
                closure_kernel!(HostFloat32Tensor, |x| x.sum(axis))
            }
            signature![(_) -> Ty::HostFloat64Tensor] => {
                closure_kernel!(HostFloat64Tensor, |x| x.sum(axis))
            }
            signature![(_) -> Ty::HostInt32Tensor] => {
                closure_kernel!(HostInt32Tensor, |x| x.sum(axis))
            }
            signature![(_) -> Ty::HostInt64Tensor] => {
                closure_kernel!(HostInt64Tensor, |x| x.sum(axis))
            }
            signature![(_) -> Ty::HostUint32Tensor] => {
                closure_kernel!(HostUint32Tensor, |x| x.sum(axis))
            }
            signature![(_) -> Ty::HostUint64Tensor] => {
                closure_kernel!(HostUint64Tensor, |x| x.sum(axis))
            }
            _ => Err(Error::UnimplementedOperator(format!("{:?}", self))),
        }
    }
}

// This impl is only used by the old kernels, which are not aware of the placements. See PrimDeriveSeedOp::kernel for the new code
#[cfg(not(feature = "exclude_old_framework"))]
impl Compile<Kernel> for PrimDeriveSeedOp {
    fn compile(&self, _ctx: &CompilationContext) -> Result<Kernel> {
        let sync_key = self.sync_key.clone();
        closure_kernel!(PrfKey, |key| Seed(
            RawSeed::from_prf(&key.0, &sync_key),
            HostPlacement {
                owner: "TODO".into() // Fake owner for the older kernels.
            }
        ))
    }
}

// This impl is only used by the old kernels, which are not aware of the placements. See PrimPrfKeyGenOp::kernel for the new code
#[cfg(not(feature = "exclude_old_framework"))]
impl Compile<Kernel> for PrimPrfKeyGenOp {
    fn compile(&self, _ctx: &CompilationContext) -> Result<Kernel> {
        function_kernel!(|| PrfKey(
            RawPrfKey::generate(),
            HostPlacement {
                owner: "TODO".into() // Fake owner for the older kernels.
            }
        ))
    }
}

#[cfg(not(feature = "exclude_old_framework"))]
impl Compile<Kernel> for RingAddOp {
    fn compile(&self, _ctx: &CompilationContext) -> Result<Kernel> {
        match self.sig {
            signature![(Ty::HostRing64Tensor, Ty::HostRing64Tensor) -> _] => {
                function_kernel!(HostRing64Tensor, HostRing64Tensor, |x, y| x + y)
            }
            signature![(Ty::HostRing128Tensor, Ty::HostRing128Tensor) -> _] => {
                function_kernel!(HostRing128Tensor, HostRing128Tensor, |x, y| x + y)
            }
            _ => Err(Error::UnimplementedOperator(format!("{:?}", self))),
        }
    }
}

#[cfg(not(feature = "exclude_old_framework"))]
impl Compile<Kernel> for RingSubOp {
    fn compile(&self, _ctx: &CompilationContext) -> Result<Kernel> {
        match self.sig {
            signature![(Ty::HostRing64Tensor, Ty::HostRing64Tensor) -> _] => {
                function_kernel!(HostRing64Tensor, HostRing64Tensor, |x, y| x - y)
            }
            signature![(Ty::HostRing128Tensor, Ty::HostRing128Tensor) -> _] => {
                function_kernel!(HostRing128Tensor, HostRing128Tensor, |x, y| x - y)
            }
            _ => Err(Error::UnimplementedOperator(format!("{:?}", self))),
        }
    }
}

#[cfg(not(feature = "exclude_old_framework"))]
impl Compile<Kernel> for RingMulOp {
    fn compile(&self, _ctx: &CompilationContext) -> Result<Kernel> {
        match self.sig {
            signature![(Ty::HostRing64Tensor, Ty::HostRing64Tensor) -> _] => {
                function_kernel!(HostRing64Tensor, HostRing64Tensor, |x, y| x * y)
            }
            signature![(Ty::HostRing128Tensor, Ty::HostRing128Tensor) -> _] => {
                function_kernel!(HostRing128Tensor, HostRing128Tensor, |x, y| x * y)
            }
            _ => Err(Error::UnimplementedOperator(format!("{:?}", self))),
        }
    }
}

#[cfg(not(feature = "exclude_old_framework"))]
impl Compile<Kernel> for RingDotOp {
    fn compile(&self, _ctx: &CompilationContext) -> Result<Kernel> {
        match self.sig {
            signature![(Ty::HostRing64Tensor, Ty::HostRing64Tensor) -> _] => {
                function_kernel!(HostRing64Tensor, HostRing64Tensor, |x, y| x.dot(y))
            }
            signature![(Ty::HostRing128Tensor, Ty::HostRing128Tensor) -> _] => {
                function_kernel!(HostRing128Tensor, HostRing128Tensor, |x, y| x.dot(y))
            }
            _ => Err(Error::UnimplementedOperator(format!("{:?}", self))),
        }
    }
}

#[cfg(not(feature = "exclude_old_framework"))]
impl Compile<Kernel> for RingSumOp {
    fn compile(&self, _ctx: &CompilationContext) -> Result<Kernel> {
        let axis = self.axis.map(|a| a as usize);
        match self.sig {
            signature![(_) -> Ty::HostRing64Tensor] => {
                closure_kernel!(HostRing64Tensor, |x| x.sum(axis))
            }
            signature![(_) -> Ty::HostRing128Tensor] => {
                closure_kernel!(HostRing128Tensor, |x| x.sum(axis))
            }
            _ => Err(Error::UnimplementedOperator(format!("{:?}", self))),
        }
    }
}

#[cfg(not(feature = "exclude_old_framework"))]
impl Compile<Kernel> for ShapeOp {
    fn compile(&self, _ctx: &CompilationContext) -> Result<Kernel> {
        match self.sig {
            signature![(Ty::HostFloat32Tensor) -> Ty::HostShape] => {
                function_kernel!(HostFloat32Tensor, |x| x.shape())
            }
            signature![(Ty::HostFloat64Tensor) -> Ty::HostShape] => {
                function_kernel!(HostFloat64Tensor, |x| x.shape())
            }
            signature![(Ty::HostRing64Tensor) -> Ty::HostShape] => {
                function_kernel!(HostRing64Tensor, |x| x.shape())
            }
            signature![(Ty::HostRing128Tensor) -> Ty::HostShape] => {
                function_kernel!(HostRing128Tensor, |x| x.shape())
            }
            _ => Err(Error::UnimplementedOperator(format!("{:?}", self))),
        }
    }
}

#[cfg(not(feature = "exclude_old_framework"))]
impl Compile<Kernel> for BitFillOp {
    fn compile(&self, _ctx: &CompilationContext) -> Result<Kernel> {
        match (&self.sig, self.value.clone()) {
            (signature![(_) -> Ty::HostBitTensor], Constant::Ring64(value)) => {
                closure_kernel!(HostShape, |shape| {
                    assert!(value == 0 || value == 1);
                    HostBitTensor::fill(&shape.0, value as u8)
                })
            }
            _ => Err(Error::UnimplementedOperator(format!("{:?}", self))),
        }
    }
}

#[cfg(not(feature = "exclude_old_framework"))]
impl Compile<Kernel> for RingFillOp {
    fn compile(&self, _ctx: &CompilationContext) -> Result<Kernel> {
        match (&self.sig, self.value.clone()) {
            (signature![(_) -> Ty::HostRing64Tensor], Constant::Ring64(value)) => {
                closure_kernel!(HostShape, |shape| HostRing64Tensor::fill(&shape.0, value))
            }
            (signature![(_) -> Ty::HostRing128Tensor], Constant::Ring64(value)) => {
                closure_kernel!(HostShape, |shape| HostRing128Tensor::fill(
                    &shape.0,
                    value as u128
                ))
            }
            (signature![(_) -> Ty::HostRing128Tensor], Constant::Ring128(value)) => {
                closure_kernel!(HostShape, |shape| HostRing128Tensor::fill(&shape.0, value))
            }
            _ => Err(Error::UnimplementedOperator(format!("{:?}", self))),
        }
    }
}

#[cfg(not(feature = "exclude_old_framework"))]
impl Compile<Kernel> for RingSampleOp {
    fn compile(&self, _ctx: &CompilationContext) -> Result<Kernel> {
        match (&self.sig, self.max_value) {
            (signature![(_) -> Ty::HostRing64Tensor], None) => {
                function_kernel!(HostShape, |shape| {
                    HostRing64Tensor::sample_uniform(&shape.0)
                })
            }
            (signature!((_) -> Ty::HostRing64Tensor), Some(max_value)) if max_value == 1 => {
                function_kernel!(HostShape, |shape| HostRing64Tensor::sample_bits(&shape.0))
            }
            (signature![(_) -> Ty::HostRing128Tensor], None) => {
                function_kernel!(HostShape, |shape| {
                    HostRing128Tensor::sample_uniform(&shape.0)
                })
            }
            (signature![(_) -> Ty::HostRing128Tensor], Some(max_value)) if max_value == 1 => {
                function_kernel!(HostShape, |shape| {
                    HostRing128Tensor::sample_bits(&shape.0)
                })
            }
            _ => Err(Error::UnimplementedOperator(format!("{:?}", self))),
        }
    }
}

#[cfg(not(feature = "exclude_old_framework"))]
impl Compile<Kernel> for RingSampleSeededOp {
    fn compile(&self, _ctx: &CompilationContext) -> Result<Kernel> {
        match (&self.sig, self.max_value) {
            (signature![(_, _) -> Ty::HostRing64Tensor], None) => {
                function_kernel!(HostShape, Seed, |shape, seed| {
                    HostRing64Tensor::sample_uniform_seeded(&shape.0, &seed.0)
                })
            }
            (signature!((_, _) -> Ty::HostRing64Tensor), Some(max_value)) if max_value == 1 => {
                function_kernel!(HostShape, Seed, |shape, seed| {
                    HostRing64Tensor::sample_bits_seeded(&shape.0, &seed.0)
                })
            }
            (signature![(_, _) -> Ty::HostRing128Tensor], None) => {
                function_kernel!(HostShape, Seed, |shape, seed| {
                    HostRing128Tensor::sample_uniform_seeded(&shape.0, &seed.0)
                })
            }
            (signature![(_, _) -> Ty::HostRing128Tensor], Some(max_value)) if max_value == 1 => {
                function_kernel!(HostShape, Seed, |shape, seed| {
                    HostRing128Tensor::sample_bits_seeded(&shape.0, &seed.0)
                })
            }
            _ => Err(Error::UnimplementedOperator(format!("{:?}", self))),
        }
    }
}

#[cfg(not(feature = "exclude_old_framework"))]
impl Compile<Kernel> for RingNegOp {
    fn compile(&self, _ctx: &CompilationContext) -> Result<Kernel> {
        match self.sig {
            signature![(_) -> Ty::HostRing64Tensor] => {
                closure_kernel!(HostRing64Tensor, |x| AbstractHostRingTensor(-x.0, x.1))
            }
            signature![(_) -> Ty::HostRing128Tensor] => {
                closure_kernel!(HostRing128Tensor, |x| AbstractHostRingTensor(-x.0, x.1))
            }
            _ => Err(Error::UnimplementedOperator(format!("{:?}", self))),
        }
    }
}

#[cfg(not(feature = "exclude_old_framework"))]
impl Compile<Kernel> for RingShlOp {
    fn compile(&self, _ctx: &CompilationContext) -> Result<Kernel> {
        let amount = self.amount;
        match self.sig {
            signature![(_) -> Ty::HostRing64Tensor] => {
                closure_kernel!(HostRing64Tensor, |x| x << amount)
            }
            signature![(_) -> Ty::HostRing128Tensor] => {
                closure_kernel!(HostRing128Tensor, |x| x << amount)
            }
            _ => Err(Error::UnimplementedOperator(format!("{:?}", self))),
        }
    }
}

#[cfg(not(feature = "exclude_old_framework"))]
impl Compile<Kernel> for RingShrOp {
    fn compile(&self, _ctx: &CompilationContext) -> Result<Kernel> {
        let amount = self.amount;
        match self.sig {
            signature![(_) -> Ty::HostRing64Tensor] => {
                closure_kernel!(HostRing64Tensor, |x| x >> amount)
            }
            signature![(_) -> Ty::HostRing128Tensor] => {
                closure_kernel!(HostRing128Tensor, |x| x >> amount)
            }
            _ => Err(Error::UnimplementedOperator(format!("{:?}", self))),
        }
    }
}

#[cfg(not(feature = "exclude_old_framework"))]
impl Compile<Kernel> for RingInjectOp {
    fn compile(&self, _ctx: &CompilationContext) -> Result<Kernel> {
        let bit_idx = self.bit_idx;
        match self.sig {
            signature![(_) -> Ty::HostRing64Tensor] => {
                closure_kernel!(HostBitTensor, |x| HostRing64Tensor::from(x) << bit_idx)
            }
            signature![(_) -> Ty::HostRing128Tensor] => {
                closure_kernel!(HostBitTensor, |x| HostRing128Tensor::from(x) << bit_idx)
            }
            _ => Err(Error::UnimplementedOperator(format!("{:?}", self))),
        }
    }
}

#[cfg(not(feature = "exclude_old_framework"))]
impl Compile<Kernel> for BitExtractOp {
    fn compile(&self, _ctx: &CompilationContext) -> Result<Kernel> {
        let bit_idx = self.bit_idx;
        match self.sig {
            signature![(Ty::HostRing64Tensor) -> _] => {
                closure_kernel!(HostRing64Tensor, |x| x.bit_extract(bit_idx))
            }
            signature![(Ty::HostRing128Tensor) -> _] => {
                closure_kernel!(HostRing128Tensor, |x| x.bit_extract(bit_idx))
            }
            _ => Err(Error::UnimplementedOperator(format!("{:?}", self))),
        }
    }
}

#[cfg(not(feature = "exclude_old_framework"))]
impl Compile<Kernel> for BitSampleOp {
    fn compile(&self, _ctx: &CompilationContext) -> Result<Kernel> {
        function_kernel!(HostShape, |shape| HostBitTensor::sample_uniform(&shape.0))
    }
}

#[cfg(not(feature = "exclude_old_framework"))]
impl Compile<Kernel> for BitSampleSeededOp {
    fn compile(&self, _ctx: &CompilationContext) -> Result<Kernel> {
        function_kernel!(HostShape, Seed, |shape, seed| {
            HostBitTensor::sample_uniform_seeded(&shape.0, &seed.0)
        })
    }
}

#[cfg(not(feature = "exclude_old_framework"))]
impl Compile<Kernel> for BitXorOp {
    fn compile(&self, _ctx: &CompilationContext) -> Result<Kernel> {
        function_kernel!(HostBitTensor, HostBitTensor, |x, y| x ^ y)
    }
}

#[cfg(not(feature = "exclude_old_framework"))]
impl Compile<Kernel> for BitAndOp {
    fn compile(&self, _ctx: &CompilationContext) -> Result<Kernel> {
        match self.sig {
            signature![(Ty::HostRing64Tensor, Ty::HostRing64Tensor) -> _] => {
                closure_kernel!(HostRing64Tensor, HostRing64Tensor, |x, y| x & y)
            }
            signature![(Ty::HostRing128Tensor, Ty::HostRing128Tensor) -> _] => {
                closure_kernel!(HostRing128Tensor, HostRing128Tensor, |x, y| x & y)
            }
            signature![(Ty::HostBitTensor, Ty::HostBitTensor) -> _] => {
                closure_kernel!(HostBitTensor, HostBitTensor, |x, y| x & y)
            }
            _ => Err(Error::UnimplementedOperator(format!("{:?}", self))),
        }
    }
}

modelled!(PlacementRingFixedpointEncode::fixedpoint_ring_encode, HostPlacement, attributes[scaling_base: u64, scaling_exp: u32] (HostFloat64Tensor) -> HostRing128Tensor, RingFixedpointEncodeOp);
modelled!(PlacementRingFixedpointEncode::fixedpoint_ring_encode, HostPlacement, attributes[scaling_base: u64, scaling_exp: u32] (HostFloat32Tensor) -> HostRing64Tensor, RingFixedpointEncodeOp);

kernel! {
    RingFixedpointEncodeOp, [
        (HostPlacement, (HostFloat64Tensor) -> HostRing128Tensor => [runtime] attributes[scaling_base, scaling_exp] Self::kernel),
        (HostPlacement, (HostFloat32Tensor) -> HostRing64Tensor => [runtime] attributes[scaling_base, scaling_exp] Self::kernel),
    ]
}

impl RingFixedpointEncodeOp {
    fn kernel<S: RuntimeSession, ST, TT>(
        _sess: &S,
        _plc: &HostPlacement,
        _scaling_base: u64,
        _scaling_exp: u32,
        _x: HostTensor<ST>,
    ) -> AbstractHostRingTensor<TT> {
        unimplemented!()
    }
}

#[cfg(not(feature = "exclude_old_framework"))]
impl Compile<Kernel> for RingFixedpointEncodeOp {
    fn compile(&self, _ctx: &CompilationContext) -> Result<Kernel> {
        use crate::fixedpoint::Convert;
        match self.sig {
            signature![(Ty::HostFloat64Tensor) -> Ty::HostRing64Tensor] => {
                let scaling_factor = u64::pow(self.scaling_base, self.scaling_exp);
                closure_kernel!(HostFloat64Tensor, |x| HostRing64Tensor::encode(
                    &x,
                    scaling_factor
                ))
            }
            signature![(Ty::HostFloat64Tensor) -> Ty::HostRing128Tensor] => {
                let scaling_factor = u128::pow(self.scaling_base as u128, self.scaling_exp);
                closure_kernel!(HostFloat64Tensor, |x| HostRing128Tensor::encode(
                    &x,
                    scaling_factor
                ))
            }
            _ => Err(Error::UnimplementedOperator(format!("{:?}", self))),
        }
    }
}

modelled!(PlacementRingFixedpointDecode::fixedpoint_ring_decode, HostPlacement, attributes[scaling_base: u64, scaling_exp: u32] (HostRing128Tensor) -> HostFloat64Tensor, RingFixedpointDecodeOp);
modelled!(PlacementRingFixedpointDecode::fixedpoint_ring_decode, HostPlacement, attributes[scaling_base: u64, scaling_exp: u32] (HostRing64Tensor) -> HostFloat32Tensor, RingFixedpointDecodeOp);

kernel! {
    RingFixedpointDecodeOp, [
        (HostPlacement, (HostRing128Tensor) -> HostFloat64Tensor => [runtime] attributes[scaling_base, scaling_exp] Self::kernel),
        (HostPlacement, (HostRing64Tensor) -> HostFloat32Tensor => [runtime] attributes[scaling_base, scaling_exp] Self::kernel),
    ]
}

impl RingFixedpointDecodeOp {
    fn kernel<S: RuntimeSession, ST, TT>(
        _sess: &S,
        _plc: &HostPlacement,
        _scaling_base: u64,
        _scaling_exp: u32,
        _x: AbstractHostRingTensor<ST>,
    ) -> HostTensor<TT> {
        unimplemented!()
    }
}

#[cfg(not(feature = "exclude_old_framework"))]
impl Compile<Kernel> for RingFixedpointDecodeOp {
    fn compile(&self, _ctx: &CompilationContext) -> Result<Kernel> {
        use crate::fixedpoint::Convert;
        match self.sig {
            signature![(Ty::HostRing64Tensor) -> _] => {
                let scaling_factor = u64::pow(self.scaling_base, self.scaling_exp);
                closure_kernel!(HostRing64Tensor, |x| HostRing64Tensor::decode(
                    &x,
                    scaling_factor
                ))
            }
            signature![(Ty::HostRing128Tensor) -> _] => {
                let scaling_factor = u128::pow(self.scaling_base as u128, self.scaling_exp);
                closure_kernel!(HostRing128Tensor, |x| HostRing128Tensor::decode(
                    &x,
                    scaling_factor
                ))
            }
            _ => Err(Error::UnimplementedOperator(format!("{:?}", self))),
        }
    }
}

#[cfg(not(feature = "exclude_old_framework"))]
impl Compile<Kernel> for RingFixedpointMeanOp {
    fn compile(&self, _ctx: &CompilationContext) -> Result<Kernel> {
        let axis = self.axis.map(|a| a as usize);
        match self.sig {
            signature![(_) -> Ty::HostRing64Tensor] => {
                let scaling_factor = u64::pow(self.scaling_base, self.scaling_exp);
                closure_kernel!(HostRing64Tensor, |x| HostRing64Tensor::fixedpoint_mean(
                    x,
                    axis,
                    scaling_factor
                ))
            }
            signature![(_) -> Ty::HostRing128Tensor] => {
                let scaling_factor = u128::pow(self.scaling_base as u128, self.scaling_exp);
                closure_kernel!(HostRing128Tensor, |x| HostRing128Tensor::fixedpoint_mean(
                    x,
                    axis,
                    scaling_factor
                ))
            }
            _ => Err(Error::UnimplementedOperator(format!("{:?}", self))),
        }
    }
}

#[cfg(not(feature = "exclude_old_framework"))]
impl Compile<Kernel> for FixedpointEncodeOp {
    fn compile(&self, _ctx: &CompilationContext) -> Result<Kernel> {
        use crate::fixedpoint::Convert;
        match self.sig {
            signature![(Ty::HostFloat64Tensor) -> Ty::HostRing64Tensor] => {
                let scaling_factor = u64::pow(2, self.precision);
                closure_kernel!(HostFloat64Tensor, |x| HostRing64Tensor::encode(
                    &x,
                    scaling_factor
                ))
            }
            signature![(Ty::HostFloat64Tensor) -> Ty::HostRing128Tensor] => {
                let scaling_factor = u128::pow(2, self.precision);
                closure_kernel!(HostFloat64Tensor, |x| HostRing128Tensor::encode(
                    &x,
                    scaling_factor
                ))
            }
            _ => Err(Error::UnimplementedOperator(format!("{:?}", self))),
        }
    }
}

#[cfg(not(feature = "exclude_old_framework"))]
impl Compile<Kernel> for FixedpointDecodeOp {
    fn compile(&self, _ctx: &CompilationContext) -> Result<Kernel> {
        use crate::fixedpoint::Convert;
        match self.sig {
            signature![(Ty::HostRing64Tensor) -> _] => {
                let scaling_factor = u64::pow(2, self.precision);
                closure_kernel!(HostRing64Tensor, |x| HostRing64Tensor::decode(
                    &x,
                    scaling_factor
                ))
            }
            signature![(Ty::HostRing128Tensor) -> _] => {
                let scaling_factor = u128::pow(2, self.precision);
                closure_kernel!(HostRing128Tensor, |x| HostRing128Tensor::decode(
                    &x,
                    scaling_factor
                ))
            }
            _ => Err(Error::UnimplementedOperator(format!("{:?}", self))),
        }
    }
}

#[cfg(not(feature = "exclude_old_framework"))]
impl Compile<Kernel> for FixedpointAddOp {
    fn compile(&self, _ctx: &CompilationContext) -> Result<Kernel> {
        match self.sig {
            signature![(Ty::HostFixed64Tensor, Ty::HostFixed64Tensor) -> _] => {
                function_kernel!(HostFixed64Tensor, HostFixed64Tensor, |x, y| {
                    AbstractHostFixedTensor(x.0 + y.0)
                })
            }
            signature![(Ty::HostFixed128Tensor, Ty::HostFixed128Tensor) -> _] => {
                function_kernel!(HostFixed128Tensor, HostFixed128Tensor, |x, y| {
                    AbstractHostFixedTensor(x.0 + y.0)
                })
            }
            _ => Err(Error::UnimplementedOperator(format!("{:?}", self))),
        }
    }
}

#[cfg(not(feature = "exclude_old_framework"))]
impl Compile<Kernel> for FixedpointSubOp {
    fn compile(&self, _ctx: &CompilationContext) -> Result<Kernel> {
        match self.sig {
            signature![(Ty::HostFixed64Tensor, Ty::HostFixed64Tensor) -> _] => {
                function_kernel!(HostFixed64Tensor, HostFixed64Tensor, |x, y| {
                    AbstractHostFixedTensor(x.0 - y.0)
                })
            }
            signature![(Ty::HostFixed128Tensor, Ty::HostFixed128Tensor) -> _] => {
                function_kernel!(HostFixed128Tensor, HostFixed128Tensor, |x, y| {
                    AbstractHostFixedTensor(x.0 - y.0)
                })
            }
            _ => Err(Error::UnimplementedOperator(format!("{:?}", self))),
        }
    }
}

#[cfg(not(feature = "exclude_old_framework"))]
impl Compile<Kernel> for FixedpointMulOp {
    fn compile(&self, _ctx: &CompilationContext) -> Result<Kernel> {
        match self.sig {
            signature![(Ty::HostFixed64Tensor, Ty::HostFixed64Tensor) -> _] => {
                function_kernel!(HostFixed64Tensor, HostFixed64Tensor, |x, y| {
                    AbstractHostFixedTensor(x.0 * y.0)
                })
            }
            signature![(Ty::HostFixed128Tensor, Ty::HostFixed128Tensor) -> _] => {
                function_kernel!(HostFixed128Tensor, HostFixed128Tensor, |x, y| {
                    AbstractHostFixedTensor(x.0 * y.0)
                })
            }
            _ => Err(Error::UnimplementedOperator(format!("{:?}", self))),
        }
    }
}

// This impl is only used by the old kernels, which are not aware of the placements. See ConstantOp::kernel for the new code
#[cfg(not(feature = "exclude_old_framework"))]
impl Compile<Kernel> for ConstantOp {
    fn compile(&self, _ctx: &CompilationContext) -> Result<Kernel> {
        let value = self.value.clone();
        Ok(Kernel::NullaryClosure(Arc::new(move || {
            Ok(value.place(&HostPlacement {
                owner: "TODO".into(), // Fake owner for the older kernels.
            }))
        })))
    }
}

macro_rules! constant_kernels {
    ($($val:ident),+) => {
        $(
            modelled!(PlacementConstant::constant, HostPlacement, attributes[value: Constant] () -> $val, ConstantOp);
        )+

        kernel! {
            ConstantOp, [
                $(
                    (HostPlacement, () -> $val => [runtime] attributes[value: $val] Self::kernel),
                )+
            ]
        }
    };
}

constant_kernels![
    String,
    HostFloat32Tensor,
    HostFloat64Tensor,
    HostInt8Tensor,
    HostInt16Tensor,
    HostInt32Tensor,
    HostInt64Tensor,
    HostUint8Tensor,
    HostUint16Tensor,
    HostUint32Tensor,
    HostUint64Tensor
];

impl ConstantOp {
    fn kernel<S: RuntimeSession, T: Placed>(sess: &S, plc: &HostPlacement, value: T) -> T
    where
        HostPlacement: PlacementPlace<S, T>,
    {
        plc.place(sess, value)
    }
}

for_all_values! {( $($value:ty),* ) => (
    $(
        modelled!(PlacementSend::send, HostPlacement, attributes[rendezvous_key: RendezvousKey, receiver: Role] ($value) -> Unit, SendOp);
    )*
)}

kernel! {
    SendOp, [
        (HostPlacement, (String) -> Unit => [runtime] attributes[rendezvous_key, receiver] Self::kernel),
        (HostPlacement, (Unit) -> Unit => [runtime] attributes[rendezvous_key, receiver] Self::kernel),
        (HostPlacement, (HostShape) -> Unit => [runtime] attributes[rendezvous_key, receiver] Self::kernel),
        (HostPlacement, (Seed) -> Unit => [runtime] attributes[rendezvous_key, receiver] Self::kernel),
        (HostPlacement, (PrfKey) -> Unit => [runtime] attributes[rendezvous_key, receiver] Self::kernel),
        (HostPlacement, (HostBitTensor) -> Unit => [runtime] attributes[rendezvous_key, receiver] Self::kernel),
        (HostPlacement, (HostRing64Tensor) -> Unit => [runtime] attributes[rendezvous_key, receiver] Self::kernel),
        (HostPlacement, (HostRing128Tensor) -> Unit => [runtime] attributes[rendezvous_key, receiver] Self::kernel),
        (HostPlacement, (HostFloat32Tensor) -> Unit => [runtime] attributes[rendezvous_key, receiver] Self::kernel),
        (HostPlacement, (HostFloat64Tensor) -> Unit => [runtime] attributes[rendezvous_key, receiver] Self::kernel),
        (HostPlacement, (HostInt8Tensor) -> Unit => [runtime] attributes[rendezvous_key, receiver] Self::kernel),
        (HostPlacement, (HostInt16Tensor) -> Unit => [runtime] attributes[rendezvous_key, receiver] Self::kernel),
        (HostPlacement, (HostInt32Tensor) -> Unit => [runtime] attributes[rendezvous_key, receiver] Self::kernel),
        (HostPlacement, (HostInt64Tensor) -> Unit => [runtime] attributes[rendezvous_key, receiver] Self::kernel),
        (HostPlacement, (HostUint8Tensor) -> Unit => [runtime] attributes[rendezvous_key, receiver] Self::kernel),
        (HostPlacement, (HostUint16Tensor) -> Unit => [runtime] attributes[rendezvous_key, receiver] Self::kernel),
        (HostPlacement, (HostUint32Tensor) -> Unit => [runtime] attributes[rendezvous_key, receiver] Self::kernel),
        (HostPlacement, (HostUint64Tensor) -> Unit => [runtime] attributes[rendezvous_key, receiver] Self::kernel),
        (HostPlacement, (HostFixed64Tensor) -> Unit => [runtime] attributes[rendezvous_key, receiver] Self::kernel),
        (HostPlacement, (HostFixed128Tensor) -> Unit => [runtime] attributes[rendezvous_key, receiver] Self::kernel),
    ]
}

impl SendOp {
    fn kernel<S: RuntimeSession, T>(
        _sess: &S,
        _plc: &HostPlacement,
        _rendezvous_key: RendezvousKey,
        _receiver: Role,
        _x: T,
    ) -> Unit {
        unimplemented!("Send Op kernel implementation missing, because RuntimeSession does not have role_assignment yet")
    }
}

// This impl is only used by the old kernels, which are not aware of the placements.
#[cfg(not(feature = "exclude_old_framework"))]
impl Compile<SyncKernel> for SendOp {
    fn compile(&self, ctx: &CompilationContext) -> Result<SyncKernel> {
        let rendezvous_key = self.rendezvous_key.clone();
        let receiver_id = ctx
            .role_assignment
            .get(&self.receiver)
            .cloned()
            .ok_or_else(|| {
                Error::Compilation(format!(
                    "missing identity assignment for '{}'",
                    &self.receiver
                ))
            })?;

        Ok(SyncKernel::Unary(Box::new(move |sess, v| {
            sess.networking
                .send(&v, &receiver_id, &rendezvous_key, &sess.sid)?;
            Ok(Value::Unit(Unit(HostPlacement {
                owner: "TODO".into(), // Fake owner for the older kernels.
            })))
        })))
    }
}

// This impl is only used by the old kernels, which are not aware of the placements.
#[cfg(not(feature = "exclude_old_framework"))]
impl Compile<AsyncKernel> for SendOp {
    fn compile(&self, ctx: &CompilationContext) -> Result<AsyncKernel> {
        let rendezvous_key = Arc::new(self.rendezvous_key.clone());
        let receiver_id = Arc::new(
            ctx.role_assignment
                .get(&self.receiver)
                .cloned()
                .ok_or_else(|| {
                    Error::Compilation(format!(
                        "missing identity assignment for '{}'",
                        &self.receiver
                    ))
                })?,
        );

        Ok(AsyncKernel::Unary(Box::new(move |sess, v, sender| {
            let sess = Arc::clone(sess);
            let rendezvous_key = Arc::clone(&rendezvous_key);
            let receiver_id = Arc::clone(&receiver_id);

            tokio::spawn(async move {
                let v: Value = v.await.map_err(map_receive_error)?;
                sess.networking
                    .send(&v, &receiver_id, &rendezvous_key, &sess.sid)
                    .await?;
                map_send_result(sender.send(Value::Unit(Unit(HostPlacement {
                    owner: "TODO".into(), // Fake owner for the older kernels.
                }))))
            })
        })))
    }
}

for_all_values! {( $($value:ty),* ) => (
    $(
        modelled!(PlacementReceive::receive, HostPlacement, attributes[rendezvous_key: RendezvousKey, sender: Role] () -> $value, ReceiveOp);
    )*
)}

kernel! {
    ReceiveOp, [
        (HostPlacement, () -> String => [runtime] attributes[rendezvous_key, sender] Self::kernel),
        (HostPlacement, () -> Unit => [runtime] attributes[rendezvous_key, sender] Self::kernel),
        (HostPlacement, () -> HostShape => [runtime] attributes[rendezvous_key, sender] Self::kernel),
        (HostPlacement, () -> Seed => [runtime] attributes[rendezvous_key, sender] Self::kernel),
        (HostPlacement, () -> PrfKey => [runtime] attributes[rendezvous_key, sender] Self::kernel),
        (HostPlacement, () -> HostBitTensor => [runtime] attributes[rendezvous_key, sender] Self::kernel),
        (HostPlacement, () -> HostRing64Tensor => [runtime] attributes[rendezvous_key, sender] Self::kernel),
        (HostPlacement, () -> HostRing128Tensor => [runtime] attributes[rendezvous_key, sender] Self::kernel),
        (HostPlacement, () -> HostFloat32Tensor => [runtime] attributes[rendezvous_key, sender] Self::kernel),
        (HostPlacement, () -> HostFloat64Tensor => [runtime] attributes[rendezvous_key, sender] Self::kernel),
        (HostPlacement, () -> HostInt8Tensor => [runtime] attributes[rendezvous_key, sender] Self::kernel),
        (HostPlacement, () -> HostInt16Tensor => [runtime] attributes[rendezvous_key, sender] Self::kernel),
        (HostPlacement, () -> HostInt32Tensor => [runtime] attributes[rendezvous_key, sender] Self::kernel),
        (HostPlacement, () -> HostInt64Tensor => [runtime] attributes[rendezvous_key, sender] Self::kernel),
        (HostPlacement, () -> HostUint8Tensor => [runtime] attributes[rendezvous_key, sender] Self::kernel),
        (HostPlacement, () -> HostUint16Tensor => [runtime] attributes[rendezvous_key, sender] Self::kernel),
        (HostPlacement, () -> HostUint32Tensor => [runtime] attributes[rendezvous_key, sender] Self::kernel),
        (HostPlacement, () -> HostUint64Tensor => [runtime] attributes[rendezvous_key, sender] Self::kernel),
        (HostPlacement, () -> HostFixed64Tensor => [runtime] attributes[rendezvous_key, sender] Self::kernel),
        (HostPlacement, () -> HostFixed128Tensor => [runtime] attributes[rendezvous_key, sender] Self::kernel),

    ]
}

impl ReceiveOp {
    fn kernel<S: RuntimeSession, T>(
        _sess: &S,
        _plc: &HostPlacement,
        _rendezvous_key: RendezvousKey,
        _sender: Role,
    ) -> T {
        unimplemented!("Receive Op kernel implementation missing, because RuntimeSession does not have role_assignment yet")
    }
}

impl Compile<SyncKernel> for ReceiveOp {
    fn compile(&self, ctx: &CompilationContext) -> Result<SyncKernel> {
        let expected_ty = self.sig.ret();
        let rendezvous_key = self.rendezvous_key.clone();
        let sender_id = ctx
            .role_assignment
            .get(&self.sender)
            .cloned()
            .ok_or_else(|| {
                Error::Compilation(format!(
                    "missing identity assignment for '{}'",
                    &self.sender
                ))
            })?;

        Ok(SyncKernel::Nullary(Box::new(move |sess| {
            let v: Value = sess
                .networking
                .receive(&sender_id, &rendezvous_key, &sess.sid)?;
            if expected_ty != Ty::Unknown {
                check_type(&v, expected_ty)?;
            }
            Ok(v)
        })))
    }
}

impl Compile<AsyncKernel> for ReceiveOp {
    fn compile(&self, ctx: &CompilationContext) -> Result<AsyncKernel> {
        let expected_ty = self.sig.ret();
        let rendezvous_key = Arc::new(self.rendezvous_key.clone());
        let sender_id = Arc::new(ctx.role_assignment.get(&self.sender).cloned().ok_or_else(
            || {
                Error::Compilation(format!(
                    "missing identity assignment for '{}'",
                    &self.sender
                ))
            },
        )?);

        Ok(AsyncKernel::Nullary(Box::new(move |sess, sender| {
            let sess = Arc::clone(sess);
            let rendezvous_key = Arc::clone(&rendezvous_key);
            let sender_id = Arc::clone(&sender_id);

            tokio::spawn(async move {
                let v: Value = sess
                    .networking
                    .receive(&sender_id, &rendezvous_key, &sess.sid)
                    .await?;
                if expected_ty != Ty::Unknown {
                    check_type(&v, expected_ty)?;
                }
                map_send_result(sender.send(v))
            })
        })))
    }
}

for_all_values! {( $($value:ty),* ) => (
    $(
        modelled!(PlacementIdentity::identity, HostPlacement, ($value) -> $value, IdentityOp);
    )*
)}

kernel! {
    IdentityOp, [
        (HostPlacement, (String) -> String => [runtime] Self::kernel),
        (HostPlacement, (Unit) -> Unit => [runtime] Self::kernel),
        (HostPlacement, (HostShape) -> HostShape => [runtime] Self::kernel),
        (HostPlacement, (Seed) -> Seed => [runtime] Self::kernel),
        (HostPlacement, (PrfKey) -> PrfKey => [runtime] Self::kernel),
        (HostPlacement, (HostBitTensor) -> HostBitTensor => [runtime] Self::kernel),
        (HostPlacement, (HostRing64Tensor) -> HostRing64Tensor => [runtime] Self::kernel),
        (HostPlacement, (HostRing128Tensor) -> HostRing128Tensor => [runtime] Self::kernel),
        (HostPlacement, (HostFloat32Tensor) -> HostFloat32Tensor => [runtime] Self::kernel),
        (HostPlacement, (HostFloat64Tensor) -> HostFloat64Tensor => [runtime] Self::kernel),
        (HostPlacement, (HostInt8Tensor) -> HostInt8Tensor => [runtime] Self::kernel),
        (HostPlacement, (HostInt16Tensor) -> HostInt16Tensor => [runtime] Self::kernel),
        (HostPlacement, (HostInt32Tensor) -> HostInt32Tensor => [runtime] Self::kernel),
        (HostPlacement, (HostInt64Tensor) -> HostInt64Tensor => [runtime] Self::kernel),
        (HostPlacement, (HostUint8Tensor) -> HostUint8Tensor => [runtime] Self::kernel),
        (HostPlacement, (HostUint16Tensor) -> HostUint16Tensor => [runtime] Self::kernel),
        (HostPlacement, (HostUint32Tensor) -> HostUint32Tensor => [runtime] Self::kernel),
        (HostPlacement, (HostUint64Tensor) -> HostUint64Tensor => [runtime] Self::kernel),
        (HostPlacement, (HostFixed64Tensor) -> HostFixed64Tensor => [runtime] Self::kernel),
        (HostPlacement, (HostFixed128Tensor) -> HostFixed128Tensor => [runtime] Self::kernel),

    ]
}

impl IdentityOp {
    fn kernel<S: RuntimeSession, T>(_sess: &S, _plc: &HostPlacement, x: T) -> T {
        x
    }
}

impl Compile<SyncKernel> for IdentityOp {
    fn compile(&self, _ctx: &CompilationContext) -> Result<SyncKernel> {
        let expected_ty = self.sig.ret();

        Ok(SyncKernel::Unary(Box::new(move |_sess, v| {
            check_type(&v, expected_ty)?;
            Ok(v)
        })))
    }
}

impl Compile<AsyncKernel> for IdentityOp {
    fn compile(&self, _ctx: &CompilationContext) -> Result<AsyncKernel> {
        let expected_ty = self.sig.ret();

        Ok(AsyncKernel::Unary(Box::new(move |_sess, v, sender| {
            tokio::spawn(async move {
                let v: Value = v.await.map_err(map_receive_error)?;
                check_type(&v, expected_ty)?;
                map_send_result(sender.send(v))
            })
        })))
    }
}

for_all_values! {( $($value:ty),* ) => (
    $(
        modelled!(PlacementInput::input, HostPlacement, attributes[arg_name: String] () -> $value, InputOp);
    )*
)}

kernel! {
    InputOp, [
        (HostPlacement, () -> String => [runtime] attributes[arg_name] Self::kernel),
        (HostPlacement, () -> Unit => [runtime] attributes[arg_name] Self::kernel),
        (HostPlacement, () -> HostShape => [runtime] attributes[arg_name] Self::kernel),
        (HostPlacement, () -> Seed => [runtime] attributes[arg_name] Self::kernel),
        (HostPlacement, () -> PrfKey => [runtime] attributes[arg_name] Self::kernel),
        (HostPlacement, () -> HostBitTensor => [runtime] attributes[arg_name] Self::kernel),
        (HostPlacement, () -> HostRing64Tensor => [runtime] attributes[arg_name] Self::kernel),
        (HostPlacement, () -> HostRing128Tensor => [runtime] attributes[arg_name] Self::kernel),
        (HostPlacement, () -> HostFloat32Tensor => [runtime] attributes[arg_name] Self::kernel),
        (HostPlacement, () -> HostFloat64Tensor => [runtime] attributes[arg_name] Self::kernel),
        (HostPlacement, () -> HostInt8Tensor => [runtime] attributes[arg_name] Self::kernel),
        (HostPlacement, () -> HostInt16Tensor => [runtime] attributes[arg_name] Self::kernel),
        (HostPlacement, () -> HostInt32Tensor => [runtime] attributes[arg_name] Self::kernel),
        (HostPlacement, () -> HostInt64Tensor => [runtime] attributes[arg_name] Self::kernel),
        (HostPlacement, () -> HostUint8Tensor => [runtime] attributes[arg_name] Self::kernel),
        (HostPlacement, () -> HostUint16Tensor => [runtime] attributes[arg_name] Self::kernel),
        (HostPlacement, () -> HostUint32Tensor => [runtime] attributes[arg_name] Self::kernel),
        (HostPlacement, () -> HostUint64Tensor => [runtime] attributes[arg_name] Self::kernel),
        (HostPlacement, () -> HostFixed64Tensor => [runtime] attributes[arg_name] Self::kernel),
        (HostPlacement, () -> HostFixed128Tensor => [runtime] attributes[arg_name] Self::kernel),

    ]
}

impl InputOp {
    fn kernel<S: RuntimeSession, O>(_sess: &S, _plc: &HostPlacement, _arg_name: String) -> O {
        unimplemented!() // TODO: Read the value from the environment for the Async and Sync sessions to work.
    }
}

impl Compile<SyncKernel> for InputOp {
    fn compile(&self, _ctx: &CompilationContext) -> Result<SyncKernel> {
        let arg_name = self.arg_name.clone();
        let expected_ty = self.sig.ret();

        Ok(SyncKernel::Nullary(Box::new(move |sess| {
            let arg = sess
                .arguments
                .get(&arg_name)
                .cloned()
                .ok_or_else(|| Error::MissingArgument(arg_name.clone()))?;
            check_type(&arg, expected_ty)?;
            Ok(arg)
        })))
    }
}

impl Compile<AsyncKernel> for InputOp {
    fn compile(&self, _ctx: &CompilationContext) -> Result<AsyncKernel> {
        let expected_ty = self.sig.ret();
        let arg_name = Arc::new(self.arg_name.clone());

        Ok(AsyncKernel::Nullary(Box::new(move |sess, sender| {
            let sess = Arc::clone(sess);
            let arg_name = Arc::clone(&arg_name);

            tokio::spawn(async move {
                let arg = sess
                    .arguments
                    .get(arg_name.as_ref())
                    .cloned()
                    .ok_or_else(|| Error::MissingArgument(arg_name.as_ref().clone()))?;
                check_type(&arg, expected_ty)?;
                map_send_result(sender.send(arg))
            })
        })))
    }
}

for_all_values! {( $($value:ty),* ) => (
    $(
        modelled!(PlacementOutput::output, HostPlacement, ($value) -> Unit, OutputOp);
    )*
)}

kernel! {
    OutputOp, [
        (HostPlacement, (Unit) -> Unit => [runtime] Self::kernel),
        (HostPlacement, (HostShape) -> Unit => [runtime] Self::kernel),
        (HostPlacement, (Seed) -> Unit => [runtime] Self::kernel),
        (HostPlacement, (PrfKey) -> Unit => [runtime] Self::kernel),
        (HostPlacement, (String) -> Unit => [runtime] Self::kernel),
        (HostPlacement, (HostBitTensor) -> Unit => [runtime] Self::kernel),
        (HostPlacement, (HostRing64Tensor) -> Unit => [runtime] Self::kernel),
        (HostPlacement, (HostRing128Tensor) -> Unit => [runtime] Self::kernel),
        (HostPlacement, (HostFloat32Tensor) -> Unit => [runtime] Self::kernel),
        (HostPlacement, (HostFloat64Tensor) -> Unit => [runtime] Self::kernel),
        (HostPlacement, (HostInt8Tensor) -> Unit => [runtime] Self::kernel),
        (HostPlacement, (HostInt16Tensor) -> Unit => [runtime] Self::kernel),
        (HostPlacement, (HostInt32Tensor) -> Unit => [runtime] Self::kernel),
        (HostPlacement, (HostInt64Tensor) -> Unit => [runtime] Self::kernel),
        (HostPlacement, (HostUint8Tensor) -> Unit => [runtime] Self::kernel),
        (HostPlacement, (HostUint16Tensor) -> Unit => [runtime] Self::kernel),
        (HostPlacement, (HostUint32Tensor) -> Unit => [runtime] Self::kernel),
        (HostPlacement, (HostUint64Tensor) -> Unit => [runtime] Self::kernel),
        (HostPlacement, (HostFixed64Tensor) -> Unit => [runtime] Self::kernel),
        (HostPlacement, (HostFixed128Tensor) -> Unit => [runtime] Self::kernel),
    ]
}

impl OutputOp {
    fn kernel<S: RuntimeSession, O>(_sess: &S, _plc: &HostPlacement, _x: O) -> Unit {
        unimplemented!() // TODO: Save to the environment for the Sync and Async sessions to work.
    }
}

impl Compile<SyncKernel> for OutputOp {
    fn compile(&self, _ctx: &CompilationContext) -> Result<SyncKernel> {
        Ok(SyncKernel::Unary(Box::new(move |_sess, x0| Ok(x0))))
    }
}

impl Compile<AsyncKernel> for OutputOp {
    fn compile(&self, _ctx: &CompilationContext) -> Result<AsyncKernel> {
        Ok(AsyncKernel::Unary(Box::new(move |_sess, x0, sender| {
            tokio::spawn(async move {
                let val = x0.await.map_err(map_receive_error)?;
                map_send_result(sender.send(val))
            })
        })))
    }
}

for_all_values! {( $($value:ty),* ) => (
    $(
        modelled!(PlacementSave::save, HostPlacement, (String, $value) -> Unit, SaveOp);
    )*
)}

kernel! {
    SaveOp, [
        (HostPlacement, (String, Unit) -> Unit => [runtime] Self::kernel),
        (HostPlacement, (String, HostShape) -> Unit => [runtime] Self::kernel),
        (HostPlacement, (String, Seed) -> Unit => [runtime] Self::kernel),
        (HostPlacement, (String, PrfKey) -> Unit => [runtime] Self::kernel),
        (HostPlacement, (String, String) -> Unit => [runtime] Self::kernel),
        (HostPlacement, (String, HostBitTensor) -> Unit => [runtime] Self::kernel),
        (HostPlacement, (String, HostRing64Tensor) -> Unit => [runtime] Self::kernel),
        (HostPlacement, (String, HostRing128Tensor) -> Unit => [runtime] Self::kernel),
        (HostPlacement, (String, HostFloat32Tensor) -> Unit => [runtime] Self::kernel),
        (HostPlacement, (String, HostFloat64Tensor) -> Unit => [runtime] Self::kernel),
        (HostPlacement, (String, HostInt8Tensor) -> Unit => [runtime] Self::kernel),
        (HostPlacement, (String, HostInt16Tensor) -> Unit => [runtime] Self::kernel),
        (HostPlacement, (String, HostInt32Tensor) -> Unit => [runtime] Self::kernel),
        (HostPlacement, (String, HostInt64Tensor) -> Unit => [runtime] Self::kernel),
        (HostPlacement, (String, HostUint8Tensor) -> Unit => [runtime] Self::kernel),
        (HostPlacement, (String, HostUint16Tensor) -> Unit => [runtime] Self::kernel),
        (HostPlacement, (String, HostUint32Tensor) -> Unit => [runtime] Self::kernel),
        (HostPlacement, (String, HostUint64Tensor) -> Unit => [runtime] Self::kernel),
        (HostPlacement, (String, HostFixed64Tensor) -> Unit => [runtime] Self::kernel),
        (HostPlacement, (String, HostFixed128Tensor) -> Unit => [runtime] Self::kernel),
    ]
}

impl SaveOp {
    fn kernel<S: RuntimeSession, O>(_sess: &S, _plc: &HostPlacement, _key: String, _x: O) -> Unit {
        unimplemented!() // TODO: Save the value into storage for the Async and Sync sessions to work.
    }
}

// This implementation is the old kernel.
#[cfg(not(feature = "exclude_old_framework"))]
impl Compile<SyncKernel> for SaveOp {
    fn compile(&self, _ctx: &CompilationContext) -> Result<SyncKernel> {
        let expected_ty = self.sig.arg(1)?;

        Ok(SyncKernel::Binary(Box::new(move |sess, key, val| {
            let key = String::try_from(key)?;
            check_type(&val, expected_ty)?;
            sess.storage.save(&key, &sess.sid, &val)?;
            Ok(Value::Unit(Unit(HostPlacement {
                owner: "TODO".into(), // Fake owner for the old kernel
            })))
        })))
    }
}

// This implementation is the old kernel.
#[cfg(not(feature = "exclude_old_framework"))]
impl Compile<AsyncKernel> for SaveOp {
    fn compile(&self, _ctx: &CompilationContext) -> Result<AsyncKernel> {
        let expected_ty = self.sig.arg(1)?;

        Ok(AsyncKernel::Binary(Box::new(
            move |sess, key, val, sender| {
                let sess = Arc::clone(sess);

                tokio::spawn(async move {
                    let key = String::try_from(key.await.map_err(map_receive_error)?)?;
                    let val = val.await.map_err(map_receive_error)?;
                    check_type(&val, expected_ty)?;
                    sess.storage.save(&key, &sess.sid, &val).await?;
                    map_send_result(sender.send(Value::Unit(Unit(HostPlacement {
                        owner: "TODO".into(), // Fake owner for the old kernel
                    }))))
                })
            },
        )))
    }
}

for_all_values! {( $($value:ty),* ) => (
    $(
        modelled!(PlacementLoad::load, HostPlacement, (String, String) -> $value, LoadOp);
    )*
)}

kernel! {
    LoadOp, [
        (HostPlacement, (String, String) -> Unit => [runtime] Self::kernel),
        (HostPlacement, (String, String) -> HostShape => [runtime] Self::kernel),
        (HostPlacement, (String, String) -> Seed => [runtime] Self::kernel),
        (HostPlacement, (String, String) -> PrfKey => [runtime] Self::kernel),
        (HostPlacement, (String, String) -> String => [runtime] Self::kernel),
        (HostPlacement, (String, String) -> HostBitTensor => [runtime] Self::kernel),
        (HostPlacement, (String, String) -> HostRing64Tensor => [runtime] Self::kernel),
        (HostPlacement, (String, String) -> HostRing128Tensor => [runtime] Self::kernel),
        (HostPlacement, (String, String) -> HostFloat32Tensor => [runtime] Self::kernel),
        (HostPlacement, (String, String) -> HostFloat64Tensor => [runtime] Self::kernel),
        (HostPlacement, (String, String) -> HostInt8Tensor => [runtime] Self::kernel),
        (HostPlacement, (String, String) -> HostInt16Tensor => [runtime] Self::kernel),
        (HostPlacement, (String, String) -> HostInt32Tensor => [runtime] Self::kernel),
        (HostPlacement, (String, String) -> HostInt64Tensor => [runtime] Self::kernel),
        (HostPlacement, (String, String) -> HostUint8Tensor => [runtime] Self::kernel),
        (HostPlacement, (String, String) -> HostUint16Tensor => [runtime] Self::kernel),
        (HostPlacement, (String, String) -> HostUint32Tensor => [runtime] Self::kernel),
        (HostPlacement, (String, String) -> HostUint64Tensor => [runtime] Self::kernel),
        (HostPlacement, (String, String) -> HostFixed64Tensor => [runtime] Self::kernel),
        (HostPlacement, (String, String) -> HostFixed128Tensor => [runtime] Self::kernel),
    ]
}

impl LoadOp {
    fn kernel<S: RuntimeSession, O>(
        _sess: &S,
        _plc: &HostPlacement,
        _key: String,
        _query: String,
    ) -> O {
        unimplemented!() // TODO: Implement loading from storage for the Async and Sync sessions to work.
    }
}

impl Compile<SyncKernel> for LoadOp {
    fn compile(&self, _ctx: &CompilationContext) -> Result<SyncKernel> {
        let expected_ty = self.sig.ret();

        Ok(SyncKernel::Binary(Box::new(move |sess, key, query| {
            let key = String::try_from(key)?;
            let _query = String::try_from(query)?;
            let val = sess
                .storage
                .load(&key, &sess.sid, Some(expected_ty), &_query)?;
            check_type(&val, expected_ty)?;
            Ok(val)
        })))
    }
}

impl Compile<AsyncKernel> for LoadOp {
    fn compile(&self, _ctx: &CompilationContext) -> Result<AsyncKernel> {
        let expected_ty = self.sig.ret();

        Ok(AsyncKernel::Binary(Box::new(
            move |sess, key, query, sender| {
                let sess = Arc::clone(sess);

                tokio::spawn(async move {
                    let key = String::try_from(key.await.map_err(map_receive_error)?)?;
                    let _query = String::try_from(query.await.map_err(map_receive_error)?)?;
                    let val = sess
                        .storage
                        .load(&key, &sess.sid, Some(expected_ty), &_query)
                        .await?;
                    check_type(&val, expected_ty)?;
                    map_send_result(sender.send(val))
                })
            },
        )))
    }
}<|MERGE_RESOLUTION|>--- conflicted
+++ resolved
@@ -699,13 +699,9 @@
             | AdtToRep(_) | RepAbs(_) | RepSetup(_) | RepShare(_) | RepReveal(_) | RepFill(_)
             | RepAdd(_) | RepSub(_) | RepMul(_) | RepMsb(_) | RepDot(_) | RepMean(_)
             | RepShl(_) | RepSum(_) | RepTruncPr(_) | RepToAdt(_) | RepIndexAxis(_)
-<<<<<<< HEAD
-            | RepDiag(_) | RepShlDim(_) | RepSlice(_) | RepBitDec(_) | RepRevDim(_)
-=======
             | RepIndex(_) | RepDiag(_) | RepShlDim(_) | RepSlice(_) | RepBitDec(_)
->>>>>>> 167db70a
-            | FixedpointMul(_) | FixedpointDot(_) | FixedpointTruncPr(_) | FixedpointMean(_)
-            | FixedpointSum(_) => {
+            | RepRevDim(_) | FixedpointMul(_) | FixedpointDot(_) | FixedpointTruncPr(_)
+            | FixedpointMean(_) | FixedpointSum(_) => {
                 unimplemented!("Not supported {:?}", self)
             }
         }
@@ -775,11 +771,8 @@
             | AdtToRep(_) | RepAbs(_) | RepSetup(_) | RepShare(_) | RepReveal(_) | RepFill(_)
             | RepAdd(_) | RepSub(_) | RepMul(_) | RepMsb(_) | RepDot(_) | RepMean(_)
             | RepShl(_) | RepSum(_) | RepTruncPr(_) | RepToAdt(_) | RepIndexAxis(_)
-<<<<<<< HEAD
-            | RepDiag(_) | RepShlDim(_) | RepSlice(_) | RepBitDec(_) | RepRevDim(_) => {
-=======
-            | RepIndex(_) | RepDiag(_) | RepShlDim(_) | RepSlice(_) | RepBitDec(_) => {
->>>>>>> 167db70a
+            | RepIndex(_) | RepDiag(_) | RepShlDim(_) | RepSlice(_) | RepBitDec(_)
+            | RepRevDim(_) => {
                 unimplemented!("Not supported {:?}", self)
             }
         }

--- conflicted
+++ resolved
@@ -118,10 +118,6 @@
 FIXED_DTYPE_REGEX = re.compile("fixed([0-9]+)_([0-9]+)")
 
 
-<<<<<<< HEAD
-TYPES_MAP = {f"{ty.dialect()}_{ty.__name__}": ty for ty in SUPPORTED_TYPES}
-FIXED_DTYPE_REGEX = re.compile("fixed([0-9]*)_([0-9]*)")
-=======
 def serialize_computation(computation):
     return msgpack.packb(computation, default=_encode)
 
@@ -130,7 +126,6 @@
     computation = msgpack.unpackb(bytes_stream, object_hook=_decode)
     get_logger().debug(computation)
     return computation
->>>>>>> e963ad39
 
 
 def _encode(val):

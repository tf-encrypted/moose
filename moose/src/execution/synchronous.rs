//! Synchronous/eager execution of computations

use super::*;
use crate::error::{Error, Result};
use crate::host::*;
use crate::kernels::{DispatchKernel, PlacementSetupGen};
use crate::networking::LocalSyncNetworking;
use crate::replicated::*;
use crate::storage::LocalSyncStorage;
use crate::types::*;
use std::collections::HashMap;
use std::rc::Rc;
use std::sync::Arc;

pub type SyncNetworkingImpl = Rc<dyn SyncNetworking>;
pub type SyncStorageImpl = Rc<dyn SyncStorage>;

/// Session object for synchronous/eager execution.
pub struct SyncSession {
    session_id: SessionId,
    replicated_keys: std::sync::RwLock<HashMap<ReplicatedPlacement, Arc<ReplicatedSetup>>>,
    arguments: HashMap<String, Value>,
    role_assignments: HashMap<Role, Identity>,
    storage: SyncStorageImpl,
    networking: SyncNetworkingImpl,
}

/// Default session should only be used in tests.
///
/// Use `new()` for the real sessions instead.
impl Default for SyncSession {
    fn default() -> Self {
        SyncSession {
            session_id: SessionId::random(),
            replicated_keys: Default::default(),
            arguments: Default::default(),
            role_assignments: Default::default(),
            storage: Rc::new(LocalSyncStorage::default()),
            networking: Rc::new(LocalSyncNetworking::default()),
        }
    }
}

impl SyncSession {
    pub fn from_session_id(sid: SessionId) -> Self {
        SyncSession {
            session_id: sid,
            replicated_keys: Default::default(),
            arguments: Default::default(),
            role_assignments: Default::default(),
            storage: Rc::new(LocalSyncStorage::default()),
            networking: Rc::new(LocalSyncNetworking::default()),
        }
    }

    pub fn from_storage(
        sid: SessionId,
        arguments: HashMap<String, Value>,
        role_assignments: HashMap<Role, Identity>,
        storage: SyncStorageImpl,
    ) -> Self {
        SyncSession {
            session_id: sid,
            replicated_keys: Default::default(),
            arguments,
            role_assignments,
            storage,
            networking: Rc::new(LocalSyncNetworking::default()),
        }
    }

    pub fn from_networking(
        sid: SessionId,
        arguments: HashMap<String, Value>,
        role_assignments: HashMap<Role, Identity>,
        networking: SyncNetworkingImpl,
    ) -> Self {
        SyncSession {
            session_id: sid,
            replicated_keys: Default::default(),
            arguments,
            role_assignments,
            storage: Rc::new(LocalSyncStorage::default()),
            networking,
        }
    }

    pub fn from_roles<'a>(roles: impl Iterator<Item = &'a Role>) -> Self {
        let own_identity = Identity::from("tester");
        let role_assignment = roles
            .map(|role| (role.clone(), own_identity.clone()))
            .collect();
        SyncSession {
            session_id: SessionId::random(),
            replicated_keys: Default::default(),
            arguments: Default::default(),
            role_assignments: role_assignment,
            storage: Rc::new(LocalSyncStorage::default()),
            networking: Rc::new(LocalSyncNetworking::default()),
        }
    }
}

impl Session for SyncSession {
    type Value = Value;

    fn execute(&self, op: Operator, plc: &Placement, operands: Vec<Value>) -> Result<Value> {
        use Operator::*;
        let kernel_output = match op {
            Send(op) => {
                assert_eq!(operands.len(), 1);
                let x = operands.get(0).unwrap();
                self.networking.send(
                    x,
                    self.find_role_assignment(&op.receiver)?,
                    &op.rendezvous_key,
                    &self.session_id,
                )?;
                let host = match plc {
                    Placement::Host(host) => host,
                    _ => unimplemented!(
                        "SyncSession does not support running Send on non-host placements yet"
                    ),
                };
                Unit(host.clone()).into()
            }
            // TODO(Morten) we should verify type of received value
            Receive(op) => self.networking.receive(
                self.find_role_assignment(&op.sender)?,
                &op.rendezvous_key,
                &self.session_id,
            )?,
            // TODO(Morten) we should verify type of loaded value
            Load(op) => {
                use std::convert::TryInto;
                assert_eq!(operands.len(), 2);
                let key: HostString = operands.get(0).unwrap().clone().try_into()?;
                let query: HostString = operands.get(1).unwrap().clone().try_into()?;
                self.storage
                    .load(&key.0, &self.session_id, Some(op.sig.ret()), &query.0)?
            }
            Save(_) => {
                use std::convert::TryInto;
                assert_eq!(operands.len(), 2);
                let key: HostString = operands.get(0).unwrap().clone().try_into()?;
                let x = operands.get(1).unwrap().clone();
                self.storage.save(&key.0, &self.session_id, &x)?;
                let host = match plc {
                    Placement::Host(host) => host,
                    _ => unimplemented!(
                        "SyncSession does not support running Save on non-host placements yet"
                    ),
                };
                Unit(host.clone()).into()
            }

            // The regular kernels
            Shape(op) => DispatchKernel::compile(&op, plc)?(self, operands)?,
            Broadcast(op) => DispatchKernel::compile(&op, plc)?(self, operands)?,
            RingFill(op) => DispatchKernel::compile(&op, plc)?(self, operands)?,
            PrimPrfKeyGen(op) => DispatchKernel::compile(&op, plc)?(self, operands)?,
            BitSample(op) => DispatchKernel::compile(&op, plc)?(self, operands)?,
            BitSampleSeeded(op) => DispatchKernel::compile(&op, plc)?(self, operands)?,
            BitXor(op) => DispatchKernel::compile(&op, plc)?(self, operands)?,
            BitAnd(op) => DispatchKernel::compile(&op, plc)?(self, operands)?,
            BitOr(op) => DispatchKernel::compile(&op, plc)?(self, operands)?,
            BitExtract(op) => DispatchKernel::compile(&op, plc)?(self, operands)?,
            RingSample(op) => DispatchKernel::compile(&op, plc)?(self, operands)?,
            RingSampleSeeded(op) => DispatchKernel::compile(&op, plc)?(self, operands)?,
            Shl(op) => DispatchKernel::compile(&op, plc)?(self, operands)?,
            Shr(op) => DispatchKernel::compile(&op, plc)?(self, operands)?,
            RingFixedpointMean(op) => DispatchKernel::compile(&op, plc)?(self, operands)?,
            RingFixedpointEncode(op) => DispatchKernel::compile(&op, plc)?(self, operands)?,
            RingFixedpointDecode(op) => DispatchKernel::compile(&op, plc)?(self, operands)?,
            RingInject(op) => DispatchKernel::compile(&op, plc)?(self, operands)?,
            Fill(op) => DispatchKernel::compile(&op, plc)?(self, operands)?,
            RepSetup(op) => DispatchKernel::compile(&op, plc)?(self, operands)?,
            RepShare(op) => DispatchKernel::compile(&op, plc)?(self, operands)?,
            RepReveal(op) => DispatchKernel::compile(&op, plc)?(self, operands)?,
            RepAnd(op) => DispatchKernel::compile(&op, plc)?(self, operands)?,
            RepXor(op) => DispatchKernel::compile(&op, plc)?(self, operands)?,
            RepTruncPr(op) => DispatchKernel::compile(&op, plc)?(self, operands)?,
            RepMsb(op) => DispatchKernel::compile(&op, plc)?(self, operands)?,
            Abs(op) => DispatchKernel::compile(&op, plc)?(self, operands)?,
            RepToAdt(op) => DispatchKernel::compile(&op, plc)?(self, operands)?,
            RepFixedpointMean(op) => DispatchKernel::compile(&op, plc)?(self, operands)?,
            AddN(op) => DispatchKernel::compile(&op, plc)?(self, operands)?,
            Index(op) => DispatchKernel::compile(&op, plc)?(self, operands)?,
            RepBitDec(op) => DispatchKernel::compile(&op, plc)?(self, operands)?,
            RepBitCompose(op) => DispatchKernel::compile(&op, plc)?(self, operands)?,
            RepShlDim(op) => DispatchKernel::compile(&op, plc)?(self, operands)?,
            AdtFill(op) => DispatchKernel::compile(&op, plc)?(self, operands)?,
            AdtReveal(op) => DispatchKernel::compile(&op, plc)?(self, operands)?,
            AdtToRep(op) => DispatchKernel::compile(&op, plc)?(self, operands)?,
            PrimDeriveSeed(op) => DispatchKernel::compile(&op, plc)?(self, operands)?,
            AesDecrypt(op) => DispatchKernel::compile(&op, plc)?(self, operands)?,
            Constant(op) => DispatchKernel::compile(&op, plc)?(self, operands)?,
            HostOnes(op) => DispatchKernel::compile(&op, plc)?(self, operands)?,
            Input(op) => DispatchKernel::compile(&op, plc)?(self, operands)?,
            Output(op) => DispatchKernel::compile(&op, plc)?(self, operands)?,
<<<<<<< HEAD
            HostAtLeast2D(op) => DispatchKernel::compile(&op, plc)?(self, operands)?,
=======
            Load(op) => {
                use std::convert::TryInto;
                assert_eq!(operands.len(), 2);
                let key: HostString = operands.get(0).unwrap().clone().try_into()?;
                let query: HostString = operands.get(1).unwrap().clone().try_into()?;
                self.storage
                    .load(&key.0, &self.session_id, Some(op.sig.ret()), &query.0)?
            }
            Save(_) => {
                use std::convert::TryInto;
                assert_eq!(operands.len(), 2);
                let key: HostString = operands.get(0).unwrap().clone().try_into()?;
                let x = operands.get(1).unwrap().clone();
                self.storage.save(&key.0, &self.session_id, &x)?;
                let host = match plc {
                    Placement::Host(host) => host,
                    _ => unimplemented!(
                        "SyncSession does not support running Save on non-host placements yet"
                    ),
                };
                Unit(host.clone()).into()
            }
>>>>>>> 03ce1258
            HostMean(op) => DispatchKernel::compile(&op, plc)?(self, operands)?,
            Sqrt(op) => DispatchKernel::compile(&op, plc)?(self, operands)?,
            FixedpointEncode(op) => DispatchKernel::compile(&op, plc)?(self, operands)?,
            FixedpointDecode(op) => DispatchKernel::compile(&op, plc)?(self, operands)?,
            FixedpointTruncPr(op) => DispatchKernel::compile(&op, plc)?(self, operands)?,
            FixedpointMean(op) => DispatchKernel::compile(&op, plc)?(self, operands)?,
            Diag(op) => DispatchKernel::compile(&op, plc)?(self, operands)?,
            HostShlDim(op) => DispatchKernel::compile(&op, plc)?(self, operands)?,
            ExpandDims(op) => DispatchKernel::compile(&op, plc)?(self, operands)?,
            Squeeze(op) => DispatchKernel::compile(&op, plc)?(self, operands)?,
            Sign(op) => DispatchKernel::compile(&op, plc)?(self, operands)?,
            FloatingpointOnes(op) => DispatchKernel::compile(&op, plc)?(self, operands)?,
            FloatingpointConcat(op) => DispatchKernel::compile(&op, plc)?(self, operands)?,
            FloatingpointMean(op) => DispatchKernel::compile(&op, plc)?(self, operands)?,
            HostBitDec(op) => DispatchKernel::compile(&op, plc)?(self, operands)?,
            Identity(op) => DispatchKernel::compile(&op, plc)?(self, operands)?,
            Cast(op) => DispatchKernel::compile(&op, plc)?(self, operands)?,
<<<<<<< HEAD
            HostReshape(op) => DispatchKernel::compile(&op, plc)?(self, operands)?,
=======
            Send(op) => {
                assert_eq!(operands.len(), 1);
                let x = operands.get(0).unwrap();
                self.networking.send(
                    x,
                    self.find_role_assignment(&op.receiver)?,
                    &op.rendezvous_key,
                    &self.session_id,
                )?;
                let host = match plc {
                    Placement::Host(host) => host,
                    _ => unimplemented!(
                        "SyncSession does not support running Send on non-host placements yet"
                    ),
                };
                Unit(host.clone()).into()
            }
            Receive(op) => self.networking.receive(
                self.find_role_assignment(&op.sender)?,
                &op.rendezvous_key,
                &self.session_id,
            )?,
>>>>>>> 03ce1258
            AtLeast2D(op) => DispatchKernel::compile(&op, plc)?(self, operands)?,
            IndexAxis(op) => DispatchKernel::compile(&op, plc)?(self, operands)?,
            Slice(op) => DispatchKernel::compile(&op, plc)?(self, operands)?,
            Ones(op) => DispatchKernel::compile(&op, plc)?(self, operands)?,
            Concat(op) => DispatchKernel::compile(&op, plc)?(self, operands)?,
            Reshape(op) => DispatchKernel::compile(&op, plc)?(self, operands)?,
            Transpose(op) => DispatchKernel::compile(&op, plc)?(self, operands)?,
            Dot(op) => DispatchKernel::compile(&op, plc)?(self, operands)?,
            Inverse(op) => DispatchKernel::compile(&op, plc)?(self, operands)?,
            Add(op) => DispatchKernel::compile(&op, plc)?(self, operands)?,
            Sub(op) => DispatchKernel::compile(&op, plc)?(self, operands)?,
            Mul(op) => DispatchKernel::compile(&op, plc)?(self, operands)?,
            Mean(op) => DispatchKernel::compile(&op, plc)?(self, operands)?,
            Neg(op) => DispatchKernel::compile(&op, plc)?(self, operands)?,
            Sum(op) => DispatchKernel::compile(&op, plc)?(self, operands)?,
            Div(op) => DispatchKernel::compile(&op, plc)?(self, operands)?,
            Mux(op) => DispatchKernel::compile(&op, plc)?(self, operands)?,
            Pow2(op) => DispatchKernel::compile(&op, plc)?(self, operands)?,
            Exp(op) => DispatchKernel::compile(&op, plc)?(self, operands)?,
            Sigmoid(op) => DispatchKernel::compile(&op, plc)?(self, operands)?,
            Equal(op) => DispatchKernel::compile(&op, plc)?(self, operands)?,
            Less(op) => DispatchKernel::compile(&op, plc)?(self, operands)?,
            GreaterThan(op) => DispatchKernel::compile(&op, plc)?(self, operands)?,
            Maximum(op) => DispatchKernel::compile(&op, plc)?(self, operands)?,
            Softmax(op) => DispatchKernel::compile(&op, plc)?(self, operands)?,
            Demirror(op) => DispatchKernel::compile(&op, plc)?(self, operands)?,
            Mirror(op) => DispatchKernel::compile(&op, plc)?(self, operands)?,
        };
        Ok(kernel_output)
    }
}

impl SetupGeneration<ReplicatedPlacement> for SyncSession {
    type Setup = RepSetup<PrfKey>;

    fn setup(&self, plc: &ReplicatedPlacement) -> Arc<Self::Setup> {
        let mut replicated_keys = self.replicated_keys.write().unwrap();
        let setup = replicated_keys
            .entry(plc.clone())
            .or_insert_with(|| Arc::new(plc.gen_setup(self)));
        Arc::clone(setup)
    }
}

impl RuntimeSession for SyncSession {
    fn session_id(&self) -> &SessionId {
        &self.session_id
    }

    fn find_argument(&self, key: &str) -> Option<Value> {
        self.arguments.get(key).cloned()
    }

    fn find_role_assignment(&self, role: &Role) -> Result<&Identity> {
        self.role_assignments
            .get(role)
            .ok_or_else(|| Error::Networking(format!("Missing role assignment for {}", role)))
    }
}

#[derive(Default)]
pub struct TestSyncExecutor {
    // Placeholder for the future state we want to keep
}

impl TestSyncExecutor {
    pub fn run_computation(
        &self,
        computation: &Computation,
        session: &SyncSession,
    ) -> anyhow::Result<HashMap<String, Value>> {
        let mut env: HashMap<String, Value> = HashMap::default();

        let output_names: Vec<String> = computation
            .operations
            .iter() // guessing that par_iter won't help here
            .filter_map(|op| match op.kind {
                Operator::Output(_) => Some(op.name.clone()),
                _ => None,
            })
            .collect();

        for op in computation.operations.iter() {
            let operator = op.kind.clone();
            let operands = op
                .inputs
                .iter()
                .map(|input_name| env.get(input_name).unwrap().clone())
                .collect();
            let value = session
                .execute(operator, &op.placement, operands)
                .map_err(|e| {
                    Error::Compilation(format!(
                        "SyncSession failed to execute computation due to an error: {:?}",
                        e,
                    ))
                })?;
            env.insert(op.name.clone(), value);
        }

        let outputs: HashMap<String, Value> = output_names
            .iter()
            .map(|op_name| (op_name.clone(), env.get(op_name).cloned().unwrap()))
            .collect();
        Ok(outputs)
    }
}<|MERGE_RESOLUTION|>--- conflicted
+++ resolved
@@ -198,32 +198,6 @@
             HostOnes(op) => DispatchKernel::compile(&op, plc)?(self, operands)?,
             Input(op) => DispatchKernel::compile(&op, plc)?(self, operands)?,
             Output(op) => DispatchKernel::compile(&op, plc)?(self, operands)?,
-<<<<<<< HEAD
-            HostAtLeast2D(op) => DispatchKernel::compile(&op, plc)?(self, operands)?,
-=======
-            Load(op) => {
-                use std::convert::TryInto;
-                assert_eq!(operands.len(), 2);
-                let key: HostString = operands.get(0).unwrap().clone().try_into()?;
-                let query: HostString = operands.get(1).unwrap().clone().try_into()?;
-                self.storage
-                    .load(&key.0, &self.session_id, Some(op.sig.ret()), &query.0)?
-            }
-            Save(_) => {
-                use std::convert::TryInto;
-                assert_eq!(operands.len(), 2);
-                let key: HostString = operands.get(0).unwrap().clone().try_into()?;
-                let x = operands.get(1).unwrap().clone();
-                self.storage.save(&key.0, &self.session_id, &x)?;
-                let host = match plc {
-                    Placement::Host(host) => host,
-                    _ => unimplemented!(
-                        "SyncSession does not support running Save on non-host placements yet"
-                    ),
-                };
-                Unit(host.clone()).into()
-            }
->>>>>>> 03ce1258
             HostMean(op) => DispatchKernel::compile(&op, plc)?(self, operands)?,
             Sqrt(op) => DispatchKernel::compile(&op, plc)?(self, operands)?,
             FixedpointEncode(op) => DispatchKernel::compile(&op, plc)?(self, operands)?,
@@ -241,32 +215,6 @@
             HostBitDec(op) => DispatchKernel::compile(&op, plc)?(self, operands)?,
             Identity(op) => DispatchKernel::compile(&op, plc)?(self, operands)?,
             Cast(op) => DispatchKernel::compile(&op, plc)?(self, operands)?,
-<<<<<<< HEAD
-            HostReshape(op) => DispatchKernel::compile(&op, plc)?(self, operands)?,
-=======
-            Send(op) => {
-                assert_eq!(operands.len(), 1);
-                let x = operands.get(0).unwrap();
-                self.networking.send(
-                    x,
-                    self.find_role_assignment(&op.receiver)?,
-                    &op.rendezvous_key,
-                    &self.session_id,
-                )?;
-                let host = match plc {
-                    Placement::Host(host) => host,
-                    _ => unimplemented!(
-                        "SyncSession does not support running Send on non-host placements yet"
-                    ),
-                };
-                Unit(host.clone()).into()
-            }
-            Receive(op) => self.networking.receive(
-                self.find_role_assignment(&op.sender)?,
-                &op.rendezvous_key,
-                &self.session_id,
-            )?,
->>>>>>> 03ce1258
             AtLeast2D(op) => DispatchKernel::compile(&op, plc)?(self, operands)?,
             IndexAxis(op) => DispatchKernel::compile(&op, plc)?(self, operands)?,
             Slice(op) => DispatchKernel::compile(&op, plc)?(self, operands)?,

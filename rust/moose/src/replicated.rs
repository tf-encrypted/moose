use crate::additive::{AbstractAdditiveTensor, Additive128Tensor, Additive64Tensor};
use crate::bit::BitTensor;
use crate::computation::KnownType;
use crate::computation::{
    AdditivePlacement, AdtToRepOp, HostPlacement, Placed, RepAddOp, RepMulOp, RepRevealOp,
    RepSetupOp, RepShareOp, RepTruncPrOp, ReplicatedPlacement,
};
use crate::error::{Error, Result};
use crate::kernels::{
    Context, PlacementAdd, PlacementAdtToRep, PlacementDeriveSeed, PlacementKeyGen, PlacementMul,
<<<<<<< HEAD
    PlacementMulSetup, PlacementRepToAdt, PlacementReveal, PlacementSampleUniform,
=======
    PlacementMulSetup, PlacementPlace, PlacementRepToAdt, PlacementReveal, PlacementSampleUniform,
>>>>>>> 0a1895c9
    PlacementSetupGen, PlacementShape, PlacementShareSetup, PlacementSub, PlacementTruncPr,
    PlacementTruncPrProvider, PlacementZeros,
};
use crate::prim::{PrfKey, RawNonce, Seed};
use crate::ring::{Ring128Tensor, Ring64Tensor};
use crate::standard::Shape;
use macros::with_context;
use serde::{Deserialize, Serialize};

#[derive(Clone, Debug, PartialEq, Serialize, Deserialize)]
pub struct AbstractReplicatedTensor<R> {
    pub shares: [[R; 2]; 3],
}

pub type Replicated64Tensor = AbstractReplicatedTensor<Ring64Tensor>;

pub type Replicated128Tensor = AbstractReplicatedTensor<Ring128Tensor>;

pub type ReplicatedBitTensor = AbstractReplicatedTensor<BitTensor>;

#[derive(Clone, Debug, PartialEq, Serialize, Deserialize)]
pub struct AbstractReplicatedSetup<K> {
    pub keys: [[K; 2]; 3],
}

pub type ReplicatedSetup = AbstractReplicatedSetup<PrfKey>;

struct AbstractReplicatedShape<S> {
    shapes: [S; 3],
}

impl<R> Placed for AbstractReplicatedTensor<R>
where
    R: Placed<Placement = HostPlacement>,
{
    type Placement = ReplicatedPlacement;

    fn placement(&self) -> Result<Self::Placement> {
        let AbstractReplicatedTensor {
            shares: [[x00, x10], [x11, x21], [x22, x02]],
        } = self;

        let owner0 = x00.placement()?.owner;
        let owner1 = x11.placement()?.owner;
        let owner2 = x22.placement()?.owner;

        if x10.placement()?.owner == owner0
            && x21.placement()?.owner == owner1
            && x02.placement()?.owner == owner2
        {
            let owners = [owner0, owner1, owner2];
            Ok(ReplicatedPlacement { owners })
        } else {
            Err(Error::MalformedPlacement)
        }
    }
}

impl<K> Placed for AbstractReplicatedSetup<K>
where
    K: Placed<Placement = HostPlacement>,
{
    type Placement = ReplicatedPlacement;

    fn placement(&self) -> Result<Self::Placement> {
        let AbstractReplicatedSetup {
            keys: [[k00, k10], [k11, k21], [k22, k02]],
        } = self;

        let owner0 = k00.placement()?.owner;
        let owner1 = k11.placement()?.owner;
        let owner2 = k22.placement()?.owner;

        if k10.placement()?.owner == owner0
            && k21.placement()?.owner == owner1
            && k02.placement()?.owner == owner2
        {
            let owners = [owner0, owner1, owner2];
            Ok(ReplicatedPlacement { owners })
        } else {
            Err(Error::MalformedPlacement)
        }
    }
}

impl<C: Context, R> PlacementPlace<C, AbstractReplicatedTensor<R>> for ReplicatedPlacement
where
    AbstractReplicatedTensor<R>: Placed<Placement = ReplicatedPlacement>,
    HostPlacement: PlacementPlace<C, R>,
    R: std::fmt::Debug,
{
    fn place(&self, ctx: &C, x: AbstractReplicatedTensor<R>) -> AbstractReplicatedTensor<R> {
        match x.placement() {
            Ok(place) if &place == self => x,
            _ => {
                let AbstractReplicatedTensor {
                    shares: [[x00, x10], [x11, x21], [x22, x02]],
                } = x;

                let (player0, player1, player2) = self.host_placements();
                AbstractReplicatedTensor {
                    shares: [
                        [player0.place(ctx, x00), player0.place(ctx, x10)],
                        [player1.place(ctx, x11), player1.place(ctx, x21)],
                        [player2.place(ctx, x22), player2.place(ctx, x02)],
                    ],
                }
            }
        }
    }
}

modelled!(PlacementSetupGen::gen_setup, ReplicatedPlacement, () -> ReplicatedSetup, RepSetupOp);

hybrid_kernel! {
    RepSetupOp,
    [
        (ReplicatedPlacement, () -> ReplicatedSetup => Self::kernel),
    ]
}

impl RepSetupOp {
    fn kernel<C: Context, K: Clone>(
        ctx: &C,
        rep: &ReplicatedPlacement,
    ) -> AbstractReplicatedSetup<K>
    where
        HostPlacement: PlacementKeyGen<C, K>,
    {
        let (player0, player1, player2) = rep.host_placements();

        let k0 = player0.gen_key(ctx);
        let k1 = player1.gen_key(ctx);
        let k2 = player2.gen_key(ctx);

        AbstractReplicatedSetup {
            keys: [[k0.clone(), k1.clone()], [k1, k2.clone()], [k2, k0]],
        }
    }
}

modelled!(PlacementShareSetup::share, ReplicatedPlacement, (ReplicatedSetup, Ring64Tensor) -> Replicated64Tensor, RepShareOp);
modelled!(PlacementShareSetup::share, ReplicatedPlacement, (ReplicatedSetup, Ring128Tensor) -> Replicated128Tensor, RepShareOp);
modelled!(PlacementShareSetup::share, ReplicatedPlacement, (ReplicatedSetup, BitTensor) -> ReplicatedBitTensor, RepShareOp);

hybrid_kernel! {
    RepShareOp,
    [
        (ReplicatedPlacement, (ReplicatedSetup, Ring64Tensor) -> Replicated64Tensor => Self::kernel),
        (ReplicatedPlacement, (ReplicatedSetup, Ring128Tensor) -> Replicated128Tensor => Self::kernel),
        (ReplicatedPlacement, (ReplicatedSetup, BitTensor) -> ReplicatedBitTensor => Self::kernel),
    ]
}

impl RepShareOp {
    fn kernel<C: Context, SeedT, ShapeT, KeyT, RingT>(
        ctx: &C,
        plc: &ReplicatedPlacement,
        setup: AbstractReplicatedSetup<KeyT>,
        x: RingT,
    ) -> AbstractReplicatedTensor<RingT>
    where
        RingT: Clone + Placed<Placement = HostPlacement>,
        HostPlacement: PlacementShape<C, RingT, ShapeT>,
        HostPlacement: PlacementSampleUniform<C, SeedT, ShapeT, RingT>,
        HostPlacement: PlacementZeros<C, ShapeT, RingT>,
        HostPlacement: PlacementDeriveSeed<C, KeyT, SeedT>,
        HostPlacement: PlacementAdd<C, RingT, RingT, RingT>,
        HostPlacement: PlacementSub<C, RingT, RingT, RingT>,
        ReplicatedPlacement: PlacementPlace<C, AbstractReplicatedTensor<RingT>>,
    {
        let x_player = x.placement().unwrap();

        let AbstractReplicatedSetup {
            keys: [[k00, k10], [k11, k21], [k22, k02]],
        } = &setup;

        let (player0, player1, player2) = plc.host_placements();

        let shares = match () {
            _ if x_player == player0 => {
                let sync_key = RawNonce::generate();
                let shape = x_player.shape(ctx, &x);

                let seed0 = player0.derive_seed(ctx, sync_key.clone(), k00);
                let x00 = x_player.sample_uniform(ctx, &seed0, &shape);
                let x10 = with_context!(x_player, ctx, x - x00);

                let seed2 = player2.derive_seed(ctx, sync_key, k02);
                let x22 = player2.zeros(ctx, &shape);
                let x02 = player2.sample_uniform(ctx, &seed2, &shape);

                let x11 = x10.clone();
                let x21 = player1.zeros(ctx, &shape);

                [[x00, x10], [x11, x21], [x22, x02]]
            }
            _ if x_player == player1 => {
                let sync_key = RawNonce::generate();
                let shape = x_player.shape(ctx, &x);

                let seed1 = player1.derive_seed(ctx, sync_key.clone(), k11);
                let x11 = x_player.sample_uniform(ctx, &seed1, &shape);
                let x21 = with_context!(x_player, ctx, x - x11);

                let seed0 = player0.derive_seed(ctx, sync_key, k10);
                let x00 = player0.zeros(ctx, &shape);
                let x10 = player0.sample_uniform(ctx, &seed0, &shape);

                let x22 = x21.clone();
                let x02 = player2.zeros(ctx, &shape);

                [[x00, x10], [x11, x21], [x22, x02]]
            }
            _ if x_player == player2 => {
                let sync_key = RawNonce::generate();
                let shape = x_player.shape(ctx, &x);

                let seed2 = player2.derive_seed(ctx, sync_key.clone(), k22);
                let x22 = player2.sample_uniform(ctx, &seed2, &shape);
                let x02 = with_context!(x_player, ctx, x - x22);

                let seed1 = player1.derive_seed(ctx, sync_key, k21);
                let x11 = player1.zeros(ctx, &shape);
                let x21 = player1.sample_uniform(ctx, &seed1, &shape);

                let x00 = x02.clone();
                let x10 = player0.zeros(ctx, &shape);

                [[x00, x10], [x11, x21], [x22, x02]]
            }
            _ => {
                // in this case, where x_owner is _not_ among the replicated players,
                // we cannot use the zeros optimization trick but we can still make sure
                // that seeds are used as much as possible instead of dense random tensors;
                // however, we must make sure keys are not revealed to x_owner and only seeds

                let sync_key0 = RawNonce::generate();
                let sync_key1 = RawNonce::generate();
                let shape = x_player.shape(ctx, &x);

                let seed00 = player0.derive_seed(ctx, sync_key0.clone(), k00);
                let seed02 = player2.derive_seed(ctx, sync_key0, k02);

                let seed11 = player1.derive_seed(ctx, sync_key1.clone(), k11);
                let seed10 = player0.derive_seed(ctx, sync_key1, k10);

                let x0 = x_player.sample_uniform(ctx, &seed00, &shape);
                let x1 = x_player.sample_uniform(ctx, &seed11, &shape);
                let x2 = with_context!(x_player, ctx, x - x0 - x1);

                let x00 = player0.sample_uniform(ctx, &seed00, &shape);
                let x10 = player0.sample_uniform(ctx, &seed10, &shape);

                let x11 = player1.sample_uniform(ctx, &seed11, &shape);
                let x21 = x2.clone();

                let x22 = x2;
                let x02 = player2.sample_uniform(ctx, &seed02, &shape);

                [[x00, x10], [x11, x21], [x22, x02]]
            }
        };

        plc.place(ctx, AbstractReplicatedTensor { shares })
    }
}

modelled!(PlacementReveal::reveal, HostPlacement, (Replicated64Tensor) -> Ring64Tensor, RepRevealOp);
modelled!(PlacementReveal::reveal, HostPlacement, (Replicated128Tensor) -> Ring128Tensor, RepRevealOp);
modelled!(PlacementReveal::reveal, HostPlacement, (ReplicatedBitTensor) -> BitTensor, RepRevealOp);

hybrid_kernel! {
    RepRevealOp,
    [
        (HostPlacement, (Replicated64Tensor) -> Ring64Tensor => Self::kernel),
        (HostPlacement, (Replicated128Tensor) -> Ring128Tensor => Self::kernel),
        (HostPlacement, (ReplicatedBitTensor) -> BitTensor => Self::kernel),
    ]
}

impl RepRevealOp {
    fn kernel<C: Context, R: Clone>(
        ctx: &C,
        receiver: &HostPlacement,
        xe: AbstractReplicatedTensor<R>,
    ) -> R
    where
        R: Placed<Placement = HostPlacement>,
        HostPlacement: PlacementAdd<C, R, R, R>,
    {
        let AbstractReplicatedTensor {
            shares: [[x00, x10], [x11, x21], [x22, x02]],
        } = &xe;

        let (player0, player1, player2) = &xe.placement().unwrap().host_placements();

        match () {
            _ if receiver == player0 => {
                // make sure to use both shares on player0
                with_context!(receiver, ctx, x00 + x10 + x21)
            }
            _ if receiver == player1 => {
                // make sure to use both shares on player1
                with_context!(receiver, ctx, x02 + x11 + x21)
            }
            _ if receiver == player2 => {
                // make sure to use both shares on player2
                with_context!(receiver, ctx, x02 + x10 + x22)
            }
            _ => {
                with_context!(receiver, ctx, x00 + x10 + x21)
            }
        }
    }
}

modelled!(PlacementAdd::add, ReplicatedPlacement, (Replicated64Tensor, Replicated64Tensor) -> Replicated64Tensor, RepAddOp);
modelled!(PlacementAdd::add, ReplicatedPlacement, (Replicated128Tensor, Replicated128Tensor) -> Replicated128Tensor, RepAddOp);
modelled!(PlacementAdd::add, ReplicatedPlacement, (Ring64Tensor, Replicated64Tensor) -> Replicated64Tensor, RepAddOp);
modelled!(PlacementAdd::add, ReplicatedPlacement, (Ring128Tensor, Replicated128Tensor) -> Replicated128Tensor, RepAddOp);
modelled!(PlacementAdd::add, ReplicatedPlacement, (Replicated64Tensor, Ring64Tensor) -> Replicated64Tensor, RepAddOp);
modelled!(PlacementAdd::add, ReplicatedPlacement, (Replicated128Tensor, Ring128Tensor) -> Replicated128Tensor, RepAddOp);
modelled!(PlacementAdd::add, ReplicatedPlacement, (ReplicatedBitTensor, ReplicatedBitTensor) -> ReplicatedBitTensor, RepAddOp);

hybrid_kernel! {
    RepAddOp,
    [
        (ReplicatedPlacement, (Replicated64Tensor, Replicated64Tensor) -> Replicated64Tensor => Self::rep_rep_kernel),
        (ReplicatedPlacement, (Replicated128Tensor, Replicated128Tensor) -> Replicated128Tensor => Self::rep_rep_kernel),
        (ReplicatedPlacement, (Ring64Tensor, Replicated64Tensor) -> Replicated64Tensor => Self::ring_rep_kernel),
        (ReplicatedPlacement, (Ring128Tensor, Replicated128Tensor) -> Replicated128Tensor => Self::ring_rep_kernel),
        (ReplicatedPlacement, (Replicated64Tensor, Ring64Tensor) -> Replicated64Tensor => Self::rep_ring_kernel),
        (ReplicatedPlacement, (Replicated128Tensor, Ring128Tensor) -> Replicated128Tensor => Self::rep_ring_kernel),
        (ReplicatedPlacement, (ReplicatedBitTensor, ReplicatedBitTensor) -> ReplicatedBitTensor => Self::rep_rep_kernel),
    ]
}

impl RepAddOp {
    fn rep_rep_kernel<C: Context, R>(
        ctx: &C,
        rep: &ReplicatedPlacement,
        x: AbstractReplicatedTensor<R>,
        y: AbstractReplicatedTensor<R>,
    ) -> AbstractReplicatedTensor<R>
    where
        HostPlacement: PlacementAdd<C, R, R, R>,
    {
        let (player0, player1, player2) = rep.host_placements();

        let AbstractReplicatedTensor {
            shares: [[x00, x10], [x11, x21], [x22, x02]],
        } = &x;

        let AbstractReplicatedTensor {
            shares: [[y00, y10], [y11, y21], [y22, y02]],
        } = &y;

        let z00 = with_context!(player0, ctx, x00 + y00);
        let z10 = with_context!(player0, ctx, x10 + y10);

        let z11 = with_context!(player1, ctx, x11 + y11);
        let z21 = with_context!(player1, ctx, x21 + y21);

        let z22 = with_context!(player2, ctx, x22 + y22);
        let z02 = with_context!(player2, ctx, x02 + y02);

        AbstractReplicatedTensor {
            shares: [[z00, z10], [z11, z21], [z22, z02]],
        }
    }

    fn ring_rep_kernel<C: Context, R>(
        ctx: &C,
        rep: &ReplicatedPlacement,
        x: R,
        y: AbstractReplicatedTensor<R>,
    ) -> AbstractReplicatedTensor<R>
    where
        R: Placed<Placement = HostPlacement>,
        HostPlacement: PlacementAdd<C, R, R, R>,
        ReplicatedPlacement: PlacementPlace<C, AbstractReplicatedTensor<R>>,
    {
        let (player0, player1, player2) = rep.host_placements();
        let x_plc = x.placement().unwrap();

        let AbstractReplicatedTensor {
            shares: [[y00, y10], [y11, y21], [y22, y02]],
        } = y;

        let shares = match () {
            _ if x_plc == player0 => {
                // add x to y0
                [
                    [with_context!(player0, ctx, x + y00), y10],
                    [y11, y21],
                    [y22, with_context!(player2, ctx, x + y02)],
                ]
            }
            _ if x_plc == player1 => {
                // add x to y1
                [
                    [y00, with_context!(player0, ctx, x + y10)],
                    [with_context!(player1, ctx, x + y11), y21],
                    [y22, y02],
                ]
            }
            _ if x_plc == player2 => {
                // add x to y2
                [
                    [y00, y10],
                    [y11, with_context!(player1, ctx, x + y21)],
                    [with_context!(player2, ctx, x + y22), y02],
                ]
            }
            _ => {
                // add x to y0; we could randomize this
                [
                    [with_context!(player0, ctx, x + y00), y10],
                    [y11, y21],
                    [y22, with_context!(player2, ctx, x + y02)],
                ]
            }
        };

        rep.place(ctx, AbstractReplicatedTensor { shares })
    }

    fn rep_ring_kernel<C: Context, R>(
        ctx: &C,
        rep: &ReplicatedPlacement,
        x: AbstractReplicatedTensor<R>,
        y: R,
    ) -> AbstractReplicatedTensor<R>
    where
        R: Placed<Placement = HostPlacement>,
        HostPlacement: PlacementAdd<C, R, R, R>,
        ReplicatedPlacement: PlacementPlace<C, AbstractReplicatedTensor<R>>,
    {
        let (player0, player1, player2) = rep.host_placements();
        let y_plc = y.placement().unwrap();

        let AbstractReplicatedTensor {
            shares: [[x00, x10], [x11, x21], [x22, x02]],
        } = x;

        let shares = match () {
            _ if y_plc == player0 => {
                // add y to x0
                [
                    [with_context!(player0, ctx, x00 + y), x10],
                    [x11, x21],
                    [x22, with_context!(player2, ctx, x02 + y)],
                ]
            }
            _ if y_plc == player1 => {
                // add y to x1
                [
                    [x00, with_context!(player0, ctx, x10 + y)],
                    [with_context!(player1, ctx, x11 + y), x21],
                    [x22, x02],
                ]
            }
            _ if y_plc == player2 => {
                // add y to x2
                [
                    [x00, x10],
                    [x11, with_context!(player1, ctx, x21 + y)],
                    [with_context!(player2, ctx, x22 + y), x02],
                ]
            }
            _ => {
                // add y to x0; we could randomize this
                [
                    [with_context!(player0, ctx, x00 + y), x10],
                    [x11, x21],
                    [x22, with_context!(player2, ctx, x02 + y)],
                ]
            }
        };

        rep.place(ctx, AbstractReplicatedTensor { shares })
    }
}

modelled!(PlacementMulSetup::mul, ReplicatedPlacement, (ReplicatedSetup, Replicated64Tensor, Replicated64Tensor) -> Replicated64Tensor, RepMulOp);
modelled!(PlacementMulSetup::mul, ReplicatedPlacement, (ReplicatedSetup, Replicated128Tensor, Replicated128Tensor) -> Replicated128Tensor, RepMulOp);
modelled!(PlacementMulSetup::mul, ReplicatedPlacement, (ReplicatedSetup, Ring64Tensor, Replicated64Tensor) -> Replicated64Tensor, RepMulOp);
modelled!(PlacementMulSetup::mul, ReplicatedPlacement, (ReplicatedSetup, Ring128Tensor, Replicated128Tensor) -> Replicated128Tensor, RepMulOp);
modelled!(PlacementMulSetup::mul, ReplicatedPlacement, (ReplicatedSetup, Replicated64Tensor, Ring64Tensor) -> Replicated64Tensor, RepMulOp);
modelled!(PlacementMulSetup::mul, ReplicatedPlacement, (ReplicatedSetup, Replicated128Tensor, Ring128Tensor) -> Replicated128Tensor, RepMulOp);
modelled!(PlacementMulSetup::mul, ReplicatedPlacement, (ReplicatedSetup, ReplicatedBitTensor, ReplicatedBitTensor) -> ReplicatedBitTensor, RepMulOp);

hybrid_kernel! {
    RepMulOp,
    [
        (ReplicatedPlacement, (ReplicatedSetup, Replicated64Tensor, Replicated64Tensor) -> Replicated64Tensor => Self::rep_rep_kernel),
        (ReplicatedPlacement, (ReplicatedSetup, Replicated128Tensor, Replicated128Tensor) -> Replicated128Tensor => Self::rep_rep_kernel),
        (ReplicatedPlacement, (ReplicatedSetup, ReplicatedBitTensor, ReplicatedBitTensor) -> ReplicatedBitTensor => Self::rep_rep_kernel),
        (ReplicatedPlacement, (ReplicatedSetup, Ring64Tensor, Replicated64Tensor) -> Replicated64Tensor => Self::ring_rep_kernel),
        (ReplicatedPlacement, (ReplicatedSetup, Ring128Tensor, Replicated128Tensor) -> Replicated128Tensor => Self::ring_rep_kernel),
        (ReplicatedPlacement, (ReplicatedSetup, Replicated64Tensor, Ring64Tensor) -> Replicated64Tensor => Self::rep_ring_kernel),
        (ReplicatedPlacement, (ReplicatedSetup, Replicated128Tensor, Ring128Tensor) -> Replicated128Tensor => Self::rep_ring_kernel),
    ]
}

impl RepMulOp {
    fn rep_rep_kernel<C: Context, RingT, KeyT, ShapeT>(
        ctx: &C,
        rep: &ReplicatedPlacement,
        setup: AbstractReplicatedSetup<KeyT>,
        x: AbstractReplicatedTensor<RingT>,
        y: AbstractReplicatedTensor<RingT>,
    ) -> AbstractReplicatedTensor<RingT>
    where
        RingT: Clone,
        HostPlacement: PlacementAdd<C, RingT, RingT, RingT>,
        HostPlacement: PlacementMul<C, RingT, RingT, RingT>,
        HostPlacement: PlacementShape<C, RingT, ShapeT>,
        ReplicatedPlacement: ZeroShareGen<C, KeyT, RingT, ShapeT>,
    {
        let (player0, player1, player2) = rep.host_placements();

        let AbstractReplicatedTensor {
            shares: [[x00, x10], [x11, x21], [x22, x02]],
        } = &x;

        let AbstractReplicatedTensor {
            shares: [[y00, y10], [y11, y21], [y22, y02]],
        } = &y;

        let v0 = with_context!(player0, ctx, { x00 * y00 + x00 * y10 + x10 * y00 });
        let v1 = with_context!(player1, ctx, { x11 * y11 + x11 * y21 + x21 * y11 });
        let v2 = with_context!(player2, ctx, { x22 * y22 + x22 * y02 + x02 * y22 });

        let s0 = player0.shape(ctx, &v0);
        let s1 = player1.shape(ctx, &v1);
        let s2 = player2.shape(ctx, &v2);
        let zero_shape = AbstractReplicatedShape {
            shapes: [s0, s1, s2],
        };

        let AbstractReplicatedZeroShare {
            alphas: [a0, a1, a2],
        } = rep.gen_zero_share(ctx, &setup, &zero_shape);

        let z0 = with_context!(player0, ctx, { v0 + a0 });
        let z1 = with_context!(player1, ctx, { v1 + a1 });
        let z2 = with_context!(player2, ctx, { v2 + a2 });

        AbstractReplicatedTensor {
            shares: [[z0.clone(), z1.clone()], [z1, z2.clone()], [z2, z0]],
        }
    }

    fn ring_rep_kernel<C: Context, RingT, KeyT>(
        ctx: &C,
        rep: &ReplicatedPlacement,
        _setup: AbstractReplicatedSetup<KeyT>,
        x: RingT,
        y: AbstractReplicatedTensor<RingT>,
    ) -> AbstractReplicatedTensor<RingT>
    where
        HostPlacement: PlacementMul<C, RingT, RingT, RingT>,
    {
        let (player0, player1, player2) = rep.host_placements();

        let AbstractReplicatedTensor {
            shares: [[y00, y10], [y11, y21], [y22, y02]],
        } = &y;

        let z00 = with_context!(player0, ctx, x * y00);
        let z10 = with_context!(player0, ctx, x * y10);

        let z11 = with_context!(player1, ctx, x * y11);
        let z21 = with_context!(player1, ctx, x * y21);

        let z22 = with_context!(player2, ctx, x * y22);
        let z02 = with_context!(player2, ctx, x * y02);

        AbstractReplicatedTensor {
            shares: [[z00, z10], [z11, z21], [z22, z02]],
        }
    }

    fn rep_ring_kernel<C: Context, RingT, KeyT>(
        ctx: &C,
        rep: &ReplicatedPlacement,
        _setup: AbstractReplicatedSetup<KeyT>,
        x: AbstractReplicatedTensor<RingT>,
        y: RingT,
    ) -> AbstractReplicatedTensor<RingT>
    where
        HostPlacement: PlacementMul<C, RingT, RingT, RingT>,
    {
        let (player0, player1, player2) = rep.host_placements();

        let AbstractReplicatedTensor {
            shares: [[x00, x10], [x11, x21], [x22, x02]],
        } = &x;

        let z00 = with_context!(player0, ctx, x00 * y);
        let z10 = with_context!(player0, ctx, x10 * y);

        let z11 = with_context!(player1, ctx, x11 * y);
        let z21 = with_context!(player1, ctx, x21 * y);

        let z22 = with_context!(player2, ctx, x22 * y);
        let z02 = with_context!(player2, ctx, x02 * y);

        AbstractReplicatedTensor {
            shares: [[z00, z10], [z11, z21], [z22, z02]],
        }
    }
}

modelled!(PlacementTruncPr::trunc_pr, ReplicatedPlacement, attributes[amount: usize] (Replicated64Tensor) -> Replicated64Tensor, RepTruncPrOp);
modelled!(PlacementTruncPr::trunc_pr, ReplicatedPlacement, attributes[amount: usize] (Replicated128Tensor) -> Replicated128Tensor, RepTruncPrOp);

kernel! {
    RepTruncPrOp,
    [
        (ReplicatedPlacement,  (Replicated64Tensor) -> Replicated64Tensor => attributes[amount] Self::kernel),
        (ReplicatedPlacement,  (Replicated128Tensor) -> Replicated128Tensor => attributes[amount] Self::kernel),
    ]
}

impl RepTruncPrOp {
    fn kernel<C: Context, RingT>(
        ctx: &C,
        rep: &ReplicatedPlacement,
        amount: usize,
        xe: AbstractReplicatedTensor<RingT>,
    ) -> AbstractReplicatedTensor<RingT>
    where
        AdditivePlacement: PlacementTruncPrProvider<
            C,
            AbstractAdditiveTensor<RingT>,
            AbstractAdditiveTensor<RingT>,
        >,
        AdditivePlacement:
            PlacementRepToAdt<C, AbstractReplicatedTensor<RingT>, AbstractAdditiveTensor<RingT>>,
        ReplicatedPlacement:
            PlacementAdtToRep<C, AbstractAdditiveTensor<RingT>, AbstractReplicatedTensor<RingT>>,
    {
        let (player0, player1, player2) = rep.host_placements();

        let adt = AdditivePlacement {
            owners: [player0.owner, player1.owner],
        };
        let provider = player2;

        let x_adt = adt.rep_to_adt(ctx, &xe);
        let y_adt = adt.trunc_pr(ctx, amount, &provider, &x_adt);
        rep.adt_to_rep(ctx, &y_adt)
    }
}

modelled!(PlacementAdtToRep::adt_to_rep, ReplicatedPlacement, (Additive64Tensor) -> Replicated64Tensor, AdtToRepOp);
modelled!(PlacementAdtToRep::adt_to_rep, ReplicatedPlacement, (Additive128Tensor) -> Replicated128Tensor, AdtToRepOp);

hybrid_kernel! {
    AdtToRepOp,
    [
        (ReplicatedPlacement, (Additive64Tensor) -> Replicated64Tensor => Self::kernel),
        (ReplicatedPlacement, (Additive128Tensor) -> Replicated128Tensor => Self::kernel),
    ]
}

impl AdtToRepOp {
    fn kernel<C: Context, SeedT, ShapeT, KeyT, RingT>(
        ctx: &C,
        rep: &ReplicatedPlacement,
        x: AbstractAdditiveTensor<RingT>,
    ) -> AbstractReplicatedTensor<RingT>
    where
        RingT: Placed<Placement = HostPlacement> + Clone,
        HostPlacement: PlacementShape<C, RingT, ShapeT>,
        HostPlacement: PlacementKeyGen<C, KeyT>,
        HostPlacement: PlacementSampleUniform<C, SeedT, ShapeT, RingT>,
        HostPlacement: PlacementDeriveSeed<C, KeyT, SeedT>,
        AdditivePlacement: PlacementSub<
            C,
            AbstractAdditiveTensor<RingT>,
            AbstractAdditiveTensor<RingT>,
            AbstractAdditiveTensor<RingT>,
        >,
        HostPlacement: PlacementReveal<C, AbstractAdditiveTensor<RingT>, RingT>,
        ReplicatedPlacement: PlacementPlace<C, AbstractReplicatedTensor<RingT>>,
    {
        let AbstractAdditiveTensor { shares: [x0, x1] } = &x;

        let adt = x.placement().unwrap();
        let (adt_player0, adt_player1) = adt.host_placements();
        let (rep_player0, rep_player1, rep_player2) = rep.host_placements();

        let sync_key0 = RawNonce::generate();
        let sync_key1 = RawNonce::generate();
        let shape = adt_player0.shape(ctx, x0);

        let (provider, provider_index, rep_others) = match () {
            _ if rep_player0 != adt_player0 && rep_player0 != adt_player1 => {
                (rep_player0, 0, [rep_player1, rep_player2])
            }
            _ if rep_player1 != adt_player0 && rep_player1 != adt_player1 => {
                (rep_player1, 1, [rep_player2, rep_player0])
            }
            _ if rep_player2 != adt_player0 && rep_player2 != adt_player1 => {
                (rep_player2, 2, [rep_player0, rep_player1])
            }
            _ => unimplemented!(), // something is wrong in the protocol otherwise
        };

        let k = provider.gen_key(ctx);
        let seed1 = provider.derive_seed(ctx, sync_key0, &k);
        let seed2 = provider.derive_seed(ctx, sync_key1, &k);

        let y0_provider = provider.sample_uniform(ctx, &seed1, &shape);
        let y1_provider = provider.sample_uniform(ctx, &seed2, &shape);

        let y0 = adt_player0.sample_uniform(ctx, &seed1, &shape);
        let y1 = adt_player1.sample_uniform(ctx, &seed2, &adt_player1.shape(ctx, x1));

        let y = AbstractAdditiveTensor {
            shares: [y0.clone(), y1.clone()],
        };
        let c = adt_player0.reveal(ctx, &adt.sub(ctx, &x, &y));

        let shares = match () {
            _ if provider_index == 0 => {
                match () {
                    // (D, adt_0, adt_1) case
                    _ if adt_player0 == rep_others[0] => {
                        [[y1_provider, y0_provider], [y0, c.clone()], [c, y1]]
                    }
                    // (D, adt_1, adt_0) case
                    _ if adt_player0 == rep_others[1] => {
                        [[y0_provider, y1_provider], [y1, c.clone()], [c, y0]]
                    }
                    // same as previously, we don't care since parties sends their shares
                    _ => [[y0_provider, y1_provider], [y1, c.clone()], [c, y0]],
                }
            }
            _ if provider_index == 1 => {
                match () {
                    // (adt_1, D, adt_0)
                    _ if adt_player0 == rep_others[0] => {
                        [[c.clone(), y1], [y1_provider, y0_provider], [y0, c]]
                    }
                    // (adt_0, D, adt_1)
                    _ if adt_player0 == rep_others[1] => {
                        [[c.clone(), y0], [y0_provider, y1_provider], [y1, c]]
                    }
                    // same as previously, we don't care since parties sends their shares
                    _ => [[c.clone(), y0], [y0_provider, y1_provider], [y1, c]],
                }
            }
            _ => {
                match () {
                    // (adt0, adt1, D)
                    _ if adt_player0 == rep_others[0] => {
                        [[y0, c.clone()], [c, y1], [y1_provider, y0_provider]]
                    }
                    // (adt1, adt0, D)
                    _ if adt_player0 == rep_others[1] => {
                        [[y1, c.clone()], [c, y0], [y0_provider, y1_provider]]
                    }
                    // same as previously, we don't care since parties sends their shares
                    _ => [[y1, c.clone()], [c, y0], [y0_provider, y1_provider]],
                }
            }
        };
<<<<<<< HEAD
        AbstractReplicatedTensor { shares }
=======
        rep.place(&ctx, AbstractReplicatedTensor { shares })
>>>>>>> 0a1895c9
    }
}

struct AbstractReplicatedSeeds<T> {
    seeds: [[T; 2]; 3],
}

trait ReplicatedSeedsGen<C: Context, KeyT, SeedT> {
    fn gen_seeds(
        &self,
        ctx: &C,
        setup: &AbstractReplicatedSetup<KeyT>,
    ) -> AbstractReplicatedSeeds<SeedT>;
}

impl<C: Context> ReplicatedSeedsGen<C, cs!(PrfKey), cs!(Seed)> for ReplicatedPlacement
where
    PrfKey: KnownType<C>,
    Seed: KnownType<C>,
    HostPlacement: PlacementDeriveSeed<C, cs!(PrfKey), cs!(Seed)>,
{
    fn gen_seeds(
        &self,
        ctx: &C,
        setup: &AbstractReplicatedSetup<cs!(PrfKey)>,
    ) -> AbstractReplicatedSeeds<cs!(Seed)> {
        let (player0, player1, player2) = self.host_placements();

        let AbstractReplicatedSetup {
            keys: [[k00, k10], [k11, k21], [k22, k02]],
        } = setup;

        // NOTE for now we pick random sync_keys _at compile time_, which is okay from
        // a security perspective since the seeds depend on both the keys and the sid.
        // however, with sub-computations we could fix these as eg `0`, `1`, and `2`
        // and make compilation a bit more deterministic
        let sync_key0 = RawNonce::generate();
        let sync_key1 = RawNonce::generate();
        let sync_key2 = RawNonce::generate();

        let s00 = player0.derive_seed(ctx, sync_key0.clone(), k00);
        let s10 = player0.derive_seed(ctx, sync_key1.clone(), k10);

        let s11 = player1.derive_seed(ctx, sync_key1, k11);
        let s21 = player1.derive_seed(ctx, sync_key2.clone(), k21);

        let s22 = player2.derive_seed(ctx, sync_key2, k22);
        let s02 = player2.derive_seed(ctx, sync_key0, k02);

        let seeds = [[s00, s10], [s11, s21], [s22, s02]];
        AbstractReplicatedSeeds { seeds }
    }
}

#[derive(Clone, Debug, PartialEq, Serialize, Deserialize)]
struct AbstractReplicatedZeroShare<R> {
    alphas: [R; 3],
}

trait ZeroShareGen<C: Context, KeyT, RingT, ShapeT> {
    fn gen_zero_share(
        &self,
        ctx: &C,
        setup: &AbstractReplicatedSetup<KeyT>,
        shape: &AbstractReplicatedShape<ShapeT>,
    ) -> AbstractReplicatedZeroShare<RingT>;
}

impl<C: Context, RingT> ZeroShareGen<C, cs!(PrfKey), RingT, cs!(Shape)> for ReplicatedPlacement
where
    PrfKey: KnownType<C>,
    Seed: KnownType<C>,
    Shape: KnownType<C>,
    HostPlacement: PlacementSampleUniform<C, cs!(Seed), cs!(Shape), RingT>,
    HostPlacement: PlacementSub<C, RingT, RingT, RingT>,
    ReplicatedPlacement: ReplicatedSeedsGen<C, cs!(PrfKey), cs!(Seed)>,
{
    fn gen_zero_share(
        &self,
        ctx: &C,
        setup: &AbstractReplicatedSetup<cs!(PrfKey)>,
        shape: &AbstractReplicatedShape<cs!(Shape)>,
    ) -> AbstractReplicatedZeroShare<RingT> {
        let (player0, player1, player2) = self.host_placements();

        let AbstractReplicatedShape {
            shapes: [shape0, shape1, shape2],
        } = shape;

        let AbstractReplicatedSeeds {
            seeds: [[s00, s10], [s11, s21], [s22, s02]],
        } = &self.gen_seeds(ctx, setup);

        let r00 = player0.sample_uniform(ctx, s00, shape0);
        let r10 = player0.sample_uniform(ctx, s10, shape0);
        let alpha0 = with_context!(player0, ctx, r00 - r10);

        let r11 = player1.sample_uniform(ctx, s11, shape1);
        let r21 = player1.sample_uniform(ctx, s21, shape1);
        let alpha1 = with_context!(player1, ctx, r11 - r21);

        let r22 = player2.sample_uniform(ctx, s22, shape2);
        let r02 = player2.sample_uniform(ctx, s02, shape2);
        let alpha2 = with_context!(player2, ctx, r22 - r02);

        AbstractReplicatedZeroShare {
            alphas: [alpha0, alpha1, alpha2],
        }
    }
}

#[cfg(test)]
mod tests {
    use super::*;
    use crate::{kernels::ConcreteContext, ring::AbstractRingTensor};
    use ndarray::array;

    #[test]
<<<<<<< HEAD
    fn test_share_conversion() {
=======
    fn test_adt_to_rep() {
>>>>>>> 0a1895c9
        let alice = HostPlacement {
            owner: "alice".into(),
        };
        let bob = HostPlacement {
            owner: "bob".into(),
        };
        let carole = HostPlacement {
            owner: "carole".into(),
        };

        let rep = ReplicatedPlacement {
            owners: ["alice".into(), "bob".into(), "carole".into()],
        };

<<<<<<< HEAD
        let x_add = Additive64Tensor {
            shares: [
                AbstractRingTensor::from_raw_plc(array![1, 2, 3], alice.clone()),
                AbstractRingTensor::from_raw_plc(array![4, 5, 6], bob),
=======
        let x1 = Additive64Tensor {
            shares: [
                AbstractRingTensor::from_raw_plc(
                    array![1, 2, 3],
                    HostPlacement {
                        owner: "alice".into(),
                    },
                ),
                AbstractRingTensor::from_raw_plc(
                    array![4, 5, 6],
                    HostPlacement {
                        owner: "bob".into(),
                    },
                ),
>>>>>>> 0a1895c9
            ],
        };

        let ctx = ConcreteContext::default();
<<<<<<< HEAD
        let x_rep = rep.adt_to_rep(&ctx, &x_add);

        println!("{:?}", x_rep);

        let x_rep_open = alice.reveal(&ctx, &x_rep);
        let x_add_open = alice.reveal(&ctx, &x_add);

        println!("{:?}", x_rep_open);
        println!("{:?}", x_add_open);

        assert_eq!(x_rep_open, x_add_open);
    }

    use ndarray::prelude::*;
    use rstest::rstest;

    macro_rules! create_test {
        ($func_name:ident, $tt: ident) => {
            fn $func_name(xs: ArrayD<$tt>, ys: ArrayD<$tt>, zs: ArrayD<$tt>) {
                let alice = HostPlacement {
                    owner: "alice".into(),
                };
                let rep = ReplicatedPlacement {
                    owners: ["alice".into(), "bob".into(), "carole".into()],
                };

                let x = AbstractRingTensor::from_raw_plc(xs, alice.clone());
                let y = AbstractRingTensor::from_raw_plc(ys, alice.clone());

                let ctx = ConcreteContext::default();
                let setup = rep.gen_setup(&ctx);

                let x_shared = rep.share(&ctx, &setup, &x);
                let y_shared = rep.share(&ctx, &setup, &y);

                let sum = rep.add(&ctx, &x_shared, &y_shared);
                let opened_sum = alice.reveal(&ctx, &sum);
                assert_eq!(
                    opened_sum,
                    AbstractRingTensor::from_raw_plc(zs, alice.clone())
                );
            }
        };
    }

    create_test!(test_rep_add64, u64);
    create_test!(test_rep_add128, u128);

    #[rstest]
    #[case(array![1_u64, 2, 3].into_dyn(),
        array![1_u64, 2, 3].into_dyn(),
        array![2_u64, 4, 6].into_dyn())
    ]
    #[case(array![-1_i64 as u64, -2_i64 as u64, -3_i64 as u64].into_dyn(),
        array![1_u64, 2, 3].into_dyn(),
        array![0_u64, 0, 0].into_dyn())
    ]
    fn test_rep_add_64(#[case] x: ArrayD<u64>, #[case] y: ArrayD<u64>, #[case] z: ArrayD<u64>) {
        test_rep_add64(x, y, z);
    }

    #[rstest]
    #[case(array![1_u128, 2, 3].into_dyn(),
        array![1_u128, 2, 3].into_dyn(),
        array![2_u128, 4, 6].into_dyn())
    ]
    #[case(array![-1_i128 as u128, -2_i128 as u128, -3_i128 as u128].into_dyn(),
        array![1_u128, 2, 3].into_dyn(),
        array![0_u128, 0, 0].into_dyn())
    ]
    fn test_rep_add_128(#[case] x: ArrayD<u128>, #[case] y: ArrayD<u128>, #[case] z: ArrayD<u128>) {
        test_rep_add128(x, y, z);
=======

        let x1_rep = rep.adt_to_rep(&ctx, &x1);
        assert_eq!(alice.reveal(&ctx, &x1_rep), alice.reveal(&ctx, &x1));
        assert_eq!(bob.reveal(&ctx, &x1_rep), bob.reveal(&ctx, &x1));
        assert_eq!(carole.reveal(&ctx, &x1_rep), carole.reveal(&ctx, &x1));

        let x2 = Additive64Tensor {
            shares: [
                AbstractRingTensor::from_raw_plc(
                    array![1, 2, 3],
                    HostPlacement {
                        owner: "bob".into(),
                    },
                ),
                AbstractRingTensor::from_raw_plc(
                    array![4, 5, 6],
                    HostPlacement {
                        owner: "alice".into(),
                    },
                ),
            ],
        };

        let x2_rep = rep.adt_to_rep(&ctx, &x2);
        assert_eq!(alice.reveal(&ctx, &x2_rep), alice.reveal(&ctx, &x2));
        assert_eq!(bob.reveal(&ctx, &x2_rep), bob.reveal(&ctx, &x2));
        assert_eq!(carole.reveal(&ctx, &x2_rep), carole.reveal(&ctx, &x2));

        let x3 = Additive64Tensor {
            shares: [
                AbstractRingTensor::from_raw_plc(
                    array![1, 2, 3],
                    HostPlacement {
                        owner: "david".into(),
                    },
                ),
                AbstractRingTensor::from_raw_plc(
                    array![4, 5, 6],
                    HostPlacement {
                        owner: "eric".into(),
                    },
                ),
            ],
        };

        let x3_rep = rep.adt_to_rep(&ctx, &x3);
        assert_eq!(alice.reveal(&ctx, &x3_rep), alice.reveal(&ctx, &x3));
        assert_eq!(bob.reveal(&ctx, &x3_rep), bob.reveal(&ctx, &x3));
        assert_eq!(carole.reveal(&ctx, &x3_rep), carole.reveal(&ctx, &x3));

        let x4 = Additive64Tensor {
            shares: [
                AbstractRingTensor::from_raw_plc(
                    array![1, 2, 3],
                    HostPlacement {
                        owner: "alice".into(),
                    },
                ),
                AbstractRingTensor::from_raw_plc(
                    array![4, 5, 6],
                    HostPlacement {
                        owner: "eric".into(),
                    },
                ),
            ],
        };

        let x4_rep = rep.adt_to_rep(&ctx, &x4);
        assert_eq!(alice.reveal(&ctx, &x4_rep), alice.reveal(&ctx, &x4));
        assert_eq!(bob.reveal(&ctx, &x4_rep), bob.reveal(&ctx, &x4));
        assert_eq!(carole.reveal(&ctx, &x4_rep), carole.reveal(&ctx, &x4));
>>>>>>> 0a1895c9
    }
}<|MERGE_RESOLUTION|>--- conflicted
+++ resolved
@@ -8,11 +8,7 @@
 use crate::error::{Error, Result};
 use crate::kernels::{
     Context, PlacementAdd, PlacementAdtToRep, PlacementDeriveSeed, PlacementKeyGen, PlacementMul,
-<<<<<<< HEAD
-    PlacementMulSetup, PlacementRepToAdt, PlacementReveal, PlacementSampleUniform,
-=======
     PlacementMulSetup, PlacementPlace, PlacementRepToAdt, PlacementReveal, PlacementSampleUniform,
->>>>>>> 0a1895c9
     PlacementSetupGen, PlacementShape, PlacementShareSetup, PlacementSub, PlacementTruncPr,
     PlacementTruncPrProvider, PlacementZeros,
 };
@@ -785,11 +781,7 @@
                 }
             }
         };
-<<<<<<< HEAD
-        AbstractReplicatedTensor { shares }
-=======
         rep.place(&ctx, AbstractReplicatedTensor { shares })
->>>>>>> 0a1895c9
     }
 }
 
@@ -908,11 +900,7 @@
     use ndarray::array;
 
     #[test]
-<<<<<<< HEAD
-    fn test_share_conversion() {
-=======
     fn test_adt_to_rep() {
->>>>>>> 0a1895c9
         let alice = HostPlacement {
             owner: "alice".into(),
         };
@@ -927,12 +915,6 @@
             owners: ["alice".into(), "bob".into(), "carole".into()],
         };
 
-<<<<<<< HEAD
-        let x_add = Additive64Tensor {
-            shares: [
-                AbstractRingTensor::from_raw_plc(array![1, 2, 3], alice.clone()),
-                AbstractRingTensor::from_raw_plc(array![4, 5, 6], bob),
-=======
         let x1 = Additive64Tensor {
             shares: [
                 AbstractRingTensor::from_raw_plc(
@@ -947,85 +929,10 @@
                         owner: "bob".into(),
                     },
                 ),
->>>>>>> 0a1895c9
             ],
         };
 
         let ctx = ConcreteContext::default();
-<<<<<<< HEAD
-        let x_rep = rep.adt_to_rep(&ctx, &x_add);
-
-        println!("{:?}", x_rep);
-
-        let x_rep_open = alice.reveal(&ctx, &x_rep);
-        let x_add_open = alice.reveal(&ctx, &x_add);
-
-        println!("{:?}", x_rep_open);
-        println!("{:?}", x_add_open);
-
-        assert_eq!(x_rep_open, x_add_open);
-    }
-
-    use ndarray::prelude::*;
-    use rstest::rstest;
-
-    macro_rules! create_test {
-        ($func_name:ident, $tt: ident) => {
-            fn $func_name(xs: ArrayD<$tt>, ys: ArrayD<$tt>, zs: ArrayD<$tt>) {
-                let alice = HostPlacement {
-                    owner: "alice".into(),
-                };
-                let rep = ReplicatedPlacement {
-                    owners: ["alice".into(), "bob".into(), "carole".into()],
-                };
-
-                let x = AbstractRingTensor::from_raw_plc(xs, alice.clone());
-                let y = AbstractRingTensor::from_raw_plc(ys, alice.clone());
-
-                let ctx = ConcreteContext::default();
-                let setup = rep.gen_setup(&ctx);
-
-                let x_shared = rep.share(&ctx, &setup, &x);
-                let y_shared = rep.share(&ctx, &setup, &y);
-
-                let sum = rep.add(&ctx, &x_shared, &y_shared);
-                let opened_sum = alice.reveal(&ctx, &sum);
-                assert_eq!(
-                    opened_sum,
-                    AbstractRingTensor::from_raw_plc(zs, alice.clone())
-                );
-            }
-        };
-    }
-
-    create_test!(test_rep_add64, u64);
-    create_test!(test_rep_add128, u128);
-
-    #[rstest]
-    #[case(array![1_u64, 2, 3].into_dyn(),
-        array![1_u64, 2, 3].into_dyn(),
-        array![2_u64, 4, 6].into_dyn())
-    ]
-    #[case(array![-1_i64 as u64, -2_i64 as u64, -3_i64 as u64].into_dyn(),
-        array![1_u64, 2, 3].into_dyn(),
-        array![0_u64, 0, 0].into_dyn())
-    ]
-    fn test_rep_add_64(#[case] x: ArrayD<u64>, #[case] y: ArrayD<u64>, #[case] z: ArrayD<u64>) {
-        test_rep_add64(x, y, z);
-    }
-
-    #[rstest]
-    #[case(array![1_u128, 2, 3].into_dyn(),
-        array![1_u128, 2, 3].into_dyn(),
-        array![2_u128, 4, 6].into_dyn())
-    ]
-    #[case(array![-1_i128 as u128, -2_i128 as u128, -3_i128 as u128].into_dyn(),
-        array![1_u128, 2, 3].into_dyn(),
-        array![0_u128, 0, 0].into_dyn())
-    ]
-    fn test_rep_add_128(#[case] x: ArrayD<u128>, #[case] y: ArrayD<u128>, #[case] z: ArrayD<u128>) {
-        test_rep_add128(x, y, z);
-=======
 
         let x1_rep = rep.adt_to_rep(&ctx, &x1);
         assert_eq!(alice.reveal(&ctx, &x1_rep), alice.reveal(&ctx, &x1));
@@ -1097,6 +1004,66 @@
         assert_eq!(alice.reveal(&ctx, &x4_rep), alice.reveal(&ctx, &x4));
         assert_eq!(bob.reveal(&ctx, &x4_rep), bob.reveal(&ctx, &x4));
         assert_eq!(carole.reveal(&ctx, &x4_rep), carole.reveal(&ctx, &x4));
->>>>>>> 0a1895c9
+    }
+
+    use ndarray::prelude::*;
+    use rstest::rstest;
+
+    macro_rules! rep_add_test {
+        ($func_name:ident, $tt: ident) => {
+            fn $func_name(xs: ArrayD<$tt>, ys: ArrayD<$tt>, zs: ArrayD<$tt>) {
+                let alice = HostPlacement {
+                    owner: "alice".into(),
+                };
+                let rep = ReplicatedPlacement {
+                    owners: ["alice".into(), "bob".into(), "carole".into()],
+                };
+
+                let x = AbstractRingTensor::from_raw_plc(xs, alice.clone());
+                let y = AbstractRingTensor::from_raw_plc(ys, alice.clone());
+
+                let ctx = ConcreteContext::default();
+                let setup = rep.gen_setup(&ctx);
+
+                let x_shared = rep.share(&ctx, &setup, &x);
+                let y_shared = rep.share(&ctx, &setup, &y);
+
+                let sum = rep.add(&ctx, &x_shared, &y_shared);
+                let opened_sum = alice.reveal(&ctx, &sum);
+                assert_eq!(
+                    opened_sum,
+                    AbstractRingTensor::from_raw_plc(zs, alice.clone())
+                );
+            }
+        };
+    }
+
+    rep_add_test!(test_rep_add64, u64);
+    rep_add_test!(test_rep_add128, u128);
+
+    #[rstest]
+    #[case(array![1_u64, 2, 3].into_dyn(),
+        array![1_u64, 2, 3].into_dyn(),
+        array![2_u64, 4, 6].into_dyn())
+    ]
+    #[case(array![-1_i64 as u64, -2_i64 as u64, -3_i64 as u64].into_dyn(),
+        array![1_u64, 2, 3].into_dyn(),
+        array![0_u64, 0, 0].into_dyn())
+    ]
+    fn test_rep_add_64(#[case] x: ArrayD<u64>, #[case] y: ArrayD<u64>, #[case] z: ArrayD<u64>) {
+        test_rep_add64(x, y, z);
+    }
+
+    #[rstest]
+    #[case(array![1_u128, 2, 3].into_dyn(),
+        array![1_u128, 2, 3].into_dyn(),
+        array![2_u128, 4, 6].into_dyn())
+    ]
+    #[case(array![-1_i128 as u128, -2_i128 as u128, -3_i128 as u128].into_dyn(),
+        array![1_u128, 2, 3].into_dyn(),
+        array![0_u128, 0, 0].into_dyn())
+    ]
+    fn test_rep_add_128(#[case] x: ArrayD<u128>, #[case] y: ArrayD<u128>, #[case] z: ArrayD<u128>) {
+        test_rep_add128(x, y, z);
     }
 }
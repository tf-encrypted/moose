--- conflicted
+++ resolved
@@ -811,19 +811,11 @@
     fn compile(&self, _ctx: &CompilationContext) -> Result<Kernel> {
         use crate::fixedpoint::Convert;
         match self.sig {
-<<<<<<< HEAD
-            signature![() -> Ty::Ring64Tensor] => {
+            signature![(Ty::Float64Tensor) -> Ty::Ring64Tensor] => {
                 let scaling_factor = u64::pow(self.scaling_base, self.scaling_exp);
                 closure_kernel!(Float64Tensor, |x| Ring64Tensor::encode(&x, scaling_factor))
             }
-            signature![() -> Ty::Ring128Tensor] => {
-=======
-            signature![(Ty::Float64TensorTy) -> Ty::Ring64TensorTy] => {
-                let scaling_factor = u64::pow(self.scaling_base, self.scaling_exp);
-                closure_kernel!(Float64Tensor, |x| Ring64Tensor::encode(&x, scaling_factor))
-            }
-            signature![(Ty::Float64TensorTy) -> Ty::Ring128TensorTy] => {
->>>>>>> ebca3543
+            signature![(Ty::Float64Tensor) -> Ty::Ring128Tensor] => {
                 let scaling_factor = u128::pow(self.scaling_base as u128, self.scaling_exp);
                 closure_kernel!(Float64Tensor, |x| Ring128Tensor::encode(&x, scaling_factor))
             }

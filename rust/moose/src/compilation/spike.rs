--- conflicted
+++ resolved
@@ -115,13 +115,22 @@
 }
 
 impl Ty {
-<<<<<<< HEAD
     pub fn synthesize_symbolic_value<S: Into<String>>(
         &self,
         op_name: S,
         plc: Placement,
     ) -> SymbolicValue {
-        match &self {
+        match self {
+            Ty::Fixed64Tensor => SymbolicValue::Fixed64Tensor(Symbolic::Symbolic(SymbolicHandle {
+                op: op_name.into(),
+                plc,
+            })),
+            Ty::Fixed128Tensor => {
+                SymbolicValue::Fixed128Tensor(Symbolic::Symbolic(SymbolicHandle {
+                    op: op_name.into(),
+                    plc,
+                }))
+            }
             Ty::BitTensor => SymbolicValue::BitTensor(Symbolic::Symbolic(SymbolicHandle {
                 op: op_name.into(),
                 plc: plc.try_into().unwrap(),
@@ -166,22 +175,6 @@
                 op: op_name.into(),
                 plc: plc.try_into().unwrap(),
             })),
-=======
-    pub fn synthesize_symbolic_value<S: Into<String>>(&self, op_name: S) -> SymbolicValue {
-        let h = SymbolicHandle { op: op_name.into() };
-        match &self {
-            Ty::Fixed64Tensor => SymbolicValue::Fixed64Tensor(h.into()),
-            Ty::Fixed128Tensor => SymbolicValue::Fixed128Tensor(h.into()),
-            Ty::BitTensor => SymbolicValue::BitTensor(h.into()),
-            Ty::Ring32Tensor => SymbolicValue::Ring32Tensor(h.into()),
-            Ty::Ring64Tensor => SymbolicValue::Ring64Tensor(h.into()),
-            Ty::Ring128Tensor => SymbolicValue::Ring128Tensor(h.into()),
-            Ty::Replicated64Tensor => SymbolicValue::Replicated64Tensor(h.into()),
-            Ty::Replicated128Tensor => SymbolicValue::Replicated128Tensor(h.into()),
-            Ty::ReplicatedBitTensor => SymbolicValue::ReplicatedBitTensor(h.into()),
-            Ty::ReplicatedSetup => SymbolicValue::ReplicatedSetup(h.into()),
-            Ty::PrfKey => SymbolicValue::PrfKey(h.into()),
->>>>>>> 0c0e0f5d
         }
     }
 }
@@ -339,18 +332,109 @@
 value!(PrfKey, Symbolic<PrfKey>);
 
 #[derive(Clone, Debug, PartialEq)]
-pub enum Symbolic<T: PlacedFOO> {
+pub enum Symbolic<T: Placed> {
     Symbolic(SymbolicHandle<T::Placement>),
     Concrete(T),
 }
 
-pub trait PlacedFOO {
+pub trait Placed {
     type Placement;
 
     fn placement(&self) -> Self::Placement;
 }
 
-impl<T: PlacedFOO> PlacedFOO for Symbolic<T>
+impl Placed for BitTensor {
+    type Placement = HostPlacement;
+
+    fn placement(&self) -> Self::Placement {
+        self.1.clone()
+    }
+}
+
+impl<T> Placed for RingTensor<T> {
+    type Placement = HostPlacement;
+
+    fn placement(&self) -> Self::Placement {
+        self.1.clone()
+    }
+}
+
+impl<R> Placed for ReplicatedTensor<R>
+where
+    R: Placed<Placement = HostPlacement>,
+{
+    type Placement = ReplicatedPlacement;
+
+    fn placement(&self) -> Self::Placement {
+        let ReplicatedTensor {
+            shares: [[x00, x10], [x11, x21], [x22, x02]],
+        } = self;
+
+        let player0 = x00.placement();
+        assert_eq!(x10.placement(), player0);
+
+        let player1 = x11.placement();
+        assert_eq!(x21.placement(), player1);
+
+        let player2 = x22.placement();
+        assert_eq!(x02.placement(), player2);
+
+        let players = [player0.player, player1.player, player2.player];
+        ReplicatedPlacement { players }
+    }
+}
+
+impl<RingTensorT, ReplicatedTensorT> Placed for FixedTensor<RingTensorT, ReplicatedTensorT>
+where
+    RingTensorT: Placed,
+    RingTensorT::Placement: Into<Placement>,
+    ReplicatedTensorT: Placed,
+    ReplicatedTensorT::Placement: Into<Placement>,
+{
+    type Placement = Placement;
+
+    fn placement(&self) -> Self::Placement {
+        match self {
+            FixedTensor::RingTensor(x) => x.placement().into(),
+            FixedTensor::ReplicatedTensor(x) => x.placement().into(),
+        }
+    }
+}
+
+impl Placed for PrfKey {
+    type Placement = HostPlacement;
+
+    fn placement(&self) -> Self::Placement {
+        self.1.clone()
+    }
+}
+
+impl<K> Placed for AbstractReplicatedSetup<K>
+where
+    K: Placed<Placement = HostPlacement>,
+{
+    type Placement = ReplicatedPlacement;
+
+    fn placement(&self) -> Self::Placement {
+        let AbstractReplicatedSetup {
+            keys: [[x00, x10], [x11, x21], [x22, x02]],
+        } = self;
+
+        let player0 = x00.placement();
+        assert_eq!(x10.placement(), player0);
+
+        let player1 = x11.placement();
+        assert_eq!(x21.placement(), player1);
+
+        let player2 = x22.placement();
+        assert_eq!(x02.placement(), player2);
+
+        let players = [player0.player, player1.player, player2.player];
+        ReplicatedPlacement { players }
+    }
+}
+
+impl<T: Placed> Placed for Symbolic<T>
 where
     T::Placement: Clone,
 {
@@ -364,96 +448,22 @@
     }
 }
 
-impl PlacedFOO for BitTensor {
-    type Placement = HostPlacement;
-
-    fn placement(&self) -> Self::Placement {
-        self.1.clone()
-    }
-}
-
-impl<T> PlacedFOO for RingTensor<T> {
-    type Placement = HostPlacement;
-
-    fn placement(&self) -> Self::Placement {
-        self.1.clone()
-    }
-}
-
-impl<R> PlacedFOO for ReplicatedTensor<R>
-where
-    R: PlacedFOO<Placement = HostPlacement>,
-{
-    type Placement = ReplicatedPlacement;
-
-    fn placement(&self) -> Self::Placement {
-        let ReplicatedTensor {
-            shares: [[x00, x10], [x11, x21], [x22, x02]],
-        } = self;
-
-        let player0 = x00.placement();
-        assert_eq!(x10.placement(), player0);
-
-        let player1 = x11.placement();
-        assert_eq!(x21.placement(), player1);
-
-        let player2 = x22.placement();
-        assert_eq!(x02.placement(), player2);
-
-        let players = [player0.player, player1.player, player2.player];
-        ReplicatedPlacement { players }
-    }
-}
-
-impl PlacedFOO for PrfKey {
-    type Placement = HostPlacement;
-
-    fn placement(&self) -> Self::Placement {
-        self.1.clone()
-    }
-}
-
-impl<K> PlacedFOO for AbstractReplicatedSetup<K>
-where
-    K: PlacedFOO<Placement = HostPlacement>,
-{
-    type Placement = ReplicatedPlacement;
-
-    fn placement(&self) -> Self::Placement {
-        let AbstractReplicatedSetup {
-            keys: [[x00, x10], [x11, x21], [x22, x02]],
-        } = self;
-
-        let player0 = x00.placement();
-        assert_eq!(x10.placement(), player0);
-
-        let player1 = x11.placement();
-        assert_eq!(x21.placement(), player1);
-
-        let player2 = x22.placement();
-        assert_eq!(x02.placement(), player2);
-
-        let players = [player0.player, player1.player, player2.player];
-        ReplicatedPlacement { players }
-    }
-}
-
 #[derive(Clone, Debug, PartialEq)]
 pub struct SymbolicHandle<P> {
     op: String,
     plc: P,
 }
 
-impl<T: PlacedFOO> From<SymbolicHandle<T::Placement>> for Symbolic<T> {
+impl<T: Placed> From<SymbolicHandle<T::Placement>> for Symbolic<T> {
     fn from(x: SymbolicHandle<T::Placement>) -> Symbolic<T> {
         Symbolic::Symbolic(x)
     }
 }
 
-<<<<<<< HEAD
-#[allow(clippy::large_enum_variant)] // TODO
-=======
-impl<K> TryFrom<Symbolic<AbstractReplicatedSetup<K>>> for AbstractReplicatedSetup<K> {
+impl<K> TryFrom<Symbolic<AbstractReplicatedSetup<K>>> for AbstractReplicatedSetup<K>
+where
+    K: Placed<Placement = HostPlacement>,
+{
     type Error = Symbolic<Self>;
 
     fn try_from(x: Symbolic<AbstractReplicatedSetup<K>>) -> Result<Self, Self::Error> {
@@ -464,7 +474,10 @@
     }
 }
 
-impl<R> TryFrom<Symbolic<ReplicatedTensor<R>>> for ReplicatedTensor<R> {
+impl<R> TryFrom<Symbolic<ReplicatedTensor<R>>> for ReplicatedTensor<R>
+where
+    R: Placed<Placement = HostPlacement>,
+{
     type Error = Symbolic<Self>;
 
     fn try_from(x: Symbolic<ReplicatedTensor<R>>) -> Result<Self, Self::Error> {
@@ -477,6 +490,9 @@
 
 impl<RingTensorT, ReplicatedTensorT> TryFrom<Symbolic<FixedTensor<RingTensorT, ReplicatedTensorT>>>
     for FixedTensor<RingTensorT, ReplicatedTensorT>
+where
+    RingTensorT: Placed<Placement = HostPlacement>,
+    ReplicatedTensorT: Placed<Placement = ReplicatedPlacement>,
 {
     type Error = Symbolic<Self>;
 
@@ -490,7 +506,42 @@
     }
 }
 
->>>>>>> 0c0e0f5d
+impl<RingTensorT, ReplicatedTensorT> From<FixedTensor<RingTensorT, ReplicatedTensorT>>
+    for Symbolic<FixedTensor<RingTensorT, ReplicatedTensorT>>
+where
+    RingTensorT: Placed<Placement = HostPlacement>,
+    ReplicatedTensorT: Placed<Placement = ReplicatedPlacement>,
+{
+    fn from(x: FixedTensor<RingTensorT, ReplicatedTensorT>) -> Self {
+        Symbolic::Concrete(x)
+    }
+}
+
+impl<T> From<RingTensor<T>> for Symbolic<RingTensor<T>> {
+    fn from(x: RingTensor<T>) -> Self {
+        Symbolic::Concrete(x)
+    }
+}
+
+impl<R> From<ReplicatedTensor<R>> for Symbolic<ReplicatedTensor<R>>
+where
+    R: Placed<Placement = HostPlacement>,
+{
+    fn from(x: ReplicatedTensor<R>) -> Self {
+        Symbolic::Concrete(x)
+    }
+}
+
+impl<K> From<AbstractReplicatedSetup<K>> for Symbolic<AbstractReplicatedSetup<K>>
+where
+    K: Placed<Placement = HostPlacement>,
+{
+    fn from(x: AbstractReplicatedSetup<K>) -> Self {
+        Symbolic::Concrete(x)
+    }
+}
+
+#[allow(clippy::large_enum_variant)] // TODO
 #[derive(Clone, Debug, PartialEq)]
 pub enum Operator {
     PrfKeyGenOp(PrfKeyGenOp),
@@ -714,32 +765,6 @@
 pub enum FixedTensor<RingTensorT, ReplicatedTensorT> {
     RingTensor(RingTensorT),
     ReplicatedTensor(ReplicatedTensorT),
-}
-
-impl<RingTensorT, ReplicatedTensorT> From<FixedTensor<RingTensorT, ReplicatedTensorT>>
-    for Symbolic<FixedTensor<RingTensorT, ReplicatedTensorT>>
-{
-    fn from(x: FixedTensor<RingTensorT, ReplicatedTensorT>) -> Self {
-        Symbolic::Concrete(x)
-    }
-}
-
-impl<T> From<RingTensor<T>> for Symbolic<RingTensor<T>> {
-    fn from(x: RingTensor<T>) -> Self {
-        Symbolic::Concrete(x)
-    }
-}
-
-impl<R> From<ReplicatedTensor<R>> for Symbolic<ReplicatedTensor<R>> {
-    fn from(x: ReplicatedTensor<R>) -> Self {
-        Symbolic::Concrete(x)
-    }
-}
-
-impl<K> From<AbstractReplicatedSetup<K>> for Symbolic<AbstractReplicatedSetup<K>> {
-    fn from(x: AbstractReplicatedSetup<K>) -> Self {
-        Symbolic::Concrete(x)
-    }
 }
 
 macro_rules! modelled {
@@ -1032,16 +1057,6 @@
 
 trait PlacementSample<C: Context, O> {
     fn sample(&self, ctx: &C) -> O;
-}
-
-trait PlacementReveal<C: Context, T> {
-    type Output;
-
-    fn apply(&self, ctx: &C, x: &T) -> Self::Output;
-
-    fn reveal(&self, ctx: &C, x: &T) -> Self::Output {
-        self.apply(ctx, x)
-    }
 }
 
 pub trait Context {
@@ -1151,31 +1166,6 @@
     }
 }
 
-<<<<<<< HEAD
-impl<T> From<RingTensor<T>> for Symbolic<RingTensor<T>> {
-    fn from(x: RingTensor<T>) -> Symbolic<RingTensor<T>> {
-        Symbolic::Concrete(x)
-    }
-}
-
-impl<R: PlacedFOO<Placement = HostPlacement>> From<ReplicatedTensor<R>>
-    for Symbolic<ReplicatedTensor<R>>
-{
-    fn from(x: ReplicatedTensor<R>) -> Symbolic<ReplicatedTensor<R>> {
-        Symbolic::Concrete(x)
-    }
-}
-
-impl<K: PlacedFOO<Placement = HostPlacement>> From<AbstractReplicatedSetup<K>>
-    for Symbolic<AbstractReplicatedSetup<K>>
-{
-    fn from(x: AbstractReplicatedSetup<K>) -> Symbolic<AbstractReplicatedSetup<K>> {
-        Symbolic::Concrete(x)
-    }
-}
-
-=======
->>>>>>> 0c0e0f5d
 macro_rules! runtime_kernel {
 
     /*
@@ -1516,21 +1506,12 @@
     Nullary
     */
 
-<<<<<<< HEAD
-    ($op:ty, [$(($plc:ty, () -> $u:ty)),+], $k:expr) => {
-        runtime_kernel!($op, [$(($plc, () -> $u)),+], $k);
-        compiletime_kernel!($op, [$(($plc, () -> $u)),+], |op, ctx, plc| {
-            let op_name = ctx.add_operation(op, &[], &plc.clone().into());
-            Symbolic::Symbolic(SymbolicHandle { op: op_name, plc })
-        });
-=======
     ($op:ty, [$( ($plc:ty, () -> $u:ty => $k:expr), )+]) => {
         runtime_kernel!($op, [$( ($plc, () -> $u => $k), )+]);
         compiletime_kernel!($op, [$( ($plc, () -> $u => |op, ctx, plc| {
-            let op_name = ctx.add_operation(op, &[], &plc.into());
-            Symbolic::Symbolic(SymbolicHandle { op: op_name })
+            let op_name = ctx.add_operation(op, &[], &plc.clone().into());
+            Symbolic::Symbolic(SymbolicHandle { op: op_name, plc: plc.into() })
         }), )+]);
->>>>>>> 0c0e0f5d
     };
 
     /*
@@ -1545,15 +1526,9 @@
                 Symbolic::Concrete(_) => unimplemented!(),
             };
 
-<<<<<<< HEAD
             let op_name = ctx.add_operation(op, &[&x0_op], &plc.clone().into());
-            Symbolic::Symbolic(SymbolicHandle { op: op_name, plc })
-        });
-=======
-            let op_name = ctx.add_operation(op, &[&x0_op], &plc.into());
-            Symbolic::Symbolic(SymbolicHandle { op: op_name })
+            Symbolic::Symbolic(SymbolicHandle { op: op_name, plc: plc.into() })
         }), )+]);
->>>>>>> 0c0e0f5d
     };
 
     /*
@@ -1573,15 +1548,9 @@
                 Symbolic::Concrete(_) => unimplemented!(),
             };
 
-<<<<<<< HEAD
             let op_name = ctx.add_operation(op, &[&x0_op, &x1_op], &plc.clone().into());
-            Symbolic::Symbolic(SymbolicHandle { op: op_name, plc })
-        });
-=======
-            let op_name = ctx.add_operation(op, &[&x0_op, &x1_op], &plc.into());
-            Symbolic::Symbolic(SymbolicHandle { op: op_name })
+            Symbolic::Symbolic(SymbolicHandle { op: op_name, plc: plc.into() })
         }), )+]);
->>>>>>> 0c0e0f5d
     };
 
     /*
@@ -1606,15 +1575,9 @@
                 Symbolic::Concrete(_) => unimplemented!(),
             };
 
-<<<<<<< HEAD
             let op_name = ctx.add_operation(op, &[&x0_op, &x1_op, &x2_op], &plc.clone().into());
-            Symbolic::Symbolic(SymbolicHandle { op: op_name, plc })
-        });
-=======
-            let op_name = ctx.add_operation(op, &[&x0_op, &x1_op, &x2_op], &plc.into());
-            Symbolic::Symbolic(SymbolicHandle { op: op_name })
+            Symbolic::Symbolic(SymbolicHandle { op: op_name, plc: plc.into() })
         }), )+]);
->>>>>>> 0c0e0f5d
     };
 }
 
@@ -1647,18 +1610,12 @@
                     let y = $k(ctx, &plc, v0);
                     y.into()
                 }
-<<<<<<< HEAD
-                Symbolic::Symbolic(h0) => {
-                    let op_name = ctx.add_operation(op, &[&h0.op], &plc.clone().into());
-                    Symbolic::Symbolic(SymbolicHandle { op: op_name, plc })
-=======
                 _ => match x0 {
                     Symbolic::Symbolic(h0) => {
-                        let op_name = ctx.add_operation(op, &[&h0.op], &plc.into());
-                        Symbolic::Symbolic(SymbolicHandle { op: op_name })
+                        let op_name = ctx.add_operation(op, &[&h0.op], &plc.clone().into());
+                        Symbolic::Symbolic(SymbolicHandle { op: op_name, plc: plc.into() })
                     }
                     _ => unimplemented!() // ok
->>>>>>> 0c0e0f5d
                 }
             }
         }), )+]);
@@ -1679,18 +1636,12 @@
                     let y = $k(ctx, &plc, v0, v1);
                     y.into()
                 }
-<<<<<<< HEAD
-                (Symbolic::Symbolic(h0), Symbolic::Symbolic(h1)) => {
-                    let op_name = ctx.add_operation(op, &[&h0.op, &h1.op], &plc.clone().into());
-                    Symbolic::Symbolic(SymbolicHandle { op: op_name, plc })
-=======
                 _ => match (x0, x1) {
                     (Symbolic::Symbolic(h0), Symbolic::Symbolic(h1)) => {
-                        let op_name = ctx.add_operation(op, &[&h0.op, &h1.op], &plc.into());
-                        Symbolic::Symbolic(SymbolicHandle { op: op_name })
+                        let op_name = ctx.add_operation(op, &[&h0.op, &h1.op], &plc.clone().into());
+                        Symbolic::Symbolic(SymbolicHandle { op: op_name, plc: plc.into() })
                     }
                     _ => unimplemented!() // ok
->>>>>>> 0c0e0f5d
                 }
             }
         }), )+]);
@@ -1712,18 +1663,12 @@
                     let y = $k(ctx, &plc, v0, v1, v2);
                     y.into()
                 }
-<<<<<<< HEAD
-                (Symbolic::Symbolic(h0), Symbolic::Symbolic(h1), Symbolic::Symbolic(h2)) => {
-                    let op_name = ctx.add_operation(op, &[&h0.op, &h1.op, &h2.op], &plc.clone().into());
-                    Symbolic::Symbolic(SymbolicHandle { op: op_name, plc })
-=======
                 _ => match (x0, x1, x2) {
                     (Symbolic::Symbolic(h0), Symbolic::Symbolic(h1), Symbolic::Symbolic(h2)) => {
-                        let op_name = ctx.add_operation(op, &[&h0.op, &h1.op, &h2.op], &plc.into());
-                        Symbolic::Symbolic(SymbolicHandle { op: op_name })
+                        let op_name = ctx.add_operation(op, &[&h0.op, &h1.op, &h2.op], &plc.clone().into());
+                        Symbolic::Symbolic(SymbolicHandle { op: op_name, plc: plc.into() })
                     }
                     _ => unimplemented!() // ok
->>>>>>> 0c0e0f5d
                 }
             }
         }), )+]);
@@ -2118,25 +2063,16 @@
     fn kernel<C: Context, R: Clone>(ctx: &C, rep: &ReplicatedPlacement, x: R) -> ReplicatedTensor<R>
     where
         R: Into<C::Value> + TryFrom<C::Value> + 'static,
-        R: PlacedFOO<Placement = HostPlacement>,
+        R: Placed<Placement = HostPlacement>,
         HostPlacement: PlacementSample<C, R>,
         HostPlacement: PlacementAdd<C, R, R, Output = R>,
         HostPlacement: PlacementSub<C, R, R, Output = R>,
     {
         let owner = x.placement();
 
-<<<<<<< HEAD
-        let x0 = owner.sample(ctx);
-        let x1 = owner.sample(ctx);
-        let x2 = apply!(owner, ctx, |x, x0, x1| { x - (x0 + x1) }, &x, &x0, &x1);
-=======
-        // TODO we should not use player0 here, but rather the placement of `x` (which is currently not implemented)
-        let owner = player0;
-
         let x0 = owner.sample(ctx);
         let x1 = owner.sample(ctx);
         let x2 = with_context!(owner, ctx, x - (x0 + x1));
->>>>>>> 0c0e0f5d
 
         ReplicatedTensor {
             shares: [[x0.clone(), x1.clone()], [x1, x2.clone()], [x2, x0]],
@@ -2149,32 +2085,20 @@
     sig: Signature,
 }
 
-<<<<<<< HEAD
-modelled!(PlacementReveal, HostPlacement, (Replicated64Tensor) -> Ring64Tensor, RepRevealOp);
-modelled!(PlacementReveal, HostPlacement, (Replicated128Tensor) -> Ring128Tensor, RepRevealOp);
-=======
 // NOTE
 // revealing on ReplicatedPlacements should reveal to all three players, but we're currently
 // missing a type to represent this (eg PublicReplicatedTensor vs PrivateReplicatedTensors)
 modelled!(PlacementReveal::reveal, HostPlacement, (Replicated64Tensor) -> Ring64Tensor, RepRevealOp);
 modelled!(PlacementReveal::reveal, HostPlacement, (Replicated128Tensor) -> Ring128Tensor, RepRevealOp);
 modelled!(PlacementReveal::reveal, HostPlacement, (ReplicatedBitTensor) -> BitTensor, RepRevealOp);
->>>>>>> 0c0e0f5d
 
 hybrid_kernel! {
     RepRevealOp,
     [
-<<<<<<< HEAD
-        (HostPlacement, (Replicated64Tensor) -> Ring64Tensor),
-        (HostPlacement, (Replicated128Tensor) -> Ring128Tensor)
-    ],
-    Self::kernel
-=======
         (HostPlacement, (Replicated64Tensor) -> Ring64Tensor => Self::kernel),
         (HostPlacement, (Replicated128Tensor) -> Ring128Tensor => Self::kernel),
         (HostPlacement, (ReplicatedBitTensor) -> BitTensor => Self::kernel),
     ]
->>>>>>> 0c0e0f5d
 }
 
 impl RepRevealOp {
@@ -2191,11 +2115,7 @@
             shares: [[x00, x10], [x11, x21], [x22, x02]],
         } = &xe;
 
-<<<<<<< HEAD
-        apply!(plc, ctx, |x0, x1, x2| { x0 + x1 + x2 }, x00, x10, x21)
-=======
         with_context!(plc, ctx, x00 + x10 + x21)
->>>>>>> 0c0e0f5d
     }
 }
 
@@ -3069,44 +2989,48 @@
 
     #[test]
     fn test_fixed_add() {
-        let alice_plc = HostPlacement {
+        let alice = HostPlacement {
             player: "alice".into(),
         };
-        let bob_plc = HostPlacement {
+        let bob = HostPlacement {
             player: "bob".into(),
         };
-        let rep_plc = ReplicatedPlacement {
+        let rep = ReplicatedPlacement {
             players: ["alice".into(), "bob".into(), "carole".into()],
         };
 
-        let x = Fixed64Tensor::RingTensor(RingTensor(5 * 256));
-        let y = Fixed64Tensor::RingTensor(RingTensor(7 * 256));
+        let x = Fixed64Tensor::RingTensor(RingTensor(5 * 256, alice.clone()));
+        let y = Fixed64Tensor::RingTensor(RingTensor(7 * 256, bob.clone()));
 
         let ctx = ConcreteContext::default();
-        let z = rep_plc.add(&ctx, &x, &y);
+        let z = rep.add(&ctx, &x, &y);
 
         println!("{:?}", z);
     }
 
     #[test]
     fn test_fixed_add_symb() {
-        let alice_plc = HostPlacement {
+        let alice = HostPlacement {
             player: "alice".into(),
         };
-        let bob_plc = HostPlacement {
+        let bob = HostPlacement {
             player: "bob".into(),
         };
-        let rep_plc = ReplicatedPlacement {
+        let rep = ReplicatedPlacement {
             players: ["alice".into(), "bob".into(), "carole".into()],
         };
 
-        let x: <Fixed128Tensor as KnownType>::Symbolic =
-            Symbolic::Symbolic(SymbolicHandle { op: "x".into() });
-        let y: <Fixed128Tensor as KnownType>::Symbolic =
-            Symbolic::Symbolic(SymbolicHandle { op: "y".into() });
+        let x: <Fixed128Tensor as KnownType>::Symbolic = Symbolic::Symbolic(SymbolicHandle {
+            op: "x".into(),
+            plc: alice.clone().into(),
+        });
+        let y: <Fixed128Tensor as KnownType>::Symbolic = Symbolic::Symbolic(SymbolicHandle {
+            op: "y".into(),
+            plc: bob.clone().into(),
+        });
 
         let ctx = SymbolicContext::default();
-        let z = rep_plc.add(&ctx, &x, &y);
+        let z = rep.add(&ctx, &x, &y);
 
         println!("{:?}", z);
 
@@ -3118,25 +3042,31 @@
 
     #[test]
     fn test_fixed_add_symb_lower() {
-        let alice_plc = HostPlacement {
+        let alice = HostPlacement {
             player: "alice".into(),
         };
-        let bob_plc = HostPlacement {
+        let bob = HostPlacement {
             player: "bob".into(),
         };
-        let rep_plc = ReplicatedPlacement {
+        let rep = ReplicatedPlacement {
             players: ["alice".into(), "bob".into(), "carole".into()],
         };
 
         let x: <Fixed64Tensor as KnownType>::Symbolic = Symbolic::Concrete(
-            FixedTensor::RingTensor(Symbolic::Symbolic(SymbolicHandle { op: "x".into() })),
+            FixedTensor::RingTensor(Symbolic::Symbolic(SymbolicHandle {
+                op: "x".into(),
+                plc: alice.clone(),
+            })),
         );
         let y: <Fixed64Tensor as KnownType>::Symbolic = Symbolic::Concrete(
-            FixedTensor::RingTensor(Symbolic::Symbolic(SymbolicHandle { op: "y".into() })),
+            FixedTensor::RingTensor(Symbolic::Symbolic(SymbolicHandle {
+                op: "y".into(),
+                plc: bob.clone(),
+            })),
         );
 
         let ctx = SymbolicContext::default();
-        let z = rep_plc.add(&ctx, &x, &y);
+        let z = rep.add(&ctx, &x, &y);
 
         println!("{:?}", z);
 

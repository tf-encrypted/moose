use crate::computation::{
    BitAndOp, BitFillOp, BitSampleOp, BitXorOp, Constant, HostPlacement, Placed, ShapeOp,
};
use crate::error::Result;
use crate::kernels::{
<<<<<<< HEAD
    NewSyncSession, PlacementAdd, PlacementAnd, PlacementFill, PlacementMul, PlacementPlace,
    PlacementSampleUniform, PlacementSub, PlacementXor,
=======
    Context, PlacementAdd, PlacementAnd, PlacementFill, PlacementMul, PlacementPlace,
    PlacementSampleUniform, PlacementSub, PlacementXor, Tensor,
>>>>>>> 2eda41f6
};
use crate::prim::{RawSeed, Seed};
use crate::prng::AesRng;
use crate::standard::{RawShape, Shape};
use ndarray::prelude::*;
use rand::prelude::*;
use serde::{Deserialize, Serialize};
use std::ops::{BitAnd, BitXor};

#[derive(Serialize, Deserialize, Clone, Debug, PartialEq)]
pub struct BitTensor(pub ArrayD<u8>, HostPlacement);

impl<C: Context> Tensor<C> for BitTensor {
    type Scalar = u8;
}

impl Placed for BitTensor {
    type Placement = HostPlacement;

    fn placement(&self) -> Result<Self::Placement> {
        Ok(self.1.clone())
    }
}

impl PlacementPlace<NewSyncSession, BitTensor> for HostPlacement {
    fn place(&self, _sess: &NewSyncSession, x: BitTensor) -> BitTensor {
        match x.placement() {
            Ok(place) if &place == self => x,
            _ => {
                // TODO just updating the placement isn't enough,
                // we need this to eventually turn into Send + Recv
                BitTensor(x.0, self.clone())
            }
        }
    }
}

impl ShapeOp {
    pub(crate) fn bit_kernel(_sess: &NewSyncSession, plc: &HostPlacement, x: BitTensor) -> Shape {
        let raw_shape = RawShape(x.0.shape().into());
        Shape(raw_shape, plc.clone().into())
    }
}

modelled!(PlacementFill::fill, HostPlacement, attributes[value: Constant] (Shape) -> BitTensor, BitFillOp);

kernel! {
    BitFillOp,
    [
        (HostPlacement, (Shape) -> BitTensor => attributes[value: Bit] Self::kernel),
    ]
}

impl BitFillOp {
<<<<<<< HEAD
    fn kernel(_sess: &NewSyncSession, plc: &HostPlacement, value: u64, shape: Shape) -> BitTensor {
=======
    fn kernel(_ctx: &ConcreteContext, plc: &HostPlacement, value: u8, shape: Shape) -> BitTensor {
>>>>>>> 2eda41f6
        assert!(value == 0 || value == 1);
        let raw_shape = shape.0 .0;
        let raw_tensor = ArrayD::from_elem(raw_shape.as_ref(), value as u8);
        BitTensor(raw_tensor, plc.clone())
    }
}

modelled!(PlacementSampleUniform::sample_uniform, HostPlacement, (Seed, Shape) -> BitTensor, BitSampleOp);

kernel! {
    BitSampleOp,
    [
        (HostPlacement, (Seed, Shape) -> BitTensor => Self::kernel),
    ]
}

impl BitSampleOp {
    fn kernel(_sess: &NewSyncSession, plc: &HostPlacement, seed: Seed, shape: Shape) -> BitTensor {
        let mut rng = AesRng::from_seed(seed.0 .0);
        let size = shape.0 .0.iter().product();
        let values: Vec<_> = (0..size).map(|_| rng.get_bit()).collect();
        let ix = IxDyn(shape.0 .0.as_ref());
        BitTensor(Array::from_shape_vec(ix, values).unwrap(), plc.clone())
    }
}

modelled!(PlacementXor::xor, HostPlacement, (BitTensor, BitTensor) -> BitTensor, BitXorOp);
modelled_alias!(PlacementAdd::add, HostPlacement, (BitTensor, BitTensor) -> BitTensor => PlacementXor::xor); // add = xor in Z2
modelled_alias!(PlacementSub::sub, HostPlacement, (BitTensor, BitTensor) -> BitTensor => PlacementXor::xor); // sub = xor in Z2

kernel! {
    BitXorOp,
    [
        (HostPlacement, (BitTensor, BitTensor) -> BitTensor => Self::kernel),
    ]
}

impl BitXorOp {
    fn kernel(
        _sess: &NewSyncSession,
        plc: &HostPlacement,
        x: BitTensor,
        y: BitTensor,
    ) -> BitTensor {
        BitTensor(x.0 ^ y.0, plc.clone())
    }
}

modelled!(PlacementAnd::and, HostPlacement, (BitTensor, BitTensor) -> BitTensor, BitAndOp);
modelled_alias!(PlacementMul::mul, HostPlacement, (BitTensor, BitTensor) -> BitTensor => PlacementAnd::and); // mul = and in Z2

kernel! {
    BitAndOp,
    [
        (HostPlacement, (BitTensor, BitTensor) -> BitTensor => Self::kernel),
    ]
}

impl BitAndOp {
    fn kernel(
        _sess: &NewSyncSession,
        plc: &HostPlacement,
        x: BitTensor,
        y: BitTensor,
    ) -> BitTensor {
        BitTensor(x.0 & y.0, plc.clone())
    }
}

impl BitTensor {
    pub fn sample_uniform(shape: &RawShape, seed: &RawSeed) -> Self {
        let mut rng = AesRng::from_seed(seed.0);
        let size = shape.0.iter().product();
        let values: Vec<_> = (0..size).map(|_| rng.get_bit()).collect();
        let ix = IxDyn(shape.0.as_ref());
        BitTensor(
            Array::from_shape_vec(ix, values).unwrap(),
            HostPlacement {
                owner: "TODO".into(),
            },
        )
    }
}

impl BitTensor {
    pub fn fill(shape: &RawShape, el: u8) -> BitTensor {
        assert!(
            el == 0 || el == 1,
            "cannot fill a BitTensor with a value {:?}",
            el
        );
        BitTensor(
            ArrayD::from_elem(shape.0.as_ref(), el & 1),
            HostPlacement {
                owner: "TODO".into(),
            },
        )
    }
}

impl From<ArrayD<u8>> for BitTensor {
    fn from(a: ArrayD<u8>) -> BitTensor {
        let wrapped = a.mapv(|ai| (ai & 1) as u8);
        BitTensor(
            wrapped,
            HostPlacement {
                owner: "TODO".into(),
            },
        )
    }
}

impl From<Vec<u8>> for BitTensor {
    fn from(v: Vec<u8>) -> BitTensor {
        let ix = IxDyn(&[v.len()]);
        BitTensor(
            Array::from_shape_vec(ix, v).unwrap(),
            HostPlacement {
                owner: "TODO".into(),
            },
        )
    }
}

impl From<&[u8]> for BitTensor {
    fn from(v: &[u8]) -> BitTensor {
        let ix = IxDyn(&[v.len()]);
        let v_wrapped: Vec<_> = v.iter().map(|vi| *vi & 1).collect();
        BitTensor(
            Array::from_shape_vec(ix, v_wrapped).unwrap(),
            HostPlacement {
                owner: "TODO".into(),
            },
        )
    }
}

impl From<BitTensor> for ArrayD<u8> {
    fn from(b: BitTensor) -> ArrayD<u8> {
        b.0
    }
}

impl BitXor for BitTensor {
    type Output = BitTensor;
    fn bitxor(self, other: Self) -> Self::Output {
        assert_eq!(self.1, other.1);
        BitTensor(self.0 ^ other.0, self.1)
    }
}

impl BitAnd for BitTensor {
    type Output = BitTensor;
    fn bitand(self, other: Self) -> Self::Output {
        assert_eq!(self.1, other.1);
        BitTensor(self.0 & other.0, self.1)
    }
}

#[cfg(test)]
mod tests {
    use super::*;

    #[test]
    fn bit_sample() {
        let shape = RawShape(vec![5]);
        let seed = RawSeed([0u8; 16]);
        let r = BitTensor::sample_uniform(&shape, &seed);
        assert_eq!(r, BitTensor::from(vec![0, 1, 1, 0, 0,]));
    }

    #[test]
    fn bit_fill() {
        let shape = RawShape(vec![2]);
        let r = BitTensor::fill(&shape, 1);
        assert_eq!(r, BitTensor::from(vec![1, 1]))
    }

    #[test]
    fn bit_ops() {
        let shape = RawShape(vec![5]);

        // test xor
        assert_eq!(
            BitTensor::fill(&shape, 0) ^ BitTensor::fill(&shape, 1),
            BitTensor::fill(&shape, 1)
        );
        assert_eq!(
            BitTensor::fill(&shape, 1) ^ BitTensor::fill(&shape, 0),
            BitTensor::fill(&shape, 1)
        );
        assert_eq!(
            BitTensor::fill(&shape, 1) ^ BitTensor::fill(&shape, 1),
            BitTensor::fill(&shape, 0)
        );
        assert_eq!(
            BitTensor::fill(&shape, 0) ^ BitTensor::fill(&shape, 0),
            BitTensor::fill(&shape, 0)
        );

        // test and
        assert_eq!(
            BitTensor::fill(&shape, 0) & BitTensor::fill(&shape, 1),
            BitTensor::fill(&shape, 0)
        );
        assert_eq!(
            BitTensor::fill(&shape, 1) & BitTensor::fill(&shape, 0),
            BitTensor::fill(&shape, 0)
        );
        assert_eq!(
            BitTensor::fill(&shape, 1) & BitTensor::fill(&shape, 1),
            BitTensor::fill(&shape, 1)
        );
        assert_eq!(
            BitTensor::fill(&shape, 0) & BitTensor::fill(&shape, 0),
            BitTensor::fill(&shape, 0)
        );
    }
}<|MERGE_RESOLUTION|>--- conflicted
+++ resolved
@@ -3,13 +3,8 @@
 };
 use crate::error::Result;
 use crate::kernels::{
-<<<<<<< HEAD
     NewSyncSession, PlacementAdd, PlacementAnd, PlacementFill, PlacementMul, PlacementPlace,
-    PlacementSampleUniform, PlacementSub, PlacementXor,
-=======
-    Context, PlacementAdd, PlacementAnd, PlacementFill, PlacementMul, PlacementPlace,
-    PlacementSampleUniform, PlacementSub, PlacementXor, Tensor,
->>>>>>> 2eda41f6
+    PlacementSampleUniform, PlacementSub, PlacementXor, Session, Tensor,
 };
 use crate::prim::{RawSeed, Seed};
 use crate::prng::AesRng;
@@ -22,7 +17,7 @@
 #[derive(Serialize, Deserialize, Clone, Debug, PartialEq)]
 pub struct BitTensor(pub ArrayD<u8>, HostPlacement);
 
-impl<C: Context> Tensor<C> for BitTensor {
+impl<S: Session> Tensor<S> for BitTensor {
     type Scalar = u8;
 }
 
@@ -64,11 +59,7 @@
 }
 
 impl BitFillOp {
-<<<<<<< HEAD
-    fn kernel(_sess: &NewSyncSession, plc: &HostPlacement, value: u64, shape: Shape) -> BitTensor {
-=======
-    fn kernel(_ctx: &ConcreteContext, plc: &HostPlacement, value: u8, shape: Shape) -> BitTensor {
->>>>>>> 2eda41f6
+    fn kernel(_sess: &NewSyncSession, plc: &HostPlacement, value: u8, shape: Shape) -> BitTensor {
         assert!(value == 0 || value == 1);
         let raw_shape = shape.0 .0;
         let raw_tensor = ArrayD::from_elem(raw_shape.as_ref(), value as u8);

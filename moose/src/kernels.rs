--- conflicted
+++ resolved
@@ -808,11 +808,7 @@
             | RepShl(_) | RepSum(_) | RepTruncPr(_) | RepToAdt(_) | RepIndexAxis(_)
             | RepIndex(_) | RepDiag(_) | RepShlDim(_) | RepSlice(_) | RepBitDec(_)
             | RepEqual(_) | FixedpointMul(_) | FixedpointDot(_) | FixedpointTruncPr(_)
-<<<<<<< HEAD
-            | FixedpointMean(_) | FixedpointSum(_) | FixedpointDiv(_) => {
-=======
-            | FixedpointMean(_) | FixedpointSum(_) | BitNeg(_) | RepNeg(_) => {
->>>>>>> 9dfbd1db
+            | FixedpointMean(_) | FixedpointSum(_) | BitNeg(_) | RepNeg(_) | FixedpointDiv(_) => {
                 unimplemented!("Not supported {:?}", self)
             }
         }
@@ -909,13 +905,8 @@
             | AdtToRep(_) | RepAbs(_) | RepSetup(_) | RepShare(_) | RepReveal(_) | RepFill(_)
             | RepAdd(_) | RepSub(_) | RepMul(_) | RepMsb(_) | RepDot(_) | RepFixedpointMean(_)
             | RepShl(_) | RepSum(_) | RepTruncPr(_) | RepToAdt(_) | RepIndexAxis(_)
-<<<<<<< HEAD
-            | RepIndex(_) | RepDiag(_) | RepShlDim(_) | RepSlice(_) | RepBitDec(_)
-            | RepEqual(_) | FixedpointDiv(_) => {
-=======
             | RepEqual(_) | RepIndex(_) | RepDiag(_) | RepShlDim(_) | RepSlice(_) | BitNeg(_)
-            | RepNeg(_) | RepBitDec(_) => {
->>>>>>> 9dfbd1db
+            | RepNeg(_) | RepBitDec(_) | FixedpointDiv(_) => {
                 unimplemented!("Not supported {:?}", self)
             }
         }

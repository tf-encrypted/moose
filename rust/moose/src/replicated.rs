--- conflicted
+++ resolved
@@ -1,23 +1,15 @@
 use crate::additive::{AbstractAdditiveTensor, Additive128Tensor, Additive64Tensor};
 use crate::bit::BitTensor;
-use crate::computation::KnownType;
 use crate::computation::{
-    AdditivePlacement, AdtToRepOp, HostPlacement, Placed, RepAddOp, RepMulOp, RepRevealOp,
-    RepSetupOp, RepShareOp, RepTruncPrOp, ReplicatedPlacement,
+    AdditivePlacement, AdtToRepOp, HostPlacement, KnownType, Placed, RepAddOp, RepMulOp,
+    RepRevealOp, RepSetupOp, RepShareOp, RepTruncPrOp, ReplicatedPlacement,
 };
 use crate::error::{Error, Result};
 use crate::kernels::{
-<<<<<<< HEAD
-    PlacementAdd, PlacementAdtToRepSetup, PlacementDeriveSeed, PlacementKeyGen, PlacementMul,
-    PlacementMulSetup, PlacementPlace, PlacementRepToAdt, PlacementReveal, PlacementSampleUniform,
-    PlacementSetupGen, PlacementShape, PlacementShareSetup, PlacementSub, PlacementTruncPrProvider,
-    PlacementTruncPrSetup, PlacementZeros, Session,
-=======
-    Context, PlacementAdd, PlacementAdtToRep, PlacementDeriveSeed, PlacementKeyGen, PlacementMul,
+    PlacementAdd, PlacementAdtToRep, PlacementDeriveSeed, PlacementKeyGen, PlacementMul,
     PlacementMulSetup, PlacementPlace, PlacementRepToAdt, PlacementReveal, PlacementSampleUniform,
     PlacementSetupGen, PlacementShape, PlacementShareSetup, PlacementSub, PlacementTruncPr,
-    PlacementTruncPrProvider, PlacementZeros,
->>>>>>> 3be5f5c3
+    PlacementTruncPrProvider, PlacementZeros, Session,
 };
 use crate::prim::{PrfKey, RawNonce, Seed};
 use crate::ring::{Ring128Tensor, Ring64Tensor};
@@ -104,30 +96,9 @@
 impl<S: Session, R> PlacementPlace<S, AbstractReplicatedTensor<R>> for ReplicatedPlacement
 where
     AbstractReplicatedTensor<R>: Placed<Placement = ReplicatedPlacement>,
-<<<<<<< HEAD
     HostPlacement: PlacementPlace<S, R>,
 {
     fn place(&self, sess: &S, x: AbstractReplicatedTensor<R>) -> AbstractReplicatedTensor<R> {
-        if self == &x.placement() {
-            x
-        } else {
-            let AbstractReplicatedTensor {
-                shares: [[x00, x10], [x11, x21], [x22, x02]],
-            } = x;
-
-            let (player0, player1, player2) = self.host_placements();
-
-            AbstractReplicatedTensor {
-                shares: [
-                    [player0.place(sess, x00), player0.place(sess, x10)],
-                    [player1.place(sess, x11), player1.place(sess, x21)],
-                    [player2.place(sess, x22), player2.place(sess, x02)],
-                ],
-=======
-    HostPlacement: PlacementPlace<C, R>,
-    R: std::fmt::Debug,
-{
-    fn place(&self, ctx: &C, x: AbstractReplicatedTensor<R>) -> AbstractReplicatedTensor<R> {
         match x.placement() {
             Ok(place) if &place == self => x,
             _ => {
@@ -138,12 +109,11 @@
                 let (player0, player1, player2) = self.host_placements();
                 AbstractReplicatedTensor {
                     shares: [
-                        [player0.place(ctx, x00), player0.place(ctx, x10)],
-                        [player1.place(ctx, x11), player1.place(ctx, x21)],
-                        [player2.place(ctx, x22), player2.place(ctx, x02)],
+                        [player0.place(sess, x00), player0.place(sess, x10)],
+                        [player1.place(sess, x11), player1.place(sess, x21)],
+                        [player2.place(sess, x22), player2.place(sess, x02)],
                     ],
                 }
->>>>>>> 3be5f5c3
             }
         }
     }
@@ -669,13 +639,8 @@
 }
 
 impl RepTruncPrOp {
-<<<<<<< HEAD
-    fn kernel<S: Session, KeyT, RingT>(
-        sess: &S,
-=======
-    fn kernel<C: Context, RingT>(
-        ctx: &C,
->>>>>>> 3be5f5c3
+    fn kernel<S: Session, RingT>(
+        sess: &S,
         rep: &ReplicatedPlacement,
         amount: usize,
         xe: AbstractReplicatedTensor<RingT>,
@@ -687,19 +652,9 @@
             AbstractAdditiveTensor<RingT>,
         >,
         AdditivePlacement:
-<<<<<<< HEAD
             PlacementRepToAdt<S, AbstractReplicatedTensor<RingT>, AbstractAdditiveTensor<RingT>>,
-        ReplicatedPlacement: PlacementAdtToRepSetup<
-            S,
-            AbstractReplicatedSetup<KeyT>,
-            AbstractAdditiveTensor<RingT>,
-            AbstractReplicatedTensor<RingT>,
-        >,
-=======
-            PlacementRepToAdt<C, AbstractReplicatedTensor<RingT>, AbstractAdditiveTensor<RingT>>,
         ReplicatedPlacement:
-            PlacementAdtToRep<C, AbstractAdditiveTensor<RingT>, AbstractReplicatedTensor<RingT>>,
->>>>>>> 3be5f5c3
+            PlacementAdtToRep<S, AbstractAdditiveTensor<RingT>, AbstractReplicatedTensor<RingT>>,
     {
         let (player0, player1, player2) = rep.host_placements();
 
@@ -708,15 +663,9 @@
         };
         let provider = player2;
 
-<<<<<<< HEAD
         let x_adt = adt.rep_to_adt(sess, &xe);
         let y_adt = adt.trunc_pr(sess, amount, &provider, &x_adt);
-        rep.adt_to_rep(sess, &setup, &y_adt)
-=======
-        let x_adt = adt.rep_to_adt(ctx, &xe);
-        let y_adt = adt.trunc_pr(ctx, amount, &provider, &x_adt);
-        rep.adt_to_rep(ctx, &y_adt)
->>>>>>> 3be5f5c3
+        rep.adt_to_rep(sess, &y_adt)
     }
 }
 
@@ -732,43 +681,25 @@
 }
 
 impl AdtToRepOp {
-<<<<<<< HEAD
-    #[allow(unused_variables)] // Remove when the code below is uncommented
     fn kernel<S: Session, SeedT, ShapeT, KeyT, RingT>(
         sess: &S,
-=======
-    fn kernel<C: Context, SeedT, ShapeT, KeyT, RingT>(
-        ctx: &C,
->>>>>>> 3be5f5c3
         rep: &ReplicatedPlacement,
         x: AbstractAdditiveTensor<RingT>,
     ) -> AbstractReplicatedTensor<RingT>
     where
-<<<<<<< HEAD
-        RingT: Placed<Placement = HostPlacement>,
+        RingT: Placed<Placement = HostPlacement> + Clone,
         HostPlacement: PlacementShape<S, RingT, ShapeT>,
         HostPlacement: PlacementKeyGen<S, KeyT>,
         HostPlacement: PlacementSampleUniform<S, SeedT, ShapeT, RingT>,
         HostPlacement: PlacementDeriveSeed<S, KeyT, SeedT>,
-=======
-        RingT: Placed<Placement = HostPlacement> + Clone,
-        HostPlacement: PlacementShape<C, RingT, ShapeT>,
-        HostPlacement: PlacementKeyGen<C, KeyT>,
-        HostPlacement: PlacementSampleUniform<C, SeedT, ShapeT, RingT>,
-        HostPlacement: PlacementDeriveSeed<C, KeyT, SeedT>,
->>>>>>> 3be5f5c3
         AdditivePlacement: PlacementSub<
             S,
             AbstractAdditiveTensor<RingT>,
             AbstractAdditiveTensor<RingT>,
             AbstractAdditiveTensor<RingT>,
         >,
-<<<<<<< HEAD
         HostPlacement: PlacementReveal<S, AbstractAdditiveTensor<RingT>, RingT>,
-=======
-        HostPlacement: PlacementReveal<C, AbstractAdditiveTensor<RingT>, RingT>,
-        ReplicatedPlacement: PlacementPlace<C, AbstractReplicatedTensor<RingT>>,
->>>>>>> 3be5f5c3
+        ReplicatedPlacement: PlacementPlace<S, AbstractReplicatedTensor<RingT>>,
     {
         let AbstractAdditiveTensor { shares: [x0, x1] } = &x;
 
@@ -793,20 +724,20 @@
             _ => unimplemented!(), // something is wrong in the protocol otherwise
         };
 
-        let k = provider.gen_key(ctx);
-        let seed1 = provider.derive_seed(ctx, sync_key0, &k);
-        let seed2 = provider.derive_seed(ctx, sync_key1, &k);
-
-        let y0_provider = provider.sample_uniform(ctx, &seed1, &shape);
-        let y1_provider = provider.sample_uniform(ctx, &seed2, &shape);
-
-        let y0 = adt_player0.sample_uniform(ctx, &seed1, &shape);
-        let y1 = adt_player1.sample_uniform(ctx, &seed2, &adt_player1.shape(ctx, x1));
+        let k = provider.gen_key(sess);
+        let seed1 = provider.derive_seed(sess, sync_key0, &k);
+        let seed2 = provider.derive_seed(sess, sync_key1, &k);
+
+        let y0_provider = provider.sample_uniform(sess, &seed1, &shape);
+        let y1_provider = provider.sample_uniform(sess, &seed2, &shape);
+
+        let y0 = adt_player0.sample_uniform(sess, &seed1, &shape);
+        let y1 = adt_player1.sample_uniform(sess, &seed2, &adt_player1.shape(sess, x1));
 
         let y = AbstractAdditiveTensor {
             shares: [y0.clone(), y1.clone()],
         };
-        let c = adt_player0.reveal(ctx, &adt.sub(ctx, &x, &y));
+        let c = adt_player0.reveal(sess, &adt.sub(sess, &x, &y));
 
         let shares = match () {
             _ if provider_index == 0 => {
@@ -852,7 +783,7 @@
                 }
             }
         };
-        rep.place(&ctx, AbstractReplicatedTensor { shares })
+        rep.place(sess, AbstractReplicatedTensor { shares })
     }
 }
 
@@ -967,7 +898,7 @@
 #[cfg(test)]
 mod tests {
     use super::*;
-    use crate::{kernels::ConcreteContext, ring::AbstractRingTensor};
+    use crate::{kernels::NewSyncSession, ring::AbstractRingTensor};
     use ndarray::array;
 
     #[test]
@@ -1003,12 +934,12 @@
             ],
         };
 
-        let ctx = ConcreteContext::default();
-
-        let x1_rep = rep.adt_to_rep(&ctx, &x1);
-        assert_eq!(alice.reveal(&ctx, &x1_rep), alice.reveal(&ctx, &x1));
-        assert_eq!(bob.reveal(&ctx, &x1_rep), bob.reveal(&ctx, &x1));
-        assert_eq!(carole.reveal(&ctx, &x1_rep), carole.reveal(&ctx, &x1));
+        let sess = NewSyncSession::default();
+
+        let x1_rep = rep.adt_to_rep(&sess, &x1);
+        assert_eq!(alice.reveal(&sess, &x1_rep), alice.reveal(&sess, &x1));
+        assert_eq!(bob.reveal(&sess, &x1_rep), bob.reveal(&sess, &x1));
+        assert_eq!(carole.reveal(&sess, &x1_rep), carole.reveal(&sess, &x1));
 
         let x2 = Additive64Tensor {
             shares: [
@@ -1027,10 +958,10 @@
             ],
         };
 
-        let x2_rep = rep.adt_to_rep(&ctx, &x2);
-        assert_eq!(alice.reveal(&ctx, &x2_rep), alice.reveal(&ctx, &x2));
-        assert_eq!(bob.reveal(&ctx, &x2_rep), bob.reveal(&ctx, &x2));
-        assert_eq!(carole.reveal(&ctx, &x2_rep), carole.reveal(&ctx, &x2));
+        let x2_rep = rep.adt_to_rep(&sess, &x2);
+        assert_eq!(alice.reveal(&sess, &x2_rep), alice.reveal(&sess, &x2));
+        assert_eq!(bob.reveal(&sess, &x2_rep), bob.reveal(&sess, &x2));
+        assert_eq!(carole.reveal(&sess, &x2_rep), carole.reveal(&sess, &x2));
 
         let x3 = Additive64Tensor {
             shares: [
@@ -1049,10 +980,10 @@
             ],
         };
 
-        let x3_rep = rep.adt_to_rep(&ctx, &x3);
-        assert_eq!(alice.reveal(&ctx, &x3_rep), alice.reveal(&ctx, &x3));
-        assert_eq!(bob.reveal(&ctx, &x3_rep), bob.reveal(&ctx, &x3));
-        assert_eq!(carole.reveal(&ctx, &x3_rep), carole.reveal(&ctx, &x3));
+        let x3_rep = rep.adt_to_rep(&sess, &x3);
+        assert_eq!(alice.reveal(&sess, &x3_rep), alice.reveal(&sess, &x3));
+        assert_eq!(bob.reveal(&sess, &x3_rep), bob.reveal(&sess, &x3));
+        assert_eq!(carole.reveal(&sess, &x3_rep), carole.reveal(&sess, &x3));
 
         let x4 = Additive64Tensor {
             shares: [
@@ -1071,9 +1002,9 @@
             ],
         };
 
-        let x4_rep = rep.adt_to_rep(&ctx, &x4);
-        assert_eq!(alice.reveal(&ctx, &x4_rep), alice.reveal(&ctx, &x4));
-        assert_eq!(bob.reveal(&ctx, &x4_rep), bob.reveal(&ctx, &x4));
-        assert_eq!(carole.reveal(&ctx, &x4_rep), carole.reveal(&ctx, &x4));
+        let x4_rep = rep.adt_to_rep(&sess, &x4);
+        assert_eq!(alice.reveal(&sess, &x4_rep), alice.reveal(&sess, &x4));
+        assert_eq!(bob.reveal(&sess, &x4_rep), bob.reveal(&sess, &x4));
+        assert_eq!(carole.reveal(&sess, &x4_rep), carole.reveal(&sess, &x4));
     }
 }
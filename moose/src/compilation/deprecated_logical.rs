use crate::computation::*;
use crate::logical::TensorDType;

/// The pass replaces the logical level ops with their Host counterparts.
///
/// It is used to process computations deserialized from python-traced-and-compiled computations.
/// Once we full switch to Rust compiling of python-traced computations, this pass should be deleted.
pub fn deprecated_logical_lowering(comp: &Computation) -> anyhow::Result<Option<Computation>> {
    let operations = comp.operations.iter().map(lower_op).collect();
    Ok(Some(Computation { operations }))
}

fn lower_ty(ty: Ty) -> Ty {
    match ty {
        Ty::Tensor(TensorDType::Float32) => Ty::HostFloat32Tensor,
        Ty::Tensor(TensorDType::Float64) => Ty::HostFloat64Tensor,
        Ty::Tensor(TensorDType::Fixed64 { .. }) => Ty::HostFixed64Tensor,
        Ty::Tensor(TensorDType::Fixed128 { .. }) => Ty::HostFixed128Tensor,
        _ => ty,
    }
}

fn lower_op(op: &Operation) -> Operation {
    match (&op.placement, &op.kind) {
        (Placement::Host(_), Operator::AtLeast2D(ref i)) => Operation {
            name: op.name.clone(),
            kind: HostAtLeast2DOp {
                sig: Signature::unary(lower_ty(i.sig.arg(0).unwrap()), lower_ty(i.sig.ret())),
                to_column_vector: i.to_column_vector,
            }
            .into(),
            inputs: op.inputs.clone(),
            placement: op.placement.clone(),
        },
        (Placement::Host(_), Operator::Mean(ref i)) => Operation {
            name: op.name.clone(),
            kind: HostMeanOp {
                sig: Signature::unary(lower_ty(i.sig.arg(0).unwrap()), lower_ty(i.sig.ret())),
                axis: i.axis,
            }
            .into(),
            inputs: op.inputs.clone(),
            placement: op.placement.clone(),
        },
        (Placement::Host(_), Operator::Add(ref i)) => Operation {
            name: op.name.clone(),
            kind: AddOp {
                sig: Signature::binary(
                    lower_ty(i.sig.arg(0).unwrap()),
                    lower_ty(i.sig.arg(1).unwrap()),
                    lower_ty(i.sig.ret()),
                ),
            }
            .into(),
            inputs: op.inputs.clone(),
            placement: op.placement.clone(),
        },
        (Placement::Host(_), Operator::Sub(ref i)) => Operation {
            name: op.name.clone(),
            kind: SubOp {
                sig: Signature::binary(
                    lower_ty(i.sig.arg(0).unwrap()),
                    lower_ty(i.sig.arg(1).unwrap()),
                    lower_ty(i.sig.ret()),
                ),
            }
            .into(),
            inputs: op.inputs.clone(),
            placement: op.placement.clone(),
        },
        (Placement::Host(_), Operator::Mul(ref i)) => Operation {
            name: op.name.clone(),
            kind: MulOp {
                sig: Signature::binary(
                    lower_ty(i.sig.arg(0).unwrap()),
                    lower_ty(i.sig.arg(1).unwrap()),
                    lower_ty(i.sig.ret()),
                ),
            }
            .into(),
            inputs: op.inputs.clone(),
            placement: op.placement.clone(),
        },
        (Placement::Host(_), Operator::Dot(ref i)) => Operation {
            name: op.name.clone(),
            kind: DotOp {
                sig: Signature::binary(
                    lower_ty(i.sig.arg(0).unwrap()),
                    lower_ty(i.sig.arg(1).unwrap()),
                    lower_ty(i.sig.ret()),
                ),
            }
            .into(),
            inputs: op.inputs.clone(),
            placement: op.placement.clone(),
        },
        (Placement::Host(_), Operator::Div(ref i)) => Operation {
            name: op.name.clone(),
            kind: DivOp {
                sig: Signature::binary(
                    lower_ty(i.sig.arg(0).unwrap()),
                    lower_ty(i.sig.arg(1).unwrap()),
                    lower_ty(i.sig.ret()),
                ),
            }
            .into(),
            inputs: op.inputs.clone(),
            placement: op.placement.clone(),
        },
        (Placement::Host(_), Operator::ExpandDims(ref i)) => Operation {
            name: op.name.clone(),
            kind: ExpandDimsOp {
                sig: Signature::unary(lower_ty(i.sig.arg(0).unwrap()), lower_ty(i.sig.ret())),
                axis: i.axis.clone(),
            }
            .into(),
            inputs: op.inputs.clone(),
            placement: op.placement.clone(),
        },
        (Placement::Host(_), Operator::RingFixedpointEncode(ref i)) => Operation {
            name: op.name.clone(),
            kind: RingFixedpointEncodeOp {
                sig: Signature::unary(lower_ty(i.sig.arg(0).unwrap()), lower_ty(i.sig.ret())),
                scaling_base: i.scaling_base,
                scaling_exp: i.scaling_exp,
            }
            .into(),
            inputs: op.inputs.clone(),
            placement: op.placement.clone(),
        },
        (Placement::Host(_), Operator::RingFixedpointDecode(ref i)) => Operation {
            name: op.name.clone(),
            kind: RingFixedpointDecodeOp {
                sig: Signature::unary(lower_ty(i.sig.arg(0).unwrap()), lower_ty(i.sig.ret())),
                scaling_base: i.scaling_base,
                scaling_exp: i.scaling_exp,
            }
            .into(),
            inputs: op.inputs.clone(),
            placement: op.placement.clone(),
        },
        (Placement::Host(_), Operator::Shape(ref i)) => Operation {
            name: op.name.clone(),
            kind: ShapeOp {
                sig: Signature::unary(lower_ty(i.sig.arg(0).unwrap()), lower_ty(i.sig.ret())),
            }
            .into(),
            inputs: op.inputs.clone(),
            placement: op.placement.clone(),
        },
        (Placement::Host(_), Operator::Slice(ref i)) => Operation {
            name: op.name.clone(),
            kind: HostSliceOp {
                sig: Signature::unary(lower_ty(i.sig.arg(0).unwrap()), lower_ty(i.sig.ret())),
                slice: i.slice.clone(),
            }
            .into(),
            inputs: op.inputs.clone(),
            placement: op.placement.clone(),
        },
        (Placement::Host(_), Operator::Ones(ref i)) => Operation {
            name: op.name.clone(),
            kind: HostOnesOp {
                sig: Signature::unary(lower_ty(i.sig.arg(0).unwrap()), lower_ty(i.sig.ret())),
            }
            .into(),
            inputs: op.inputs.clone(),
            placement: op.placement.clone(),
        },
        (Placement::Host(_), Operator::Identity(ref i)) => Operation {
            name: op.name.clone(),
            kind: IdentityOp {
                sig: Signature::unary(lower_ty(i.sig.arg(0).unwrap()), lower_ty(i.sig.ret())),
            }
            .into(),
            inputs: op.inputs.clone(),
            placement: op.placement.clone(),
        },
        (Placement::Host(_), Operator::Transpose(ref i)) => Operation {
            name: op.name.clone(),
            kind: HostTransposeOp {
                sig: Signature::unary(lower_ty(i.sig.arg(0).unwrap()), lower_ty(i.sig.ret())),
            }
            .into(),
            inputs: op.inputs.clone(),
            placement: op.placement.clone(),
        },
        (Placement::Host(_), Operator::Inverse(ref i)) => Operation {
            name: op.name.clone(),
            kind: InverseOp {
                sig: Signature::unary(lower_ty(i.sig.arg(0).unwrap()), lower_ty(i.sig.ret())),
            }
            .into(),
            inputs: op.inputs.clone(),
            placement: op.placement.clone(),
        },
        (Placement::Host(_), Operator::Load(ref i)) => Operation {
            name: op.name.clone(),
            kind: LoadOp {
                sig: Signature::binary(
                    lower_ty(i.sig.arg(0).unwrap()),
                    lower_ty(i.sig.arg(1).unwrap()),
                    lower_ty(i.sig.ret()),
                ),
            }
            .into(),
            inputs: op.inputs.clone(),
            placement: op.placement.clone(),
        },
        (Placement::Host(_), Operator::Save(ref i)) => Operation {
            name: op.name.clone(),
            kind: SaveOp {
                sig: Signature::binary(
                    lower_ty(i.sig.arg(0).unwrap()),
                    lower_ty(i.sig.arg(1).unwrap()),
                    lower_ty(i.sig.ret()),
                ),
            }
            .into(),
            inputs: op.inputs.clone(),
            placement: op.placement.clone(),
        },
        (Placement::Host(_), Operator::Send(ref i)) => Operation {
            name: op.name.clone(),
            kind: SendOp {
                sig: Signature::unary(lower_ty(i.sig.arg(0).unwrap()), lower_ty(i.sig.ret())),
                rendezvous_key: i.rendezvous_key.clone(),
                receiver: i.receiver.clone(),
            }
            .into(),
            inputs: op.inputs.clone(),
            placement: op.placement.clone(),
        },
        (Placement::Host(_), Operator::Receive(ref i)) => Operation {
            name: op.name.clone(),
            kind: ReceiveOp {
                sig: Signature::nullary(lower_ty(i.sig.ret())),
                rendezvous_key: i.rendezvous_key.clone(),
                sender: i.sender.clone(),
            }
            .into(),
            inputs: op.inputs.clone(),
            placement: op.placement.clone(),
        },
        (Placement::Host(_), Operator::Input(ref i)) => Operation {
            name: op.name.clone(),
            kind: InputOp {
                sig: Signature::nullary(lower_ty(i.sig.ret())),
                arg_name: i.arg_name.clone(),
            }
            .into(),
            inputs: op.inputs.clone(),
            placement: op.placement.clone(),
        },
        (Placement::Host(_), Operator::Output(ref i)) => Operation {
            name: op.name.clone(),
            kind: OutputOp {
                sig: Signature::unary(lower_ty(i.sig.arg(0).unwrap()), lower_ty(i.sig.ret())),
            }
            .into(),
            inputs: op.inputs.clone(),
            placement: op.placement.clone(),
        },
        (Placement::Host(_), Operator::Constant(ref i)) => Operation {
            name: op.name.clone(),
            kind: ConstantOp {
                sig: Signature::nullary(lower_ty(i.sig.ret())),
                value: i.value.clone(),
            }
            .into(),
            inputs: op.inputs.clone(),
            placement: op.placement.clone(),
        },

        _ => op.clone(),
    }
}

#[cfg(test)]
mod tests {
    use super::*;
    use crate::textual::ToTextual;
    use std::convert::TryInto;

    #[test]
    fn test_all_on_one_host() -> std::result::Result<(), anyhow::Error> {
        let source = r#"
        mul = Mul: (Tensor, Tensor) -> Tensor (x, y) @Host(alice)
        save = Save: (HostString, Tensor) -> Unit (constant_0, mean) @Host(alice)
        "#;

        let comp = deprecated_logical_lowering(&source.try_into()?)?
            .unwrap()
            .to_textual();
        // The computation should now contain the modified type information
        assert!(comp.contains(
<<<<<<< HEAD
            "mul = Mul: (Float64Tensor, Float64Tensor) -> Float64Tensor (x, y) @Host(alice)"
=======
            "mul = HostMul: (HostFloat64Tensor, HostFloat64Tensor) -> HostFloat64Tensor (x, y) @Host(alice)"
>>>>>>> 25c77846
        ));
        assert!(comp.contains(
            "save = Save: (HostString, HostFloat64Tensor) -> Unit (constant_0, mean) @Host(alice)"
        ));
        Ok(())
    }
}<|MERGE_RESOLUTION|>--- conflicted
+++ resolved
@@ -294,11 +294,7 @@
             .to_textual();
         // The computation should now contain the modified type information
         assert!(comp.contains(
-<<<<<<< HEAD
-            "mul = Mul: (Float64Tensor, Float64Tensor) -> Float64Tensor (x, y) @Host(alice)"
-=======
-            "mul = HostMul: (HostFloat64Tensor, HostFloat64Tensor) -> HostFloat64Tensor (x, y) @Host(alice)"
->>>>>>> 25c77846
+            "mul = Mul: (HostFloat64Tensor, HostFloat64Tensor) -> HostFloat64Tensor (x, y) @Host(alice)"
         ));
         assert!(comp.contains(
             "save = Save: (HostString, HostFloat64Tensor) -> Unit (constant_0, mean) @Host(alice)"

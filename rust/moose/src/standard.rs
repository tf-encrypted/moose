--- conflicted
+++ resolved
@@ -1,10 +1,7 @@
 use crate::bit::BitTensor;
 use crate::computation::{HostPlacement, Placed, Placement, ShapeOp};
-<<<<<<< HEAD
-=======
 use crate::error::Result;
->>>>>>> 27f37a97
-use crate::kernels::{PlacementPlace, PlacementShape, Session};
+use crate::kernels::{PlacementPlace, PlacementShape, RuntimeSession};
 use crate::ring::{Ring128Tensor, Ring64Tensor};
 use ndarray::prelude::*;
 use ndarray::LinalgScalar;
@@ -28,16 +25,8 @@
     }
 }
 
-impl<S: Session> PlacementPlace<S, Shape> for Placement {
+impl<S: RuntimeSession> PlacementPlace<S, Shape> for Placement {
     fn place(&self, _sess: &S, shape: Shape) -> Shape {
-<<<<<<< HEAD
-        if self == &shape.placement() {
-            shape
-        } else {
-            // TODO just updating the placement isn't enough,
-            // we need this to eventually turn into Send + Recv
-            Shape(shape.0, self.clone())
-=======
         match shape.placement() {
             Ok(place) if &place == self => shape,
             _ => {
@@ -45,7 +34,6 @@
                 // we need this to eventually turn into Send + Recv
                 Shape(shape.0, self.clone())
             }
->>>>>>> 27f37a97
         }
     }
 }

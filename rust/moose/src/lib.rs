--- conflicted
+++ resolved
@@ -1,9 +1,5 @@
 pub mod bit;
-<<<<<<< HEAD
-pub mod compiler;
-=======
 pub mod compilation;
->>>>>>> cd51217f
 pub mod computation;
 pub mod error;
 pub mod execution;

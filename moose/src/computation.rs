--- conflicted
+++ resolved
@@ -1636,17 +1636,7 @@
     pub sig: Signature,
 }
 
-<<<<<<< HEAD
-#[derive(Serialize, Deserialize, PartialEq, Clone, Debug, ShortName, ToTextual)]
-=======
-#[derive(Serialize, Deserialize, PartialEq, Clone, Debug, ShortName, ToTextual, FromTextual)]
-pub struct FloatingpointAtLeast2DOp {
-    pub sig: Signature,
-    pub to_column_vector: bool,
-}
-
-#[derive(Serialize, Deserialize, PartialEq, Clone, Debug, ShortName, ToTextual, FromTextual)]
->>>>>>> 25c77846
+#[derive(Serialize, Deserialize, PartialEq, Clone, Debug, ShortName, ToTextual, FromTextual)]
 pub struct FloatingpointOnesOp {
     pub sig: Signature,
 }
@@ -1657,16 +1647,7 @@
     pub axis: u32,
 }
 
-<<<<<<< HEAD
-#[derive(Serialize, Deserialize, PartialEq, Clone, Debug, ShortName, ToTextual)]
-=======
-#[derive(Serialize, Deserialize, PartialEq, Clone, Debug, ShortName, ToTextual, FromTextual)]
-pub struct FloatingpointTransposeOp {
-    pub sig: Signature,
-}
-
-#[derive(Serialize, Deserialize, PartialEq, Clone, Debug, ShortName, ToTextual, FromTextual)]
->>>>>>> 25c77846
+#[derive(Serialize, Deserialize, PartialEq, Clone, Debug, ShortName, ToTextual, FromTextual)]
 pub struct FloatingpointInverseOp {
     pub sig: Signature,
 }

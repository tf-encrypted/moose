use crate::additive::{
    AdditiveBitTensor, AdditiveRing128Tensor, AdditiveRing64Tensor, AdditiveShape,
};
use crate::error::{Error, Result};
use crate::fixedpoint::{Fixed128Tensor, Fixed64Tensor};
use crate::floatingpoint::{Float32Tensor, Float64Tensor};
use crate::host::{
<<<<<<< HEAD
    HostBitArray128, HostBitArray64, HostBitTensor, HostEncFixed128Tensor, HostFixed128Tensor,
    HostFixed64Tensor, HostFloat32Tensor, HostFloat64Tensor, HostInt16Tensor, HostInt32Tensor,
    HostInt64Tensor, HostInt8Tensor, HostRing128Tensor, HostRing64Tensor, HostShape,
    HostUint16Tensor, HostUint32Tensor, HostUint64Tensor, HostUint8Tensor, RawShape, SliceInfo,
=======
    HostBitArray128, HostBitArray64, HostBitTensor, HostFixed128Tensor, HostFixed64Tensor,
    HostFloat32Tensor, HostFloat64Tensor, HostInt16Tensor, HostInt32Tensor, HostInt64Tensor,
    HostInt8Tensor, HostRing128Tensor, HostRing64Tensor, HostShape, HostString, HostUint16Tensor,
    HostUint32Tensor, HostUint64Tensor, HostUint8Tensor, RawShape, SliceInfo,
>>>>>>> a97bcb3a
};
use crate::kernels::Session;
use crate::logical::{Tensor, TensorDType};
use crate::prim::{PrfKey, RawPrfKey, RawSeed, Seed, SyncKey};
use crate::replicated::{
    ReplicatedBitArray128, ReplicatedBitArray64, ReplicatedBitTensor, ReplicatedFixed128Tensor,
    ReplicatedFixed64Tensor, ReplicatedRing128Tensor, ReplicatedRing64Tensor, ReplicatedSetup,
    ReplicatedShape,
};
use crate::symbolic::Symbolic;
use byteorder::{ByteOrder, LittleEndian};
use derive_more::Display;
use macros::ShortName;
use paste::paste;
use serde::{Deserialize, Serialize};
use sodiumoxide::crypto::generichash;
use std::convert::TryFrom;

pub const TAG_BYTES: usize = 128 / 8;
static_assertions::const_assert!(TAG_BYTES >= sodiumoxide::crypto::generichash::DIGEST_MIN);
static_assertions::const_assert!(TAG_BYTES <= sodiumoxide::crypto::generichash::DIGEST_MAX);

// TODO: the displayed representation of the RendezvousKey does not match with
// the input. Might need to do something similar to what we did with the
// session id, and have a secure and a logical form of it?
#[derive(Serialize, Deserialize, PartialEq, Clone, Debug, Eq, Hash)]
pub struct RendezvousKey(pub(crate) [u8; TAG_BYTES]);

impl std::fmt::Display for RendezvousKey {
    fn fmt(&self, f: &mut std::fmt::Formatter) -> std::fmt::Result {
        for byte in self.0 {
            write!(f, "{:02X}", byte)?
        }
        Ok(())
    }
}

impl From<u128> for RendezvousKey {
    fn from(v: u128) -> RendezvousKey {
        let mut raw = [0; TAG_BYTES];
        LittleEndian::write_u128(&mut raw, v);
        RendezvousKey(raw)
    }
}

impl TryFrom<String> for RendezvousKey {
    type Error = Error;
    fn try_from(s: String) -> Result<RendezvousKey> {
        Self::try_from(s.as_str())
    }
}

impl TryFrom<&str> for RendezvousKey {
    type Error = Error;
    fn try_from(s: &str) -> Result<RendezvousKey> {
        let s_bytes = s.as_bytes();
        if s_bytes.len() > TAG_BYTES {
            return Err(Error::Unexpected(None)); // TODO more helpful error message
        }
        let mut raw: [u8; TAG_BYTES] = [0; TAG_BYTES];
        for (idx, byte) in s_bytes.iter().enumerate() {
            raw[idx] = *byte;
        }
        Ok(RendezvousKey(raw))
    }
}

impl RendezvousKey {
    pub fn from_bytes(bytes: [u8; TAG_BYTES]) -> Self {
        RendezvousKey(bytes)
    }

    pub fn as_bytes(&self) -> &[u8; TAG_BYTES] {
        &self.0
    }

    pub fn random() -> Self {
        let mut raw = [0; TAG_BYTES];
        sodiumoxide::init().expect("failed to initialize sodiumoxide");
        sodiumoxide::randombytes::randombytes_into(&mut raw);
        RendezvousKey(raw)
    }
}

#[derive(Clone, Debug, PartialEq, Eq, Hash)]
pub struct SessionId {
    logical: String,
    secure: [u8; TAG_BYTES],
}

impl std::fmt::Display for SessionId {
    fn fmt(&self, f: &mut std::fmt::Formatter) -> std::fmt::Result {
        write!(f, "{}", self.logical)?;
        Ok(())
    }
}

impl TryFrom<&str> for SessionId {
    type Error = Error;
    fn try_from(s: &str) -> Result<SessionId> {
        sodiumoxide::init().map_err(|e| {
            crate::error::Error::Unexpected(Some(format!(
                "failed to initialize sodiumoxide: {:?}",
                e
            )))
        })?;
        let digest = generichash::hash(s.as_bytes(), Some(TAG_BYTES), None).map_err(|e| {
            crate::error::Error::Unexpected(Some(format!(
                "failed to hash session ID: {}: {:?}",
                s, e
            )))
        })?;
        let mut raw_hash = [0u8; TAG_BYTES];
        raw_hash.copy_from_slice(digest.as_ref());
        let sid = SessionId {
            logical: s.to_string(),
            secure: raw_hash,
        };
        Ok(sid)
    }
}

impl SessionId {
    pub fn as_bytes(&self) -> &[u8; TAG_BYTES] {
        &self.secure
    }

    pub fn random() -> Self {
        let mut raw = [0; TAG_BYTES];
        sodiumoxide::init().expect("failed to initialize sodiumoxide");
        sodiumoxide::randombytes::randombytes_into(&mut raw);
        let hex_vec: Vec<String> = raw.iter().map(|byte| format!("{:02X}", byte)).collect();
        let hex_string = hex_vec.join("");
        SessionId {
            logical: hex_string,
            secure: raw,
        }
    }
}

pub trait SymbolicType {
    type Type;
}

pub trait CanonicalType {
    type Type;
}

pub trait KnownType<S: Session> {
    type Type;
    const TY: Ty;
}

#[derive(Serialize, Deserialize, PartialEq, Clone, Debug)]
pub struct FixedpointConstant {
    pub value: f64,
    pub precision: usize,
}

// Constants are trivial values. They are what can live on the nodes of the computation graph.
// Constant can not be a Unit, an Unknown or a complex structure such as ReplicatedTensor.
macro_rules! constants {
    ($($val:ident $($t:ident)?,)+) => {

        #[derive(Serialize, Deserialize, PartialEq, Clone, Debug, ShortName)]
        pub enum Constant {
            $($val($val),)+
            // TODO promote below to match other values
            Bit(u8),
            Float32(f32),
            Float64(f64),
            Ring64(u64),
            Ring128(u128),
            Fixed(FixedpointConstant),
        }

        impl Constant {
            pub fn ty(&self) -> Ty {
                match self {
                    $(Constant::$val(_) => constants!(@ty $val $($t)?),)+
                    // TODO promote below to match other values
                    Constant::Bit(_) => Ty::Bit,
                    Constant::Float32(_) => Ty::Float32,
                    Constant::Float64(_) => Ty::Float64,
                    Constant::Ring64(_) => Ty::Ring64,
                    Constant::Ring128(_) => Ty::Ring128,
                    Constant::Fixed(_) => Ty::Fixed,
                }
            }

            pub fn place(&self, plc: &HostPlacement) -> Value {
                match self {
                    $(
                        Constant::$val(x) => {
                            constants!(@value(x.clone(), plc) $val $(as $t)?)
                        },
                    )+
                    // TODO promote below to match other values
                    Constant::Bit(x) => Value::Bit(Box::new(x.clone())),
                    Constant::Float32(x) => Value::Float32(Box::new(x.clone())),
                    Constant::Float64(x) => Value::Float64(Box::new(x.clone())),
                    Constant::Ring64(x) => Value::Ring64(Box::new(x.clone())),
                    Constant::Ring128(x) => Value::Ring128(Box::new(x.clone())),
                    Constant::Fixed(x) => Value::Fixed(Box::new(x.clone())),
                }
            }
        }

        $(
        impl From<$val> for Constant {
            fn from(x: $val) -> Self {
                Constant::$val(x)
            }
        }
        )+

    };
    (@ty $val:ident $t:ident) => {Ty::$t};
    (@ty $val:ident) => {Ty::$val};

    (@value($x:expr, $plc:expr) $val:ident as $t:ident) => {Value::$t(Box::new($t($x, $plc.clone().into())))};
    (@value($x:expr, $plc:expr) $val:ident) => {Value::$val(Box::new($val::place($plc, $x.0)))};
}

// The lines with 2 identifiers are for linking to the "Placed" values - the types whose `Value` incarnation has a placement already.
// The lines with 1 identifier are for linking to the "Unplaced" values, where the Constant and Value are essentially the same and can be converted easily.
constants![
    RawShape HostShape,
    RawSeed Seed,
    RawPrfKey PrfKey,
    String HostString,
    HostBitTensor,
    HostRing64Tensor,
    HostRing128Tensor,
    HostFloat32Tensor,
    HostFloat64Tensor,
    HostInt8Tensor,
    HostInt16Tensor,
    HostInt32Tensor,
    HostInt64Tensor,
    HostUint8Tensor,
    HostUint16Tensor,
    HostUint32Tensor,
    HostUint64Tensor,
];

impl From<u8> for Constant {
    // TODO: not obvious that u64 is always Ring64
    fn from(x: u8) -> Self {
        Constant::Bit(x)
    }
}

impl From<u64> for Constant {
    // TODO: not obvious that u64 is always Ring64
    fn from(x: u64) -> Self {
        Constant::Ring64(x)
    }
}

impl From<u128> for Constant {
    // TODO: not obvious that u64 is always Ring64
    fn from(x: u128) -> Self {
        Constant::Ring128(x)
    }
}
impl From<FixedpointConstant> for Constant {
    fn from(x: FixedpointConstant) -> Self {
        Constant::Fixed(FixedpointConstant {
            value: x.value,
            precision: x.precision,
        })
    }
}

// Values are anything that can flow along the edges of the computation graph.
// Some values are just placed constants, but some could be more complex.
macro_rules! values {
    ($($val:ident$(($inner:ident::$default:ident))?,)+) => {

        #[derive(Serialize, Deserialize, PartialEq, Eq, Copy, Clone, Debug, Display)]
        pub enum Ty {
            Unknown,
            $($val$(($inner))?,)+
            // TODO promote below to match other values
            Bit,
            Float32,
            Float64,
            Ring64,
            Ring128,
            Fixed,
        }

        #[derive(Serialize, Deserialize, PartialEq, Clone, Debug, ShortName)]
        pub enum Value {
            $($val(Box<$val>),)+
            // TODO promote below to match other values
            Bit(Box<u8>),
            Float32(Box<f32>),
            Float64(Box<f64>),
            Ring64(Box<u64>),
            Ring128(Box<u128>),
            Fixed(Box<FixedpointConstant>),
        }

        impl Value {
            pub fn ty(&self) -> Ty {
                match self {
                    $(Value::$val(_) => Ty::$val$(($inner::$default))?,)+
                    // TODO promote below to match other values
                    Value::Bit(_) => Ty::Bit,
                    Value::Float32(_) => Ty::Float32,
                    Value::Float64(_) => Ty::Float64,
                    Value::Ring64(_) => Ty::Ring64,
                    Value::Ring128(_) => Ty::Ring128,
                    Value::Fixed(_) => Ty::Fixed,
                }
            }
        }

        $(
        impl From<$val> for Value {
            fn from(x: $val) -> Self {
                Value::$val(Box::new(x))
            }
        }
        )+

        $(
        impl From<&$val> for Value {
            fn from(x: &$val) -> Self {
                Value::$val(Box::new(x.clone()))
            }
        }
        )+

        $(
        impl TryFrom<Value> for $val {
            type Error = Error;
            fn try_from(v: Value) -> Result<Self> {
                match v {
                    Value::$val(x) => Ok(*x),
                    _ => Err(Error::TypeMismatch {
                        expected: stringify!($val).to_string(),
                        found: v.ty(),
                    }),
                }
            }
        }
        )+

        $(
        impl<'v> TryFrom<&'v Value> for &'v $val {
            type Error = Error;
            fn try_from(v: &'v Value) -> Result<Self> {
                match v {
                    Value::$val(x) => Ok(x),
                    _ => Err(Error::TypeMismatch {
                        expected: stringify!($val).to_string(),
                        found: v.ty(),
                    }),
                }
            }
        }
        )+

        $(
        impl KnownType<crate::kernels::SyncSession> for $val {
            type Type = $val;
            const TY: Ty = Ty::$val$(($inner::$default))?;
        }
        )+

        #[derive(PartialEq, Clone, Debug)]
        #[allow(clippy::large_enum_variant)]
        pub enum SymbolicValue {
            $($val(Box<<$val as SymbolicType>::Type>),)+
        }

        impl SymbolicValue {
            pub fn ty(&self) -> Ty {
                match self {
                    $(SymbolicValue::$val(_) => Ty::$val$(($inner::$default))?,)+
                    // TODO promote below to match other values
                    // SymbolicValue::Unit => Ty::Unit,
                    // SymbolicValue::Bit(_) => Ty::Bit,
                    // SymbolicValue::Float32(_) => Ty::Float32,
                    // SymbolicValue::Float64(_) => Ty::Float64,
                    // SymbolicValue::Ring64(_) => Ty::Ring64,
                    // SymbolicValue::Ring128(_) => Ty::Ring128,
                }
            }
        }

        $(
        impl From<<$val as SymbolicType>::Type> for SymbolicValue {
            fn from(x: <$val as SymbolicType>::Type) -> Self {
                SymbolicValue::$val(Box::new(x))
            }
        }
        )+

        $(
        impl TryFrom<SymbolicValue> for <$val as SymbolicType>::Type {
            type Error = Error;
            fn try_from(v: SymbolicValue) -> Result<Self> {
                match v {
                    SymbolicValue::$val(x) => Ok(*x),
                    _ => Err(Error::TypeMismatch {
                        expected: stringify!($val).to_string(),
                        found: v.ty(),
                    }),
                }
            }
        }
        )+

        $(
        impl KnownType<crate::symbolic::SymbolicSession> for $val {
            type Type = <$val as SymbolicType>::Type;
            const TY: Ty = Ty::$val$(($inner::$default))?;
        }
        )+
    };
}

values![
    Unit,
    HostShape,
    Seed,
    PrfKey,
    HostString,
    Tensor(TensorDType::Unknown),
    HostBitTensor,
    HostBitArray64,
    HostBitArray128,
    HostRing64Tensor,
    HostRing128Tensor,
    HostFixed64Tensor,
    HostFixed128Tensor,
    HostFloat32Tensor,
    HostFloat64Tensor,
    HostInt8Tensor,
    HostInt16Tensor,
    HostInt32Tensor,
    HostInt64Tensor,
    HostUint8Tensor,
    HostUint16Tensor,
    HostUint32Tensor,
    HostUint64Tensor,
    Fixed64Tensor,
    Fixed128Tensor,
    Float32Tensor,
    Float64Tensor,
    ReplicatedRing64Tensor,
    ReplicatedRing128Tensor,
    ReplicatedBitTensor,
    ReplicatedBitArray64,
    ReplicatedBitArray128,
    ReplicatedFixed64Tensor,
    ReplicatedFixed128Tensor,
    ReplicatedSetup,
    ReplicatedShape,
    AdditiveBitTensor,
    AdditiveRing64Tensor,
    AdditiveRing128Tensor,
    AdditiveShape,
    HostEncFixed128Tensor,
];

// A macros to define something common for all the possible values
#[macro_export]
macro_rules! for_all_values {( $($rules:tt)* ) => (
    macro_rules! __emit__ { $($rules)* }
    __emit__! {
        HostString,
        Unit,
        HostShape,
        Seed,
        PrfKey,
        HostBitTensor,
        HostRing64Tensor,
        HostRing128Tensor,
        HostFloat32Tensor,
        HostFloat64Tensor,
        HostInt8Tensor,
        HostInt16Tensor,
        HostInt32Tensor,
        HostInt64Tensor,
        HostUint8Tensor,
        HostUint16Tensor,
        HostUint32Tensor,
        HostUint64Tensor,
        HostFixed64Tensor,
        HostFixed128Tensor
    }
)}

// Unit is still special. Placed unit is just a host placement.
#[derive(Serialize, Deserialize, PartialEq, Clone, Debug)]
pub struct Unit(pub HostPlacement);

impl SymbolicType for Unit {
    type Type = Symbolic<Unit>;
}

impl Placed for Unit {
    type Placement = HostPlacement;

    fn placement(&self) -> Result<Self::Placement> {
        Ok(self.0.clone())
    }
}

impl Ty {
    pub fn flatten(&self) -> Ty {
        match self {
            Ty::Tensor(_) => Ty::Tensor(TensorDType::Unknown),
            _ => *self,
        }
    }
}

#[derive(Serialize, Deserialize, PartialEq, Copy, Clone, Debug)]
pub enum Signature {
    Nullary(NullarySignature),
    Unary(UnarySignature),
    Binary(BinarySignature),
    Ternary(TernarySignature),
    Variadic(VariadicSignature),
}

#[derive(Serialize, Deserialize, PartialEq, Copy, Clone, Debug)]
pub struct NullarySignature {
    pub ret: Ty,
}

#[derive(Serialize, Deserialize, PartialEq, Copy, Clone, Debug)]
pub struct UnarySignature {
    pub arg0: Ty,
    pub ret: Ty,
}

#[derive(Serialize, Deserialize, PartialEq, Copy, Clone, Debug)]
pub struct BinarySignature {
    pub arg0: Ty,
    pub arg1: Ty,
    pub ret: Ty,
}

#[derive(Serialize, Deserialize, PartialEq, Copy, Clone, Debug)]
pub struct TernarySignature {
    pub arg0: Ty,
    pub arg1: Ty,
    pub arg2: Ty,
    pub ret: Ty,
}

#[derive(Serialize, Deserialize, PartialEq, Copy, Clone, Debug)]
pub struct VariadicSignature {
    pub args: Ty,
    pub ret: Ty,
}

impl From<NullarySignature> for Signature {
    fn from(s: NullarySignature) -> Signature {
        Signature::Nullary(s)
    }
}

impl From<UnarySignature> for Signature {
    fn from(s: UnarySignature) -> Signature {
        Signature::Unary(s)
    }
}

impl From<BinarySignature> for Signature {
    fn from(s: BinarySignature) -> Signature {
        Signature::Binary(s)
    }
}

impl From<TernarySignature> for Signature {
    fn from(s: TernarySignature) -> Signature {
        Signature::Ternary(s)
    }
}

impl From<VariadicSignature> for Signature {
    fn from(s: VariadicSignature) -> Signature {
        Signature::Variadic(s)
    }
}

impl Signature {
    pub fn nullary(ret: Ty) -> Signature {
        NullarySignature { ret }.into()
    }
    pub fn unary(arg0: Ty, ret: Ty) -> Signature {
        UnarySignature { arg0, ret }.into()
    }
    pub fn binary(arg0: Ty, arg1: Ty, ret: Ty) -> Signature {
        BinarySignature { arg0, arg1, ret }.into()
    }
    pub fn ternary(arg0: Ty, arg1: Ty, arg2: Ty, ret: Ty) -> Signature {
        TernarySignature {
            arg0,
            arg1,
            arg2,
            ret,
        }
        .into()
    }
    pub fn variadic(args: Ty, ret: Ty) -> Signature {
        VariadicSignature { args, ret }.into()
    }

    pub fn ret(&self) -> Ty {
        match self {
            Signature::Nullary(s) => s.ret,
            Signature::Unary(s) => s.ret,
            Signature::Binary(s) => s.ret,
            Signature::Ternary(s) => s.ret,
            Signature::Variadic(s) => s.ret,
        }
    }

    pub fn arg(&self, arg: usize) -> Result<Ty> {
        match (self, arg) {
            (Signature::Unary(s), 0) => Ok(s.arg0),
            (Signature::Binary(s), 0) => Ok(s.arg0),
            (Signature::Binary(s), 1) => Ok(s.arg1),
            (Signature::Ternary(s), 0) => Ok(s.arg0),
            (Signature::Ternary(s), 1) => Ok(s.arg1),
            (Signature::Ternary(s), 2) => Ok(s.arg2),
            (Signature::Variadic(s), _) => Ok(s.args),
            _ => Err(Error::OperandUnavailable),
        }
    }

    pub fn arity(&self) -> Option<usize> {
        match self {
            Signature::Nullary(_) => Some(0),
            Signature::Unary(_) => Some(1),
            Signature::Binary(_) => Some(2),
            Signature::Ternary(_) => Some(3),
            Signature::Variadic(_) => None,
        }
    }

    pub fn flatten(&self) -> Self {
        match self {
            Signature::Nullary(s) => Signature::nullary(s.ret.flatten()),
            Signature::Unary(s) => Signature::unary(s.arg0.flatten(), s.ret.flatten()),
            Signature::Binary(s) => {
                Signature::binary(s.arg0.flatten(), s.arg1.flatten(), s.ret.flatten())
            }
            Signature::Ternary(s) => Signature::ternary(
                s.arg0.flatten(),
                s.arg1.flatten(),
                s.arg2.flatten(),
                s.ret.flatten(),
            ),
            Signature::Variadic(s) => Signature::variadic(s.args.flatten(), s.ret.flatten()),
        }
    }

    pub fn merge(&mut self, another: Signature) -> anyhow::Result<()> {
        match (self, &another) {
            (Signature::Nullary(s), Signature::Nullary(o)) => s.merge(o),
            (Signature::Unary(s), Signature::Unary(o)) => s.merge(o),
            (Signature::Binary(s), Signature::Binary(o)) => s.merge(o),
            (Signature::Ternary(s), Signature::Ternary(o)) => s.merge(o),
            (Signature::Variadic(s), o) => s.merge(o),

            (Signature::Nullary(s), o) => Err(anyhow::anyhow!(
                "Can not merge {:?} with an incompatible signature {:?}",
                s,
                o
            )),
            (Signature::Unary(s), o) => Err(anyhow::anyhow!(
                "Can not merge {:?} with an incompatible signature {:?}",
                s,
                o
            )),
            (Signature::Binary(s), o) => Err(anyhow::anyhow!(
                "Can not merge {:?} with an incompatible signature {:?}",
                s,
                o
            )),
            (Signature::Ternary(s), o) => Err(anyhow::anyhow!(
                "Can not merge {:?} with an incompatible signature {:?}",
                s,
                o
            )),
        }
    }
}

impl NullarySignature {
    pub fn merge(&mut self, another: &NullarySignature) -> anyhow::Result<()> {
        if let Some(new_type) = self.ret.merge(&another.ret) {
            self.ret = new_type;
        }
        Ok(())
    }
}

impl UnarySignature {
    pub fn merge(&mut self, another: &UnarySignature) -> anyhow::Result<()> {
        if let Some(new_type) = self.arg0.merge(&another.arg0) {
            self.arg0 = new_type;
        }
        if let Some(new_type) = self.ret.merge(&another.ret) {
            self.ret = new_type;
        }
        Ok(())
    }
}

impl BinarySignature {
    pub fn merge(&mut self, another: &BinarySignature) -> anyhow::Result<()> {
        if let Some(new_type) = self.arg0.merge(&another.arg0) {
            self.arg0 = new_type;
        }
        if let Some(new_type) = self.arg1.merge(&another.arg1) {
            self.arg1 = new_type;
        }
        if let Some(new_type) = self.ret.merge(&another.ret) {
            self.ret = new_type;
        }
        Ok(())
    }
}

impl TernarySignature {
    pub fn merge(&mut self, another: &TernarySignature) -> anyhow::Result<()> {
        if let Some(new_type) = self.arg0.merge(&another.arg0) {
            self.arg0 = new_type;
        }
        if let Some(new_type) = self.arg1.merge(&another.arg1) {
            self.arg1 = new_type;
        }
        if let Some(new_type) = self.arg2.merge(&another.arg2) {
            self.arg2 = new_type;
        }
        if let Some(new_type) = self.ret.merge(&another.ret) {
            self.ret = new_type;
        }
        Ok(())
    }
}

impl VariadicSignature {
    pub fn merge(&mut self, another: &Signature) -> anyhow::Result<()> {
        match another {
            Signature::Variadic(sig) => {
                if let Some(new_type) = self.args.merge(&sig.args) {
                    self.args = new_type;
                }
                if let Some(new_type) = self.ret.merge(&sig.ret) {
                    self.ret = new_type;
                }
                Ok(())
            }
            Signature::Unary(sig) => {
                if self.args == sig.arg0 {
                    if let Some(new_type) = self.args.merge(&sig.arg0) {
                        self.args = new_type;
                    }
                }

                if let Some(new_type) = self.ret.merge(&sig.ret) {
                    self.ret = new_type;
                }
                Ok(())
            }
            Signature::Binary(sig) => {
                if self.args == sig.arg0 && self.args == sig.arg1 {
                    if let Some(new_type) = self.args.merge(&sig.arg0) {
                        self.args = new_type;
                    }

                    if let Some(new_type) = self.args.merge(&sig.arg1) {
                        self.args = new_type;
                    }
                }

                if let Some(new_type) = self.ret.merge(&sig.ret) {
                    self.ret = new_type;
                }

                Ok(())
            }
            o => Err(anyhow::anyhow!(
                "Can not merge {:?} with an incompatible signature {:?}",
                self,
                o
            )),
        }
    }
}

impl Ty {
    /// Merge type information.
    ///
    /// Returns `Some(new_type)` if a merge produced a new type.
    /// Otherwise returns None
    pub fn merge(&self, another: &Ty) -> Option<Ty> {
        match self {
            Ty::Unknown => Some(*another),
            _ => None,
        }
    }
}

macro_rules! operators {
    ($($t:ident,)+) => {

        paste! {
            #[derive(Serialize, Deserialize, PartialEq, Clone, Debug)]
            pub enum Operator {
                $($t([<$t Op>]),)+
            }
        }

        $(
        paste! {
            impl From<[<$t Op>]> for Operator {
                fn from(x: [<$t Op>]) -> Operator {
                    Operator::$t(x)
                }
            }
        }
        )+

        impl Operator {
            pub fn sig(&self) -> &Signature {
                match self {
                    $(Operator::$t(op) => &op.sig,)+
                }
            }

            pub fn sig_mut(&mut self) -> &mut Signature {
                match self {
                    $(Operator::$t(op) => &mut op.sig,)+
                }
            }

            pub fn short_name(&self) -> &str {
                match self {
                    $(Operator::$t(op) => op.short_name(),)+
                }
            }
        }
    }
}

operators![
    Identity,
    Cast,
    Load,
    Save,
    Send,
    Receive,
    Input,
    Output,
    Constant,
    Shape,
    PrimDeriveSeed,
    PrimPrfKeyGen,
    AesDecrypt,
    AtLeast2D,
    Slice,
    Ones,
    ExpandDims,
    Concat,
    Transpose,
    Dot,
    Inverse,
    Add,
    Sub,
    Mul,
    Mean,
    Sum,
    Div,
    // Host operators
    HostAdd,
    HostSub,
    HostMul,
    HostDiv,
    HostDot,
    HostMean,
    HostSqrt,
    HostExpandDims,
    HostSlice,
    HostDiag,
    HostIndexAxis,
    HostBitDec,
    HostReshape,
    HostSqueeze,
    HostSum,
    HostAddN,
    HostOnes,
    HostConcat,
    HostTranspose,
    HostInverse,
    HostAtLeast2D,
    HostShlDim,
    Sign,
    RingAdd,
    RingSub,
    RingNeg,
    RingMul,
    RingDot,
    RingSum,
    RingFixedpointMean,
    RingFixedpointEncode,
    RingFixedpointDecode,
    RingSample,
    RingSampleSeeded,
    RingShl,
    RingShr,
    RingInject,
    RingFill,
    BitFill,
    BitExtract,
    BitSample,
    BitSampleSeeded,
    BitXor,
    BitAnd,
    BitNeg,
    // Fixed-point operators
    FixedpointEncode,
    FixedpointDecode,
    FixedpointAdd,
    FixedpointSub,
    FixedpointMul,
    FixedpointDiv,
    FixedpointDot,
    FixedpointTruncPr,
    FixedpointMean,
    FixedpointSum,
    // Floating-point operators
    FloatingpointAdd,
    FloatingpointSub,
    FloatingpointMul,
    FloatingpointDiv,
    FloatingpointDot,
    FloatingpointAtLeast2D,
    FloatingpointOnes,
    FloatingpointConcat,
    FloatingpointExpandDims,
    FloatingpointTranspose,
    FloatingpointInverse,
    FloatingpointMean,
    FloatingpointSum,
    // Additive operators
    AdtReveal,
    AdtFill,
    AdtAdd,
    AdtSub,
    AdtMul,
    AdtShl,
    AdtToRep,
    // Replicated operators
    RepAbs,
    RepSetup,
    RepShare,
    RepReveal,
    RepFill,
    RepAdd,
    RepSub,
    RepMul,
    RepMsb,
    RepDot,
<<<<<<< HEAD
    RepAnd,
    RepXor,
=======
>>>>>>> a97bcb3a
    RepNeg,
    RepFixedpointMean,
    RepShl,
    RepSum,
    RepAddN,
    RepTruncPr,
    RepToAdt,
    RepIndexAxis,
    RepIndex,
    RepDiag,
    RepSlice,
    RepBitDec,
    RepBitCompose,
    RepShlDim,
    RepEqual,
    RepIfElse,
];

pub trait HasShortName {
    fn short_name(&self) -> &str;
}

// Top (logical) level ops:

#[derive(Serialize, Deserialize, PartialEq, Clone, Debug, ShortName)]
pub struct IdentityOp {
    pub sig: Signature,
}

#[derive(Serialize, Deserialize, PartialEq, Clone, Debug, ShortName)]
pub struct SendOp {
    pub sig: Signature,
    pub rendezvous_key: RendezvousKey,
    pub receiver: Role,
}

#[derive(Serialize, Deserialize, PartialEq, Clone, Debug, ShortName)]
pub struct ReceiveOp {
    pub sig: Signature,
    pub rendezvous_key: RendezvousKey,
    pub sender: Role,
}

#[derive(Serialize, Deserialize, PartialEq, Clone, Debug, ShortName)]
pub struct InputOp {
    pub sig: Signature,
    pub arg_name: String,
}

#[derive(Serialize, Deserialize, PartialEq, Clone, Debug, ShortName)]
pub struct OutputOp {
    pub sig: Signature,
}

#[derive(Serialize, Deserialize, PartialEq, Clone, Debug, ShortName)]
pub struct LoadOp {
    pub sig: Signature,
}

#[derive(Serialize, Deserialize, PartialEq, Clone, Debug, ShortName)]
pub struct CastOp {
    pub sig: Signature,
}

#[derive(Serialize, Deserialize, PartialEq, Clone, Debug, ShortName)]
pub struct SaveOp {
    pub sig: Signature,
}

#[derive(Serialize, Deserialize, PartialEq, Clone, Debug, ShortName)]
pub struct ConstantOp {
    pub sig: Signature,
    pub value: Constant, // TODO Box<Constant> or Box inside Constant?
}

#[derive(Serialize, Deserialize, PartialEq, Clone, Debug, ShortName)]
pub struct AtLeast2DOp {
    pub sig: Signature,
    pub to_column_vector: bool,
}

#[derive(Serialize, Deserialize, PartialEq, Clone, Debug, ShortName)]
pub struct SliceOp {
    pub sig: Signature,
    pub slice: SliceInfo,
}

#[derive(Serialize, Deserialize, PartialEq, Clone, Debug, ShortName)]
pub struct OnesOp {
    pub sig: Signature,
}

#[derive(Serialize, Deserialize, PartialEq, Clone, Debug, ShortName)]
pub struct ExpandDimsOp {
    pub sig: Signature,
    pub axis: Vec<u32>,
}

#[derive(Serialize, Deserialize, PartialEq, Clone, Debug, ShortName)]
pub struct ConcatOp {
    pub sig: Signature,
    pub axis: u32,
}

#[derive(Serialize, Deserialize, PartialEq, Clone, Debug, ShortName)]
pub struct TransposeOp {
    pub sig: Signature,
}

#[derive(Serialize, Deserialize, PartialEq, Clone, Debug, ShortName)]
pub struct InverseOp {
    pub sig: Signature,
}

// TODO(Morten) rename to LogicalAddOp?
#[derive(Serialize, Deserialize, PartialEq, Clone, Debug, ShortName)]
pub struct AddOp {
    pub sig: Signature,
}

// TODO(Morten) rename to LogicalSubOp?
#[derive(Serialize, Deserialize, PartialEq, Clone, Debug, ShortName)]
pub struct SubOp {
    pub sig: Signature,
}

#[derive(Serialize, Deserialize, PartialEq, Clone, Debug, ShortName)]
pub struct MulOp {
    pub sig: Signature,
}

#[derive(Serialize, Deserialize, PartialEq, Clone, Debug, ShortName)]
pub struct DivOp {
    pub sig: Signature,
}

#[derive(Serialize, Deserialize, PartialEq, Clone, Debug, ShortName)]
pub struct DotOp {
    pub sig: Signature,
}

#[derive(Serialize, Deserialize, PartialEq, Clone, Debug, ShortName)]
pub struct MeanOp {
    pub sig: Signature,
    pub axis: Option<u32>,
}

#[derive(Serialize, Deserialize, PartialEq, Clone, Debug, ShortName)]
pub struct SumOp {
    pub sig: Signature,
    pub axis: Option<u32>,
}

#[derive(Serialize, Deserialize, PartialEq, Clone, Debug, ShortName)]
pub struct HostAddOp {
    pub sig: Signature,
}

#[derive(Serialize, Deserialize, PartialEq, Clone, Debug, ShortName)]
pub struct HostSubOp {
    pub sig: Signature,
}

#[derive(Serialize, Deserialize, PartialEq, Clone, Debug, ShortName)]
pub struct HostMulOp {
    pub sig: Signature,
}

#[derive(Serialize, Deserialize, PartialEq, Clone, Debug, ShortName)]
pub struct HostDivOp {
    pub sig: Signature,
}

#[derive(Serialize, Deserialize, PartialEq, Clone, Debug, ShortName)]
pub struct SignOp {
    pub sig: Signature,
}

#[derive(Serialize, Deserialize, PartialEq, Clone, Debug, ShortName)]
pub struct HostDotOp {
    pub sig: Signature,
}

#[derive(Serialize, Deserialize, PartialEq, Clone, Debug, ShortName)]
pub struct HostMeanOp {
    pub sig: Signature,
    pub axis: Option<u32>,
}

#[derive(Serialize, Deserialize, PartialEq, Clone, Debug, ShortName)]
pub struct HostSqrtOp {
    pub sig: Signature,
}

#[derive(Serialize, Deserialize, PartialEq, Clone, Debug, ShortName)]
pub struct HostOnesOp {
    pub sig: Signature,
}

#[derive(Serialize, Deserialize, PartialEq, Clone, Debug, ShortName)]
pub struct HostConcatOp {
    pub sig: Signature,
    pub axis: u32,
}

#[derive(Serialize, Deserialize, PartialEq, Clone, Debug, ShortName)]
pub struct HostAtLeast2DOp {
    pub sig: Signature,
    pub to_column_vector: bool,
}

#[derive(Serialize, Deserialize, PartialEq, Clone, Debug, ShortName)]
pub struct HostExpandDimsOp {
    pub sig: Signature,
    pub axis: Vec<u32>,
}

#[derive(Serialize, Deserialize, PartialEq, Clone, Debug, ShortName)]
pub struct HostSqueezeOp {
    pub sig: Signature,
    pub axis: Option<u32>,
}

#[derive(Serialize, Deserialize, PartialEq, Clone, Debug, ShortName)]
pub struct HostReshapeOp {
    pub sig: Signature,
}

#[derive(Serialize, Deserialize, PartialEq, Clone, Debug, ShortName)]
pub struct HostSumOp {
    pub sig: Signature,
    pub axis: Option<u32>,
}

#[derive(Serialize, Deserialize, PartialEq, Clone, Debug, ShortName)]
pub struct HostAddNOp {
    pub sig: Signature,
}

#[derive(Serialize, Deserialize, PartialEq, Clone, Debug, ShortName)]
pub struct HostTransposeOp {
    pub sig: Signature,
}

#[derive(Serialize, Deserialize, PartialEq, Clone, Debug, ShortName)]
pub struct HostInverseOp {
    pub sig: Signature,
}

#[derive(Serialize, Deserialize, PartialEq, Clone, Debug, ShortName)]
pub struct ShapeOp {
    pub sig: Signature,
}

#[derive(Serialize, Deserialize, PartialEq, Clone, Debug, ShortName)]
pub struct HostSliceOp {
    pub sig: Signature,
    pub slice: SliceInfo,
}

#[derive(Serialize, Deserialize, PartialEq, Clone, Debug, ShortName)]
pub struct HostDiagOp {
    pub sig: Signature,
}

#[derive(Serialize, Deserialize, PartialEq, Clone, Debug, ShortName)]
pub struct HostIndexAxisOp {
    pub sig: Signature,
    pub axis: usize,
    pub index: usize,
}

#[derive(Serialize, Deserialize, PartialEq, Clone, Debug, ShortName)]
pub struct HostShlDimOp {
    pub sig: Signature,
    pub amount: usize,
    pub bit_length: usize,
}

#[derive(Serialize, Deserialize, PartialEq, Clone, Debug, ShortName)]
pub struct HostBitDecOp {
    pub sig: Signature,
}

#[derive(Serialize, Deserialize, PartialEq, Clone, Debug, ShortName)]
pub struct BitFillOp {
    pub sig: Signature,
    pub value: Constant,
}

#[derive(Serialize, Deserialize, PartialEq, Clone, Debug, ShortName)]
pub struct BitToRingOp {
    pub sig: Signature,
}

#[derive(Serialize, Deserialize, PartialEq, Clone, Debug, ShortName)]
pub struct RingFillOp {
    pub sig: Signature,
    pub value: Constant,
}

#[derive(Serialize, Deserialize, PartialEq, Clone, Debug, ShortName)]
pub struct AdtFillOp {
    pub sig: Signature,
    pub value: Constant,
}

#[derive(Serialize, Deserialize, PartialEq, Clone, Debug, ShortName)]
pub struct PrimDeriveSeedOp {
    pub sig: Signature,
    pub sync_key: SyncKey,
}

#[derive(Serialize, Deserialize, PartialEq, Clone, Debug, ShortName)]
pub struct PrimPrfKeyGenOp {
    pub sig: Signature,
}

#[derive(Serialize, Deserialize, PartialEq, Clone, Debug, ShortName)]
pub struct AesDecryptOp {
    pub sig: Signature,
}

#[derive(Serialize, Deserialize, PartialEq, Clone, Debug, ShortName)]
pub struct RingAddOp {
    pub sig: Signature,
}

#[derive(Serialize, Deserialize, PartialEq, Clone, Debug, ShortName)]
pub struct RingSubOp {
    pub sig: Signature,
}

#[derive(Serialize, Deserialize, PartialEq, Clone, Debug, ShortName)]
pub struct RingNegOp {
    pub sig: Signature,
}

#[derive(Serialize, Deserialize, PartialEq, Clone, Debug, ShortName)]
pub struct RingMulOp {
    pub sig: Signature,
}

#[derive(Serialize, Deserialize, PartialEq, Clone, Debug, ShortName)]
pub struct RingDotOp {
    pub sig: Signature,
}

#[derive(Serialize, Deserialize, PartialEq, Clone, Debug, ShortName)]
pub struct RingSumOp {
    pub sig: Signature,
    pub axis: Option<u32>,
}

#[derive(Serialize, Deserialize, PartialEq, Clone, Debug, ShortName)]
pub struct RingFixedpointMeanOp {
    pub sig: Signature,
    pub axis: Option<u32>,
    pub scaling_base: u64,
    pub scaling_exp: u32,
}

#[derive(Serialize, Deserialize, PartialEq, Clone, Debug, ShortName)]
pub struct RingSampleOp {
    pub sig: Signature,
    pub max_value: Option<u64>,
}

#[derive(Serialize, Deserialize, PartialEq, Clone, Debug, ShortName)]
pub struct RingSampleSeededOp {
    pub sig: Signature,
    pub max_value: Option<u64>,
}

#[derive(Serialize, Deserialize, PartialEq, Clone, Debug, ShortName)]
pub struct RingShlOp {
    pub sig: Signature,
    pub amount: usize,
}

#[derive(Serialize, Deserialize, PartialEq, Clone, Debug, ShortName)]
pub struct RingShrOp {
    pub sig: Signature,
    pub amount: usize,
}

#[derive(Serialize, Deserialize, PartialEq, Clone, Debug, ShortName)]
pub struct RingInjectOp {
    pub sig: Signature,
    pub bit_idx: usize,
}

#[derive(Serialize, Deserialize, PartialEq, Clone, Debug, ShortName)]
pub struct BitExtractOp {
    pub sig: Signature,
    pub bit_idx: usize,
}

#[derive(Serialize, Deserialize, PartialEq, Clone, Debug, ShortName)]
pub struct BitSampleOp {
    pub sig: Signature,
}

#[derive(Serialize, Deserialize, PartialEq, Clone, Debug, ShortName)]
pub struct BitSampleSeededOp {
    pub sig: Signature,
}

#[derive(Serialize, Deserialize, PartialEq, Clone, Debug, ShortName)]
pub struct BitXorOp {
    pub sig: Signature,
}

#[derive(Serialize, Deserialize, PartialEq, Clone, Debug, ShortName)]
pub struct BitAndOp {
    pub sig: Signature,
}

#[derive(Serialize, Deserialize, PartialEq, Clone, Debug, ShortName)]
pub struct BitNegOp {
    pub sig: Signature,
}

#[derive(Serialize, Deserialize, PartialEq, Clone, Debug, ShortName)]
pub struct FixedpointEncodeOp {
    pub sig: Signature,
    pub fractional_precision: u32,
    pub integral_precision: u32,
}

#[derive(Serialize, Deserialize, PartialEq, Clone, Debug, ShortName)]
pub struct FixedpointDecodeOp {
    pub sig: Signature,
    pub fractional_precision: u32,
}

#[derive(Serialize, Deserialize, PartialEq, Clone, Debug, ShortName)]
pub struct FixedpointAddOp {
    pub sig: Signature,
}

#[derive(Serialize, Deserialize, PartialEq, Clone, Debug, ShortName)]
pub struct FixedpointSubOp {
    pub sig: Signature,
}

#[derive(Serialize, Deserialize, PartialEq, Clone, Debug, ShortName)]
pub struct FixedpointMulOp {
    pub sig: Signature,
}

#[derive(Serialize, Deserialize, PartialEq, Clone, Debug, ShortName)]
pub struct FixedpointDivOp {
    pub sig: Signature,
}

#[derive(Serialize, Deserialize, PartialEq, Clone, Debug, ShortName)]
pub struct FixedpointDotOp {
    pub sig: Signature,
}

#[derive(Serialize, Deserialize, PartialEq, Clone, Debug, ShortName)]
pub struct FixedpointTruncPrOp {
    pub sig: Signature,
    pub precision: u32, // TODO(Morten) rename to amount?
}

#[derive(Serialize, Deserialize, PartialEq, Clone, Debug, ShortName)]
pub struct FixedpointMeanOp {
    pub sig: Signature,
    pub axis: Option<u32>,
}

#[derive(Serialize, Deserialize, PartialEq, Clone, Debug, ShortName)]
pub struct FixedpointSumOp {
    pub sig: Signature,
    pub axis: Option<u32>,
}

#[derive(Serialize, Deserialize, PartialEq, Clone, Debug, ShortName)]
pub struct FloatingpointAddOp {
    pub sig: Signature,
}

#[derive(Serialize, Deserialize, PartialEq, Clone, Debug, ShortName)]
pub struct FloatingpointSubOp {
    pub sig: Signature,
}

#[derive(Serialize, Deserialize, PartialEq, Clone, Debug, ShortName)]
pub struct FloatingpointMulOp {
    pub sig: Signature,
}

#[derive(Serialize, Deserialize, PartialEq, Clone, Debug, ShortName)]
pub struct FloatingpointDivOp {
    pub sig: Signature,
}

#[derive(Serialize, Deserialize, PartialEq, Clone, Debug, ShortName)]
pub struct FloatingpointDotOp {
    pub sig: Signature,
}

#[derive(Serialize, Deserialize, PartialEq, Clone, Debug, ShortName)]
pub struct FloatingpointAtLeast2DOp {
    pub sig: Signature,
    pub to_column_vector: bool,
}

#[derive(Serialize, Deserialize, PartialEq, Clone, Debug, ShortName)]
pub struct FloatingpointOnesOp {
    pub sig: Signature,
}

#[derive(Serialize, Deserialize, PartialEq, Clone, Debug, ShortName)]
pub struct FloatingpointConcatOp {
    pub sig: Signature,
    pub axis: u32,
}

#[derive(Serialize, Deserialize, PartialEq, Clone, Debug, ShortName)]
pub struct FloatingpointExpandDimsOp {
    pub sig: Signature,
    pub axis: Vec<u32>,
}

#[derive(Serialize, Deserialize, PartialEq, Clone, Debug, ShortName)]
pub struct FloatingpointTransposeOp {
    pub sig: Signature,
}

#[derive(Serialize, Deserialize, PartialEq, Clone, Debug, ShortName)]
pub struct FloatingpointInverseOp {
    pub sig: Signature,
}

#[derive(Serialize, Deserialize, PartialEq, Clone, Debug, ShortName)]
pub struct FloatingpointMeanOp {
    pub sig: Signature,
    pub axis: Option<u32>,
}

#[derive(Serialize, Deserialize, PartialEq, Clone, Debug, ShortName)]
pub struct FloatingpointSumOp {
    pub sig: Signature,
    pub axis: Option<u32>,
}

#[derive(Serialize, Deserialize, PartialEq, Clone, Debug, ShortName)]
pub struct RingFixedpointEncodeOp {
    pub sig: Signature,
    pub scaling_base: u64,
    pub scaling_exp: u32,
}

#[derive(Serialize, Deserialize, PartialEq, Clone, Debug, ShortName)]
pub struct RingFixedpointDecodeOp {
    pub sig: Signature,
    pub scaling_base: u64,
    pub scaling_exp: u32,
}

#[derive(Serialize, Deserialize, PartialEq, Clone, Debug, ShortName)]
pub struct AdtRevealOp {
    pub sig: Signature,
}

#[derive(Serialize, Deserialize, PartialEq, Clone, Debug, ShortName)]
pub struct AdtAddOp {
    pub sig: Signature,
}

#[derive(Serialize, Deserialize, PartialEq, Clone, Debug, ShortName)]
pub struct AdtSubOp {
    pub sig: Signature,
}

#[derive(Serialize, Deserialize, PartialEq, Clone, Debug, ShortName)]
pub struct AdtMulOp {
    pub sig: Signature,
}

#[derive(Serialize, Deserialize, PartialEq, Clone, Debug, ShortName)]
pub struct AdtShlOp {
    pub sig: Signature,
    pub amount: usize,
}

#[derive(Serialize, Deserialize, PartialEq, Clone, Debug, ShortName)]
pub struct AdtToRepOp {
    pub sig: Signature,
}

#[derive(Serialize, Deserialize, PartialEq, Clone, Debug, ShortName)]
pub struct RepAbsOp {
    pub sig: Signature,
}

#[derive(Serialize, Deserialize, PartialEq, Clone, Debug, ShortName)]
pub struct RepMsbOp {
    pub sig: Signature,
}

#[derive(Serialize, Deserialize, PartialEq, Clone, Debug, ShortName)]
pub struct RepSetupOp {
    pub sig: Signature,
}

#[derive(Serialize, Deserialize, PartialEq, Clone, Debug, ShortName)]
pub struct RepShareOp {
    pub sig: Signature,
}

#[derive(Serialize, Deserialize, PartialEq, Clone, Debug, ShortName)]
pub struct RepRevealOp {
    pub sig: Signature,
}

#[derive(Serialize, Deserialize, PartialEq, Clone, Debug, ShortName)]
pub struct RepAddOp {
    pub sig: Signature,
}

#[derive(Serialize, Deserialize, PartialEq, Clone, Debug, ShortName)]
pub struct RepSubOp {
    pub sig: Signature,
}

#[derive(Serialize, Deserialize, PartialEq, Clone, Debug, ShortName)]
pub struct RepMulOp {
    pub sig: Signature,
}

#[derive(Serialize, Deserialize, PartialEq, Clone, Debug, ShortName)]
pub struct RepDotOp {
    pub sig: Signature,
}

#[derive(Serialize, Deserialize, PartialEq, Clone, Debug, ShortName)]
pub struct RepAndOp {
    pub sig: Signature,
}

#[derive(Serialize, Deserialize, PartialEq, Clone, Debug, ShortName)]
pub struct RepXorOp {
    pub sig: Signature,
}

#[derive(Serialize, Deserialize, PartialEq, Clone, Debug, ShortName)]
pub struct RepNegOp {
    pub sig: Signature,
}

#[derive(Serialize, Deserialize, PartialEq, Clone, Debug, ShortName)]
pub struct RepFixedpointMeanOp {
    pub sig: Signature,
    pub axis: Option<u32>,
    pub scaling_base: u64,
    pub scaling_exp: u32,
}

#[derive(Serialize, Deserialize, PartialEq, Clone, Debug, ShortName)]
pub struct RepAddNOp {
    pub sig: Signature,
}

#[derive(Serialize, Deserialize, PartialEq, Clone, Debug, ShortName)]
pub struct RepSumOp {
    pub sig: Signature,
    pub axis: Option<u32>,
}

#[derive(Serialize, Deserialize, PartialEq, Clone, Debug, ShortName)]
pub struct RepTruncPrOp {
    pub sig: Signature,
    pub amount: u32,
}

#[derive(Serialize, Deserialize, PartialEq, Clone, Debug, ShortName)]
pub struct RepToAdtOp {
    pub sig: Signature,
}

#[derive(Serialize, Deserialize, PartialEq, Clone, Debug, ShortName)]
pub struct RepFillOp {
    pub sig: Signature,
    pub value: Constant,
}

#[derive(Serialize, Deserialize, PartialEq, Clone, Debug, ShortName)]
pub struct RepShlOp {
    pub sig: Signature,
    pub amount: usize,
}

#[derive(Serialize, Deserialize, PartialEq, Clone, Debug, ShortName)]
pub struct RepShlDimOp {
    pub sig: Signature,
    pub amount: usize,
    pub bit_length: usize,
}

#[derive(Serialize, Deserialize, PartialEq, Clone, Debug, ShortName)]
pub struct RepIndexAxisOp {
    pub sig: Signature,
    pub axis: usize,
    pub index: usize,
}

#[derive(Serialize, Deserialize, PartialEq, Clone, Debug, ShortName)]
pub struct RepIndexOp {
    pub sig: Signature,
    pub index: usize,
}

#[derive(Serialize, Deserialize, PartialEq, Clone, Debug, ShortName)]
pub struct RepDiagOp {
    pub sig: Signature,
}

#[derive(Serialize, Deserialize, PartialEq, Clone, Debug, ShortName)]
pub struct RepSliceOp {
    pub sig: Signature,
    pub slice: SliceInfo,
}

#[derive(Serialize, Deserialize, PartialEq, Clone, Debug, ShortName)]
pub struct RepBitDecOp {
    pub sig: Signature,
}

#[derive(Serialize, Deserialize, PartialEq, Clone, Debug, ShortName)]
pub struct RepBitComposeOp {
    pub sig: Signature,
}

#[derive(Serialize, Deserialize, PartialEq, Clone, Debug, ShortName)]
pub struct RepEqualOp {
    pub sig: Signature,
}

#[derive(Serialize, Deserialize, PartialEq, Clone, Debug, ShortName)]
pub struct RepIfElseOp {
    pub sig: Signature,
}

#[derive(Serialize, Deserialize, PartialEq, Clone, Debug, ShortName)]
pub struct RepNegOp {
    pub sig: Signature,
}

pub trait KnownPlacement {
    const TY: PlacementTy;

    fn ty(&self) -> PlacementTy {
        Self::TY
    }
}

macro_rules! placements {
    ($($p:ident,)+) => {
        paste! {
            #[derive(Serialize, Deserialize, PartialEq, Clone, Debug)]
            pub enum Placement {
                $($p([<$p Placement>]),)+
            }
        }

        paste! {
            #[derive(Serialize, Deserialize, PartialEq, Eq, Clone, Debug)]
            pub enum PlacementTy {
                $($p,)+
            }
        }

        impl Placement {
            pub fn ty(&self) -> PlacementTy {
                match self {
                    $(Placement::$p(plc) => plc.ty(),)+
                }
            }
        }

        paste! {
            $(
            impl From<[<$p Placement>]> for Placement {
                fn from(x: [<$p Placement>]) -> Placement {
                    Placement::$p(x)
                }
            }
            )+
        }

        paste! {
            $(
            impl From<&[<$p Placement>]> for Placement {
                fn from(x: &[<$p Placement>]) -> Placement {
                    Placement::$p(x.clone())
                }
            }
            )+
        }

        paste! {
            $(
            impl TryFrom<Placement> for [<$p Placement>] {
                type Error = Error;

                fn try_from(x: Placement) -> Result<Self> {
                    match x {
                        Placement::$p(x) => Ok(x),
                        _ => Err(Error::OperandUnavailable),
                    }
                }
            }
            )+
        }

        paste! {
            $(
            impl KnownPlacement for [<$p Placement>] {
                const TY: PlacementTy = PlacementTy::$p;
            }
            )+
        }
    };
}

placements![Host, Replicated, Additive,];

#[derive(Serialize, Deserialize, Display, Clone, Debug, Hash, Eq, PartialEq)]
pub struct Role(pub String);

impl From<String> for Role {
    fn from(s: String) -> Self {
        Role(s)
    }
}

impl From<&String> for Role {
    fn from(s: &String) -> Self {
        Role(s.clone())
    }
}

impl From<&str> for Role {
    fn from(s: &str) -> Self {
        Role(s.to_string())
    }
}

#[derive(Serialize, Deserialize, PartialEq, Clone, Debug)]
pub struct HostPlacement {
    pub owner: Role,
}

#[derive(Serialize, Deserialize, PartialEq, Eq, Hash, Clone, Debug)]
pub struct ReplicatedPlacement {
    pub owners: [Role; 3],
}

#[derive(Serialize, Deserialize, PartialEq, Clone, Debug)]
pub struct AdditivePlacement {
    pub owners: [Role; 2],
}

impl ReplicatedPlacement {
    pub fn host_placements(&self) -> (HostPlacement, HostPlacement, HostPlacement) {
        let player0 = HostPlacement {
            owner: self.owners[0].clone(),
        };
        let player1 = HostPlacement {
            owner: self.owners[1].clone(),
        };
        let player2 = HostPlacement {
            owner: self.owners[2].clone(),
        };
        (player0, player1, player2)
    }
}

impl AdditivePlacement {
    pub fn host_placements(&self) -> (HostPlacement, HostPlacement) {
        let player0 = HostPlacement {
            owner: self.owners[0].clone(),
        };
        let player1 = HostPlacement {
            owner: self.owners[1].clone(),
        };
        (player0, player1)
    }
}

pub trait Placed {
    type Placement;

    fn placement(&self) -> std::result::Result<Self::Placement, Error>;
}

#[derive(Serialize, Deserialize, Clone, Debug, PartialEq)]
pub struct Operation {
    pub name: String,
    pub kind: Operator,
    pub inputs: Vec<String>, // TODO(Morten) use indices instead of strings?
    pub placement: Placement,
}

#[derive(Debug)]
pub struct Computation {
    // pub constants: Vec<Value>,
    // pub operators: Vec<Operator>,
    pub operations: Vec<Operation>,
}

mod tests {
    #![allow(unused_imports)]
    use super::*;

    #[test]
    fn test_session_id() {
        let session_id_str = "01FGSQ37YDJSVJXSA6SSY7G4Y2";
        let session_id = SessionId::try_from(session_id_str).unwrap();
        let expected: [u8; 16] = [
            155, 66, 92, 119, 188, 62, 148, 202, 13, 176, 137, 43, 64, 190, 251, 182,
        ];
        assert_eq!(session_id.logical, session_id_str);
        assert_eq!(session_id.to_string(), session_id_str);
        assert_eq!(session_id.secure, expected);
        assert_eq!(*session_id.as_bytes(), expected);

        let session_id_str = "hello world";
        let session_id = SessionId::try_from(session_id_str).unwrap();
        let expected: [u8; 16] = [
            233, 168, 4, 178, 229, 39, 253, 54, 1, 210, 255, 192, 187, 2, 60, 214,
        ];
        assert_eq!(session_id.logical, session_id_str);
        assert_eq!(session_id.to_string(), session_id_str);
        assert_eq!(session_id.secure, expected);
        assert_eq!(*session_id.as_bytes(), expected);
    }
}<|MERGE_RESOLUTION|>--- conflicted
+++ resolved
@@ -5,17 +5,10 @@
 use crate::fixedpoint::{Fixed128Tensor, Fixed64Tensor};
 use crate::floatingpoint::{Float32Tensor, Float64Tensor};
 use crate::host::{
-<<<<<<< HEAD
     HostBitArray128, HostBitArray64, HostBitTensor, HostEncFixed128Tensor, HostFixed128Tensor,
     HostFixed64Tensor, HostFloat32Tensor, HostFloat64Tensor, HostInt16Tensor, HostInt32Tensor,
-    HostInt64Tensor, HostInt8Tensor, HostRing128Tensor, HostRing64Tensor, HostShape,
-    HostUint16Tensor, HostUint32Tensor, HostUint64Tensor, HostUint8Tensor, RawShape, SliceInfo,
-=======
-    HostBitArray128, HostBitArray64, HostBitTensor, HostFixed128Tensor, HostFixed64Tensor,
-    HostFloat32Tensor, HostFloat64Tensor, HostInt16Tensor, HostInt32Tensor, HostInt64Tensor,
-    HostInt8Tensor, HostRing128Tensor, HostRing64Tensor, HostShape, HostString, HostUint16Tensor,
+    HostInt64Tensor, HostInt8Tensor, HostRing128Tensor, HostRing64Tensor, HostShape, HostString, HostUint16Tensor,
     HostUint32Tensor, HostUint64Tensor, HostUint8Tensor, RawShape, SliceInfo,
->>>>>>> a97bcb3a
 };
 use crate::kernels::Session;
 use crate::logical::{Tensor, TensorDType};
@@ -992,11 +985,8 @@
     RepMul,
     RepMsb,
     RepDot,
-<<<<<<< HEAD
     RepAnd,
     RepXor,
-=======
->>>>>>> a97bcb3a
     RepNeg,
     RepFixedpointMean,
     RepShl,

//! Placements backed by replicated secret sharing
use crate::additive::{AdditiveRing128Tensor, AdditiveRing64Tensor, AdtTen};
use crate::computation::{
    AdditivePlacement, AdtToRepOp, CanonicalType, Constant, HostPlacement, KnownType, Placed,
<<<<<<< HEAD
    RepAbsOp, RepAddOp, RepDiagOp, RepDotOp, RepFillOp, RepIndexAxisOp, RepMeanOp, RepMsbOp,
    RepMulOp, RepRevealOp, RepSetupOp, RepShareOp, RepShlOp, RepSubOp, RepSumOp, RepTruncPrOp,
    ReplicatedPlacement, RingInjectOp, ShapeOp, SymbolicType,
=======
    RepAbsOp, RepAddOp, RepBitDecOp, RepDotOp, RepFillOp, RepIndexAxisOp, RepMeanOp, RepMsbOp,
    RepMulOp, RepRevealOp, RepSetupOp, RepShareOp, RepShlDimOp, RepShlOp, RepSliceOp, RepSubOp,
    RepSumOp, RepTruncPrOp, ReplicatedPlacement, RingInjectOp, ShapeOp, SymbolicType,
>>>>>>> 88e2792a
};
use crate::error::{Error, Result};
use crate::host::{
    AbstractHostFixedTensor, HostBitTensor, HostFixed128Tensor, HostFixed64Tensor,
    HostRing128Tensor, HostRing64Tensor, HostShape, RingSize, SliceInfo,
};
use crate::kernels::{
<<<<<<< HEAD
    PlacementAbs, PlacementAdd, PlacementAdtToRep, PlacementAnd, PlacementBitExtract,
    PlacementDaBitProvider, PlacementDeriveSeed, PlacementDiag, PlacementDot, PlacementDotSetup,
    PlacementFill, PlacementIndex, PlacementKeyGen, PlacementMean, PlacementMsb, PlacementMul,
    PlacementMulSetup, PlacementOnes, PlacementPlace, PlacementRepToAdt, PlacementReveal,
    PlacementRingInject, PlacementSampleUniformSeeded, PlacementSetupGen, PlacementShape,
    PlacementShareSetup, PlacementShl, PlacementShr, PlacementSub, PlacementSum, PlacementTruncPr,
    PlacementTruncPrProvider, PlacementZeros, Session, Tensor,
=======
    PlacementAbs, PlacementAdd, PlacementAdtToRep, PlacementAndSetup, PlacementBitDec,
    PlacementBitDecSetup, PlacementDaBitProvider, PlacementDeriveSeed, PlacementDot,
    PlacementDotSetup, PlacementFill, PlacementIndex, PlacementKeyGen, PlacementMean, PlacementMsb,
    PlacementMul, PlacementMulSetup, PlacementPlace, PlacementRepToAdt, PlacementReveal,
    PlacementRingInject, PlacementSampleUniformSeeded, PlacementSetupGen, PlacementShape,
    PlacementShareSetup, PlacementShl, PlacementShlDim, PlacementSlice, PlacementSub, PlacementSum,
    PlacementTruncPr, PlacementTruncPrProvider, PlacementXor, PlacementZeros, Session, Tensor,
>>>>>>> 88e2792a
};
use crate::prim::{PrfKey, Seed, SyncKey};
use macros::with_context;
use serde::{Deserialize, Serialize};
use std::convert::{TryFrom, TryInto};

#[derive(Clone, Debug, PartialEq, Serialize, Deserialize)]
pub struct AbstractReplicatedRingTensor<R> {
    pub shares: [[R; 2]; 3],
}

/// Replicated tensor over Z_{2^64}.
pub type ReplicatedRing64Tensor = AbstractReplicatedRingTensor<HostRing64Tensor>;

impl SymbolicType for ReplicatedRing64Tensor {
    type Type = Symbolic<AbstractReplicatedRingTensor<<HostRing64Tensor as SymbolicType>::Type>>;
}

/// Replicated tensor over Z_{2^128}.
pub type ReplicatedRing128Tensor = AbstractReplicatedRingTensor<HostRing128Tensor>;

impl SymbolicType for ReplicatedRing128Tensor {
    type Type = Symbolic<AbstractReplicatedRingTensor<<HostRing128Tensor as SymbolicType>::Type>>;
}

/// Replicated tensor over Z_2.
pub type ReplicatedBitTensor = AbstractReplicatedRingTensor<HostBitTensor>;

impl SymbolicType for ReplicatedBitTensor {
    type Type = Symbolic<AbstractReplicatedRingTensor<<HostBitTensor as SymbolicType>::Type>>;
}

#[derive(Serialize, Deserialize, Clone, Debug, PartialEq)]
pub struct AbstractReplicatedFixedTensor<RepRingT>(pub RepRingT);

pub type ReplicatedFixed64Tensor = AbstractReplicatedFixedTensor<ReplicatedRing64Tensor>;

impl SymbolicType for ReplicatedFixed64Tensor {
    type Type =
        Symbolic<AbstractReplicatedFixedTensor<<ReplicatedRing64Tensor as SymbolicType>::Type>>;
}

pub type ReplicatedFixed128Tensor = AbstractReplicatedFixedTensor<ReplicatedRing128Tensor>;

impl SymbolicType for ReplicatedFixed128Tensor {
    type Type =
        Symbolic<AbstractReplicatedFixedTensor<<ReplicatedRing128Tensor as SymbolicType>::Type>>;
}

impl<HostRingT> From<AbstractReplicatedRingTensor<HostRingT>>
    for Symbolic<AbstractReplicatedRingTensor<HostRingT>>
where
    HostRingT: Placed<Placement = HostPlacement>,
{
    fn from(x: AbstractReplicatedRingTensor<HostRingT>) -> Self {
        Symbolic::Concrete(x)
    }
}

impl<RepRingT> From<AbstractReplicatedFixedTensor<RepRingT>>
    for Symbolic<AbstractReplicatedFixedTensor<RepRingT>>
where
    RepRingT: Placed<Placement = ReplicatedPlacement>,
{
    fn from(x: AbstractReplicatedFixedTensor<RepRingT>) -> Self {
        Symbolic::Concrete(x)
    }
}

impl<HostKeyT> TryFrom<Symbolic<AbstractReplicatedSetup<HostKeyT>>>
    for AbstractReplicatedSetup<HostKeyT>
where
    HostKeyT: Placed<Placement = HostPlacement>,
{
    type Error = Error;
    fn try_from(v: Symbolic<AbstractReplicatedSetup<HostKeyT>>) -> crate::error::Result<Self> {
        match v {
            Symbolic::Concrete(x) => Ok(x),
            _ => Err(Error::Unexpected), // TODO err message
        }
    }
}

impl<HostShapeT> TryFrom<Symbolic<AbstractReplicatedShape<HostShapeT>>>
    for AbstractReplicatedShape<HostShapeT>
where
    HostShapeT: Placed<Placement = HostPlacement>,
{
    type Error = Error;
    fn try_from(v: Symbolic<AbstractReplicatedShape<HostShapeT>>) -> crate::error::Result<Self> {
        match v {
            Symbolic::Concrete(x) => Ok(x),
            _ => Err(Error::Unexpected), // TODO err message
        }
    }
}

impl<HostRingT> TryFrom<Symbolic<AbstractReplicatedRingTensor<HostRingT>>>
    for AbstractReplicatedRingTensor<HostRingT>
where
    HostRingT: Placed<Placement = HostPlacement>,
{
    type Error = Error;
    fn try_from(
        v: Symbolic<AbstractReplicatedRingTensor<HostRingT>>,
    ) -> crate::error::Result<Self> {
        match v {
            Symbolic::Concrete(x) => Ok(x),
            _ => Err(Error::Unexpected), // TODO err message
        }
    }
}

impl<RepRingT> TryFrom<Symbolic<AbstractReplicatedFixedTensor<RepRingT>>>
    for AbstractReplicatedFixedTensor<RepRingT>
where
    RepRingT: Placed<Placement = ReplicatedPlacement>,
{
    type Error = Error;
    fn try_from(
        v: Symbolic<AbstractReplicatedFixedTensor<RepRingT>>,
    ) -> crate::error::Result<Self> {
        match v {
            Symbolic::Concrete(x) => Ok(x),
            _ => Err(Error::Unexpected), // TODO err message
        }
    }
}

impl<K> From<AbstractReplicatedSetup<K>> for Symbolic<AbstractReplicatedSetup<K>>
where
    K: Placed<Placement = HostPlacement>,
{
    fn from(x: AbstractReplicatedSetup<K>) -> Self {
        Symbolic::Concrete(x)
    }
}

impl<S> From<AbstractReplicatedShape<S>> for Symbolic<AbstractReplicatedShape<S>>
where
    S: Placed<Placement = HostPlacement>,
{
    fn from(x: AbstractReplicatedShape<S>) -> Self {
        Symbolic::Concrete(x)
    }
}

impl<RepRingT: Placed> Placed for AbstractReplicatedFixedTensor<RepRingT> {
    type Placement = RepRingT::Placement;

    fn placement(&self) -> Result<Self::Placement> {
        self.0.placement()
    }
}

#[derive(Clone, Debug, PartialEq, Serialize, Deserialize)]
pub struct AbstractReplicatedSetup<K> {
    pub keys: [[K; 2]; 3],
}

pub type ReplicatedSetup = AbstractReplicatedSetup<PrfKey>;

impl SymbolicType for ReplicatedSetup {
    type Type = Symbolic<AbstractReplicatedSetup<<PrfKey as SymbolicType>::Type>>;
}

#[derive(Clone, Debug, PartialEq, Serialize, Deserialize)]
pub struct AbstractReplicatedShape<S> {
    pub shapes: [S; 3],
}

pub type ReplicatedShape = AbstractReplicatedShape<HostShape>;

impl SymbolicType for ReplicatedShape {
    type Type = Symbolic<AbstractReplicatedShape<<HostShape as SymbolicType>::Type>>;
}

/// Type aliases to shorten out impl in replicated protocols
type RepTen<T> = AbstractReplicatedRingTensor<T>;

impl<R> Placed for RepTen<R>
where
    R: Placed<Placement = HostPlacement>,
{
    type Placement = ReplicatedPlacement;

    fn placement(&self) -> Result<Self::Placement> {
        let RepTen {
            shares: [[x00, x10], [x11, x21], [x22, x02]],
        } = self;

        let owner0 = x00.placement()?.owner;
        let owner1 = x11.placement()?.owner;
        let owner2 = x22.placement()?.owner;

        if x10.placement()?.owner == owner0
            && x21.placement()?.owner == owner1
            && x02.placement()?.owner == owner2
        {
            let owners = [owner0, owner1, owner2];
            Ok(ReplicatedPlacement { owners })
        } else {
            Err(Error::MalformedPlacement)
        }
    }
}

impl<K> Placed for AbstractReplicatedSetup<K>
where
    K: Placed<Placement = HostPlacement>,
{
    type Placement = ReplicatedPlacement;

    fn placement(&self) -> Result<Self::Placement> {
        let AbstractReplicatedSetup {
            keys: [[k00, k10], [k11, k21], [k22, k02]],
        } = self;

        let owner0 = k00.placement()?.owner;
        let owner1 = k11.placement()?.owner;
        let owner2 = k22.placement()?.owner;

        if k10.placement()?.owner == owner0
            && k21.placement()?.owner == owner1
            && k02.placement()?.owner == owner2
        {
            let owners = [owner0, owner1, owner2];
            Ok(ReplicatedPlacement { owners })
        } else {
            Err(Error::MalformedPlacement)
        }
    }
}

impl<S> Placed for AbstractReplicatedShape<S>
where
    S: Placed<Placement = HostPlacement>,
{
    type Placement = ReplicatedPlacement;

    fn placement(&self) -> Result<Self::Placement> {
        let AbstractReplicatedShape {
            shapes: [s0, s1, s2],
        } = self;

        let owner0 = s0.placement()?.owner;
        let owner1 = s1.placement()?.owner;
        let owner2 = s2.placement()?.owner;

        let owners = [owner0, owner1, owner2];
        Ok(ReplicatedPlacement { owners })
    }
}

impl<S: Session, R> PlacementPlace<S, RepTen<R>> for ReplicatedPlacement
where
    RepTen<R>: Placed<Placement = ReplicatedPlacement>,
    HostPlacement: PlacementPlace<S, R>,
{
    fn place(&self, sess: &S, x: RepTen<R>) -> RepTen<R> {
        match x.placement() {
            Ok(place) if &place == self => x,
            _ => {
                let RepTen {
                    shares: [[x00, x10], [x11, x21], [x22, x02]],
                } = x;

                let (player0, player1, player2) = self.host_placements();
                RepTen {
                    shares: [
                        [player0.place(sess, x00), player0.place(sess, x10)],
                        [player1.place(sess, x11), player1.place(sess, x21)],
                        [player2.place(sess, x22), player2.place(sess, x02)],
                    ],
                }
            }
        }
    }
}

modelled!(PlacementSetupGen::gen_setup, ReplicatedPlacement, () -> ReplicatedSetup, RepSetupOp);

kernel! {
    RepSetupOp,
    [
        (ReplicatedPlacement, () -> ReplicatedSetup => [hybrid] Self::kernel),
    ]
}

impl RepSetupOp {
    fn kernel<S: Session, K: Clone>(
        sess: &S,
        rep: &ReplicatedPlacement,
    ) -> AbstractReplicatedSetup<K>
    where
        HostPlacement: PlacementKeyGen<S, K>,
        HostPlacement: PlacementPlace<S, K>,
    {
        let (player0, player1, player2) = rep.host_placements();

        let k0 = player0.gen_key(sess);
        let k1 = player1.gen_key(sess);
        let k2 = player2.gen_key(sess);

        AbstractReplicatedSetup {
            keys: [
                [
                    player0.place(sess, k0.clone()),
                    player0.place(sess, k1.clone()),
                ],
                [player1.place(sess, k1), player1.place(sess, k2.clone())],
                [player2.place(sess, k2), player2.place(sess, k0)],
            ],
        }
    }
}

modelled!(PlacementShareSetup::share, ReplicatedPlacement, (ReplicatedSetup, HostFixed64Tensor) -> ReplicatedFixed64Tensor, RepShareOp);
modelled!(PlacementShareSetup::share, ReplicatedPlacement, (ReplicatedSetup, HostFixed128Tensor) -> ReplicatedFixed128Tensor, RepShareOp);
modelled!(PlacementShareSetup::share, ReplicatedPlacement, (ReplicatedSetup, HostRing64Tensor) -> ReplicatedRing64Tensor, RepShareOp);
modelled!(PlacementShareSetup::share, ReplicatedPlacement, (ReplicatedSetup, HostRing128Tensor) -> ReplicatedRing128Tensor, RepShareOp);
modelled!(PlacementShareSetup::share, ReplicatedPlacement, (ReplicatedSetup, HostBitTensor) -> ReplicatedBitTensor, RepShareOp);

kernel! {
    RepShareOp,
    [
        (ReplicatedPlacement, (ReplicatedSetup, HostFixed64Tensor) -> ReplicatedFixed64Tensor => [hybrid] Self::fixed_kernel),
        (ReplicatedPlacement, (ReplicatedSetup, HostFixed128Tensor) -> ReplicatedFixed128Tensor => [hybrid] Self::fixed_kernel),
        (ReplicatedPlacement, (ReplicatedSetup, HostRing64Tensor) -> ReplicatedRing64Tensor => [hybrid] Self::ring_kernel),
        (ReplicatedPlacement, (ReplicatedSetup, HostRing128Tensor) -> ReplicatedRing128Tensor => [hybrid] Self::ring_kernel),
        (ReplicatedPlacement, (ReplicatedSetup, HostBitTensor) -> ReplicatedBitTensor => [hybrid] Self::ring_kernel),
    ]
}

impl RepShareOp {
    fn fixed_kernel<S: Session, SetupT, HostRingT, RepRingT>(
        sess: &S,
        plc: &ReplicatedPlacement,
        setup: SetupT,
        x: AbstractHostFixedTensor<HostRingT>,
    ) -> AbstractReplicatedFixedTensor<RepRingT>
    where
        ReplicatedPlacement: PlacementShareSetup<S, SetupT, HostRingT, RepRingT>,
    {
        AbstractReplicatedFixedTensor(plc.share(sess, &setup, &x.0))
    }

    fn ring_kernel<S: Session, ShapeT, SeedT, KeyT, RingT>(
        sess: &S,
        plc: &ReplicatedPlacement,
        setup: AbstractReplicatedSetup<KeyT>,
        x: RingT,
    ) -> RepTen<RingT>
    where
        RingT: Clone + Placed<Placement = HostPlacement>,
        HostPlacement: PlacementShape<S, RingT, ShapeT>,
        HostPlacement: PlacementSampleUniformSeeded<S, ShapeT, SeedT, RingT>,
        HostPlacement: PlacementZeros<S, ShapeT, RingT>,
        HostPlacement: PlacementDeriveSeed<S, KeyT, SeedT>,
        HostPlacement: PlacementAdd<S, RingT, RingT, RingT>,
        HostPlacement: PlacementSub<S, RingT, RingT, RingT>,
        ReplicatedPlacement: PlacementPlace<S, RepTen<RingT>>,
    {
        let x_player = x.placement().unwrap();

        let AbstractReplicatedSetup {
            keys: [[k00, k10], [k11, k21], [k22, k02]],
        } = &setup;

        let (player0, player1, player2) = plc.host_placements();

        let shares = match () {
            _ if x_player == player0 => {
                let sync_key = SyncKey::random();
                let shape = x_player.shape(sess, &x);

                let seed0 = player0.derive_seed(sess, sync_key.clone(), k00);
                let x00 = x_player.sample_uniform_seeded(sess, &shape, &seed0);
                let x10 = with_context!(x_player, sess, x - x00);

                let seed2 = player2.derive_seed(sess, sync_key, k02);
                let x22 = player2.zeros(sess, &shape);
                let x02 = player2.sample_uniform_seeded(sess, &shape, &seed2);

                let x11 = x10.clone();
                let x21 = player1.zeros(sess, &shape);

                [[x00, x10], [x11, x21], [x22, x02]]
            }
            _ if x_player == player1 => {
                let sync_key = SyncKey::random();
                let shape = x_player.shape(sess, &x);

                let seed1 = player1.derive_seed(sess, sync_key.clone(), k11);
                let x11 = x_player.sample_uniform_seeded(sess, &shape, &seed1);
                let x21 = with_context!(x_player, sess, x - x11);

                let seed0 = player0.derive_seed(sess, sync_key, k10);
                let x00 = player0.zeros(sess, &shape);
                let x10 = player0.sample_uniform_seeded(sess, &shape, &seed0);

                let x22 = x21.clone();
                let x02 = player2.zeros(sess, &shape);

                [[x00, x10], [x11, x21], [x22, x02]]
            }
            _ if x_player == player2 => {
                let sync_key = SyncKey::random();
                let shape = x_player.shape(sess, &x);

                let seed2 = player2.derive_seed(sess, sync_key.clone(), k22);
                let x22 = player2.sample_uniform_seeded(sess, &shape, &seed2);
                let x02 = with_context!(x_player, sess, x - x22);

                let seed1 = player1.derive_seed(sess, sync_key, k21);
                let x11 = player1.zeros(sess, &shape);
                let x21 = player1.sample_uniform_seeded(sess, &shape, &seed1);

                let x00 = x02.clone();
                let x10 = player0.zeros(sess, &shape);

                [[x00, x10], [x11, x21], [x22, x02]]
            }
            _ => {
                // in this case, where x_owner is _not_ among the replicated players,
                // we cannot use the zeros optimization trick but we can still make sure
                // that seeds are used as much as possible instead of dense random tensors;
                // however, we must make sure keys are not revealed to x_owner and only seeds

                let sync_key0 = SyncKey::random();
                let sync_key1 = SyncKey::random();
                let shape = x_player.shape(sess, &x);

                let seed00 = player0.derive_seed(sess, sync_key0.clone(), k00);
                let seed02 = player2.derive_seed(sess, sync_key0, k02);

                let seed11 = player1.derive_seed(sess, sync_key1.clone(), k11);
                let seed10 = player0.derive_seed(sess, sync_key1, k10);

                let x0 = x_player.sample_uniform_seeded(sess, &shape, &seed00);
                let x1 = x_player.sample_uniform_seeded(sess, &shape, &seed11);
                let x2 = with_context!(x_player, sess, x - x0 - x1);

                let x00 = player0.sample_uniform_seeded(sess, &shape, &seed00);
                let x10 = player0.sample_uniform_seeded(sess, &shape, &seed10);

                let x11 = player1.sample_uniform_seeded(sess, &shape, &seed11);
                let x21 = x2.clone();

                let x22 = x2;
                let x02 = player2.sample_uniform_seeded(sess, &shape, &seed02);

                [[x00, x10], [x11, x21], [x22, x02]]
            }
        };

        plc.place(sess, RepTen { shares })
    }
}

modelled!(PlacementReveal::reveal, HostPlacement, (ReplicatedFixed64Tensor) -> HostFixed64Tensor, RepRevealOp);
modelled!(PlacementReveal::reveal, HostPlacement, (ReplicatedFixed128Tensor) -> HostFixed128Tensor, RepRevealOp);
modelled!(PlacementReveal::reveal, HostPlacement, (ReplicatedRing64Tensor) -> HostRing64Tensor, RepRevealOp);
modelled!(PlacementReveal::reveal, HostPlacement, (ReplicatedRing128Tensor) -> HostRing128Tensor, RepRevealOp);
modelled!(PlacementReveal::reveal, HostPlacement, (ReplicatedBitTensor) -> HostBitTensor, RepRevealOp);

kernel! {
    RepRevealOp,
    [
        (HostPlacement, (ReplicatedFixed64Tensor) -> HostFixed64Tensor => [hybrid] Self::fixed_kernel),
        (HostPlacement, (ReplicatedFixed128Tensor) -> HostFixed128Tensor => [hybrid] Self::fixed_kernel),
        (HostPlacement, (ReplicatedRing64Tensor) -> HostRing64Tensor => [hybrid] Self::ring_kernel),
        (HostPlacement, (ReplicatedRing128Tensor) -> HostRing128Tensor => [hybrid] Self::ring_kernel),
        (HostPlacement, (ReplicatedBitTensor) -> HostBitTensor => [hybrid] Self::ring_kernel),
    ]
}

impl RepRevealOp {
    fn fixed_kernel<S: Session, RepRingT, HostRingT>(
        sess: &S,
        receiver: &HostPlacement,
        xe: AbstractReplicatedFixedTensor<RepRingT>,
    ) -> AbstractHostFixedTensor<HostRingT>
    where
        HostPlacement: PlacementReveal<S, RepRingT, HostRingT>,
    {
        let x = receiver.reveal(sess, &xe.0);
        AbstractHostFixedTensor(x)
    }

    fn ring_kernel<S: Session, R: Clone>(sess: &S, receiver: &HostPlacement, xe: RepTen<R>) -> R
    where
        R: Placed<Placement = HostPlacement>,
        HostPlacement: PlacementAdd<S, R, R, R>,
    {
        let RepTen {
            shares: [[x00, x10], [x11, x21], [x22, x02]],
        } = &xe;

        let (player0, player1, player2) = &xe.placement().unwrap().host_placements();

        match () {
            _ if receiver == player0 => {
                // make sure to use both shares on player0
                with_context!(receiver, sess, x00 + x10 + x21)
            }
            _ if receiver == player1 => {
                // make sure to use both shares on player1
                with_context!(receiver, sess, x02 + x11 + x21)
            }
            _ if receiver == player2 => {
                // make sure to use both shares on player2
                with_context!(receiver, sess, x02 + x10 + x22)
            }
            _ => {
                with_context!(receiver, sess, x00 + x10 + x21)
            }
        }
    }
}

modelled!(PlacementAdd::add, ReplicatedPlacement, (ReplicatedRing64Tensor, ReplicatedRing64Tensor) -> ReplicatedRing64Tensor, RepAddOp);
modelled!(PlacementAdd::add, ReplicatedPlacement, (ReplicatedRing128Tensor, ReplicatedRing128Tensor) -> ReplicatedRing128Tensor, RepAddOp);
modelled!(PlacementAdd::add, ReplicatedPlacement, (HostRing64Tensor, ReplicatedRing64Tensor) -> ReplicatedRing64Tensor, RepAddOp);
modelled!(PlacementAdd::add, ReplicatedPlacement, (HostRing128Tensor, ReplicatedRing128Tensor) -> ReplicatedRing128Tensor, RepAddOp);
modelled!(PlacementAdd::add, ReplicatedPlacement, (ReplicatedRing64Tensor, HostRing64Tensor) -> ReplicatedRing64Tensor, RepAddOp);
modelled!(PlacementAdd::add, ReplicatedPlacement, (ReplicatedRing128Tensor, HostRing128Tensor) -> ReplicatedRing128Tensor, RepAddOp);
modelled!(PlacementAdd::add, ReplicatedPlacement, (ReplicatedBitTensor, ReplicatedBitTensor) -> ReplicatedBitTensor, RepAddOp);

kernel! {
    RepAddOp,
    [
        (ReplicatedPlacement, (ReplicatedRing64Tensor, ReplicatedRing64Tensor) -> ReplicatedRing64Tensor => [hybrid] Self::rep_rep_kernel),
        (ReplicatedPlacement, (ReplicatedRing128Tensor, ReplicatedRing128Tensor) -> ReplicatedRing128Tensor => [hybrid] Self::rep_rep_kernel),
        (ReplicatedPlacement, (HostRing64Tensor, ReplicatedRing64Tensor) -> ReplicatedRing64Tensor => [hybrid] Self::ring_rep_kernel),
        (ReplicatedPlacement, (HostRing128Tensor, ReplicatedRing128Tensor) -> ReplicatedRing128Tensor => [hybrid] Self::ring_rep_kernel),
        (ReplicatedPlacement, (ReplicatedRing64Tensor, HostRing64Tensor) -> ReplicatedRing64Tensor => [hybrid] Self::rep_ring_kernel),
        (ReplicatedPlacement, (ReplicatedRing128Tensor, HostRing128Tensor) -> ReplicatedRing128Tensor => [hybrid] Self::rep_ring_kernel),
        (ReplicatedPlacement, (ReplicatedBitTensor, ReplicatedBitTensor) -> ReplicatedBitTensor => [hybrid] Self::rep_rep_kernel),
    ]
}

impl RepAddOp {
    fn rep_rep_kernel<S: Session, R>(
        sess: &S,
        rep: &ReplicatedPlacement,
        x: RepTen<R>,
        y: RepTen<R>,
    ) -> RepTen<R>
    where
        HostPlacement: PlacementAdd<S, R, R, R>,
    {
        let (player0, player1, player2) = rep.host_placements();

        let RepTen {
            shares: [[x00, x10], [x11, x21], [x22, x02]],
        } = &x;

        let RepTen {
            shares: [[y00, y10], [y11, y21], [y22, y02]],
        } = &y;

        let z00 = with_context!(player0, sess, x00 + y00);
        let z10 = with_context!(player0, sess, x10 + y10);

        let z11 = with_context!(player1, sess, x11 + y11);
        let z21 = with_context!(player1, sess, x21 + y21);

        let z22 = with_context!(player2, sess, x22 + y22);
        let z02 = with_context!(player2, sess, x02 + y02);

        RepTen {
            shares: [[z00, z10], [z11, z21], [z22, z02]],
        }
    }

    fn ring_rep_kernel<S: Session, R>(
        sess: &S,
        rep: &ReplicatedPlacement,
        x: R,
        y: RepTen<R>,
    ) -> RepTen<R>
    where
        R: Placed<Placement = HostPlacement>,
        HostPlacement: PlacementAdd<S, R, R, R>,
        ReplicatedPlacement: PlacementPlace<S, RepTen<R>>,
    {
        let (player0, player1, player2) = rep.host_placements();
        let x_plc = x.placement().unwrap();

        let RepTen {
            shares: [[y00, y10], [y11, y21], [y22, y02]],
        } = y;

        let shares = match () {
            _ if x_plc == player0 => {
                // add x to y0
                [
                    [with_context!(player0, sess, x + y00), y10],
                    [y11, y21],
                    [y22, with_context!(player2, sess, x + y02)],
                ]
            }
            _ if x_plc == player1 => {
                // add x to y1
                [
                    [y00, with_context!(player0, sess, x + y10)],
                    [with_context!(player1, sess, x + y11), y21],
                    [y22, y02],
                ]
            }
            _ if x_plc == player2 => {
                // add x to y2
                [
                    [y00, y10],
                    [y11, with_context!(player1, sess, x + y21)],
                    [with_context!(player2, sess, x + y22), y02],
                ]
            }
            _ => {
                // add x to y0; we could randomize this
                [
                    [with_context!(player0, sess, x + y00), y10],
                    [y11, y21],
                    [y22, with_context!(player2, sess, x + y02)],
                ]
            }
        };

        rep.place(sess, RepTen { shares })
    }

    fn rep_ring_kernel<S: Session, R>(
        sess: &S,
        rep: &ReplicatedPlacement,
        x: RepTen<R>,
        y: R,
    ) -> RepTen<R>
    where
        R: Placed<Placement = HostPlacement>,
        HostPlacement: PlacementAdd<S, R, R, R>,
        ReplicatedPlacement: PlacementPlace<S, RepTen<R>>,
    {
        let (player0, player1, player2) = rep.host_placements();
        let y_plc = y.placement().unwrap();

        let RepTen {
            shares: [[x00, x10], [x11, x21], [x22, x02]],
        } = x;

        let shares = match () {
            _ if y_plc == player0 => {
                // add y to x0
                [
                    [with_context!(player0, sess, x00 + y), x10],
                    [x11, x21],
                    [x22, with_context!(player2, sess, x02 + y)],
                ]
            }
            _ if y_plc == player1 => {
                // add y to x1
                [
                    [x00, with_context!(player0, sess, x10 + y)],
                    [with_context!(player1, sess, x11 + y), x21],
                    [x22, x02],
                ]
            }
            _ if y_plc == player2 => {
                // add y to x2
                [
                    [x00, x10],
                    [x11, with_context!(player1, sess, x21 + y)],
                    [with_context!(player2, sess, x22 + y), x02],
                ]
            }
            _ => {
                // add y to x0; we could randomize this
                [
                    [with_context!(player0, sess, x00 + y), x10],
                    [x11, x21],
                    [x22, with_context!(player2, sess, x02 + y)],
                ]
            }
        };

        rep.place(sess, RepTen { shares })
    }
}

modelled!(PlacementSub::sub, ReplicatedPlacement, (ReplicatedRing64Tensor, ReplicatedRing64Tensor) -> ReplicatedRing64Tensor, RepSubOp);
modelled!(PlacementSub::sub, ReplicatedPlacement, (ReplicatedRing128Tensor, ReplicatedRing128Tensor) -> ReplicatedRing128Tensor, RepSubOp);
modelled!(PlacementSub::sub, ReplicatedPlacement, (HostRing64Tensor, ReplicatedRing64Tensor) -> ReplicatedRing64Tensor, RepSubOp);
modelled!(PlacementSub::sub, ReplicatedPlacement, (HostRing128Tensor, ReplicatedRing128Tensor) -> ReplicatedRing128Tensor, RepSubOp);
modelled!(PlacementSub::sub, ReplicatedPlacement, (ReplicatedRing64Tensor, HostRing64Tensor) -> ReplicatedRing64Tensor, RepSubOp);
modelled!(PlacementSub::sub, ReplicatedPlacement, (ReplicatedRing128Tensor, HostRing128Tensor) -> ReplicatedRing128Tensor, RepSubOp);
modelled!(PlacementSub::sub, ReplicatedPlacement, (ReplicatedBitTensor, ReplicatedBitTensor) -> ReplicatedBitTensor, RepSubOp);

kernel! {
    RepSubOp,
    [
        (ReplicatedPlacement, (ReplicatedRing64Tensor, ReplicatedRing64Tensor) -> ReplicatedRing64Tensor => [hybrid] Self::rep_rep_kernel),
        (ReplicatedPlacement, (ReplicatedRing128Tensor, ReplicatedRing128Tensor) -> ReplicatedRing128Tensor => [hybrid] Self::rep_rep_kernel),
        (ReplicatedPlacement, (HostRing64Tensor, ReplicatedRing64Tensor) -> ReplicatedRing64Tensor => [hybrid] Self::ring_rep_kernel),
        (ReplicatedPlacement, (HostRing128Tensor, ReplicatedRing128Tensor) -> ReplicatedRing128Tensor => [hybrid] Self::ring_rep_kernel),
        (ReplicatedPlacement, (ReplicatedRing64Tensor, HostRing64Tensor) -> ReplicatedRing64Tensor => [hybrid] Self::rep_ring_kernel),
        (ReplicatedPlacement, (ReplicatedRing128Tensor, HostRing128Tensor) -> ReplicatedRing128Tensor => [hybrid] Self::rep_ring_kernel),
        (ReplicatedPlacement, (ReplicatedBitTensor, ReplicatedBitTensor) -> ReplicatedBitTensor => [hybrid] Self::rep_rep_kernel),
    ]
}

impl RepSubOp {
    fn rep_rep_kernel<S: Session, R>(
        sess: &S,
        rep: &ReplicatedPlacement,
        x: RepTen<R>,
        y: RepTen<R>,
    ) -> RepTen<R>
    where
        HostPlacement: PlacementSub<S, R, R, R>,
    {
        let (player0, player1, player2) = rep.host_placements();

        let RepTen {
            shares: [[x00, x10], [x11, x21], [x22, x02]],
        } = &x;

        let RepTen {
            shares: [[y00, y10], [y11, y21], [y22, y02]],
        } = &y;

        let z00 = with_context!(player0, sess, x00 - y00);
        let z10 = with_context!(player0, sess, x10 - y10);

        let z11 = with_context!(player1, sess, x11 - y11);
        let z21 = with_context!(player1, sess, x21 - y21);

        let z22 = with_context!(player2, sess, x22 - y22);
        let z02 = with_context!(player2, sess, x02 - y02);

        RepTen {
            shares: [[z00, z10], [z11, z21], [z22, z02]],
        }
    }

    fn ring_rep_kernel<S: Session, R>(
        sess: &S,
        rep: &ReplicatedPlacement,
        x: R,
        y: RepTen<R>,
    ) -> RepTen<R>
    where
        R: Placed<Placement = HostPlacement>,
        HostPlacement: PlacementSub<S, R, R, R>,
        ReplicatedPlacement: PlacementPlace<S, RepTen<R>>,
    {
        let (player0, player1, player2) = rep.host_placements();
        let x_plc = x.placement().unwrap();

        let RepTen {
            shares: [[y00, y10], [y11, y21], [y22, y02]],
        } = y;

        let shares = match () {
            _ if x_plc == player0 => {
                // sub y0 from x
                [
                    [with_context!(player0, sess, x - y00), y10],
                    [y11, y21],
                    [y22, with_context!(player2, sess, x - y02)],
                ]
            }
            _ if x_plc == player1 => {
                // sub y1 from x
                [
                    [y00, with_context!(player0, sess, x - y10)],
                    [with_context!(player1, sess, x - y11), y21],
                    [y22, y02],
                ]
            }
            _ if x_plc == player2 => {
                // sub y2 from x
                [
                    [y00, y10],
                    [y11, with_context!(player1, sess, x - y21)],
                    [with_context!(player2, sess, x - y22), y02],
                ]
            }
            _ => {
                // sub y0 from x; we could randomize this
                [
                    [with_context!(player0, sess, x - y00), y10],
                    [y11, y21],
                    [y22, with_context!(player2, sess, x - y02)],
                ]
            }
        };

        rep.place(sess, RepTen { shares })
    }

    fn rep_ring_kernel<S: Session, R>(
        sess: &S,
        rep: &ReplicatedPlacement,
        x: RepTen<R>,
        y: R,
    ) -> RepTen<R>
    where
        R: Placed<Placement = HostPlacement>,
        HostPlacement: PlacementSub<S, R, R, R>,
        ReplicatedPlacement: PlacementPlace<S, RepTen<R>>,
    {
        let (player0, player1, player2) = rep.host_placements();
        let y_plc = y.placement().unwrap();

        let RepTen {
            shares: [[x00, x10], [x11, x21], [x22, x02]],
        } = x;

        let shares = match () {
            _ if y_plc == player0 => {
                // sub y0 from x
                [
                    [with_context!(player0, sess, x00 - y), x10],
                    [x11, x21],
                    [x22, with_context!(player2, sess, x02 - y)],
                ]
            }
            _ if y_plc == player1 => {
                // sub y1 from x
                [
                    [x00, with_context!(player0, sess, x10 - y)],
                    [with_context!(player1, sess, x11 - y), x21],
                    [x22, x02],
                ]
            }
            _ if y_plc == player2 => {
                // sub y2 from x
                [
                    [x00, x10],
                    [x11, with_context!(player1, sess, x21 - y)],
                    [with_context!(player2, sess, x22 - y), x02],
                ]
            }
            _ => {
                // sub y0 from x; we could randomize this
                [
                    [with_context!(player0, sess, x00 - y), x10],
                    [x11, x21],
                    [x22, with_context!(player2, sess, x02 - y)],
                ]
            }
        };

        rep.place(sess, RepTen { shares })
    }
}

modelled!(PlacementMulSetup::mul_setup, ReplicatedPlacement, (ReplicatedSetup, ReplicatedRing64Tensor, ReplicatedRing64Tensor) -> ReplicatedRing64Tensor, RepMulOp);
modelled!(PlacementMulSetup::mul_setup, ReplicatedPlacement, (ReplicatedSetup, ReplicatedRing128Tensor, ReplicatedRing128Tensor) -> ReplicatedRing128Tensor, RepMulOp);
modelled!(PlacementMulSetup::mul_setup, ReplicatedPlacement, (ReplicatedSetup, HostRing64Tensor, ReplicatedRing64Tensor) -> ReplicatedRing64Tensor, RepMulOp);
modelled!(PlacementMulSetup::mul_setup, ReplicatedPlacement, (ReplicatedSetup, HostRing128Tensor, ReplicatedRing128Tensor) -> ReplicatedRing128Tensor, RepMulOp);
modelled!(PlacementMulSetup::mul_setup, ReplicatedPlacement, (ReplicatedSetup, ReplicatedRing64Tensor, HostRing64Tensor) -> ReplicatedRing64Tensor, RepMulOp);
modelled!(PlacementMulSetup::mul_setup, ReplicatedPlacement, (ReplicatedSetup, ReplicatedRing128Tensor, HostRing128Tensor) -> ReplicatedRing128Tensor, RepMulOp);
modelled!(PlacementMulSetup::mul_setup, ReplicatedPlacement, (ReplicatedSetup, ReplicatedBitTensor, ReplicatedBitTensor) -> ReplicatedBitTensor, RepMulOp);

kernel! {
    RepMulOp,
    [
        (ReplicatedPlacement, (ReplicatedSetup, ReplicatedRing64Tensor, ReplicatedRing64Tensor) -> ReplicatedRing64Tensor => [hybrid] Self::rep_rep_kernel),
        (ReplicatedPlacement, (ReplicatedSetup, ReplicatedRing128Tensor, ReplicatedRing128Tensor) -> ReplicatedRing128Tensor => [hybrid] Self::rep_rep_kernel),
        (ReplicatedPlacement, (ReplicatedSetup, ReplicatedBitTensor, ReplicatedBitTensor) -> ReplicatedBitTensor => [hybrid] Self::rep_rep_kernel),
        (ReplicatedPlacement, (ReplicatedSetup, HostRing64Tensor, ReplicatedRing64Tensor) -> ReplicatedRing64Tensor => [hybrid] Self::ring_rep_kernel),
        (ReplicatedPlacement, (ReplicatedSetup, HostRing128Tensor, ReplicatedRing128Tensor) -> ReplicatedRing128Tensor => [hybrid] Self::ring_rep_kernel),
        (ReplicatedPlacement, (ReplicatedSetup, ReplicatedRing64Tensor, HostRing64Tensor) -> ReplicatedRing64Tensor => [hybrid] Self::rep_ring_kernel),
        (ReplicatedPlacement, (ReplicatedSetup, ReplicatedRing128Tensor, HostRing128Tensor) -> ReplicatedRing128Tensor => [hybrid] Self::rep_ring_kernel),
    ]
}

impl RepMulOp {
    fn rep_rep_kernel<S: Session, RingT, KeyT, ShapeT>(
        sess: &S,
        rep: &ReplicatedPlacement,
        setup: AbstractReplicatedSetup<KeyT>,
        x: RepTen<RingT>,
        y: RepTen<RingT>,
    ) -> RepTen<RingT>
    where
        RingT: Clone,
        HostPlacement: PlacementAdd<S, RingT, RingT, RingT>,
        HostPlacement: PlacementMul<S, RingT, RingT, RingT>,
        HostPlacement: PlacementShape<S, RingT, ShapeT>,
        ReplicatedPlacement: ZeroShareGen<S, KeyT, RingT, ShapeT>,
        ReplicatedPlacement: PlacementPlace<S, RepTen<RingT>>,
    {
        let (player0, player1, player2) = rep.host_placements();

        let RepTen {
            shares: [[x00, x10], [x11, x21], [x22, x02]],
        } = &x;

        let RepTen {
            shares: [[y00, y10], [y11, y21], [y22, y02]],
        } = &y;

        let v0 = with_context!(player0, sess, { x00 * y00 + x00 * y10 + x10 * y00 });
        let v1 = with_context!(player1, sess, { x11 * y11 + x11 * y21 + x21 * y11 });
        let v2 = with_context!(player2, sess, { x22 * y22 + x22 * y02 + x02 * y22 });

        let s0 = player0.shape(sess, &v0);
        let s1 = player1.shape(sess, &v1);
        let s2 = player2.shape(sess, &v2);
        let zero_shape = AbstractReplicatedShape {
            shapes: [s0, s1, s2],
        };

        let AbstractReplicatedZeroShare {
            alphas: [a0, a1, a2],
        } = rep.gen_zero_share(sess, &setup, &zero_shape);

        let z0 = with_context!(player0, sess, { v0 + a0 });
        let z1 = with_context!(player1, sess, { v1 + a1 });
        let z2 = with_context!(player2, sess, { v2 + a2 });

        rep.place(
            sess,
            RepTen {
                shares: [[z0.clone(), z1.clone()], [z1, z2.clone()], [z2, z0]],
            },
        )
    }

    fn ring_rep_kernel<S: Session, RingT, KeyT>(
        sess: &S,
        rep: &ReplicatedPlacement,
        _setup: AbstractReplicatedSetup<KeyT>,
        x: RingT,
        y: RepTen<RingT>,
    ) -> RepTen<RingT>
    where
        HostPlacement: PlacementMul<S, RingT, RingT, RingT>,
    {
        let (player0, player1, player2) = rep.host_placements();

        let RepTen {
            shares: [[y00, y10], [y11, y21], [y22, y02]],
        } = &y;

        let z00 = with_context!(player0, sess, x * y00);
        let z10 = with_context!(player0, sess, x * y10);

        let z11 = with_context!(player1, sess, x * y11);
        let z21 = with_context!(player1, sess, x * y21);

        let z22 = with_context!(player2, sess, x * y22);
        let z02 = with_context!(player2, sess, x * y02);

        RepTen {
            shares: [[z00, z10], [z11, z21], [z22, z02]],
        }
    }

    fn rep_ring_kernel<S: Session, RingT, KeyT>(
        sess: &S,
        rep: &ReplicatedPlacement,
        _setup: AbstractReplicatedSetup<KeyT>,
        x: RepTen<RingT>,
        y: RingT,
    ) -> RepTen<RingT>
    where
        HostPlacement: PlacementMul<S, RingT, RingT, RingT>,
    {
        let (player0, player1, player2) = rep.host_placements();

        let RepTen {
            shares: [[x00, x10], [x11, x21], [x22, x02]],
        } = &x;

        let z00 = with_context!(player0, sess, x00 * y);
        let z10 = with_context!(player0, sess, x10 * y);

        let z11 = with_context!(player1, sess, x11 * y);
        let z21 = with_context!(player1, sess, x21 * y);

        let z22 = with_context!(player2, sess, x22 * y);
        let z02 = with_context!(player2, sess, x02 * y);

        RepTen {
            shares: [[z00, z10], [z11, z21], [z22, z02]],
        }
    }
}

modelled!(PlacementDotSetup::dot_setup, ReplicatedPlacement, (ReplicatedSetup, ReplicatedRing64Tensor, ReplicatedRing64Tensor) -> ReplicatedRing64Tensor, RepDotOp);
modelled!(PlacementDotSetup::dot_setup, ReplicatedPlacement, (ReplicatedSetup, ReplicatedRing128Tensor, ReplicatedRing128Tensor) -> ReplicatedRing128Tensor, RepDotOp);
modelled!(PlacementDotSetup::dot_setup, ReplicatedPlacement, (ReplicatedSetup, HostRing64Tensor, ReplicatedRing64Tensor) -> ReplicatedRing64Tensor, RepDotOp);
modelled!(PlacementDotSetup::dot_setup, ReplicatedPlacement, (ReplicatedSetup, HostRing128Tensor, ReplicatedRing128Tensor) -> ReplicatedRing128Tensor, RepDotOp);
modelled!(PlacementDotSetup::dot_setup, ReplicatedPlacement, (ReplicatedSetup, ReplicatedRing64Tensor, HostRing64Tensor) -> ReplicatedRing64Tensor, RepDotOp);
modelled!(PlacementDotSetup::dot_setup, ReplicatedPlacement, (ReplicatedSetup, ReplicatedRing128Tensor, HostRing128Tensor) -> ReplicatedRing128Tensor, RepDotOp);

kernel! {
    RepDotOp,
    [
        (ReplicatedPlacement, (ReplicatedSetup, ReplicatedRing64Tensor, ReplicatedRing64Tensor) -> ReplicatedRing64Tensor => [hybrid] Self::rep_rep_kernel),
        (ReplicatedPlacement, (ReplicatedSetup, ReplicatedRing128Tensor, ReplicatedRing128Tensor) -> ReplicatedRing128Tensor => [hybrid] Self::rep_rep_kernel),
        (ReplicatedPlacement, (ReplicatedSetup, HostRing64Tensor, ReplicatedRing64Tensor) -> ReplicatedRing64Tensor => [hybrid] Self::ring_rep_kernel),
        (ReplicatedPlacement, (ReplicatedSetup, HostRing128Tensor, ReplicatedRing128Tensor) -> ReplicatedRing128Tensor => [hybrid] Self::ring_rep_kernel),
        (ReplicatedPlacement, (ReplicatedSetup, ReplicatedRing64Tensor, HostRing64Tensor) -> ReplicatedRing64Tensor => [hybrid] Self::rep_ring_kernel),
        (ReplicatedPlacement, (ReplicatedSetup, ReplicatedRing128Tensor, HostRing128Tensor) -> ReplicatedRing128Tensor => [hybrid] Self::rep_ring_kernel),
    ]
}

impl RepDotOp {
    fn rep_rep_kernel<S: Session, RingT, KeyT, ShapeT>(
        sess: &S,
        rep: &ReplicatedPlacement,
        setup: AbstractReplicatedSetup<KeyT>,
        x: RepTen<RingT>,
        y: RepTen<RingT>,
    ) -> RepTen<RingT>
    where
        RingT: Clone,
        HostPlacement: PlacementAdd<S, RingT, RingT, RingT>,
        HostPlacement: PlacementDot<S, RingT, RingT, RingT>,
        HostPlacement: PlacementShape<S, RingT, ShapeT>,
        ReplicatedPlacement: ZeroShareGen<S, KeyT, RingT, ShapeT>,
        ReplicatedPlacement: PlacementPlace<S, RepTen<RingT>>,
    {
        let (player0, player1, player2) = rep.host_placements();

        let RepTen {
            shares: [[x00, x10], [x11, x21], [x22, x02]],
        } = &x;

        let RepTen {
            shares: [[y00, y10], [y11, y21], [y22, y02]],
        } = &y;

        let v0 = with_context!(player0, sess, {
            dot(x00, y00) + dot(x00, y10) + dot(x10, y00)
        });
        let v1 = with_context!(player1, sess, {
            dot(x11, y11) + dot(x11, y21) + dot(x21, y11)
        });
        let v2 = with_context!(player2, sess, {
            dot(x22, y22) + dot(x22, y02) + dot(x02, y22)
        });

        let s0 = player0.shape(sess, &v0);
        let s1 = player1.shape(sess, &v1);
        let s2 = player2.shape(sess, &v2);
        let zero_shape = AbstractReplicatedShape {
            shapes: [s0, s1, s2],
        };

        let AbstractReplicatedZeroShare {
            alphas: [a0, a1, a2],
        } = rep.gen_zero_share(sess, &setup, &zero_shape);

        let z0 = with_context!(player0, sess, { v0 + a0 });
        let z1 = with_context!(player1, sess, { v1 + a1 });
        let z2 = with_context!(player2, sess, { v2 + a2 });

        rep.place(
            sess,
            RepTen {
                shares: [[z0.clone(), z1.clone()], [z1, z2.clone()], [z2, z0]],
            },
        )
    }

    fn ring_rep_kernel<S: Session, RingT, KeyT>(
        sess: &S,
        rep: &ReplicatedPlacement,
        _setup: AbstractReplicatedSetup<KeyT>,
        x: RingT,
        y: RepTen<RingT>,
    ) -> RepTen<RingT>
    where
        HostPlacement: PlacementDot<S, RingT, RingT, RingT>,
    {
        let (player0, player1, player2) = rep.host_placements();

        let RepTen {
            shares: [[y00, y10], [y11, y21], [y22, y02]],
        } = &y;

        let z00 = with_context!(player0, sess, dot(&x, y00));
        let z10 = with_context!(player0, sess, dot(&x, y10));

        let z11 = with_context!(player1, sess, dot(&x, y11));
        let z21 = with_context!(player1, sess, dot(&x, y21));

        let z22 = with_context!(player2, sess, dot(&x, y22));
        let z02 = with_context!(player2, sess, dot(&x, y02));

        RepTen {
            shares: [[z00, z10], [z11, z21], [z22, z02]],
        }
    }

    fn rep_ring_kernel<S: Session, RingT, KeyT>(
        sess: &S,
        rep: &ReplicatedPlacement,
        _setup: AbstractReplicatedSetup<KeyT>,
        x: RepTen<RingT>,
        y: RingT,
    ) -> RepTen<RingT>
    where
        HostPlacement: PlacementDot<S, RingT, RingT, RingT>,
    {
        let (player0, player1, player2) = rep.host_placements();

        let RepTen {
            shares: [[x00, x10], [x11, x21], [x22, x02]],
        } = &x;

        let z00 = with_context!(player0, sess, dot(x00, &y));
        let z10 = with_context!(player0, sess, dot(x10, &y));

        let z11 = with_context!(player1, sess, dot(x11, &y));
        let z21 = with_context!(player1, sess, dot(x21, &y));

        let z22 = with_context!(player2, sess, dot(x22, &y));
        let z02 = with_context!(player2, sess, dot(x02, &y));

        RepTen {
            shares: [[z00, z10], [z11, z21], [z22, z02]],
        }
    }
}

modelled!(PlacementMean::mean, ReplicatedPlacement, attributes[axis: Option<u32>, scaling_base: u64, scaling_exp: u32] (ReplicatedRing64Tensor) -> ReplicatedRing64Tensor, RepMeanOp);
modelled!(PlacementMean::mean, ReplicatedPlacement, attributes[axis: Option<u32>, scaling_base: u64, scaling_exp: u32] (ReplicatedRing128Tensor) -> ReplicatedRing128Tensor, RepMeanOp);

kernel! {
    RepMeanOp,
    [
        (ReplicatedPlacement, (ReplicatedRing64Tensor) -> ReplicatedRing64Tensor => [hybrid] attributes[axis, scaling_base, scaling_exp] Self::kernel),
        (ReplicatedPlacement, (ReplicatedRing128Tensor) -> ReplicatedRing128Tensor => [hybrid] attributes[axis, scaling_base, scaling_exp] Self::kernel),
    ]
}

impl RepMeanOp {
    fn kernel<S: Session, HostRingT>(
        sess: &S,
        rep: &ReplicatedPlacement,
        axis: Option<u32>,
        scaling_base: u64,
        scaling_exp: u32,
        x: RepTen<HostRingT>,
    ) -> RepTen<HostRingT>
    where
        HostPlacement: PlacementMean<S, HostRingT, HostRingT>,
        ReplicatedPlacement: PlacementPlace<S, RepTen<HostRingT>>,
    {
        let (player0, player1, player2) = rep.host_placements();

        let RepTen {
            shares: [[x00, x10], [x11, x21], [x22, x02]],
        } = &x;

        let z00 = player0.mean(sess, axis, scaling_base, scaling_exp, x00);
        let z10 = player0.mean(sess, axis, scaling_base, scaling_exp, x10);
        let z11 = player1.mean(sess, axis, scaling_base, scaling_exp, x11);
        let z21 = player1.mean(sess, axis, scaling_base, scaling_exp, x21);
        let z22 = player2.mean(sess, axis, scaling_base, scaling_exp, x22);
        let z02 = player2.mean(sess, axis, scaling_base, scaling_exp, x02);

        rep.place(
            sess,
            RepTen {
                shares: [[z00, z10], [z11, z21], [z22, z02]],
            },
        )
    }
}

modelled!(PlacementSum::sum, ReplicatedPlacement, attributes[axis: Option<u32>] (ReplicatedRing64Tensor) -> ReplicatedRing64Tensor, RepSumOp);
modelled!(PlacementSum::sum, ReplicatedPlacement, attributes[axis: Option<u32>] (ReplicatedRing128Tensor) -> ReplicatedRing128Tensor, RepSumOp);

kernel! {
    RepSumOp,
    [
        (ReplicatedPlacement, (ReplicatedRing64Tensor) -> ReplicatedRing64Tensor => [hybrid] attributes[axis] Self::kernel),
        (ReplicatedPlacement, (ReplicatedRing128Tensor) -> ReplicatedRing128Tensor => [hybrid] attributes[axis] Self::kernel),
    ]
}

impl RepSumOp {
    fn kernel<S: Session, RingT>(
        sess: &S,
        rep: &ReplicatedPlacement,
        axis: Option<u32>,
        x: RepTen<RingT>,
    ) -> RepTen<RingT>
    where
        HostPlacement: PlacementSum<S, RingT, RingT>,
        ReplicatedPlacement: PlacementPlace<S, RepTen<RingT>>,
    {
        let (player0, player1, player2) = rep.host_placements();

        let RepTen {
            shares: [[x00, x10], [x11, x21], [x22, x02]],
        } = &x;

        let z00 = player0.sum(sess, axis, x00);
        let z10 = player0.sum(sess, axis, x10);
        let z11 = player1.sum(sess, axis, x11);
        let z21 = player1.sum(sess, axis, x21);
        let z22 = player2.sum(sess, axis, x22);
        let z02 = player2.sum(sess, axis, x02);

        rep.place(
            sess,
            RepTen {
                shares: [[z00, z10], [z11, z21], [z22, z02]],
            },
        )
    }
}

// TODO(Morten) should we rename this as a shift?
modelled!(PlacementTruncPr::trunc_pr, ReplicatedPlacement, attributes[amount: u32] (ReplicatedRing64Tensor) -> ReplicatedRing64Tensor, RepTruncPrOp);
modelled!(PlacementTruncPr::trunc_pr, ReplicatedPlacement, attributes[amount: u32] (ReplicatedRing128Tensor) -> ReplicatedRing128Tensor, RepTruncPrOp);

kernel! {
    RepTruncPrOp,
    [
        (ReplicatedPlacement,  (ReplicatedRing64Tensor) -> ReplicatedRing64Tensor => [hybrid] attributes[amount] Self::kernel),
        (ReplicatedPlacement,  (ReplicatedRing128Tensor) -> ReplicatedRing128Tensor => [hybrid] attributes[amount] Self::kernel),
    ]
}

impl RepTruncPrOp {
    fn kernel<S: Session, RingT>(
        sess: &S,
        rep: &ReplicatedPlacement,
        amount: u32,
        xe: RepTen<RingT>,
    ) -> st!(RepTen<RingT>, S)
    where
        RingT: Clone,
        RepTen<RingT>: Into<st!(RepTen<RingT>)>,
        st!(AdtTen<RingT>): TryInto<AdtTen<RingT>>,
        AdtTen<RingT>: Into<st!(AdtTen<RingT>)>,
        st!(AdtTen<RingT>): TryInto<AdtTen<RingT>>,

        AdtTen<RingT>: CanonicalType,
        <AdtTen<RingT> as CanonicalType>::Type: KnownType<S>,
        RepTen<RingT>: CanonicalType,
        <RepTen<RingT> as CanonicalType>::Type: KnownType<S>,

        AdditivePlacement: PlacementRepToAdt<S, st!(RepTen<RingT>), st!(AdtTen<RingT>)>,

        AdditivePlacement: PlacementTruncPrProvider<S, AdtTen<RingT>, AdtTen<RingT>>,

        ReplicatedPlacement: PlacementAdtToRep<S, st!(AdtTen<RingT>), st!(RepTen<RingT>)>,
    {
        let (player0, player1, player2) = rep.host_placements();

        let adt = AdditivePlacement {
            owners: [player0.owner, player1.owner],
        };
        let provider = player2;

        let x_adt = adt.rep_to_adt(sess, &xe.into()).try_into().ok().unwrap();
        let y_adt = adt.trunc_pr(sess, amount as usize, &provider, &x_adt);
        rep.adt_to_rep(sess, &y_adt.into())
    }
}

use crate::host::AbstractHostRingTensor;
use crate::symbolic::Symbolic;

impl<T> CanonicalType for AbstractHostRingTensor<T> {
    type Type = AbstractHostRingTensor<T>;
}

impl<T> CanonicalType for Symbolic<AbstractHostRingTensor<T>> {
    type Type = AbstractHostRingTensor<T>;
}

impl<KeyT: CanonicalType + Placed<Placement = HostPlacement>> CanonicalType
    for Symbolic<AbstractReplicatedSetup<KeyT>>
{
    type Type = AbstractReplicatedSetup<<KeyT as CanonicalType>::Type>;
}

impl<ShapeT: CanonicalType> CanonicalType for AbstractReplicatedShape<ShapeT> {
    type Type = AbstractReplicatedShape<<ShapeT as CanonicalType>::Type>;
}

impl<ShapeT: CanonicalType + Placed<Placement = HostPlacement>> CanonicalType
    for Symbolic<AbstractReplicatedShape<ShapeT>>
{
    type Type = AbstractReplicatedShape<<ShapeT as CanonicalType>::Type>;
}

impl<RingT: CanonicalType> CanonicalType for AdtTen<RingT> {
    type Type = AdtTen<<RingT as CanonicalType>::Type>;
}

impl<RingT: CanonicalType + Placed<Placement = HostPlacement>> CanonicalType
    for Symbolic<AdtTen<RingT>>
{
    type Type = AdtTen<<RingT as CanonicalType>::Type>;
}

impl<RingT: CanonicalType> CanonicalType for RepTen<RingT> {
    type Type = RepTen<<RingT as CanonicalType>::Type>;
}

impl<RingT: CanonicalType + Placed<Placement = HostPlacement>> CanonicalType
    for Symbolic<RepTen<RingT>>
{
    type Type = RepTen<<RingT as CanonicalType>::Type>;
}

modelled!(PlacementAdtToRep::adt_to_rep, ReplicatedPlacement, (AdditiveRing64Tensor) -> ReplicatedRing64Tensor, AdtToRepOp);
modelled!(PlacementAdtToRep::adt_to_rep, ReplicatedPlacement, (AdditiveRing128Tensor) -> ReplicatedRing128Tensor, AdtToRepOp);

kernel! {
    AdtToRepOp,
    [
        (ReplicatedPlacement, (AdditiveRing64Tensor) -> ReplicatedRing64Tensor => [hybrid] Self::kernel),
        (ReplicatedPlacement, (AdditiveRing128Tensor) -> ReplicatedRing128Tensor => [hybrid] Self::kernel),
    ]
}

impl AdtToRepOp {
    fn kernel<S: Session, ShapeT, SeedT, KeyT, RingT>(
        sess: &S,
        rep: &ReplicatedPlacement,
        x: AdtTen<RingT>,
    ) -> RepTen<RingT>
    where
        RingT: Placed<Placement = HostPlacement> + Clone,
        AdtTen<RingT>: CanonicalType,
        <AdtTen<RingT> as CanonicalType>::Type: KnownType<S>,
        HostPlacement: PlacementShape<S, RingT, ShapeT>,
        HostPlacement: PlacementKeyGen<S, KeyT>,
        HostPlacement: PlacementSampleUniformSeeded<S, ShapeT, SeedT, RingT>,
        HostPlacement: PlacementDeriveSeed<S, KeyT, SeedT>,
        AdditivePlacement:
            PlacementSub<S, st!(AdtTen<RingT>, S), st!(AdtTen<RingT>, S), st!(AdtTen<RingT>, S)>,
        AdtTen<RingT>: Into<st!(AdtTen<RingT>, S)>,
        HostPlacement: PlacementReveal<S, st!(AdtTen<RingT>, S), RingT>,
        ReplicatedPlacement: PlacementPlace<S, RepTen<RingT>>,
    {
        let AdtTen { shares: [x0, x1] } = &x;

        let adt = x.placement().unwrap();
        let (adt_player0, adt_player1) = adt.host_placements();
        let (rep_player0, rep_player1, rep_player2) = rep.host_placements();
        let (provider, provider_index, rep_others) = match () {
            _ if rep_player0 != adt_player0 && rep_player0 != adt_player1 => {
                (rep_player0, 0, [rep_player1, rep_player2])
            }
            _ if rep_player1 != adt_player0 && rep_player1 != adt_player1 => {
                (rep_player1, 1, [rep_player2, rep_player0])
            }
            _ if rep_player2 != adt_player0 && rep_player2 != adt_player1 => {
                (rep_player2, 2, [rep_player0, rep_player1])
            }
            _ => unimplemented!(), // something is wrong in the protocol otherwise
        };

        let sync_key0 = SyncKey::random();
        let sync_key1 = SyncKey::random();

        let k = provider.gen_key(sess);
        let seed1 = provider.derive_seed(sess, sync_key0, &k);
        let seed2 = provider.derive_seed(sess, sync_key1, &k);

        let shape0 = adt_player0.shape(sess, x0);
        let shape1 = adt_player1.shape(sess, x1);

        let y0 = adt_player0.sample_uniform_seeded(sess, &shape0, &seed1);
        let y1 = adt_player1.sample_uniform_seeded(sess, &shape1, &seed2);

        let y0_provider = provider.sample_uniform_seeded(sess, &shape0, &seed1);
        let y1_provider = provider.sample_uniform_seeded(sess, &shape0, &seed2);

        let y = AdtTen {
            shares: [y0.clone(), y1.clone()],
        };
        let c = adt_player0.reveal(sess, &adt.sub(sess, &x.into(), &y.into()));

        let shares = match () {
            _ if provider_index == 0 => {
                match () {
                    // (D, adt_0, adt_1) case
                    _ if adt_player0 == rep_others[0] => {
                        [[y1_provider, y0_provider], [y0, c.clone()], [c, y1]]
                    }
                    // (D, adt_1, adt_0) case
                    _ if adt_player0 == rep_others[1] => {
                        [[y0_provider, y1_provider], [y1, c.clone()], [c, y0]]
                    }
                    // same as previously, we don't care since parties sends their shares
                    _ => [[y0_provider, y1_provider], [y1, c.clone()], [c, y0]],
                }
            }
            _ if provider_index == 1 => {
                match () {
                    // (adt_1, D, adt_0)
                    _ if adt_player0 == rep_others[0] => {
                        [[c.clone(), y1], [y1_provider, y0_provider], [y0, c]]
                    }
                    // (adt_0, D, adt_1)
                    _ if adt_player0 == rep_others[1] => {
                        [[c.clone(), y0], [y0_provider, y1_provider], [y1, c]]
                    }
                    // same as previously, we don't care since parties sends their shares
                    _ => [[c.clone(), y0], [y0_provider, y1_provider], [y1, c]],
                }
            }
            _ => {
                match () {
                    // (adt0, adt1, D)
                    _ if adt_player0 == rep_others[0] => {
                        [[y0, c.clone()], [c, y1], [y1_provider, y0_provider]]
                    }
                    // (adt1, adt0, D)
                    _ if adt_player0 == rep_others[1] => {
                        [[y1, c.clone()], [c, y0], [y0_provider, y1_provider]]
                    }
                    // same as previously, we don't care since parties sends their shares
                    _ => [[y1, c.clone()], [c, y0], [y0_provider, y1_provider]],
                }
            }
        };
        rep.place(sess, RepTen { shares })
    }
}

modelled!(PlacementFill::fill, ReplicatedPlacement, attributes[value: Constant] (ReplicatedShape) -> ReplicatedRing64Tensor, RepFillOp);
modelled!(PlacementFill::fill, ReplicatedPlacement, attributes[value: Constant] (ReplicatedShape) -> ReplicatedRing128Tensor, RepFillOp);
modelled!(PlacementFill::fill, ReplicatedPlacement, attributes[value: Constant] (ReplicatedShape) -> ReplicatedBitTensor, RepFillOp);

kernel! {
    RepFillOp,
    [
        (ReplicatedPlacement, (ReplicatedShape) -> ReplicatedRing64Tensor => [hybrid] custom |op| {
                let value: u64 = match op.value {
                    Constant::Ring64(v) => v,
                    _ => unimplemented!()
                };
                assert!(value == 0 || value == 1);
                Box::new(move |sess, rep, rep_shape| {
                    Self::ring64_kernel(sess, rep, value, rep_shape)
                })
            }),
        (ReplicatedPlacement, (ReplicatedShape) -> ReplicatedRing128Tensor => [hybrid] custom |op| {
                let value: u128 = match op.value {
                    Constant::Ring128(v) => v,
                    _ => unimplemented!()
                };
                assert!(value == 0 || value == 1);
                Box::new(move |sess, rep, rep_shape| {
                    Self::ring128_kernel(sess, rep, value, rep_shape)
                })
        }),
        (ReplicatedPlacement, (ReplicatedShape) -> ReplicatedBitTensor => [hybrid] custom |op| {
                let value: u8 = match op.value {
                    Constant::Bit(v) => v,
                    _ => unimplemented!()
                };
                assert!(value == 0 || value == 1);
                Box::new(move |sess, rep, rep_shape| {
                    Self::bit_kernel(sess, rep, value, rep_shape)
                })
        }),
    ]
}

impl RepFillOp {
    fn bit_kernel<S: Session, ShapeT, RingT>(
        sess: &S,
        rep: &ReplicatedPlacement,
        value: u8,
        rep_shape: AbstractReplicatedShape<ShapeT>,
    ) -> RepTen<RingT>
    where
        HostPlacement: PlacementFill<S, ShapeT, RingT>,
    {
        // TODO should really return PublicReplicatedTensor, but we don't have that type yet
        let (player0, player1, player2) = rep.host_placements();

        let AbstractReplicatedShape {
            shapes: [s0, s1, s2],
        } = &rep_shape;

        let shares = [
            [
                player0.fill(sess, Constant::Bit(value), s0),
                player0.fill(sess, Constant::Bit(0_u8), s0),
            ],
            [
                player1.fill(sess, Constant::Bit(0_u8), s1),
                player1.fill(sess, Constant::Bit(0_u8), s1),
            ],
            [
                player2.fill(sess, Constant::Bit(0_u8), s2),
                player2.fill(sess, Constant::Bit(value), s2),
            ],
        ];

        RepTen { shares }
    }

    fn ring64_kernel<S: Session, ShapeT, RingT>(
        sess: &S,
        rep: &ReplicatedPlacement,
        value: u64,
        rep_shape: AbstractReplicatedShape<ShapeT>,
    ) -> RepTen<RingT>
    where
        HostPlacement: PlacementFill<S, ShapeT, RingT>,
    {
        // TODO should really return PublicReplicatedTensor, but we don't have that type yet
        let (player0, player1, player2) = rep.host_placements();

        let AbstractReplicatedShape {
            shapes: [s0, s1, s2],
        } = &rep_shape;

        let shares = [
            [
                player0.fill(sess, Constant::Ring64(value), s0),
                player0.fill(sess, Constant::Ring64(0_u64), s0),
            ],
            [
                player1.fill(sess, Constant::Ring64(0_u64), s1),
                player1.fill(sess, Constant::Ring64(0_u64), s1),
            ],
            [
                player2.fill(sess, Constant::Ring64(0_u64), s2),
                player2.fill(sess, Constant::Ring64(value), s2),
            ],
        ];

        RepTen { shares }
    }

    fn ring128_kernel<S: Session, ShapeT, RingT>(
        sess: &S,
        rep: &ReplicatedPlacement,
        value: u128,
        rep_shape: AbstractReplicatedShape<ShapeT>,
    ) -> RepTen<RingT>
    where
        HostPlacement: PlacementFill<S, ShapeT, RingT>,
    {
        // TODO should really return PublicReplicatedTensor, but we don't have that type yet
        let (player0, player1, player2) = rep.host_placements();

        let AbstractReplicatedShape {
            shapes: [s0, s1, s2],
        } = &rep_shape;

        let shares = [
            [
                player0.fill(sess, Constant::Ring128(value), s0),
                player0.fill(sess, Constant::Ring128(0_u128), s0),
            ],
            [
                player1.fill(sess, Constant::Ring128(0_u128), s1),
                player1.fill(sess, Constant::Ring128(0_u128), s1),
            ],
            [
                player2.fill(sess, Constant::Ring128(0_u128), s2),
                player2.fill(sess, Constant::Ring128(value), s2),
            ],
        ];

        RepTen { shares }
    }
}

modelled!(PlacementShl::shl, ReplicatedPlacement, attributes[amount: usize] (ReplicatedRing64Tensor) -> ReplicatedRing64Tensor, RepShlOp);
modelled!(PlacementShl::shl, ReplicatedPlacement, attributes[amount: usize] (ReplicatedRing128Tensor) -> ReplicatedRing128Tensor, RepShlOp);

kernel! {
    RepShlOp,
    [
        (ReplicatedPlacement, (ReplicatedRing64Tensor) -> ReplicatedRing64Tensor => [hybrid] attributes[amount] Self::kernel),
        (ReplicatedPlacement, (ReplicatedRing128Tensor) -> ReplicatedRing128Tensor => [hybrid] attributes[amount] Self::kernel),
    ]
}

impl RepShlOp {
    fn kernel<S: Session, RingT>(
        sess: &S,
        plc: &ReplicatedPlacement,
        amount: usize,
        x: RepTen<RingT>,
    ) -> RepTen<RingT>
    where
        HostPlacement: PlacementShl<S, RingT, RingT>,
    {
        let (player0, player1, player2) = plc.host_placements();
        let AbstractReplicatedRingTensor {
            shares: [[x00, x10], [x11, x21], [x22, x02]],
        } = &x;
        let z00 = player0.shl(sess, amount, x00);
        let z10 = player0.shl(sess, amount, x10);

        let z11 = player1.shl(sess, amount, x11);
        let z21 = player1.shl(sess, amount, x21);

        let z22 = player2.shl(sess, amount, x22);
        let z02 = player2.shl(sess, amount, x02);

        RepTen {
            shares: [[z00, z10], [z11, z21], [z22, z02]],
        }
    }
}

modelled!(PlacementIndex::index_axis, ReplicatedPlacement, attributes[axis: usize, index: usize] (ReplicatedRing64Tensor) -> ReplicatedRing64Tensor, RepIndexAxisOp);
modelled!(PlacementIndex::index_axis, ReplicatedPlacement, attributes[axis: usize, index: usize] (ReplicatedRing128Tensor) -> ReplicatedRing128Tensor, RepIndexAxisOp);
modelled!(PlacementIndex::index_axis, ReplicatedPlacement, attributes[axis: usize, index: usize] (ReplicatedBitTensor) -> ReplicatedBitTensor, RepIndexAxisOp);

kernel! {
    RepIndexAxisOp,
    [
        (ReplicatedPlacement, (ReplicatedRing64Tensor) -> ReplicatedRing64Tensor => [hybrid] attributes[axis, index] Self::kernel),
        (ReplicatedPlacement, (ReplicatedRing128Tensor) -> ReplicatedRing128Tensor => [hybrid] attributes[axis, index] Self::kernel),
        (ReplicatedPlacement, (ReplicatedBitTensor) -> ReplicatedBitTensor => [hybrid] attributes[axis, index] Self::kernel),
    ]
}

impl RepIndexAxisOp {
    fn kernel<S: Session, RingT>(
        sess: &S,
        plc: &ReplicatedPlacement,
        axis: usize,
        index: usize,
        x: RepTen<RingT>,
    ) -> RepTen<RingT>
    where
        HostPlacement: PlacementIndex<S, RingT, RingT>,
    {
        let (player0, player1, player2) = plc.host_placements();
        let RepTen {
            shares: [[x00, x10], [x11, x21], [x22, x02]],
        } = &x;

        let z00 = player0.index_axis(sess, axis, index, x00);
        let z10 = player0.index_axis(sess, axis, index, x10);

        let z11 = player1.index_axis(sess, axis, index, x11);
        let z21 = player1.index_axis(sess, axis, index, x21);

        let z22 = player2.index_axis(sess, axis, index, x22);
        let z02 = player2.index_axis(sess, axis, index, x02);

        RepTen {
            shares: [[z00, z10], [z11, z21], [z22, z02]],
        }
    }
}

<<<<<<< HEAD
modelled!(PlacementDiag::diag, ReplicatedPlacement, (ReplicatedRing64Tensor) -> ReplicatedRing64Tensor, RepDiagOp);
modelled!(PlacementDiag::diag, ReplicatedPlacement, (ReplicatedRing128Tensor) -> ReplicatedRing128Tensor, RepDiagOp);
modelled!(PlacementDiag::diag, ReplicatedPlacement, (ReplicatedBitTensor) -> ReplicatedBitTensor, RepDiagOp);

kernel! {
    RepDiagOp,
    [
        (ReplicatedPlacement, (ReplicatedRing64Tensor) -> ReplicatedRing64Tensor => [hybrid] Self::kernel),
        (ReplicatedPlacement, (ReplicatedRing128Tensor) -> ReplicatedRing128Tensor => [hybrid] Self::kernel),
        (ReplicatedPlacement, (ReplicatedBitTensor) -> ReplicatedBitTensor => [hybrid] Self::kernel),
    ]
}

impl RepDiagOp {
    fn kernel<S: Session, RingT>(
        sess: &S,
        plc: &ReplicatedPlacement,
        x: RepTen<RingT>,
    ) -> RepTen<RingT>
    where
        HostPlacement: PlacementDiag<S, RingT, RingT>,
=======
modelled!(PlacementSlice::slice, ReplicatedPlacement, attributes[slice: SliceInfo] (ReplicatedShape) -> ReplicatedShape, RepSliceOp);

kernel! {
    RepSliceOp,
    [
        (ReplicatedPlacement, (ReplicatedShape) -> ReplicatedShape => [runtime] attributes[slice] Self::shape_kernel),
    ]
}

impl RepSliceOp {
    pub fn shape_kernel<S: Session, ShapeT>(
        sess: &S,
        plc: &ReplicatedPlacement,
        slice_info: SliceInfo,
        shape: AbstractReplicatedShape<ShapeT>,
    ) -> AbstractReplicatedShape<ShapeT>
    where
        HostPlacement: PlacementSlice<S, ShapeT, ShapeT>,
    {
        let (player0, player1, player2) = plc.host_placements();

        let AbstractReplicatedShape {
            shapes: [shape0, shape1, shape2],
        } = shape;

        let new_shape0 = player0.slice(sess, slice_info.clone(), &shape0);
        let new_shape1 = player1.slice(sess, slice_info.clone(), &shape1);
        let new_shape2 = player2.slice(sess, slice_info, &shape2);

        AbstractReplicatedShape {
            shapes: [new_shape0, new_shape1, new_shape2],
        }
    }
}

modelled!(PlacementShlDim::shl_dim, ReplicatedPlacement, attributes[amount: usize, bit_length: usize] (ReplicatedBitTensor) -> ReplicatedBitTensor, RepShlDimOp);

kernel! {
    RepShlDimOp,
    [
        (ReplicatedPlacement, (ReplicatedBitTensor) -> ReplicatedBitTensor => [runtime] attributes[amount, bit_length] Self::kernel),
    ]
}

impl RepShlDimOp {
    fn kernel<S: Session, HostBitTensorT>(
        sess: &S,
        plc: &ReplicatedPlacement,
        amount: usize,
        bit_length: usize,
        x: RepTen<HostBitTensorT>,
    ) -> RepTen<HostBitTensorT>
    where
        HostPlacement: PlacementShlDim<S, HostBitTensorT, HostBitTensorT>,
>>>>>>> 88e2792a
    {
        let (player0, player1, player2) = plc.host_placements();
        let RepTen {
            shares: [[x00, x10], [x11, x21], [x22, x02]],
<<<<<<< HEAD
        } = &x;

        let z00 = player0.diag(sess, x00);
        let z10 = player0.diag(sess, x10);

        let z11 = player1.diag(sess, x11);
        let z21 = player1.diag(sess, x21);

        let z22 = player2.diag(sess, x22);
        let z02 = player2.diag(sess, x02);
=======
        } = x;

        let z00 = player0.shl_dim(sess, amount, bit_length, &x00);
        let z10 = player0.shl_dim(sess, amount, bit_length, &x10);

        let z11 = player1.shl_dim(sess, amount, bit_length, &x11);
        let z21 = player1.shl_dim(sess, amount, bit_length, &x21);

        let z22 = player2.shl_dim(sess, amount, bit_length, &x22);
        let z02 = player2.shl_dim(sess, amount, bit_length, &x02);
>>>>>>> 88e2792a

        RepTen {
            shares: [[z00, z10], [z11, z21], [z22, z02]],
        }
    }
}

kernel! {
    RepMsbOp,
    [
        (ReplicatedPlacement,  (ReplicatedSetup, ReplicatedRing64Tensor) -> ReplicatedBitTensor => [hybrid] Self::bit_kernel),
        (ReplicatedPlacement,  (ReplicatedSetup, ReplicatedRing128Tensor) -> ReplicatedBitTensor => [hybrid] Self::bit_kernel),
        (ReplicatedPlacement,  (ReplicatedSetup, ReplicatedRing64Tensor) -> ReplicatedRing64Tensor => [hybrid] Self::ring_kernel),
        (ReplicatedPlacement,  (ReplicatedSetup, ReplicatedRing128Tensor) -> ReplicatedRing128Tensor => [hybrid] Self::ring_kernel),
    ]
}

modelled!(PlacementMsb::msb, ReplicatedPlacement, (ReplicatedSetup, ReplicatedRing64Tensor) -> ReplicatedBitTensor, RepMsbOp);
modelled!(PlacementMsb::msb, ReplicatedPlacement, (ReplicatedSetup, ReplicatedRing128Tensor) -> ReplicatedBitTensor, RepMsbOp);
modelled!(PlacementMsb::msb, ReplicatedPlacement, (ReplicatedSetup, ReplicatedRing64Tensor) -> ReplicatedRing64Tensor, RepMsbOp);
modelled!(PlacementMsb::msb, ReplicatedPlacement, (ReplicatedSetup, ReplicatedRing128Tensor) -> ReplicatedRing128Tensor, RepMsbOp);

impl RepMsbOp {
    fn bit_kernel<S: Session, SetupT, RingT>(
        sess: &S,
        rep: &ReplicatedPlacement,
        setup: SetupT,
        x: RepTen<RingT>,
    ) -> st!(RepTen<HostBitTensor>)
    where
        RingT: RingSize,

        RepTen<RingT>: CanonicalType,
        <RepTen<RingT> as CanonicalType>::Type: KnownType<S>,

        RepTen<RingT>: Into<st!(RepTen<RingT>)>,

        HostBitTensor: KnownType<S>,
        RepTen<HostBitTensor>: KnownType<S>,

        ReplicatedPlacement:
            PlacementBitDecSetup<S, SetupT, st!(RepTen<RingT>), st!(RepTen<HostBitTensor>)>,
        ReplicatedPlacement:
            PlacementIndex<S, st!(RepTen<HostBitTensor>), st!(RepTen<HostBitTensor>)>,
    {
        let bits = rep.bit_decompose(sess, &setup, &x.into());
        rep.index_axis(sess, 0, RingT::SIZE - 1, &bits)
    }

    fn ring_kernel<S: Session, SetupT, RingT>(
        sess: &S,
        rep: &ReplicatedPlacement,
        setup: SetupT,
        x: RepTen<RingT>,
    ) -> st!(RepTen<RingT>)
    where
        RepTen<RingT>: Into<st!(RepTen<RingT>)>,

        RepTen<RingT>: CanonicalType,
        <RepTen<RingT> as CanonicalType>::Type: KnownType<S>,
        RepTen<HostBitTensor>: KnownType<S>,

        ReplicatedPlacement: PlacementMsb<S, SetupT, st!(RepTen<RingT>), st!(ReplicatedBitTensor)>,
        ReplicatedPlacement: PlacementRingInject<S, st!(ReplicatedBitTensor), st!(RepTen<RingT>)>,
    {
        let x_bin = rep.msb(sess, &setup, &x.into());
        rep.ring_inject(sess, 0, &x_bin)
    }
}

modelled!(PlacementAbs::abs, ReplicatedPlacement, (ReplicatedSetup, ReplicatedRing64Tensor) -> ReplicatedRing64Tensor, RepAbsOp);
modelled!(PlacementAbs::abs, ReplicatedPlacement, (ReplicatedSetup, ReplicatedRing128Tensor) -> ReplicatedRing128Tensor, RepAbsOp);

kernel! {
    RepAbsOp,
    [
        (ReplicatedPlacement,  (ReplicatedSetup, ReplicatedRing64Tensor) -> ReplicatedRing64Tensor => [hybrid] Self::kernel),
        (ReplicatedPlacement,  (ReplicatedSetup, ReplicatedRing128Tensor) -> ReplicatedRing128Tensor => [hybrid] Self::kernel),
    ]
}

impl RepAbsOp {
    fn kernel<S: Session, SetupT, RingT, ShapeT>(
        sess: &S,
        rep: &ReplicatedPlacement,
        setup: SetupT,
        x: RepTen<RingT>,
    ) -> st!(RepTen<RingT>)
    where
        RepTen<RingT>: Into<st!(RepTen<RingT>)>,
        RepTen<RingT>: CanonicalType,
        <RepTen<RingT> as CanonicalType>::Type: KnownType<S>,

        RepTen<RingT>: Clone,

        RingT: Tensor<S>,
        RingT::Scalar: Into<Constant>,
        RingT::Scalar: From<u8>,

        ReplicatedPlacement: PlacementMsb<S, SetupT, st!(RepTen<RingT>), st!(RepTen<RingT>)>,
        ReplicatedPlacement: PlacementFill<S, ShapeT, st!(RepTen<RingT>)>,
        ReplicatedPlacement: PlacementShape<S, st!(RepTen<RingT>), ShapeT>,
        ReplicatedPlacement: PlacementMulSetup<
            S,
            SetupT,
            st!(RepTen<RingT>),
            st!(RepTen<RingT>),
            st!(RepTen<RingT>),
        >,
        ReplicatedPlacement: PlacementShl<S, st!(RepTen<RingT>), st!(RepTen<RingT>)>,
        ReplicatedPlacement:
            PlacementSub<S, st!(RepTen<RingT>), st!(RepTen<RingT>), st!(RepTen<RingT>)>,
    {
        // TODO(Dragos) Remove un-necessary cloning due to st! macro
        let msb_ring: st!(RepTen<RingT>) = rep.msb(sess, &setup, &x.clone().into());
        let double = rep.shl(sess, 1, &msb_ring);

        let one_r = RingT::Scalar::from(1).into();
        let ones = rep.fill(sess, one_r, &rep.shape(sess, &msb_ring));
        let sign = rep.sub(sess, &ones, &double);

        rep.mul_setup(sess, &setup, &sign, &x.into())
    }
}

impl ShapeOp {
    pub(crate) fn rep_kernel<S: Session, RingT, ShapeT>(
        sess: &S,
        rep: &ReplicatedPlacement,
        x: RepTen<RingT>,
    ) -> AbstractReplicatedShape<ShapeT>
    where
        HostPlacement: PlacementShape<S, RingT, ShapeT>,
    {
        let (player0, player1, player2) = rep.host_placements();
        let RepTen {
            shares: [[x00, _x10], [x11, _x21], [x22, _x02]],
        } = &x;
        AbstractReplicatedShape {
            shapes: [
                player0.shape(sess, x00),
                player1.shape(sess, x11),
                player2.shape(sess, x22),
            ],
        }
    }
}

modelled_alias!(PlacementXor::xor, ReplicatedPlacement, (ReplicatedBitTensor, ReplicatedBitTensor) -> ReplicatedBitTensor => PlacementAdd::add); // add = xor in Z2
modelled_alias!(PlacementAndSetup::and_setup, ReplicatedPlacement, (ReplicatedSetup, ReplicatedBitTensor, ReplicatedBitTensor) -> ReplicatedBitTensor => PlacementMulSetup::mul_setup); // sub = xor in Z2

trait BinaryAdder<S: Session, SetupT, RepBitT> {
    fn binary_adder(
        &self,
        sess: &S,
        setup: SetupT,
        x: RepBitT,
        y: RepBitT,
        ring_size: usize,
    ) -> RepBitT;
}

/// Binary addition protocol for tensors
impl<S: Session, SetupT, RepBitT> BinaryAdder<S, SetupT, RepBitT> for ReplicatedPlacement
where
    RepBitT: Clone,
    ReplicatedPlacement: PlacementAndSetup<S, SetupT, RepBitT, RepBitT, RepBitT>,
    ReplicatedPlacement: PlacementXor<S, RepBitT, RepBitT, RepBitT>,
    ReplicatedPlacement: PlacementShlDim<S, RepBitT, RepBitT>,
{
    fn binary_adder(
        &self,
        sess: &S,
        setup: SetupT,
        x: RepBitT,
        y: RepBitT,
        ring_size: usize,
    ) -> RepBitT {
        #![allow(clippy::many_single_char_names)]

        let rep = self;
        let log_r = (ring_size as f64).log2() as usize; // we know that R = 64/128

        // g is part of the generator set, p propagator set
        // A few helpful diagrams to understand what is happening here:
        // https://www.chessprogramming.org/Kogge-Stone_Algorithm or here: https://inst.eecs.berkeley.edu/~eecs151/sp19/files/lec20-adders.pdf

        // consider we have inputs a, b to the P,G computing gate
        // P = P_a and P_b
        // G = G_b xor (G_a and P_b)

        // P, G can be computed in a tree fashion, performing ops on chunks of len 2^i
        // Note the first level is computed as P0 = x ^ y, G0 = x & y;

        // Perform `g = x * y` for every tensor
        let mut g = rep.and_setup(sess, &setup, &x, &y);

        // Perform `p_store = x + y` (just a helper to avoid compute xor() twice)
        let p_store = rep.xor(sess, &x, &y);
        let mut p = p_store.clone();

        // (Dragos) Note that in the future we might want to delete shl_dim op and replace it with
        // slice + stack op - however atm we can't do this. It can be unblocked after the following are implemented:
        // 1) slice tensors with unknown shape at compile time
        // 2) stack variable length of replicated tensors (variadic kernels + stack op)

        for i in 0..log_r {
            // computes p << (1<<i)
            // [ a[0], ... a[amount] ... a[ring_size - 1]
            // [ a[amount]...a[ring_size-1] 0 ... 0 ]
            let p1 = rep.shl_dim(sess, 1 << i, ring_size, &p);
            // computes g >> (1<<i)
            let g1 = rep.shl_dim(sess, 1 << i, ring_size, &g);

            // Note that the original algorithm had G_a and P_b, but we can have
            // G_a and P_a instead because the 1s in P_a do not matter in the final result
            // since they are cancelled out by the zeros in G_a
            let p_and_g = rep.and_setup(sess, &setup, &p1, &g1);

            // update `g = g xor p1 and g1`
            g = rep.xor(sess, &g, &p_and_g);

            // update `p = p * p1`
            p = rep.and_setup(sess, &setup, &p, &p1);
        }

        // c is a copy of g with the first tensor (corresponding to the first bit) zeroed out
        let c = rep.shl_dim(sess, 1, ring_size, &g);

        // final result is `z = c xor p_store`
        rep.xor(sess, &c, &p_store)
    }
}

impl RingInjectOp {
    pub(crate) fn rep_kernel<S: Session, RingT, ReplicatedBitT, BitT, ShapeT>(
        sess: &S,
        rep: &ReplicatedPlacement,
        bit_idx: usize,
        x: ReplicatedBitT,
    ) -> RepTen<RingT>
    where
        ReplicatedPlacement: PlacementShape<S, ReplicatedBitT, AbstractReplicatedShape<ShapeT>>,
        ReplicatedPlacement: PlacementAdtToRep<S, AdtTen<RingT>, RepTen<RingT>>,
        AdditivePlacement: PlacementDaBitProvider<S, ShapeT, AdtTen<RingT>, AdtTen<BitT>>,
        AdditivePlacement: PlacementRepToAdt<S, ReplicatedBitT, AdtTen<BitT>>,
        AdditivePlacement: PlacementAdd<S, AdtTen<BitT>, AdtTen<BitT>, AdtTen<BitT>>,
        AdditivePlacement: PlacementAdd<S, AdtTen<RingT>, RingT, AdtTen<RingT>>,
        AdditivePlacement: PlacementMul<S, AdtTen<RingT>, RingT, AdtTen<RingT>>,
        AdditivePlacement: PlacementSub<S, AdtTen<RingT>, AdtTen<RingT>, AdtTen<RingT>>,
        AdditivePlacement: PlacementShl<S, AdtTen<RingT>, AdtTen<RingT>>,
        HostPlacement: PlacementReveal<S, AdtTen<BitT>, BitT>,
        HostPlacement: PlacementRingInject<S, BitT, RingT>,
    {
        let (player0, player1, player2) = rep.host_placements();

        let adt = AdditivePlacement {
            owners: [player0.clone().owner, player1.owner],
        };
        let provider = player2;

        let x_shape = rep.shape(sess, &x);
        let AbstractReplicatedShape {
            shapes: [s0, _, s_provider],
        } = x_shape;
        // One could think to wrap this up into an additive shape for Hosts@(P0, P2)
        // but the additive placement that generates a dabit is Hosts@(P0, P1)
        // to avoid confusion the API corresponding gen_dabit takes two input shapes
        // 1) s_provider - provider (dealer) shape
        // 2) s_0 - shape that corresponds to the party expanding the seeds received from provider.

        let (b_ring, b_bin): (AdtTen<RingT>, AdtTen<BitT>) =
            adt.gen_dabit(sess, s_provider, s0, &provider);

        let x_adt = adt.rep_to_adt(sess, &x);

        let c = with_context!(adt, sess, x_adt + b_bin);
        let c_open = player0.reveal(sess, &c);
        let c_ring = player0.ring_inject(sess, 0, &c_open);
        let x_adt_ring = with_context!(
            adt,
            sess,
            b_ring + c_ring - b_ring * c_ring - b_ring * c_ring
        );
        let shifted_x_adt = adt.shl(sess, bit_idx, &x_adt_ring);
        rep.adt_to_rep(sess, &shifted_x_adt)
    }
}

modelled!(PlacementBitDecSetup::bit_decompose, ReplicatedPlacement, (ReplicatedSetup, ReplicatedRing64Tensor) -> ReplicatedBitTensor, RepBitDecOp);
modelled!(PlacementBitDecSetup::bit_decompose, ReplicatedPlacement, (ReplicatedSetup, ReplicatedRing128Tensor) -> ReplicatedBitTensor, RepBitDecOp);

kernel! {
    RepBitDecOp,
    [
        (ReplicatedPlacement,  (ReplicatedSetup, ReplicatedRing64Tensor) -> ReplicatedBitTensor => [hybrid] Self::bit_kernel),
        (ReplicatedPlacement,  (ReplicatedSetup, ReplicatedRing128Tensor) -> ReplicatedBitTensor => [hybrid] Self::bit_kernel),
    ]
}

impl RepBitDecOp {
    fn bit_kernel<S: Session, SetupT, RingT, BitT, ReplicatedBitT, ShapeT>(
        sess: &S,
        rep: &ReplicatedPlacement,
        setup: SetupT,
        x: RepTen<RingT>,
    ) -> ReplicatedBitT
    where
        RingT: RingSize,

        ReplicatedBitT: From<RepTen<BitT>>,
        ReplicatedBitT: Clone,

        BitT: Clone,

        HostPlacement: PlacementAdd<S, RingT, RingT, RingT>,
        HostPlacement: PlacementBitDec<S, RingT, BitT>,
        HostPlacement: PlacementShape<S, RingT, ShapeT>,
        HostPlacement: PlacementFill<S, ShapeT, BitT>,
        ReplicatedPlacement: PlacementShareSetup<S, SetupT, BitT, ReplicatedBitT>,
        ReplicatedPlacement: BinaryAdder<S, SetupT, ReplicatedBitT>,
        ReplicatedPlacement: PlacementIndex<S, ReplicatedBitT, ReplicatedBitT>,
    {
        let (player0, player1, player2) = rep.host_placements();
        let RepTen {
            shares: [[x00, x10], [x11, x21], [x22, _x02]],
        } = &x;

        let p0_zero = player0.fill(sess, 0_u8.into(), &player0.shape(sess, x00));
        let p1_zero = player1.fill(sess, 0_u8.into(), &player1.shape(sess, x11));
        let p2_zero = player2.fill(sess, 0_u8.into(), &player2.shape(sess, x22));

        let left = with_context!(player0, sess, x00 + x10);
        let bsl = player0.bit_decompose(sess, &left);

        // transform x2 into boolean sharing
        let x2_on_1 = player1.bit_decompose(sess, x21);
        let x2_on_2 = player2.bit_decompose(sess, x22);

        let rep_bsl = rep.share(sess, &setup, &bsl);
        let rep_bsr = RepTen {
            shares: [
                [p0_zero.clone(), p0_zero],
                [p1_zero, x2_on_1],
                [x2_on_2, p2_zero],
            ],
        }
        .into();

        rep.binary_adder(sess, setup, rep_bsl, rep_bsr, RingT::SIZE)
    }
}

struct AbstractReplicatedSeeds<T> {
    seeds: [[T; 2]; 3],
}

trait ReplicatedSeedsGen<S: Session, KeyT, SeedT> {
    fn gen_seeds(
        &self,
        ctx: &S,
        setup: &AbstractReplicatedSetup<KeyT>,
    ) -> AbstractReplicatedSeeds<SeedT>;
}

impl<S: Session> ReplicatedSeedsGen<S, cs!(PrfKey), cs!(Seed)> for ReplicatedPlacement
where
    PrfKey: KnownType<S>,
    Seed: KnownType<S>,
    HostPlacement: PlacementDeriveSeed<S, cs!(PrfKey), cs!(Seed)>,
{
    fn gen_seeds(
        &self,
        ctx: &S,
        setup: &AbstractReplicatedSetup<cs!(PrfKey)>,
    ) -> AbstractReplicatedSeeds<cs!(Seed)> {
        let (player0, player1, player2) = self.host_placements();

        let AbstractReplicatedSetup {
            keys: [[k00, k10], [k11, k21], [k22, k02]],
        } = setup;

        // NOTE for now we pick random sync_keys _at compile time_, which is okay from
        // a security perspective since the seeds depend on both the keys and the sid.
        // however, with sub-computations we could fix these as eg `0`, `1`, and `2`
        // and make compilation a bit more deterministic
        let sync_key0 = SyncKey::random();
        let sync_key1 = SyncKey::random();
        let sync_key2 = SyncKey::random();

        let s00 = player0.derive_seed(ctx, sync_key0.clone(), k00);
        let s10 = player0.derive_seed(ctx, sync_key1.clone(), k10);

        let s11 = player1.derive_seed(ctx, sync_key1, k11);
        let s21 = player1.derive_seed(ctx, sync_key2.clone(), k21);

        let s22 = player2.derive_seed(ctx, sync_key2, k22);
        let s02 = player2.derive_seed(ctx, sync_key0, k02);

        let seeds = [[s00, s10], [s11, s21], [s22, s02]];
        AbstractReplicatedSeeds { seeds }
    }
}

#[derive(Clone, Debug, PartialEq, Serialize, Deserialize)]
struct AbstractReplicatedZeroShare<R> {
    alphas: [R; 3],
}

trait ZeroShareGen<S: Session, KeyT, RingT, ShapeT> {
    fn gen_zero_share(
        &self,
        sess: &S,
        setup: &AbstractReplicatedSetup<KeyT>,
        shape: &AbstractReplicatedShape<ShapeT>,
    ) -> AbstractReplicatedZeroShare<RingT>;
}

impl<S: Session, RingT> ZeroShareGen<S, cs!(PrfKey), RingT, cs!(HostShape)> for ReplicatedPlacement
where
    PrfKey: KnownType<S>,
    Seed: KnownType<S>,
    HostShape: KnownType<S>,
    HostPlacement: PlacementSampleUniformSeeded<S, cs!(HostShape), cs!(Seed), RingT>,
    HostPlacement: PlacementSub<S, RingT, RingT, RingT>,
    ReplicatedPlacement: ReplicatedSeedsGen<S, cs!(PrfKey), cs!(Seed)>,
{
    fn gen_zero_share(
        &self,
        sess: &S,
        setup: &AbstractReplicatedSetup<cs!(PrfKey)>,
        shape: &AbstractReplicatedShape<cs!(HostShape)>,
    ) -> AbstractReplicatedZeroShare<RingT> {
        let (player0, player1, player2) = self.host_placements();

        let AbstractReplicatedShape {
            shapes: [shape0, shape1, shape2],
        } = shape;

        let AbstractReplicatedSeeds {
            seeds: [[s00, s10], [s11, s21], [s22, s02]],
        } = &self.gen_seeds(sess, setup);

        let r00 = player0.sample_uniform_seeded(sess, shape0, s00);
        let r10 = player0.sample_uniform_seeded(sess, shape0, s10);
        let alpha0 = with_context!(player0, sess, r00 - r10);

        let r11 = player1.sample_uniform_seeded(sess, shape1, s11);
        let r21 = player1.sample_uniform_seeded(sess, shape1, s21);
        let alpha1 = with_context!(player1, sess, r11 - r21);

        let r22 = player2.sample_uniform_seeded(sess, shape2, s22);
        let r02 = player2.sample_uniform_seeded(sess, shape2, s02);
        let alpha2 = with_context!(player2, sess, r22 - r02);

        AbstractReplicatedZeroShare {
            alphas: [alpha0, alpha1, alpha2],
        }
    }
}

#[cfg(test)]
mod tests {
    use super::*;
    use crate::fixedpoint::Convert;
    use crate::host::AbstractHostRingTensor;
    use crate::kernels::SyncSession;
    use ndarray::array;
    use proptest::prelude::*;

    #[test]
    fn test_adt_to_rep() {
        let alice = HostPlacement {
            owner: "alice".into(),
        };
        let bob = HostPlacement {
            owner: "bob".into(),
        };
        let carole = HostPlacement {
            owner: "carole".into(),
        };

        let rep = ReplicatedPlacement {
            owners: ["alice".into(), "bob".into(), "carole".into()],
        };

        let x1 = AdditiveRing64Tensor {
            shares: [
                AbstractHostRingTensor::from_raw_plc(
                    array![1, 2, 3],
                    HostPlacement {
                        owner: "alice".into(),
                    },
                ),
                AbstractHostRingTensor::from_raw_plc(
                    array![4, 5, 6],
                    HostPlacement {
                        owner: "bob".into(),
                    },
                ),
            ],
        };

        let sess = SyncSession::default();

        let x1_rep = rep.adt_to_rep(&sess, &x1);
        assert_eq!(alice.reveal(&sess, &x1_rep), alice.reveal(&sess, &x1));
        assert_eq!(bob.reveal(&sess, &x1_rep), bob.reveal(&sess, &x1));
        assert_eq!(carole.reveal(&sess, &x1_rep), carole.reveal(&sess, &x1));

        let x2 = AdditiveRing64Tensor {
            shares: [
                AbstractHostRingTensor::from_raw_plc(
                    array![1, 2, 3],
                    HostPlacement {
                        owner: "bob".into(),
                    },
                ),
                AbstractHostRingTensor::from_raw_plc(
                    array![4, 5, 6],
                    HostPlacement {
                        owner: "alice".into(),
                    },
                ),
            ],
        };

        let x2_rep = rep.adt_to_rep(&sess, &x2);
        assert_eq!(alice.reveal(&sess, &x2_rep), alice.reveal(&sess, &x2));
        assert_eq!(bob.reveal(&sess, &x2_rep), bob.reveal(&sess, &x2));
        assert_eq!(carole.reveal(&sess, &x2_rep), carole.reveal(&sess, &x2));

        let x3 = AdditiveRing64Tensor {
            shares: [
                AbstractHostRingTensor::from_raw_plc(
                    array![1, 2, 3],
                    HostPlacement {
                        owner: "david".into(),
                    },
                ),
                AbstractHostRingTensor::from_raw_plc(
                    array![4, 5, 6],
                    HostPlacement {
                        owner: "eric".into(),
                    },
                ),
            ],
        };

        let x3_rep = rep.adt_to_rep(&sess, &x3);
        assert_eq!(alice.reveal(&sess, &x3_rep), alice.reveal(&sess, &x3));
        assert_eq!(bob.reveal(&sess, &x3_rep), bob.reveal(&sess, &x3));
        assert_eq!(carole.reveal(&sess, &x3_rep), carole.reveal(&sess, &x3));

        let x4 = AdditiveRing64Tensor {
            shares: [
                AbstractHostRingTensor::from_raw_plc(
                    array![1, 2, 3],
                    HostPlacement {
                        owner: "alice".into(),
                    },
                ),
                AbstractHostRingTensor::from_raw_plc(
                    array![4, 5, 6],
                    HostPlacement {
                        owner: "eric".into(),
                    },
                ),
            ],
        };

        let x4_rep = rep.adt_to_rep(&sess, &x4);
        assert_eq!(alice.reveal(&sess, &x4_rep), alice.reveal(&sess, &x4));
        assert_eq!(bob.reveal(&sess, &x4_rep), bob.reveal(&sess, &x4));
        assert_eq!(carole.reveal(&sess, &x4_rep), carole.reveal(&sess, &x4));
    }

    #[test]
    fn test_rep_mean() {
        let alice = HostPlacement {
            owner: "alice".into(),
        };

        let rep = ReplicatedPlacement {
            owners: ["alice".into(), "bob".into(), "carole".into()],
        };

        let sess = SyncSession::default();
        let setup = rep.gen_setup(&sess);

        let scaling_base = 2;
        let scaling_exp = 24;
        let scaling_factor = u64::pow(scaling_base, scaling_exp);
        let x = crate::host::HostTensor::<f64>::from(
            array![1.0, 2.0, 3.0]
                .into_dimensionality::<IxDyn>()
                .unwrap(),
        );
        let x = HostFixed64Tensor::encode(&x, scaling_factor);
        let x_shared = rep.share(&sess, &setup, &x);

        let mean = rep.mean(&sess, None, scaling_base, scaling_exp, &x_shared);
        let mean = rep.trunc_pr(&sess, scaling_exp, &mean);
        let opened_result = alice.reveal(&sess, &mean);
        let decoded_result = HostFixed64Tensor::decode(&opened_result, scaling_factor);

        assert!(num_traits::abs(2.0 - decoded_result.0[[]]) < 0.01);
    }

    use ndarray::prelude::*;
    use rstest::rstest;

    #[test]
    fn test_rep_sum() {
        let alice = HostPlacement {
            owner: "alice".into(),
        };
        let rep = ReplicatedPlacement {
            owners: ["alice".into(), "bob".into(), "carole".into()],
        };

        let x = AbstractHostRingTensor::from_raw_plc(array![1u64, 2, 3], alice.clone());

        let sess = SyncSession::default();
        let setup = rep.gen_setup(&sess);

        let x_shared = rep.share(&sess, &setup, &x);

        let sum = rep.sum(&sess, None, &x_shared);
        let opened_result = alice.reveal(&sess, &sum);

        assert_eq!(6, opened_result.0[[]].0);
    }

    macro_rules! rep_add_test {
        ($func_name:ident, $tt: ident) => {
            fn $func_name(xs: ArrayD<$tt>, ys: ArrayD<$tt>, zs: ArrayD<$tt>) {
                let alice = HostPlacement {
                    owner: "alice".into(),
                };
                let rep = ReplicatedPlacement {
                    owners: ["alice".into(), "bob".into(), "carole".into()],
                };

                let x = AbstractHostRingTensor::from_raw_plc(xs, alice.clone());
                let y = AbstractHostRingTensor::from_raw_plc(ys, alice.clone());

                let sess = SyncSession::default();
                let setup = rep.gen_setup(&sess);

                let x_shared = rep.share(&sess, &setup, &x);
                let y_shared = rep.share(&sess, &setup, &y);

                let sum = rep.add(&sess, &x_shared, &y_shared);
                let opened_sum = alice.reveal(&sess, &sum);
                assert_eq!(
                    opened_sum,
                    AbstractHostRingTensor::from_raw_plc(zs, alice.clone())
                );
            }
        };
    }

    rep_add_test!(test_rep_add64, u64);
    rep_add_test!(test_rep_add128, u128);

    #[rstest]
    #[case(array![1_u64, 2, 3].into_dyn(),
        array![1_u64, 2, 3].into_dyn(),
        array![2_u64, 4, 6].into_dyn())
    ]
    #[case(array![-1_i64 as u64, -2_i64 as u64, -3_i64 as u64].into_dyn(),
        array![1_u64, 2, 3].into_dyn(),
        array![0_u64, 0, 0].into_dyn())
    ]
    fn test_rep_add_64(#[case] x: ArrayD<u64>, #[case] y: ArrayD<u64>, #[case] z: ArrayD<u64>) {
        test_rep_add64(x, y, z);
    }

    #[rstest]
    #[case(array![1_u128, 2, 3].into_dyn(),
        array![1_u128, 2, 3].into_dyn(),
        array![2_u128, 4, 6].into_dyn())
    ]
    #[case(array![-1_i128 as u128, -2_i128 as u128, -3_i128 as u128].into_dyn(),
        array![1_u128, 2, 3].into_dyn(),
        array![0_u128, 0, 0].into_dyn())
    ]
    fn test_rep_add_128(#[case] x: ArrayD<u128>, #[case] y: ArrayD<u128>, #[case] z: ArrayD<u128>) {
        test_rep_add128(x, y, z);
    }

    macro_rules! rep_binary_func_test {
        ($func_name:ident, $test_func: ident<$tt: ty>) => {
            fn $func_name(xs: ArrayD<$tt>, ys: ArrayD<$tt>, zs: ArrayD<$tt>) {
                let alice = HostPlacement {
                    owner: "alice".into(),
                };
                let rep = ReplicatedPlacement {
                    owners: ["alice".into(), "bob".into(), "carole".into()],
                };

                let x = AbstractHostRingTensor::from_raw_plc(xs, alice.clone());
                let y = AbstractHostRingTensor::from_raw_plc(ys, alice.clone());

                let sess = SyncSession::default();
                let setup = rep.gen_setup(&sess);

                let x_shared = rep.share(&sess, &setup, &x);
                let y_shared = rep.share(&sess, &setup, &y);

                let sum = rep.$test_func(&sess, &setup, &x_shared, &y_shared);
                let opened_product = alice.reveal(&sess, &sum);
                assert_eq!(
                    opened_product,
                    AbstractHostRingTensor::from_raw_plc(zs, alice.clone())
                );
            }
        };
    }

    rep_binary_func_test!(test_rep_mul64, mul_setup<u64>);
    rep_binary_func_test!(test_rep_mul128, mul_setup<u128>);
    rep_binary_func_test!(test_rep_dot64, dot_setup<u64>);
    rep_binary_func_test!(test_rep_dot128, dot_setup<u128>);

    macro_rules! pairwise_same_length {
        ($func_name:ident, $tt: ident) => {
            fn $func_name() -> impl Strategy<Value = (ArrayD<$tt>, ArrayD<$tt>)> {
                (1usize..25)
                    .prop_flat_map(|length| {
                        (
                            proptest::collection::vec(any::<$tt>(), length),
                            proptest::collection::vec(any::<$tt>(), length),
                        )
                    })
                    .prop_map(|(x, y)| {
                        let a = Array::from_shape_vec(IxDyn(&[x.len()]), x).unwrap();
                        let b = Array::from_shape_vec(IxDyn(&[y.len()]), y).unwrap();
                        (a, b)
                    })
                    .boxed()
            }
        };
    }

    pairwise_same_length!(pairwise_same_length64, u64);
    pairwise_same_length!(pairwise_same_length128, u128);

    proptest! {
        #[test]
        fn test_fuzzy_rep_mul64((a,b) in pairwise_same_length64())
        {
            let mut target = Array::from_shape_vec(IxDyn(&[a.len()]), vec![0u64; a.len()]).unwrap();
            for i in 0..a.len() {
                target[i] = (std::num::Wrapping(a[i]) * std::num::Wrapping(b[i])).0;
            }
            test_rep_mul64(a, b, target);
        }

        #[test]
        fn test_fuzzy_rep_mul128((a,b) in pairwise_same_length128())
        {
            let mut target = Array::from_shape_vec(IxDyn(&[a.len()]), vec![0u128; a.len()]).unwrap();
            for i in 0..a.len() {
                target[i] = (std::num::Wrapping(a[i]) * std::num::Wrapping(b[i])).0;
            }
            test_rep_mul128(a, b, target);
        }

        #[test]
        fn test_fuzzy_rep_dot64((a,b) in pairwise_same_length64())
        {
            let mut target = std::num::Wrapping(0);
            for i in 0..a.len() {
                target += std::num::Wrapping(a[i]) * std::num::Wrapping(b[i]);
            }
            let target = Array::from_shape_vec(IxDyn(&[]), vec![target.0]).unwrap();
            test_rep_dot64(a, b, target);
        }

        #[test]
        fn test_fuzzy_rep_dot128((a,b) in pairwise_same_length128())
        {
            let mut target = std::num::Wrapping(0);
            for i in 0..a.len() {
                target += std::num::Wrapping(a[i]) * std::num::Wrapping(b[i]);
            }
            let target = Array::from_shape_vec(IxDyn(&[]), vec![target.0]).unwrap();
            test_rep_dot128(a, b, target);
        }

    }

    macro_rules! rep_truncation_test {
        ($func_name:ident, $tt: ident) => {
            fn $func_name(xs: ArrayD<$tt>, amount: u32, ys: ArrayD<$tt>) {
                let alice = HostPlacement {
                    owner: "alice".into(),
                };
                let bob = HostPlacement {
                    owner: "bob".into(),
                };
                let carole = HostPlacement {
                    owner: "carole".into(),
                };

                let rep = ReplicatedPlacement {
                    owners: ["alice".into(), "bob".into(), "carole".into()],
                };

                let sess = SyncSession::default();
                let setup = rep.gen_setup(&sess);

                let alice_x1 = AbstractHostRingTensor::from_raw_plc(xs.clone(), alice.clone());
                let alice_rep = rep.share(&sess, &setup, &alice_x1);
                let alice_tr = rep.trunc_pr(&sess, amount, &alice_rep);
                let alice_open = alice.reveal(&sess, &alice_tr);

                let alice_y = AbstractHostRingTensor::from_raw_plc(ys.clone(), alice.clone());
                assert_eq!(alice_open.1, alice_y.1); // make sure placements are equal

                // truncation can be off by 1
                for (i, value) in alice_y.0.iter().enumerate() {
                    let diff = value - &alice_open.0[i];
                    assert!(
                        diff == std::num::Wrapping(1 as $tt)
                            || diff == std::num::Wrapping($tt::MAX)
                            || diff == std::num::Wrapping(0),
                        "difference = {}, lhs = {}, rhs = {}",
                        diff,
                        value,
                        &alice_open.0[i]
                    );
                }

                let bob_x1 = AbstractHostRingTensor::from_raw_plc(xs.clone(), bob.clone());
                let bob_rep = rep.share(&sess, &setup, &bob_x1);
                let bob_tr = rep.trunc_pr(&sess, amount, &bob_rep);
                let bob_open = bob.reveal(&sess, &bob_tr);

                let bob_y = AbstractHostRingTensor::from_raw_plc(ys.clone(), bob.clone());
                assert_eq!(bob_open.1, bob);

                for (i, value) in bob_y.0.iter().enumerate() {
                    let diff = value - &bob_open.0[i];
                    assert!(
                        diff == std::num::Wrapping(1 as $tt)
                            || diff == std::num::Wrapping($tt::MAX)
                            || diff == std::num::Wrapping(0),
                        "difference = {}, lhs = {}, rhs = {}",
                        diff,
                        value,
                        &bob_open.0[i]
                    );
                }

                let carole_x1 = AbstractHostRingTensor::from_raw_plc(xs.clone(), carole.clone());
                let carole_rep = rep.share(&sess, &setup, &carole_x1);
                let carole_tr = rep.trunc_pr(&sess, amount, &carole_rep);
                let carole_open = carole.reveal(&sess, &carole_tr);

                let carole_y = AbstractHostRingTensor::from_raw_plc(ys.clone(), bob.clone());
                assert_eq!(carole_open.1, carole);

                for (i, value) in carole_y.0.iter().enumerate() {
                    let diff = value - &carole_open.0[i];
                    assert!(
                        diff == std::num::Wrapping(1 as $tt)
                            || diff == std::num::Wrapping($tt::MAX)
                            || diff == std::num::Wrapping(0),
                        "difference = {}, lhs = {}, rhs = {}",
                        diff,
                        value,
                        &carole_open.0[i]
                    );
                }
            }
        };
    }

    rep_truncation_test!(test_rep_truncation64, u64);
    rep_truncation_test!(test_rep_truncation128, u128);

    #[rstest]
    #[case(array![1_u64, 2, 4, 8, 16, 32, 64, 128, 256, 512, 1024, 2048, 4096, 8192, 16384, 32768, 65536, 131072, 262144, 524288, 1048576, 2097152, 4194304, 8388608, 16777216, 33554432, 67108864, 134217728, 268435456, 536870912, 1073741824, 2147483648, 4294967296, 8589934592, 17179869184, 34359738368, 68719476736, 137438953472, 274877906944, 549755813888, 1099511627776, 2199023255552, 4398046511104, 8796093022208, 17592186044416, 35184372088832, 70368744177664, 140737488355328, 281474976710656, 562949953421312, 1125899906842624, 2251799813685248, 4503599627370496, 9007199254740992, 18014398509481984, 36028797018963968, 72057594037927936, 144115188075855872, 288230376151711744, 576460752303423488, 1152921504606846976, 2305843009213693952, 4611686018427387904].into_dyn(),
        1,
        array![0_u64, 1, 2, 4, 8, 16, 32, 64, 128, 256, 512, 1024, 2048, 4096, 8192, 16384, 32768, 65536, 131072, 262144, 524288, 1048576, 2097152, 4194304, 8388608, 16777216, 33554432, 67108864, 134217728, 268435456, 536870912, 1073741824, 2147483648, 4294967296, 8589934592, 17179869184, 34359738368, 68719476736, 137438953472, 274877906944, 549755813888, 1099511627776, 2199023255552, 4398046511104, 8796093022208, 17592186044416, 35184372088832, 70368744177664, 140737488355328, 281474976710656, 562949953421312, 1125899906842624, 2251799813685248, 4503599627370496, 9007199254740992, 18014398509481984, 36028797018963968, 72057594037927936, 144115188075855872, 288230376151711744, 576460752303423488, 1152921504606846976, 2305843009213693952].into_dyn())
    ]
    #[case(array![1_u64, 2, 4, 8, 16, 32, 64, 128, 256, 512, 1024, 2048, 4096, 8192, 16384, 32768, 65536, 131072, 262144, 524288, 1048576, 2097152, 4194304, 8388608, 16777216, 33554432, 67108864, 134217728, 268435456, 536870912, 1073741824, 2147483648, 4294967296, 8589934592, 17179869184, 34359738368, 68719476736, 137438953472, 274877906944, 549755813888, 1099511627776, 2199023255552, 4398046511104, 8796093022208, 17592186044416, 35184372088832, 70368744177664, 140737488355328, 281474976710656, 562949953421312, 1125899906842624, 2251799813685248, 4503599627370496, 9007199254740992, 18014398509481984, 36028797018963968, 72057594037927936, 144115188075855872, 288230376151711744, 576460752303423488, 1152921504606846976, 2305843009213693952, 4611686018427387904].into_dyn(),
        62,
        array![0_u64, 0, 0, 0, 0, 0, 0, 0, 0, 0, 0, 0, 0, 0, 0, 0, 0, 0, 0, 0, 0, 0, 0, 0, 0, 0, 0, 0, 0, 0, 0, 0, 0, 0, 0, 0, 0, 0, 0, 0, 0, 0, 0, 0, 0, 0, 0, 0, 0, 0, 0, 0, 0, 0, 0, 0, 0, 0, 0, 0, 0, 0, 1].into_dyn())
    ]
    #[case(array![1_u64, 2, 4, 8, 16, 32, 64, 128, 256, 512, 1024, 2048, 4096, 8192, 16384, 32768, 65536, 131072, 262144, 524288, 1048576, 2097152, 4194304, 8388608, 16777216, 33554432, 67108864, 134217728, 268435456, 536870912, 1073741824, 2147483648, 4294967296, 8589934592, 17179869184, 34359738368, 68719476736, 137438953472, 274877906944, 549755813888, 1099511627776, 2199023255552, 4398046511104, 8796093022208, 17592186044416, 35184372088832, 70368744177664, 140737488355328, 281474976710656, 562949953421312, 1125899906842624, 2251799813685248, 4503599627370496, 9007199254740992, 18014398509481984, 36028797018963968, 72057594037927936, 144115188075855872, 288230376151711744, 576460752303423488, 1152921504606846976, 2305843009213693952, 4611686018427387904].into_dyn(),
        61,
        array![0_u64, 0, 0, 0, 0, 0, 0, 0, 0, 0, 0, 0, 0, 0, 0, 0, 0, 0, 0, 0, 0, 0, 0, 0, 0, 0, 0, 0, 0, 0, 0, 0, 0, 0, 0, 0, 0, 0, 0, 0, 0, 0, 0, 0, 0, 0, 0, 0, 0, 0, 0, 0, 0, 0, 0, 0, 0, 0, 0, 0, 0, 1, 2].into_dyn())
    ]
    #[case(array![-10_i64 as u64].into_dyn(), 1, array![-5_i64 as u64].into_dyn())]
    #[case(array![-10_i64 as u64].into_dyn(), 0, array![-10_i64 as u64].into_dyn())]
    #[case(array![-1152921504606846976_i64 as u64].into_dyn(), 60, array![-1_i64 as u64].into_dyn())]
    fn test_rep_truncation_64(
        #[case] x: ArrayD<u64>,
        #[case] amount: u32,
        #[case] target: ArrayD<u64>,
    ) {
        test_rep_truncation64(x, amount, target);
    }

    #[rstest]
    #[case(array![1_u128, 2, 4, 8, 16, 32, 64, 128, 256, 512, 1024, 2048, 4096, 8192, 16384, 32768, 65536, 131072, 262144, 524288, 1048576, 2097152, 4194304, 8388608, 16777216, 33554432, 67108864, 134217728, 268435456, 536870912, 1073741824, 2147483648, 4294967296, 8589934592, 17179869184, 34359738368, 68719476736, 137438953472, 274877906944, 549755813888, 1099511627776, 2199023255552, 4398046511104, 8796093022208, 17592186044416, 35184372088832, 70368744177664, 140737488355328, 281474976710656, 562949953421312, 1125899906842624, 2251799813685248, 4503599627370496, 9007199254740992, 18014398509481984, 36028797018963968, 72057594037927936, 144115188075855872, 288230376151711744, 576460752303423488, 1152921504606846976, 2305843009213693952, 4611686018427387904].into_dyn(),
        1,
        array![0_u128, 1, 2, 4, 8, 16, 32, 64, 128, 256, 512, 1024, 2048, 4096, 8192, 16384, 32768, 65536, 131072, 262144, 524288, 1048576, 2097152, 4194304, 8388608, 16777216, 33554432, 67108864, 134217728, 268435456, 536870912, 1073741824, 2147483648, 4294967296, 8589934592, 17179869184, 34359738368, 68719476736, 137438953472, 274877906944, 549755813888, 1099511627776, 2199023255552, 4398046511104, 8796093022208, 17592186044416, 35184372088832, 70368744177664, 140737488355328, 281474976710656, 562949953421312, 1125899906842624, 2251799813685248, 4503599627370496, 9007199254740992, 18014398509481984, 36028797018963968, 72057594037927936, 144115188075855872, 288230376151711744, 576460752303423488, 1152921504606846976, 2305843009213693952].into_dyn())
    ]
    #[case(array![1_u128, 2, 4, 8, 16, 32, 64, 128, 256, 512, 1024, 2048, 4096, 8192, 16384, 32768, 65536, 131072, 262144, 524288, 1048576, 2097152, 4194304, 8388608, 16777216, 33554432, 67108864, 134217728, 268435456, 536870912, 1073741824, 2147483648, 4294967296, 8589934592, 17179869184, 34359738368, 68719476736, 137438953472, 274877906944, 549755813888, 1099511627776, 2199023255552, 4398046511104, 8796093022208, 17592186044416, 35184372088832, 70368744177664, 140737488355328, 281474976710656, 562949953421312, 1125899906842624, 2251799813685248, 4503599627370496, 9007199254740992, 18014398509481984, 36028797018963968, 72057594037927936, 144115188075855872, 288230376151711744, 576460752303423488, 1152921504606846976, 2305843009213693952, 4611686018427387904].into_dyn(),
        62,
        array![0_u128, 0, 0, 0, 0, 0, 0, 0, 0, 0, 0, 0, 0, 0, 0, 0, 0, 0, 0, 0, 0, 0, 0, 0, 0, 0, 0, 0, 0, 0, 0, 0, 0, 0, 0, 0, 0, 0, 0, 0, 0, 0, 0, 0, 0, 0, 0, 0, 0, 0, 0, 0, 0, 0, 0, 0, 0, 0, 0, 0, 0, 0, 1].into_dyn())
    ]
    #[case(array![1_u128, 2, 4, 8, 16, 32, 64, 128, 256, 512, 1024, 2048, 4096, 8192, 16384, 32768, 65536, 131072, 262144, 524288, 1048576, 2097152, 4194304, 8388608, 16777216, 33554432, 67108864, 134217728, 268435456, 536870912, 1073741824, 2147483648, 4294967296, 8589934592, 17179869184, 34359738368, 68719476736, 137438953472, 274877906944, 549755813888, 1099511627776, 2199023255552, 4398046511104, 8796093022208, 17592186044416, 35184372088832, 70368744177664, 140737488355328, 281474976710656, 562949953421312, 1125899906842624, 2251799813685248, 4503599627370496, 9007199254740992, 18014398509481984, 36028797018963968, 72057594037927936, 144115188075855872, 288230376151711744, 576460752303423488, 1152921504606846976, 2305843009213693952, 4611686018427387904].into_dyn(),
        61,
        array![0_u128, 0, 0, 0, 0, 0, 0, 0, 0, 0, 0, 0, 0, 0, 0, 0, 0, 0, 0, 0, 0, 0, 0, 0, 0, 0, 0, 0, 0, 0, 0, 0, 0, 0, 0, 0, 0, 0, 0, 0, 0, 0, 0, 0, 0, 0, 0, 0, 0, 0, 0, 0, 0, 0, 0, 0, 0, 0, 0, 0, 0, 1, 2].into_dyn())
    ]
    #[case(array![-10_i128 as u128].into_dyn(), 1, array![-5_i128 as u128].into_dyn())]
    #[case(array![-10_i128 as u128].into_dyn(), 0, array![-10_i128 as u128].into_dyn())]
    #[case(array![-1152921504606846976_i128 as u128].into_dyn(), 60, array![-1_i128 as u128].into_dyn())]
    fn test_rep_truncation_128(
        #[case] x: ArrayD<u128>,
        #[case] amount: u32,
        #[case] target: ArrayD<u128>,
    ) {
        test_rep_truncation128(x, amount, target);
    }

    fn any_bounded_u64() -> impl Strategy<Value = u64> {
        any::<u64>().prop_map(|x| (x >> 2) - 1)
    }

    fn any_bounded_u128() -> impl Strategy<Value = u128> {
        any::<u128>().prop_map(|x| (x >> 2) - 1)
    }

    proptest! {

        #[test]
        fn test_fuzzy_rep_trunc64(raw_vector in proptest::collection::vec(any_bounded_u64(), 1..5), amount in 0u32..62
        ) {
            let target = raw_vector.iter().map(|x| x >> amount).collect::<Vec<_>>();
            test_rep_truncation64(Array::from_shape_vec(IxDyn(&[raw_vector.len()]), raw_vector).unwrap(), amount, Array::from_shape_vec(IxDyn(&[target.len()]), target).unwrap());
        }

        #[test]
        fn test_fuzzy_rep_trunc128(raw_vector in proptest::collection::vec(any_bounded_u128(), 1..5), amount in 0u32..126
        ) {
            let target = raw_vector.iter().map(|x| x >> amount).collect::<Vec<_>>();
            test_rep_truncation128(Array::from_shape_vec(IxDyn(&[raw_vector.len()]), raw_vector).unwrap(), amount, Array::from_shape_vec(IxDyn(&[target.len()]), target).unwrap());
        }
    }

    macro_rules! rep_unary_func_test {
        ($func_name:ident, $test_func: ident<$tt: ty>) => {
            fn $func_name(xs: ArrayD<$tt>, zs: ArrayD<$tt>) {
                let alice = HostPlacement {
                    owner: "alice".into(),
                };
                let rep = ReplicatedPlacement {
                    owners: ["alice".into(), "bob".into(), "carole".into()],
                };

                let x = AbstractHostRingTensor::from_raw_plc(xs, alice.clone());

                let sess = SyncSession::default();
                let setup = rep.gen_setup(&sess);

                let x_shared = rep.share(&sess, &setup, &x);

                let result: AbstractReplicatedRingTensor<AbstractHostRingTensor<$tt>> =
                    rep.$test_func(&sess, &setup, &x_shared);
                let opened_result = alice.reveal(&sess, &result);
                assert_eq!(
                    opened_result,
                    AbstractHostRingTensor::from_raw_plc(zs, alice.clone())
                );
            }
        };
    }

    rep_unary_func_test!(test_rep_msb64, msb<u64>);
    rep_unary_func_test!(test_rep_msb128, msb<u128>);

    #[rstest]
    #[case(array![-10_i64 as u64, -100_i64 as u64, -200000_i64 as u64, 0, 1].into_dyn(), array![1_u64, 1, 1, 0, 0].into_dyn())]
    fn test_rep_msb_64(#[case] x: ArrayD<u64>, #[case] target: ArrayD<u64>) {
        test_rep_msb64(x, target);
    }

    #[rstest]
    #[case(array![-10_i128 as u128, -100_i128 as u128, -200000_i128 as u128, 0, 1].into_dyn(), array![1_u128, 1, 1, 0, 0].into_dyn())]
    fn test_rep_msb_128(#[case] x: ArrayD<u128>, #[case] target: ArrayD<u128>) {
        test_rep_msb128(x, target);
    }

    proptest! {
        #![proptest_config(ProptestConfig::with_cases(10))]

        #[test]
        fn test_fuzzy_rep_msb64(raw_vector in proptest::collection::vec(any::<i64>().prop_map(|x| x as u64), 1..5)) {
            let target = raw_vector.iter().map(|x|
                (*x as i64).is_negative() as u64
            ).collect::<Vec<_>>();
            test_rep_msb64(Array::from_shape_vec(IxDyn(&[raw_vector.len()]), raw_vector).unwrap(), Array::from_shape_vec(IxDyn(&[target.len()]), target).unwrap());
        }

        #[test]
        fn test_fuzzy_rep_msb128(raw_vector in proptest::collection::vec(any::<i128>().prop_map(|x| x as u128), 1..5)) {
            let target = raw_vector.iter().map(|x|
                (*x as i128).is_negative() as u128
            ).collect::<Vec<_>>();
            test_rep_msb128(Array::from_shape_vec(IxDyn(&[raw_vector.len()]), raw_vector).unwrap(), Array::from_shape_vec(IxDyn(&[target.len()]), target).unwrap());
        }
    }

    #[rstest]
    #[case(array![0_u8, 1, 0].into_dyn())]
    fn test_ring_inject(#[case] xs: ArrayD<u8>) {
        let alice = HostPlacement {
            owner: "alice".into(),
        };
        let rep = ReplicatedPlacement {
            owners: ["alice".into(), "bob".into(), "carole".into()],
        };

        let x = HostBitTensor::from_raw_plc(xs.clone(), alice.clone());

        let sess = SyncSession::default();
        let setup = rep.gen_setup(&sess);

        let x_shared = rep.share(&sess, &setup, &x);

        let x_ring64: ReplicatedRing64Tensor = rep.ring_inject(&sess, 0, &x_shared);
        let x_ring128: ReplicatedRing128Tensor = rep.ring_inject(&sess, 0, &x_shared);

        let target64 = HostRing64Tensor::from_raw_plc(xs.map(|x| *x as u64), alice.clone());
        let target128 = HostRing128Tensor::from_raw_plc(xs.map(|x| *x as u128), alice.clone());

        assert_eq!(alice.reveal(&sess, &x_ring64), target64);
        assert_eq!(alice.reveal(&sess, &x_ring128), target128);

        let shifted_x_ring64: ReplicatedRing64Tensor = rep.ring_inject(&sess, 20, &x_shared);
        assert_eq!(alice.reveal(&sess, &shifted_x_ring64), target64 << 20);
    }

    rep_unary_func_test!(test_rep_abs64, abs<u64>);
    rep_unary_func_test!(test_rep_abs128, abs<u128>);

    #[rstest]
    #[case(array![-10_i64 as u64, -100_i64 as u64, -200000_i64 as u64, 0, 1000].into_dyn(), array![10_u64, 100, 200000, 0, 1000].into_dyn())]
    fn test_rep_abs_64(#[case] x: ArrayD<u64>, #[case] target: ArrayD<u64>) {
        test_rep_abs64(x, target);
    }

    #[rstest]
    #[case(array![-10_i128 as u128, -100_i128 as u128, -200000_i128 as u128, 0, 1000].into_dyn(), array![10_u128, 100, 200000, 0, 1000].into_dyn())]
    fn test_rep_abs_128(#[case] x: ArrayD<u128>, #[case] target: ArrayD<u128>) {
        test_rep_abs128(x, target);
    }

    fn test_rep_bit_dec64(xs: ArrayD<u64>, zs: ArrayD<u8>) {
        let alice = HostPlacement {
            owner: "alice".into(),
        };
        let rep = ReplicatedPlacement {
            owners: ["alice".into(), "bob".into(), "carole".into()],
        };

        let x = AbstractHostRingTensor::from_raw_plc(xs, alice.clone());

        let sess = SyncSession::default();
        let setup = rep.gen_setup(&sess);

        let x_shared = rep.share(&sess, &setup, &x);

        let result: ReplicatedBitTensor = rep.bit_decompose(&sess, &setup, &x_shared);
        let opened_result = alice.reveal(&sess, &result);
        assert_eq!(opened_result, HostBitTensor::from_raw_plc(zs, alice));
    }

    #[rstest]
    #[case(array![1073741823].into_dyn(),
        array![[1_u8],[1],[1],[1],[1],[1],[1],[1],[1],[1],[1],[1],[1],[1],[1],[1],[1],[1],[1],[1],[1],[1],[1],[1],[1],[1],[1],[1],[1],[1],[0],[0],[0],[0],[0],[0],[0],[0],[0],[0],[0],[0],[0],[0],[0],[0],[0],[0],[0],[0],[0],[0],[0],[0],[0],[0],[0],[0],[0],[0],[0],[0],[0],[0] ].into_dyn())]
    fn test_rep_bit_dec_64(#[case] x: ArrayD<u64>, #[case] y: ArrayD<u8>) {
        test_rep_bit_dec64(x, y);
    }
}<|MERGE_RESOLUTION|>--- conflicted
+++ resolved
@@ -2,15 +2,9 @@
 use crate::additive::{AdditiveRing128Tensor, AdditiveRing64Tensor, AdtTen};
 use crate::computation::{
     AdditivePlacement, AdtToRepOp, CanonicalType, Constant, HostPlacement, KnownType, Placed,
-<<<<<<< HEAD
-    RepAbsOp, RepAddOp, RepDiagOp, RepDotOp, RepFillOp, RepIndexAxisOp, RepMeanOp, RepMsbOp,
-    RepMulOp, RepRevealOp, RepSetupOp, RepShareOp, RepShlOp, RepSubOp, RepSumOp, RepTruncPrOp,
-    ReplicatedPlacement, RingInjectOp, ShapeOp, SymbolicType,
-=======
-    RepAbsOp, RepAddOp, RepBitDecOp, RepDotOp, RepFillOp, RepIndexAxisOp, RepMeanOp, RepMsbOp,
-    RepMulOp, RepRevealOp, RepSetupOp, RepShareOp, RepShlDimOp, RepShlOp, RepSliceOp, RepSubOp,
-    RepSumOp, RepTruncPrOp, ReplicatedPlacement, RingInjectOp, ShapeOp, SymbolicType,
->>>>>>> 88e2792a
+    RepAbsOp, RepAddOp, RepBitDecOp, RepDiagOp, RepDotOp, RepFillOp, RepIndexAxisOp, RepMeanOp,
+    RepMsbOp, RepMulOp, RepRevealOp, RepSetupOp, RepShareOp, RepShlDimOp, RepShlOp, RepSliceOp,
+    RepSubOp, RepSumOp, RepTruncPrOp, ReplicatedPlacement, RingInjectOp, ShapeOp, SymbolicType,
 };
 use crate::error::{Error, Result};
 use crate::host::{
@@ -18,23 +12,13 @@
     HostRing128Tensor, HostRing64Tensor, HostShape, RingSize, SliceInfo,
 };
 use crate::kernels::{
-<<<<<<< HEAD
-    PlacementAbs, PlacementAdd, PlacementAdtToRep, PlacementAnd, PlacementBitExtract,
-    PlacementDaBitProvider, PlacementDeriveSeed, PlacementDiag, PlacementDot, PlacementDotSetup,
-    PlacementFill, PlacementIndex, PlacementKeyGen, PlacementMean, PlacementMsb, PlacementMul,
-    PlacementMulSetup, PlacementOnes, PlacementPlace, PlacementRepToAdt, PlacementReveal,
-    PlacementRingInject, PlacementSampleUniformSeeded, PlacementSetupGen, PlacementShape,
-    PlacementShareSetup, PlacementShl, PlacementShr, PlacementSub, PlacementSum, PlacementTruncPr,
-    PlacementTruncPrProvider, PlacementZeros, Session, Tensor,
-=======
     PlacementAbs, PlacementAdd, PlacementAdtToRep, PlacementAndSetup, PlacementBitDec,
-    PlacementBitDecSetup, PlacementDaBitProvider, PlacementDeriveSeed, PlacementDot,
+    PlacementBitDecSetup, PlacementDaBitProvider, PlacementDeriveSeed, PlacementDiag, PlacementDot,
     PlacementDotSetup, PlacementFill, PlacementIndex, PlacementKeyGen, PlacementMean, PlacementMsb,
     PlacementMul, PlacementMulSetup, PlacementPlace, PlacementRepToAdt, PlacementReveal,
     PlacementRingInject, PlacementSampleUniformSeeded, PlacementSetupGen, PlacementShape,
     PlacementShareSetup, PlacementShl, PlacementShlDim, PlacementSlice, PlacementSub, PlacementSum,
     PlacementTruncPr, PlacementTruncPrProvider, PlacementXor, PlacementZeros, Session, Tensor,
->>>>>>> 88e2792a
 };
 use crate::prim::{PrfKey, Seed, SyncKey};
 use macros::with_context;
@@ -1699,7 +1683,6 @@
     }
 }
 
-<<<<<<< HEAD
 modelled!(PlacementDiag::diag, ReplicatedPlacement, (ReplicatedRing64Tensor) -> ReplicatedRing64Tensor, RepDiagOp);
 modelled!(PlacementDiag::diag, ReplicatedPlacement, (ReplicatedRing128Tensor) -> ReplicatedRing128Tensor, RepDiagOp);
 modelled!(PlacementDiag::diag, ReplicatedPlacement, (ReplicatedBitTensor) -> ReplicatedBitTensor, RepDiagOp);
@@ -1721,7 +1704,27 @@
     ) -> RepTen<RingT>
     where
         HostPlacement: PlacementDiag<S, RingT, RingT>,
-=======
+    {
+        let (player0, player1, player2) = plc.host_placements();
+        let RepTen {
+            shares: [[x00, x10], [x11, x21], [x22, x02]],
+        } = &x;
+
+        let z00 = player0.diag(sess, x00);
+        let z10 = player0.diag(sess, x10);
+
+        let z11 = player1.diag(sess, x11);
+        let z21 = player1.diag(sess, x21);
+
+        let z22 = player2.diag(sess, x22);
+        let z02 = player2.diag(sess, x02);
+
+        RepTen {
+            shares: [[z00, z10], [z11, z21], [z22, z02]],
+        }
+    }
+}
+
 modelled!(PlacementSlice::slice, ReplicatedPlacement, attributes[slice: SliceInfo] (ReplicatedShape) -> ReplicatedShape, RepSliceOp);
 
 kernel! {
@@ -1776,23 +1779,10 @@
     ) -> RepTen<HostBitTensorT>
     where
         HostPlacement: PlacementShlDim<S, HostBitTensorT, HostBitTensorT>,
->>>>>>> 88e2792a
     {
         let (player0, player1, player2) = plc.host_placements();
         let RepTen {
             shares: [[x00, x10], [x11, x21], [x22, x02]],
-<<<<<<< HEAD
-        } = &x;
-
-        let z00 = player0.diag(sess, x00);
-        let z10 = player0.diag(sess, x10);
-
-        let z11 = player1.diag(sess, x11);
-        let z21 = player1.diag(sess, x21);
-
-        let z22 = player2.diag(sess, x22);
-        let z02 = player2.diag(sess, x02);
-=======
         } = x;
 
         let z00 = player0.shl_dim(sess, amount, bit_length, &x00);
@@ -1803,7 +1793,6 @@
 
         let z22 = player2.shl_dim(sess, amount, bit_length, &x22);
         let z02 = player2.shl_dim(sess, amount, bit_length, &x02);
->>>>>>> 88e2792a
 
         RepTen {
             shares: [[z00, z10], [z11, z21], [z22, z02]],

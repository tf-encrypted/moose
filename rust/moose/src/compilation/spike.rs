#![allow(dead_code)]
#![allow(unused_variables)]

<<<<<<< HEAD
use std::collections::HashMap;
=======
use macros::with_context;
>>>>>>> e4cf3e80
use std::convert::{TryFrom, TryInto};
use std::ops::{Add, Mul, Sub};
use std::ops::{BitAnd, BitXor};

#[derive(Debug, Clone, PartialEq)]
enum Placement {
    HostPlacement(HostPlacement),
    ReplicatedPlacement(ReplicatedPlacement),
}

impl Placement {
    pub fn ty(&self) -> PlacementTy {
        match self {
            Placement::HostPlacement(plc) => plc.ty(),
            Placement::ReplicatedPlacement(plc) => plc.ty(),
        }
    }
}

#[derive(Clone, Debug, PartialEq)]
pub struct HostPlacement {
    player: String,
}

#[derive(Clone, Debug, PartialEq, Eq, Hash)]
pub struct ReplicatedPlacement {
    players: [String; 3],
}

impl ReplicatedPlacement {
    pub fn host_placements(&self) -> (HostPlacement, HostPlacement, HostPlacement) {
        let player0 = HostPlacement {
            player: self.players[0].clone(),
        };
        let player1 = HostPlacement {
            player: self.players[1].clone(),
        };
        let player2 = HostPlacement {
            player: self.players[2].clone(),
        };
        (player0, player1, player2)
    }
}

#[derive(Clone, Copy, PartialEq, Eq)]
enum PlacementTy {
    HostTy,
    ReplicatedTy,
}

trait KnownPlacement {
    const TY: PlacementTy;

    fn ty(&self) -> PlacementTy {
        Self::TY
    }
}

impl KnownPlacement for HostPlacement {
    const TY: PlacementTy = PlacementTy::HostTy;
}

impl KnownPlacement for ReplicatedPlacement {
    const TY: PlacementTy = PlacementTy::ReplicatedTy;
}

macro_rules! placement {
    ($t:ident) => {
        impl From<$t> for Placement {
            fn from(x: $t) -> Placement {
                Placement::$t(x)
            }
        }

        impl From<&$t> for Placement {
            fn from(x: &$t) -> Placement {
                Placement::$t(x.clone())
            }
        }

        impl TryFrom<Placement> for $t {
            type Error = ();

            fn try_from(x: Placement) -> Result<Self, Self::Error> {
                match x {
                    Placement::$t(x) => Ok(x),
                    _ => Err(()),
                }
            }
        }
    };
}

placement!(HostPlacement);
placement!(ReplicatedPlacement);

#[derive(Debug, Clone, Copy, Eq, PartialEq)]
pub enum Ty {
<<<<<<< HEAD
    Fixed64Tensor,
    Fixed128Tensor,
=======
    BitTensor,
>>>>>>> e4cf3e80
    Ring32Tensor,
    Ring64Tensor,
    Ring128Tensor,
    Replicated64Tensor,
    Replicated128Tensor,
    ReplicatedBitTensor,
    ReplicatedSetup,
    PrfKey,
}

impl Ty {
    pub fn synthesize_symbolic_value<S: Into<String>>(&self, op_name: S) -> SymbolicValue {
        let h = SymbolicHandle { op: op_name.into() };
        match &self {
<<<<<<< HEAD
            Ty::Fixed64Tensor => SymbolicValue::Fixed64Tensor(h.into()),
            Ty::Fixed128Tensor => SymbolicValue::Fixed128Tensor(h.into()),
            Ty::Ring32Tensor => SymbolicValue::Ring32Tensor(h.into()),
            Ty::Ring64Tensor => SymbolicValue::Ring64Tensor(h.into()),
            Ty::Ring128Tensor => SymbolicValue::Ring128Tensor(h.into()),
            Ty::Replicated64Tensor => SymbolicValue::Replicated64Tensor(h.into()),
            Ty::Replicated128Tensor => SymbolicValue::Replicated128Tensor(h.into()),
            Ty::ReplicatedSetup => SymbolicValue::ReplicatedSetup(h.into()),
            Ty::PrfKey => SymbolicValue::PrfKey(h.into()),
=======
            Ty::BitTensor => {
                SymbolicValue::BitTensor(Symbolic::Symbolic(SymbolicHandle { op: op_name.into() }))
            }
            Ty::Ring32Tensor => SymbolicValue::Ring32Tensor(Symbolic::Symbolic(SymbolicHandle {
                op: op_name.into(),
            })),
            Ty::Ring64Tensor => SymbolicValue::Ring64Tensor(Symbolic::Symbolic(SymbolicHandle {
                op: op_name.into(),
            })),
            Ty::Ring128Tensor => SymbolicValue::Ring128Tensor(Symbolic::Symbolic(SymbolicHandle {
                op: op_name.into(),
            })),
            Ty::Replicated64Tensor => {
                SymbolicValue::Replicated64Tensor(Symbolic::Symbolic(SymbolicHandle {
                    op: op_name.into(),
                }))
            }
            Ty::Replicated128Tensor => {
                SymbolicValue::Replicated128Tensor(Symbolic::Symbolic(SymbolicHandle {
                    op: op_name.into(),
                }))
            }
            Ty::ReplicatedBitTensor => {
                SymbolicValue::ReplicatedBitTensor(Symbolic::Symbolic(SymbolicHandle {
                    op: op_name.into(),
                }))
            }
            Ty::ReplicatedSetup => {
                SymbolicValue::ReplicatedSetup(Symbolic::Symbolic(SymbolicHandle {
                    op: op_name.into(),
                }))
            }
            Ty::PrfKey => {
                SymbolicValue::PrfKey(Symbolic::Symbolic(SymbolicHandle { op: op_name.into() }))
            }
>>>>>>> e4cf3e80
        }
    }
}

pub trait KnownType {
    type Symbolic;
    const TY: Ty;
}

#[derive(Clone, Debug, PartialEq)]
pub enum Value {
<<<<<<< HEAD
    Fixed64Tensor(Fixed64Tensor),
    Fixed128Tensor(Fixed128Tensor),
=======
    BitTensor(BitTensor),
>>>>>>> e4cf3e80
    Ring32Tensor(Ring32Tensor),
    Ring64Tensor(Ring64Tensor),
    Ring128Tensor(Ring128Tensor),
    Replicated64Tensor(Replicated64Tensor),
    Replicated128Tensor(Replicated128Tensor),
    ReplicatedBitTensor(ReplicatedBitTensor),
    ReplicatedSetup(ReplicatedSetup),
    PrfKey(PrfKey),
}

impl Value {
    pub fn ty(&self) -> Ty {
        match self {
<<<<<<< HEAD
            Value::Fixed64Tensor(_) => Ty::Fixed64Tensor,
            Value::Fixed128Tensor(_) => Ty::Fixed128Tensor,
=======
            Value::BitTensor(_) => Ty::BitTensor,
>>>>>>> e4cf3e80
            Value::Ring32Tensor(_) => Ty::Ring32Tensor,
            Value::Ring64Tensor(_) => Ty::Ring64Tensor,
            Value::Ring128Tensor(_) => Ty::Ring128Tensor,
            Value::Replicated64Tensor(_) => Ty::Replicated64Tensor,
            Value::Replicated128Tensor(_) => Ty::Replicated128Tensor,
            Value::ReplicatedBitTensor(_) => Ty::ReplicatedBitTensor,
            Value::ReplicatedSetup(_) => Ty::ReplicatedSetup,
            Value::PrfKey(_) => Ty::PrfKey,
        }
    }
}

#[derive(Clone, Debug, PartialEq)]
pub enum SymbolicValue {
<<<<<<< HEAD
    Fixed64Tensor(<Fixed64Tensor as KnownType>::Symbolic),
    Fixed128Tensor(<Fixed128Tensor as KnownType>::Symbolic),
=======
    BitTensor(<BitTensor as KnownType>::Symbolic),
>>>>>>> e4cf3e80
    Ring32Tensor(<Ring32Tensor as KnownType>::Symbolic),
    Ring64Tensor(<Ring64Tensor as KnownType>::Symbolic),
    Ring128Tensor(<Ring128Tensor as KnownType>::Symbolic),
    Replicated64Tensor(<Replicated64Tensor as KnownType>::Symbolic),
    Replicated128Tensor(<Replicated128Tensor as KnownType>::Symbolic),
    ReplicatedBitTensor(<ReplicatedBitTensor as KnownType>::Symbolic),
    ReplicatedSetup(<ReplicatedSetup as KnownType>::Symbolic),
    PrfKey(<PrfKey as KnownType>::Symbolic),
}

macro_rules! value {
    ($t:ident, $st:ty) => {
        impl From<$t> for Value {
            fn from(x: $t) -> Value {
                Value::$t(x)
            }
        }

        impl From<&$t> for Value {
            fn from(x: &$t) -> Value {
                Value::$t(x.clone())
            }
        }

        impl TryFrom<Value> for $t {
            type Error = ();

            fn try_from(x: Value) -> Result<Self, Self::Error> {
                match x {
                    Value::$t(x) => Ok(x),
                    _ => Err(()),
                }
            }
        }

        impl From<<$t as KnownType>::Symbolic> for SymbolicValue {
            fn from(x: <$t as KnownType>::Symbolic) -> SymbolicValue {
                SymbolicValue::$t(x)
            }
        }

        impl TryFrom<SymbolicValue> for <$t as KnownType>::Symbolic {
            type Error = ();

            fn try_from(x: SymbolicValue) -> Result<Self, Self::Error> {
                match x {
                    SymbolicValue::$t(x) => Ok(x),
                    _ => Err(()),
                }
            }
        }

        impl KnownType for $t {
            type Symbolic = $st;
            const TY: Ty = Ty::$t;
        }

        impl KnownType for $st {
            type Symbolic = Self;
            const TY: Ty = Ty::$t;
        }
    };
}

// NOTE a future improvement might be to have a single `values!` macro
// that takes care of everything, including generating `enum Value` and
// `enum SymbolicValue` and maybe even `enum Ty`.
// one thing to be careful about here is to still make room for manual
// constructions during development.
<<<<<<< HEAD
value!(
    Fixed64Tensor,
    Symbolic<
        FixedTensor<
            <Ring64Tensor as KnownType>::Symbolic,
            <Replicated64Tensor as KnownType>::Symbolic,
        >,
    >
);
value!(
    Fixed128Tensor,
    Symbolic<
        FixedTensor<
            <Ring128Tensor as KnownType>::Symbolic,
            <Replicated128Tensor as KnownType>::Symbolic,
        >,
    >
);
=======
value!(BitTensor, Symbolic<BitTensor>);
>>>>>>> e4cf3e80
value!(Ring32Tensor, Symbolic<Ring32Tensor>);
value!(Ring64Tensor, Symbolic<Ring64Tensor>);
value!(Ring128Tensor, Symbolic<Ring128Tensor>);
value!(
    Replicated64Tensor,
    Symbolic<ReplicatedTensor<<Ring64Tensor as KnownType>::Symbolic>>
);
value!(
    Replicated128Tensor,
    Symbolic<ReplicatedTensor<<Ring128Tensor as KnownType>::Symbolic>>
);
value!(
    ReplicatedBitTensor,
    Symbolic<ReplicatedTensor<Symbolic<BitTensor>>>
);
value!(
    ReplicatedSetup,
    Symbolic<AbstractReplicatedSetup<<PrfKey as KnownType>::Symbolic>>
);
value!(PrfKey, Symbolic<PrfKey>);

#[derive(Clone, Debug, PartialEq)]
pub enum Symbolic<T> {
    Symbolic(SymbolicHandle),
    Concrete(T),
}

#[derive(Clone, Debug, PartialEq)]
pub struct SymbolicHandle {
    op: String,
}

impl<T> From<SymbolicHandle> for Symbolic<T> {
    fn from(x: SymbolicHandle) -> Symbolic<T> {
        Symbolic::Symbolic(x)
    }
}

impl<K> TryFrom<Symbolic<AbstractReplicatedSetup<K>>> for AbstractReplicatedSetup<K> {
    type Error = Symbolic<Self>;

    fn try_from(x: Symbolic<AbstractReplicatedSetup<K>>) -> Result<Self, Self::Error> {
        match x {
            Symbolic::Concrete(cx) => Ok(cx),
            Symbolic::Symbolic(_) => Err(x),
        }
    }
}

impl<R> TryFrom<Symbolic<ReplicatedTensor<R>>> for ReplicatedTensor<R> {
    type Error = Symbolic<Self>;

    fn try_from(x: Symbolic<ReplicatedTensor<R>>) -> Result<Self, Self::Error> {
        match x {
            Symbolic::Concrete(cx) => Ok(cx),
            Symbolic::Symbolic(_) => Err(x),
        }
    }
}

impl<RingTensorT, ReplicatedTensorT> TryFrom<Symbolic<FixedTensor<RingTensorT, ReplicatedTensorT>>>
    for FixedTensor<RingTensorT, ReplicatedTensorT>
{
    type Error = Symbolic<Self>;

    fn try_from(
        x: Symbolic<FixedTensor<RingTensorT, ReplicatedTensorT>>,
    ) -> Result<Self, Self::Error> {
        match x {
            Symbolic::Concrete(cx) => Ok(cx),
            Symbolic::Symbolic(_) => Err(x),
        }
    }
}

#[derive(Clone, Debug, PartialEq)]
pub enum Operator {
    PrfKeyGenOp(PrfKeyGenOp),
    RingAddOp(RingAddOp),
    BitXorOp(BitXorOp),
    BitAndOp(BitAndOp),
    RingSubOp(RingSubOp),
    RingMulOp(RingMulOp),
    RingSampleOp(RingSampleOp),
    BitSampleOp(BitSampleOp),
    RepSetupOp(RepSetupOp),
    RepAddOp(RepAddOp),
    RepMulOp(RepMulOp),
    RepShareOp(RepShareOp),
    RepRevealOp(RepRevealOp),
    ConstantOp(ConstantOp),
    FixedAddOp(FixedAddOp),
    FixedMulOp(FixedMulOp),
}

macro_rules! operator {
    ($t:ident) => {
        impl From<$t> for Operator {
            fn from(x: $t) -> Operator {
                Operator::$t(x)
            }
        }
    };
}

// NOTE a future improvement might be to have a single `operators!` macro
// that takes care of everything, including generating `enum Operator`.
operator!(PrfKeyGenOp);
operator!(RingAddOp);
operator!(BitXorOp);
operator!(BitAndOp);
operator!(RingSubOp);
operator!(RingMulOp);
operator!(RingSampleOp);
operator!(BitSampleOp);
operator!(RepSetupOp);
operator!(RepAddOp);
operator!(RepMulOp);
operator!(RepShareOp);
operator!(RepRevealOp);
operator!(ConstantOp);
operator!(FixedAddOp);
operator!(FixedMulOp);

#[derive(Clone, Debug, PartialEq)]
struct Operation {
    name: String,
    operator: Operator,
    operands: Vec<String>,
}

#[derive(Copy, Clone, Debug, PartialEq)]
pub enum Signature {
    Nullary(NullarySignature),
    Unary(UnarySignature),
    Binary(BinarySignature),
    Ternary(TernarySignature),
}

#[derive(Copy, Clone, Debug, PartialEq)]
pub struct NullarySignature {
    ret: Ty,
}

#[derive(Copy, Clone, Debug, PartialEq)]
pub struct UnarySignature {
    arg0: Ty,
    ret: Ty,
}

#[derive(Copy, Clone, Debug, PartialEq)]
pub struct BinarySignature {
    arg0: Ty,
    arg1: Ty,
    ret: Ty,
}

#[derive(Copy, Clone, Debug, PartialEq)]
pub struct TernarySignature {
    arg0: Ty,
    arg1: Ty,
    arg2: Ty,
    ret: Ty,
}

impl From<NullarySignature> for Signature {
    fn from(s: NullarySignature) -> Signature {
        Signature::Nullary(s)
    }
}

impl From<UnarySignature> for Signature {
    fn from(s: UnarySignature) -> Signature {
        Signature::Unary(s)
    }
}

impl From<BinarySignature> for Signature {
    fn from(s: BinarySignature) -> Signature {
        Signature::Binary(s)
    }
}

impl From<TernarySignature> for Signature {
    fn from(s: TernarySignature) -> Signature {
        Signature::Ternary(s)
    }
}

#[derive(Clone, Debug, PartialEq)]
pub struct RingTensor<T>(T);

impl Add<RingTensor<u64>> for RingTensor<u64> {
    type Output = RingTensor<u64>;

    fn add(self, other: RingTensor<u64>) -> Self::Output {
        RingTensor(self.0.wrapping_add(other.0))
    }
}

impl Add<RingTensor<u128>> for RingTensor<u128> {
    type Output = RingTensor<u128>;

    fn add(self, other: RingTensor<u128>) -> Self::Output {
        RingTensor(self.0.wrapping_add(other.0))
    }
}

impl Sub<RingTensor<u64>> for RingTensor<u64> {
    type Output = RingTensor<u64>;

    fn sub(self, other: RingTensor<u64>) -> Self::Output {
        RingTensor(self.0.wrapping_sub(other.0))
    }
}

impl Sub<RingTensor<u128>> for RingTensor<u128> {
    type Output = RingTensor<u128>;

    fn sub(self, other: RingTensor<u128>) -> Self::Output {
        RingTensor(self.0.wrapping_sub(other.0))
    }
}

impl Mul<RingTensor<u64>> for RingTensor<u64> {
    type Output = RingTensor<u64>;

    fn mul(self, other: RingTensor<u64>) -> Self::Output {
        RingTensor(self.0.wrapping_mul(other.0))
    }
}

impl Mul<RingTensor<u128>> for RingTensor<u128> {
    type Output = RingTensor<u128>;

    fn mul(self, other: RingTensor<u128>) -> Self::Output {
        RingTensor(self.0.wrapping_mul(other.0))
    }
}

#[derive(Clone, Debug, PartialEq)]
pub struct BitTensor(u8);

impl BitXor for BitTensor {
    type Output = BitTensor;
    fn bitxor(self, other: Self) -> Self::Output {
        BitTensor(self.0 ^ other.0)
    }
}

impl BitAnd for BitTensor {
    type Output = BitTensor;
    fn bitand(self, other: Self) -> Self::Output {
        BitTensor(self.0 & other.0)
    }
}

#[derive(Clone, Debug, PartialEq)]
pub struct ReplicatedTensor<R> {
    shares: [[R; 2]; 3],
}

#[derive(Clone, Debug, PartialEq)]
pub struct PrfKey([u8; 16]);

#[derive(Clone, Debug, PartialEq)]
pub struct AbstractReplicatedSetup<K> {
    keys: [[K; 2]; 3],
}

#[derive(Clone, Debug, PartialEq)]
struct ReplicatedZeroShare<R> {
    alphas: [R; 3],
}

pub type Ring32Tensor = RingTensor<u32>;

pub type Ring64Tensor = RingTensor<u64>;

pub type Ring128Tensor = RingTensor<u128>;

pub type Replicated64Tensor = ReplicatedTensor<Ring64Tensor>;

pub type Replicated128Tensor = ReplicatedTensor<Ring128Tensor>;

pub type ReplicatedBitTensor = ReplicatedTensor<BitTensor>;

pub type ReplicatedSetup = AbstractReplicatedSetup<PrfKey>;

pub type Fixed64Tensor = FixedTensor<Ring64Tensor, Replicated64Tensor>;

pub type Fixed128Tensor = FixedTensor<Ring128Tensor, Replicated128Tensor>;

#[derive(Clone, Debug, PartialEq)]
pub enum FixedTensor<RingTensorT, ReplicatedTensorT> {
    RingTensor(RingTensorT),
    ReplicatedTensor(ReplicatedTensorT),
}

impl<RingTensorT, ReplicatedTensorT> From<FixedTensor<RingTensorT, ReplicatedTensorT>>
    for Symbolic<FixedTensor<RingTensorT, ReplicatedTensorT>>
{
    fn from(x: FixedTensor<RingTensorT, ReplicatedTensorT>) -> Self {
        Symbolic::Concrete(x)
    }
}

impl<T> From<RingTensor<T>> for Symbolic<RingTensor<T>> {
    fn from(x: RingTensor<T>) -> Self {
        Symbolic::Concrete(x)
    }
}

impl<R> From<ReplicatedTensor<R>> for Symbolic<ReplicatedTensor<R>> {
    fn from(x: ReplicatedTensor<R>) -> Self {
        Symbolic::Concrete(x)
    }
}

impl<K> From<AbstractReplicatedSetup<K>> for Symbolic<AbstractReplicatedSetup<K>> {
    fn from(x: AbstractReplicatedSetup<K>) -> Self {
        Symbolic::Concrete(x)
    }
}

macro_rules! modelled {
    /*
    Nullary
    */
    ($t:ident::$f:ident, $plc:ty, () -> $u:ty, $op:ident) => {
        impl NullaryKernelCheck<ConcreteContext, $plc, $u> for $op {
            fn check(ctx: &ConcreteContext, plc: &$plc) -> $u {
                // NOTE we shouldn't do anything here, the kernel call is simply to check

                // NOTE not sure whether to add `unimplemented!`. it might be better to
                // simply make sure the Check traits are private.
                <Self as NullaryKernel<ConcreteContext, $plc, $u>>::kernel(ctx, plc)
            }
        }

        impl $t<ConcreteContext, $u> for $plc {
            fn $f(&self, ctx: &ConcreteContext) -> $u {
                let sig = NullarySignature {
                    ret: <$u as KnownType>::TY,
                };
                let op = $op::from_placement_signature(&self, sig);
                ctx.execute(op.into(), vec![]).try_into().unwrap()
            }
        }

        impl $t<SymbolicContext, <$u as KnownType>::Symbolic> for $plc {
            fn $f(&self, ctx: &SymbolicContext) -> <$u as KnownType>::Symbolic {
                let sig = NullarySignature {
                    ret: <$u as KnownType>::TY,
                };
                let op = $op::from_placement_signature(&self, sig);
                ctx.execute(op.into(), vec![]).try_into().unwrap()
            }
        }
    };

    /*
    Unary
    */
    ($t:ident::$f:ident, $plc:ty, ($t0:ty) -> $u:ty, $op:ident) => {
        impl UnaryKernelCheck<ConcreteContext, $plc, $t0, $u> for $op {
            fn check(ctx: &ConcreteContext, plc: &$plc, x0: $t0) -> $u {
                <Self as UnaryKernel<ConcreteContext, $plc, $t0, $u>>::kernel(ctx, plc, x0)
            }
        }

        impl $t<ConcreteContext, $t0> for $plc {
            type Output = $u;

            fn $f(&self, ctx: &ConcreteContext, x0: &$t0) -> Self::Output {
                let sig = UnarySignature {
                    arg0: <$t0 as KnownType>::TY,
                    ret: <$u as KnownType>::TY,
                };
                let op = $op::from_placement_signature(&self, sig);
                ctx.execute(op.into(), vec![x0.clone().into()])
                    .try_into()
                    .unwrap()
            }
        }

        impl $t<SymbolicContext, <$t0 as KnownType>::Symbolic> for $plc {
            type Output = <$u as KnownType>::Symbolic;

            fn $f(&self, ctx: &SymbolicContext, x0: &<$t0 as KnownType>::Symbolic) -> Self::Output {
                let sig = UnarySignature {
                    arg0: <<$t0 as KnownType>::Symbolic as KnownType>::TY,
                    ret: <<$u as KnownType>::Symbolic as KnownType>::TY,
                };
                let op = $op::from_placement_signature(&self, sig);
                ctx.execute(op.into(), vec![x0.clone().into()])
                    .try_into()
                    .unwrap()
            }
        }
    };

    /*
    Binary
    */
    ($t:ident::$f:ident, $plc:ty, ($t0:ty, $t1:ty) -> $u:ty, $op:ident) => {
        impl BinaryKernelCheck<ConcreteContext, $plc, $t0, $t1, $u> for $op {
            fn check(ctx: &ConcreteContext, plc: &$plc, x0: $t0, x1: $t1) -> $u {
                <Self as BinaryKernel<ConcreteContext, $plc, $t0, $t1, $u>>::kernel(
                    ctx, plc, x0, x1,
                )
            }
        }

        impl $t<ConcreteContext, $t0, $t1> for $plc {
            type Output = $u;

            fn $f(&self, ctx: &ConcreteContext, x0: &$t0, x1: &$t1) -> Self::Output {
                let sig = BinarySignature {
                    arg0: <$t0 as KnownType>::TY,
                    arg1: <$t1 as KnownType>::TY,
                    ret: <$u as KnownType>::TY,
                };
                let op = $op::from_placement_signature(&self, sig);
                ctx.execute(op.into(), vec![x0.clone().into(), x1.clone().into()])
                    .try_into()
                    .unwrap()
            }
        }

        impl $t<SymbolicContext, <$t0 as KnownType>::Symbolic, <$t1 as KnownType>::Symbolic>
            for $plc
        {
            type Output = <$u as KnownType>::Symbolic;

            fn $f(
                &self,
                ctx: &SymbolicContext,
                x0: &<$t0 as KnownType>::Symbolic,
                x1: &<$t1 as KnownType>::Symbolic,
            ) -> Self::Output {
                let sig = BinarySignature {
                    arg0: <<$t0 as KnownType>::Symbolic as KnownType>::TY,
                    arg1: <<$t1 as KnownType>::Symbolic as KnownType>::TY,
                    ret: <<$u as KnownType>::Symbolic as KnownType>::TY,
                };
                let op = $op::from_placement_signature(&self, sig);
                ctx.execute(op.into(), vec![x0.clone().into(), x1.clone().into()])
                    .try_into()
                    .unwrap()
            }
        }
    };

    /*
    Ternary
    */
    ($t:ident::$f:ident, $plc:ty, ($t0:ty, $t1:ty, $t2:ty) -> $u:ty, $op:ident) => {
        impl TernaryKernelCheck<ConcreteContext, $plc, $t0, $t1, $t2, $u> for $op {
            fn check(ctx: &ConcreteContext, plc: &$plc, x0: $t0, x1: $t1, x2: $t2) -> $u {
                <Self as TernaryKernel<ConcreteContext, $plc, $t0, $t1, $t2, $u>>::kernel(
                    ctx, plc, x0, x1, x2,
                )
            }
        }

        impl $t<ConcreteContext, $t0, $t1, $t2> for $plc {
            type Output = $u;

            fn $f(&self, ctx: &ConcreteContext, x0: &$t0, x1: &$t1, x2: &$t2) -> Self::Output {
                let sig = TernarySignature {
                    arg0: <$t0 as KnownType>::TY,
                    arg1: <$t1 as KnownType>::TY,
                    arg2: <$t2 as KnownType>::TY,
                    ret: <$u as KnownType>::TY,
                };
                let op = $op::from_placement_signature(&self, sig);
                ctx.execute(
                    op.into(),
                    vec![x0.clone().into(), x1.clone().into(), x2.clone().into()],
                )
                .try_into()
                .unwrap()
            }
        }

        impl
            $t<
                SymbolicContext,
                <$t0 as KnownType>::Symbolic,
                <$t1 as KnownType>::Symbolic,
                <$t2 as KnownType>::Symbolic,
            > for $plc
        {
            type Output = <$u as KnownType>::Symbolic;

            fn $f(
                &self,
                ctx: &SymbolicContext,
                x0: &<$t0 as KnownType>::Symbolic,
                x1: &<$t1 as KnownType>::Symbolic,
                x2: &<$t2 as KnownType>::Symbolic,
            ) -> Self::Output {
                let sig = TernarySignature {
                    arg0: <<$t0 as KnownType>::Symbolic as KnownType>::TY,
                    arg1: <<$t1 as KnownType>::Symbolic as KnownType>::TY,
                    arg2: <<$t2 as KnownType>::Symbolic as KnownType>::TY,
                    ret: <<$u as KnownType>::Symbolic as KnownType>::TY,
                };
                let op = $op::from_placement_signature(&self, sig);
                ctx.execute(
                    op.into(),
                    vec![x0.clone().into(), x1.clone().into(), x2.clone().into()],
                )
                .try_into()
                .unwrap()
            }
        }
    };
}

trait PlacementAdd<C: Context, T, U> {
    type Output;

    fn add(&self, ctx: &C, x: &T, y: &U) -> Self::Output;
}

trait PlacementSub<C: Context, T, U> {
    type Output;

    fn sub(&self, ctx: &C, x: &T, y: &U) -> Self::Output;
}

trait PlacementMul<C: Context, T, U> {
    type Output;

    fn mul(&self, ctx: &C, x: &T, y: &U) -> Self::Output;
}

trait PlacementXor<C: Context, T, U> {
    type Output;

    fn apply(&self, ctx: &C, x: &T, y: &U) -> Self::Output;

    fn xor(&self, ctx: &C, x: &T, y: &U) -> Self::Output {
        self.apply(ctx, x, y)
    }
}

trait PlacementAnd<C: Context, T, U> {
    type Output;

    fn apply(&self, ctx: &C, x: &T, y: &U) -> Self::Output;

    fn and(&self, ctx: &C, x: &T, y: &U) -> Self::Output {
        self.apply(ctx, x, y)
    }
}

trait PlacementMulSetup<C: Context, S, T, U> {
    type Output;

    fn mul(&self, ctx: &C, s: &S, x: &T, y: &U) -> Self::Output;
}

trait PlacementShare<C: Context, T> {
    type Output;

    fn share(&self, ctx: &C, x: &T) -> Self::Output;
}

trait PlacementReveal<C: Context, T> {
    type Output;

    fn reveal(&self, ctx: &C, x: &T) -> Self::Output;
}

pub trait Context {
    type Value;
    fn execute(&self, op: Operator, operands: Vec<Self::Value>) -> Self::Value;

    type ReplicatedSetup;
    fn replicated_setup(&self, plc: &ReplicatedPlacement) -> &Self::ReplicatedSetup;
}

#[derive(Clone, Debug, Default)]
pub struct ConcreteContext {
    replicated_keys: HashMap<ReplicatedPlacement, ReplicatedSetup>,
}

impl Context for ConcreteContext {
    type Value = Value;

    fn execute(&self, op: Operator, operands: Vec<Value>) -> Value {
        match op {
            Operator::PrfKeyGenOp(op) => op.compile(self)(operands),
            Operator::RingSampleOp(op) => op.compile(self)(operands),
            Operator::BitSampleOp(op) => op.compile(self)(operands),
            Operator::RingAddOp(op) => op.compile(self)(operands),
            Operator::BitXorOp(op) => op.compile(self)(operands),
            Operator::BitAndOp(op) => op.compile(self)(operands),
            Operator::RingSubOp(op) => op.compile(self)(operands),
            Operator::RingMulOp(op) => op.compile(self)(operands),
            Operator::RepSetupOp(op) => op.compile(self)(operands),
            Operator::RepShareOp(op) => op.compile(self)(operands),
            Operator::RepRevealOp(op) => op.compile(self)(operands),
            Operator::RepAddOp(op) => op.compile(self)(operands),
            Operator::RepMulOp(op) => op.compile(self)(operands),
            Operator::ConstantOp(op) => op.compile(self)(operands),
            Operator::FixedAddOp(op) => op.compile(self)(operands),
            Operator::FixedMulOp(op) => op.compile(self)(operands),
        }
    }

    type ReplicatedSetup = ReplicatedSetup;
    fn replicated_setup(&self, plc: &ReplicatedPlacement) -> &Self::ReplicatedSetup {
        self.replicated_keys.get(plc).unwrap()
    }
}

use std::sync::{Arc, RwLock};

#[derive(Clone, Debug, Default)]
pub struct SymbolicContext {
    ops: Arc<RwLock<Vec<Operation>>>, // TODO use HashMap so we can do some consistency checks on the fly?
    replicated_keys:
        HashMap<ReplicatedPlacement, Symbolic<AbstractReplicatedSetup<Symbolic<PrfKey>>>>,
}

impl Context for SymbolicContext {
    type Value = SymbolicValue;

    fn execute(&self, op: Operator, operands: Vec<SymbolicValue>) -> SymbolicValue {
        match op {
            Operator::PrfKeyGenOp(op) => op.execute_symbolic(self, operands),
            Operator::RingSampleOp(op) => op.execute_symbolic(self, operands),
            Operator::BitSampleOp(op) => op.execute_symbolic(self, operands),
            Operator::RingAddOp(op) => op.execute_symbolic(self, operands),
            Operator::BitXorOp(op) => op.execute_symbolic(self, operands),
            Operator::BitAndOp(op) => op.execute_symbolic(self, operands),
            Operator::RingSubOp(op) => op.execute_symbolic(self, operands),
            Operator::RingMulOp(op) => op.execute_symbolic(self, operands),
            Operator::RepSetupOp(op) => op.execute_symbolic(self, operands),
            Operator::RepShareOp(op) => op.execute_symbolic(self, operands),
            Operator::RepRevealOp(op) => op.execute_symbolic(self, operands),
            Operator::RepAddOp(op) => op.execute_symbolic(self, operands),
            Operator::RepMulOp(op) => op.execute_symbolic(self, operands),
            Operator::ConstantOp(op) => op.execute_symbolic(self, operands),
            Operator::FixedAddOp(op) => op.execute_symbolic(self, operands),
            Operator::FixedMulOp(op) => op.execute_symbolic(self, operands),
        }
    }

    type ReplicatedSetup = <ReplicatedSetup as KnownType>::Symbolic;
    fn replicated_setup(&self, plc: &ReplicatedPlacement) -> &Self::ReplicatedSetup {
        self.replicated_keys.get(plc).unwrap()
    }
}

impl SymbolicContext {
    pub fn add_operation<'s, O: Into<Operator> + Clone>(
        &'s self,
        operator: &O,
        operands: &[&str],
    ) -> String {
        let mut ops = self.ops.write().unwrap(); // TODO unwrap
        let op_name: String = format!("op_{}", ops.len());
        let op = Operation {
            name: op_name.clone(),
            operator: operator.clone().into(),
            operands: operands.iter().map(|op| op.to_string()).collect(),
        };
        ops.push(op);
        op_name
    }
}

macro_rules! runtime_kernel {

    /*
    Nullaray
    */

    ($op:ty, [$( ($plc:ty, () -> $u:ty => $k:expr), )+]) => {
        $(
        impl NullaryKernel<ConcreteContext, $plc, $u> for $op {
            fn kernel(ctx: &ConcreteContext, plc: &$plc) -> $u {
                $k(ctx, plc)
            }
        }
        )+

        impl $op {
            pub fn compile(&self, ctx: &ConcreteContext) -> Box<dyn Fn(Vec<Value>) -> Value> {
                match (self.plc.ty(), self.sig) {
                    $(
                        (
                            <$plc>::TY,
                            Signature::Nullary(NullarySignature{
                                ret: <$u>::TY,
                            })
                        ) => {
                            let plc: $plc = self.plc.clone().try_into().unwrap();
                            let ctx = ctx.clone();
                            Box::new(move |_operands: Vec<Value>| {
                                let y: $u = $k(&ctx, &plc);
                                y.into()
                            })
                        }
                    )+
                    _ => unimplemented!(), // ok
                }
            }
        }
    };

    /*
    Unary
    */

    ($op:ty, [$( ($plc:ty, ($t0:ty) -> $u:ty => $k:expr), )+]) => {
        $(
        impl UnaryKernel<ConcreteContext, $plc, $t0, $u> for $op {
            fn kernel(ctx: &ConcreteContext, plc: &$plc, x0: $t0) -> $u {
                $k(ctx, plc, x0)
            }
        }
        )+

        impl $op {
            pub fn compile(&self, ctx: &ConcreteContext) -> Box<dyn Fn(Vec<Value>) -> Value> {
                match (self.plc.ty(), self.sig) {
                    $(
                        (
                            <$plc>::TY,
                            Signature::Unary(UnarySignature{
                                arg0: <$t0>::TY,
                                ret: <$u>::TY,
                            })
                        ) => {
                            let plc: $plc = self.plc.clone().try_into().unwrap();
                            let ctx = ctx.clone();
                            Box::new(move |operands: Vec<Value>| {
                                let x0: $t0 = operands.get(0).unwrap().clone().try_into().unwrap();

                                let y: $u = $k(&ctx, &plc, x0);
                                y.into()
                            })
                        }
                    )+
                    _ => unimplemented!(), // ok
                }
            }
        }
    };

    /*
    Binary
    */

    ($op:ty, [$( ($plc:ty, ($t0:ty, $t1:ty) -> $u:ty => $k:expr), )+]) => {
        $(
        impl BinaryKernel<ConcreteContext, $plc, $t0, $t1, $u> for $op {
            fn kernel(ctx: &ConcreteContext, plc: &$plc, x0: $t0, x1: $t1) -> $u {
                $k(ctx, plc, x0, x1)
            }
        }
        )+

        impl $op {
            pub fn compile(&self, ctx: &ConcreteContext) -> Box<dyn Fn(Vec<Value>) -> Value> {
                match (self.plc.ty(), self.sig) {
                    $(
                        (
                            <$plc>::TY,
                            Signature::Binary(BinarySignature{
                                arg0: <$t0>::TY,
                                arg1: <$t1>::TY,
                                ret: <$u>::TY,
                            })
                        ) => {
                            let plc: $plc = self.plc.clone().try_into().unwrap();
                            let ctx = ctx.clone();
                            let op = self.clone();
                            Box::new(move |operands| -> Value {
                                let x0: $t0 = operands.get(0).unwrap().clone().try_into().unwrap();
                                let x1: $t1 = operands.get(1).unwrap().clone().try_into().unwrap();

                                let y: $u = $k(&ctx, &plc, x0, x1);
                                y.into()
                            })
                        }
                    )+
                    _ => unimplemented!(), // ok
                }
            }
        }
    };

    /*
    Ternary
    */

    ($op:ty, [$( ($plc:ty, ($t0:ty, $t1:ty, $t2:ty) -> $u:ty => $k:expr), )+]) => {
        $(
        impl TernaryKernel<ConcreteContext, $plc, $t0, $t1, $t2, $u> for $op {
            fn kernel(ctx: &ConcreteContext, plc: &$plc, x0: $t0, x1: $t1, x2: $t2) -> $u {
                $k(ctx, plc, x0, x1, x2)
            }
        }
        )+

        impl $op {
            pub fn compile(&self, ctx: &ConcreteContext) -> Box<dyn Fn(Vec<Value>) -> Value> {
                match (self.plc.ty(), self.sig) {
                    $(
                        (
                            <$plc>::TY,
                            Signature::Ternary(TernarySignature{
                                arg0: <$t0>::TY,
                                arg1: <$t1>::TY,
                                arg2: <$t2>::TY,
                                ret: <$u>::TY,
                            })
                        ) => {
                            let plc: $plc = self.plc.clone().try_into().unwrap();
                            let ctx = ctx.clone();
                            let op = self.clone();
                            Box::new(move |operands: Vec<Value>| -> Value {
                                let x0: $t0 = operands.get(0).unwrap().clone().try_into().unwrap();
                                let x1: $t1 = operands.get(1).unwrap().clone().try_into().unwrap();
                                let x2: $t2 = operands.get(2).unwrap().clone().try_into().unwrap();

                                let y = $k(&ctx, &plc, x0, x1, x2);
                                y.into()
                            })
                        }
                    )+
                    _ => unimplemented!(), // ok
                }
            }
        }
    };

}

macro_rules! compiletime_kernel {

    /*
    Nullary
    */

    ($op:ty, [$( ($plc:ty, () -> $u:ty => $k:expr), )+]) => {
        impl $op {
            pub fn execute_symbolic(&self, ctx: &SymbolicContext, _operands: Vec<SymbolicValue>) -> SymbolicValue {
                match (self.plc.ty(), self.sig) {
                    $(
                        (
                            <$plc>::TY,
                            Signature::Nullary(NullarySignature{
                                ret: <<$u as KnownType>::Symbolic as KnownType>::TY,
                            })
                        ) => {
                            let plc: $plc = self.plc.clone().try_into().unwrap();

                            let k: fn(&Self, &SymbolicContext, $plc) -> <$u as KnownType>::Symbolic = $k;

                            let y: <$u as KnownType>::Symbolic = k(self, ctx, plc);
                            SymbolicValue::from(y)
                        }
                    )+
                    _ => unimplemented!(), // ok
                }
            }
        }
    };

    /*
    Unary
    */

    ($op:ty, [$( ($plc:ty, ($t0:ty) -> $u:ty => $k:expr), )+]) => {
        impl $op {
            pub fn execute_symbolic(&self, ctx: &SymbolicContext, operands: Vec<SymbolicValue>) -> SymbolicValue {
                match (self.plc.ty(), self.sig) {
                    $(
                        (
                            <$plc>::TY,
                            Signature::Unary(UnarySignature{
                                arg0: <<$t0 as KnownType>::Symbolic as KnownType>::TY,
                                ret: <<$u as KnownType>::Symbolic as KnownType>::TY,
                            })
                        ) => {
                            let plc: $plc = self.plc.clone().try_into().unwrap();

                            let x0: <$t0 as KnownType>::Symbolic = operands.get(0).unwrap().clone().try_into().unwrap();

                            let k: fn(
                                &Self,
                                &SymbolicContext,
                                $plc,
                                <$t0 as KnownType>::Symbolic
                            ) -> <$u as KnownType>::Symbolic = $k;

                            let y: <$u as KnownType>::Symbolic = k(self, ctx, plc, x0);
                            SymbolicValue::from(y)
                        }
                    )+
                    _ => unimplemented!(), // ok
                }
            }
        }
    };

    /*
    Binary
    */

    ($op:ty, [$( ($plc:ty, ($t0:ty, $t1:ty) -> $u:ty => $k:expr), )+]) => {
        impl $op {
            pub fn execute_symbolic(
                &self,
                ctx: &SymbolicContext,
                operands: Vec<SymbolicValue>,
            ) -> SymbolicValue {
                match (self.plc.ty(), self.sig) {
                    $(
                        (
                            <$plc>::TY,
                            Signature::Binary(BinarySignature{
                                arg0: <<$t0 as KnownType>::Symbolic as KnownType>::TY,
                                arg1: <<$t1 as KnownType>::Symbolic as KnownType>::TY,
                                ret: <<$u as KnownType>::Symbolic as KnownType>::TY,
                            })
                        ) => {
                            let plc: $plc = self.plc.clone().try_into().unwrap();

                            let x0: <$t0 as KnownType>::Symbolic = operands.get(0).unwrap().clone().try_into().unwrap();
                            let x1: <$t1 as KnownType>::Symbolic = operands.get(1).unwrap().clone().try_into().unwrap();

                            let k: fn(
                                &Self,
                                &SymbolicContext,
                                $plc,
                                <$t0 as KnownType>::Symbolic,
                                <$t1 as KnownType>::Symbolic
                            ) -> <$u as KnownType>::Symbolic = $k;

                            let y: <$u as KnownType>::Symbolic = k(self, ctx, plc, x0, x1);
                            SymbolicValue::from(y)
                        }
                    )+
                    _ => unimplemented!(), // ok
                }
            }

        }
    };

    /*
    Ternary
    */

    ($op:ty, [$( ($plc:ty, ($t0:ty, $t1:ty, $t2:ty) -> $u:ty => $k:expr), )+]) => {
        impl $op {
            pub fn execute_symbolic(
                &self,
                ctx: &SymbolicContext,
                operands: Vec<SymbolicValue>,
            ) -> SymbolicValue {
                match (self.plc.ty(), self.sig) {
                    $(
                        (
                            <$plc>::TY,
                            Signature::Ternary(TernarySignature{
                                arg0: <<$t0 as KnownType>::Symbolic as KnownType>::TY,
                                arg1: <<$t1 as KnownType>::Symbolic as KnownType>::TY,
                                arg2: <<$t2 as KnownType>::Symbolic as KnownType>::TY,
                                ret: <<$u as KnownType>::Symbolic as KnownType>::TY
                            })
                        ) => {
                            let plc: $plc = self.plc.clone().try_into().unwrap();

                            let x0: <$t0 as KnownType>::Symbolic = operands.get(0).unwrap().clone().try_into().unwrap();
                            let x1: <$t1 as KnownType>::Symbolic = operands.get(1).unwrap().clone().try_into().unwrap();
                            let x2: <$t2 as KnownType>::Symbolic = operands.get(2).unwrap().clone().try_into().unwrap();

                            let k: fn(
                                &Self,
                                &SymbolicContext,
                                $plc,
                                <$t0 as KnownType>::Symbolic,
                                <$t1 as KnownType>::Symbolic,
                                <$t2 as KnownType>::Symbolic,
                            ) -> <$u as KnownType>::Symbolic = $k;

                            let y: <$u as KnownType>::Symbolic = k(self, ctx, plc, x0, x1, x2);
                            SymbolicValue::from(y)
                        }
                    )+
                    _ => unimplemented!(), // ok
                }
            }

        }
    };
}

/// Kernel function is never used in symbolic contexts
macro_rules! kernel {

    /*
    Nullary
    */

    ($op:ty, [$( ($plc:ty, () -> $u:ty => $k:expr), )+]) => {
        runtime_kernel!($op, [$( ($plc, () -> $u => $k), )+]);
        compiletime_kernel!($op, [$( ($plc, () -> $u => |op, ctx, _plc| {
            let op_name = ctx.add_operation(op, &[]);
            Symbolic::Symbolic(SymbolicHandle { op: op_name })
        }), )+]);
    };

    /*
    Unary
    */

    ($op:ty, [$( ($plc:ty, ($t0:ty) -> $u:ty => $k:expr), )+]) => {
        runtime_kernel!($op, [$( ($plc, ($t0) -> $u => $k), )+]);
        compiletime_kernel!($op, [$( ($plc, ($t0) -> $u => |op, ctx, _plc, x0| {
            let x0_op = match x0 {
                Symbolic::Symbolic(h) => h.op,
                Symbolic::Concrete(_) => unimplemented!(),
            };

            let op_name = ctx.add_operation(op, &[&x0_op]);
            Symbolic::Symbolic(SymbolicHandle { op: op_name })
        }), )+]);
    };

    /*
    Binary
    */

    ($op:ty, [$( ($plc:ty, ($t0:ty, $t1:ty) -> $u:ty => $k:expr), )+]) => {
        runtime_kernel!($op, [$( ($plc, ($t0, $t1) -> $u => $k), )+]);
        compiletime_kernel!($op, [$( ($plc, ($t0, $t1) -> $u => |op, ctx, _plc, x0, x1| {
            let x0_op = match x0 {
                Symbolic::Symbolic(h) => h.op,
                Symbolic::Concrete(_) => unimplemented!(),
            };

            let x1_op = match x1 {
                Symbolic::Symbolic(h) => h.op,
                Symbolic::Concrete(_) => unimplemented!(),
            };

            let op_name = ctx.add_operation(op, &[&x0_op, &x1_op]);
            Symbolic::Symbolic(SymbolicHandle { op: op_name })
        }), )+]);
    };

    /*
    Ternary
    */

    ($op:ty, [$( ($plc:ty, ($t0:ty, $t1:ty, $t2:ty) -> $u:ty => $k:expr), )+]) => {
        runtime_kernel!($op, [$( ($plc, ($t0, $t1, $t2) -> $u => $k), )+]);
        compiletime_kernel!($op, [$( ($plc, ($t0, $t1, $t2) -> $u => |op, ctx, _plc, x0, x1, x2| {
            let x0_op = match x0 {
                Symbolic::Symbolic(h) => h.op,
                Symbolic::Concrete(_) => unimplemented!(),
            };

            let x1_op = match x1 {
                Symbolic::Symbolic(h) => h.op,
                Symbolic::Concrete(_) => unimplemented!(),
            };

            let x2_op = match x2 {
                Symbolic::Symbolic(h) => h.op,
                Symbolic::Concrete(_) => unimplemented!(),
            };

            let op_name = ctx.add_operation(op, &[&x0_op, &x1_op, &x2_op]);
            Symbolic::Symbolic(SymbolicHandle { op: op_name })
        }), )+]);
    };
}

/// Kernel function maybe be evaluated in symbolic contexts
macro_rules! hybrid_kernel {

    /*
    Nullary
    */

    ($op:ty, [$( ($plc:ty, () -> $u:ty => $k:expr), )+]) => {
        runtime_kernel!($op, [$( ($plc, () -> $u => $k), )+]);
        compiletime_kernel!($op, [$( ($plc, () -> $u => |_op, ctx, plc| {
            let y = $k(ctx, &plc);
            y.into()
        }), )+]);
    };

    /*
    Unary
    */

    ($op:ty, [$( ($plc:ty, ($t0:ty) -> $u:ty => $k:expr), )+]) => {
        runtime_kernel!($op, [$( ($plc, ($t0) -> $u => $k), )+]);
        compiletime_kernel!($op, [$( ($plc, ($t0) -> $u => |op, ctx, plc, x0| {
            let v0 = x0.clone().try_into();

            match v0 {
                Ok(v0) => {
                    let y = $k(ctx, &plc, v0);
                    y.into()
                }
                _ => match x0 {
                    Symbolic::Symbolic(h0) => {
                        let op_name = ctx.add_operation(op, &[&h0.op]);
                        Symbolic::Symbolic(SymbolicHandle { op: op_name })
                    }
                    _ => unimplemented!() // ok
                }
            }
        }), )+]);
    };

    /*
    Binary
    */

    ($op:ty, [$( ($plc:ty, ($t0:ty, $t1:ty) -> $u:ty => $k:expr), )+]) => {
        runtime_kernel!($op, [$( ($plc, ($t0, $t1) -> $u => $k), )+]);
        compiletime_kernel!($op, [$( ($plc, ($t0, $t1) -> $u => |op, ctx, plc, x0, x1| {
            let v0 = x0.clone().try_into();
            let v1 = x1.clone().try_into();

            match (v0, v1) {
                (Ok(v0), Ok(v1)) => {
                    let y = $k(ctx, &plc, v0, v1);
                    y.into()
                }
                _ => match (x0, x1) {
                    (Symbolic::Symbolic(h0), Symbolic::Symbolic(h1)) => {
                        let op_name = ctx.add_operation(op, &[&h0.op, &h1.op]);
                        Symbolic::Symbolic(SymbolicHandle { op: op_name })
                    }
                    _ => unimplemented!() // ok
                }
            }
        }), )+]);
    };

    /*
    Ternary
    */

    ($op:ty, [$( ($plc:ty, ($t0:ty, $t1:ty, $t2:ty) -> $u:ty => $k:expr), )+]) => {
        runtime_kernel!($op, [$( ($plc, ($t0, $t1, $t2) -> $u => $k), )+]);
        compiletime_kernel!($op, [$( ($plc, ($t0, $t1, $t2) -> $u => |op, ctx, plc, x0, x1, x2| {
            let v0 = x0.clone().try_into();
            let v1 = x1.clone().try_into();
            let v2 = x2.clone().try_into();

            match (v0, v1, v2) {
                (Ok(v0), Ok(v1), Ok(v2)) => {
                    let y = $k(ctx, &plc, v0, v1, v2);
                    y.into()
                }
                _ => match (x0, x1, x2) {
                    (Symbolic::Symbolic(h0), Symbolic::Symbolic(h1), Symbolic::Symbolic(h2)) => {
                        let op_name = ctx.add_operation(op, &[&h0.op, &h1.op, &h2.op]);
                        Symbolic::Symbolic(SymbolicHandle { op: op_name })
                    }
                    _ => unimplemented!() // ok
                }
            }
        }), )+]);
    };
}

pub trait NullaryKernel<C: Context, P, Y> {
    fn kernel(ctx: &C, plc: &P) -> Y;
}

pub trait UnaryKernel<C: Context, P, X0, Y> {
    fn kernel(ctx: &C, plc: &P, x0: X0) -> Y;
}

pub trait BinaryKernel<C: Context, P, X0, X1, Y> {
    fn kernel(ctx: &C, plc: &P, x0: X0, x1: X1) -> Y;
}

pub trait TernaryKernel<C: Context, P, X0, X1, X2, Y> {
    fn kernel(ctx: &C, plc: &P, x0: X0, x1: X1, x2: X2) -> Y;
}

trait NullaryKernelCheck<C: Context, P, Y> {
    fn check(ctx: &C, plc: &P) -> Y;
}

trait UnaryKernelCheck<C: Context, P, X0, Y> {
    fn check(ctx: &C, plc: &P, x0: X0) -> Y;
}

trait BinaryKernelCheck<C: Context, P, X0, X1, Y> {
    fn check(ctx: &C, plc: &P, x0: X0, x1: X1) -> Y;
}

trait TernaryKernelCheck<C: Context, P, X0, X1, X2, Y> {
    fn check(ctx: &C, plc: &P, x0: X0, x1: X1, x2: X2) -> Y;
}

macro_rules! apply {
    ($plc:ident, $ctx:ident, $f:expr, $($x:expr),+) => {
        {
            let y = $f(
                $(
                    &$plc.place($ctx, $x)
                ),+
            );
            y.val.unwrap()
        }
    };
}

enum PlacedValue<'v, V: Clone> {
    Borrowed(&'v V),
    Owned(V),
}

impl<'v, V: Clone> PlacedValue<'v, V> {
    // TODO use ToOwned trait?
    fn unwrap(self) -> V {
        match self {
            PlacedValue::Borrowed(r) => r.clone(),
            PlacedValue::Owned(v) => v,
        }
    }

    // TODO use AsRef trait?
    // TODO loosen lifetime bounds?
    fn as_ref(&'v self) -> &'v V {
        match self {
            PlacedValue::Borrowed(r) => *r,
            PlacedValue::Owned(v) => v,
        }
    }
}

struct Placed<'v, 'p, 'c, V: Clone, P, C> {
    val: PlacedValue<'v, V>,
    plc: &'p P,
    ctx: &'c C,
}

impl HostPlacement {
    fn place<'v, 'p, 'c, C: Context, V: Clone>(
        &'p self,
        ctx: &'c C,
        val: &'v V,
    ) -> Placed<'v, 'p, 'c, V, HostPlacement, C> {
        Placed {
            val: PlacedValue::Borrowed(val),
            plc: self,
            ctx,
        }
    }
}

macro_rules! placed_op_impl {
    ($t:ident::$f:ident, $pt:ident) => {
        impl<'x, 'y, 'p, 'c, V, P, C: Context> $t<Placed<'y, 'p, 'c, V, P, C>>
            for Placed<'x, 'p, 'c, V, P, C>
        where
            V: Clone,
            V: 'static,
            P: PartialEq + std::fmt::Debug,
            P: $pt<C, V, V, Output = V>,
        {
            type Output = Placed<'static, 'p, 'c, V, P, C>;

            fn $f(self, other: Placed<'y, 'p, 'c, V, P, C>) -> Self::Output {
                $t::$f(&self, &other)
            }
        }

        impl<'x, 'y, 'p, 'c, V, P, C: Context> $t<&Placed<'y, 'p, 'c, V, P, C>>
            for Placed<'x, 'p, 'c, V, P, C>
        where
            V: Clone,
            V: 'static,
            P: PartialEq + std::fmt::Debug,
            P: $pt<C, V, V, Output = V>,
        {
            type Output = Placed<'static, 'p, 'c, V, P, C>;

            fn $f(self, other: &Placed<'y, 'p, 'c, V, P, C>) -> Self::Output {
                $t::$f(&self, other)
            }
        }

        impl<'x, 'y, 'p, 'c, V, P, C: Context> $t<Placed<'y, 'p, 'c, V, P, C>>
            for &Placed<'x, 'p, 'c, V, P, C>
        where
            V: Clone,
            V: 'static,
            P: PartialEq + std::fmt::Debug,
            P: $pt<C, V, V, Output = V>,
        {
            type Output = Placed<'static, 'p, 'c, V, P, C>;

            fn $f(self, other: Placed<'y, 'p, 'c, V, P, C>) -> Self::Output {
                $t::$f(self, &other)
            }
        }

        impl<'x, 'y, 'p, 'c, V, P, C: Context> $t<&Placed<'y, 'p, 'c, V, P, C>>
            for &Placed<'x, 'p, 'c, V, P, C>
        where
            V: Clone,
            V: 'static,
            P: PartialEq + std::fmt::Debug,
            P: $pt<C, V, V, Output = V>,
        {
            type Output = Placed<'static, 'p, 'c, V, P, C>;

            fn $f(self, other: &Placed<'y, 'p, 'c, V, P, C>) -> Self::Output {
                let Placed {
                    val: x,
                    plc: x_plc,
                    ctx: x_ctx,
                } = self;
                let Placed {
                    val: y,
                    plc: y_plc,
                    ctx: y_ctx,
                } = other;
                assert_eq!(x_plc, y_plc); // TODO if we do this properly we could get rid of this check
                let plc = *x_plc;
                let ctx = *x_ctx;

                let y = plc.$f(ctx, x.as_ref(), y.as_ref());
                Placed {
                    val: PlacedValue::Owned(y),
                    plc,
                    ctx,
                }
            }
        }
    };
}

placed_op_impl!(Add::add, PlacementAdd);
placed_op_impl!(Sub::sub, PlacementSub);
placed_op_impl!(Mul::mul, PlacementMul);

#[derive(Clone, Debug, PartialEq)]
pub struct RepSetupOp {
    sig: Signature,
    plc: Placement,
}

impl RepSetupOp {
    fn kernel<C: Context, K: Clone>(
        ctx: &C,
        rep: &ReplicatedPlacement,
    ) -> AbstractReplicatedSetup<K>
    where
        HostPlacement: PlacementKeyGen<C, K>,
    {
        let (player0, player1, player2) = rep.host_placements();

        let k0 = player0.keygen(ctx);
        let k1 = player1.keygen(ctx);
        let k2 = player2.keygen(ctx);

        AbstractReplicatedSetup {
            keys: [[k0.clone(), k1.clone()], [k1, k2.clone()], [k2, k0]],
        }
    }
}

hybrid_kernel! {
    RepSetupOp,
    [
        (ReplicatedPlacement, () -> ReplicatedSetup => Self::kernel),
    ]
}

#[derive(Clone, Debug, PartialEq)]
pub struct RepAddOp {
    sig: Signature,
    plc: Placement,
}

modelled!(PlacementAdd::add, ReplicatedPlacement, (Replicated64Tensor, Replicated64Tensor) -> Replicated64Tensor, RepAddOp);
modelled!(PlacementAdd::add, ReplicatedPlacement, (Replicated128Tensor, Replicated128Tensor) -> Replicated128Tensor, RepAddOp);
modelled!(PlacementAdd::add, ReplicatedPlacement, (Ring64Tensor, Replicated64Tensor) -> Replicated64Tensor, RepAddOp);
modelled!(PlacementAdd::add, ReplicatedPlacement, (Ring128Tensor, Replicated128Tensor) -> Replicated128Tensor, RepAddOp);
modelled!(PlacementAdd::add, ReplicatedPlacement, (Replicated64Tensor, Ring64Tensor) -> Replicated64Tensor, RepAddOp);
modelled!(PlacementAdd::add, ReplicatedPlacement, (Replicated128Tensor, Ring128Tensor) -> Replicated128Tensor, RepAddOp);

hybrid_kernel! {
    RepAddOp,
    [
        (ReplicatedPlacement, (Replicated64Tensor, Replicated64Tensor) -> Replicated64Tensor => Self::rep_rep_kernel),
        (ReplicatedPlacement, (Replicated128Tensor, Replicated128Tensor) -> Replicated128Tensor => Self::rep_rep_kernel),
        (ReplicatedPlacement, (Ring64Tensor, Replicated64Tensor) -> Replicated64Tensor => Self::ring_rep_kernel),
        (ReplicatedPlacement, (Ring128Tensor, Replicated128Tensor) -> Replicated128Tensor => Self::ring_rep_kernel),
        (ReplicatedPlacement, (Replicated64Tensor, Ring64Tensor) -> Replicated64Tensor => Self::rep_ring_kernel),
        (ReplicatedPlacement, (Replicated128Tensor, Ring128Tensor) -> Replicated128Tensor => Self::rep_ring_kernel),
    ]
}

impl RepAddOp {
    fn from_placement_signature(plc: &ReplicatedPlacement, sig: BinarySignature) -> Self {
        RepAddOp {
            sig: sig.into(),
            plc: plc.clone().into(),
        }
    }

    fn rep_rep_kernel<C: Context, R>(
        ctx: &C,
        rep: &ReplicatedPlacement,
        x: ReplicatedTensor<R>,
        y: ReplicatedTensor<R>,
    ) -> ReplicatedTensor<R>
    where
        R: Clone,
        HostPlacement: PlacementAdd<C, R, R, Output = R>,
    {
        let (player0, player1, player2) = rep.host_placements();

        let ReplicatedTensor {
            shares: [[x00, x10], [x11, x21], [x22, x02]],
        } = &x;

        let ReplicatedTensor {
            shares: [[y00, y10], [y11, y21], [y22, y02]],
        } = &y;

        let z00 = with_context!(player0, ctx, x00 + y00);
        let z10 = with_context!(player0, ctx, x10 + y10);

        let z11 = with_context!(player1, ctx, x11 + y11);
        let z21 = with_context!(player1, ctx, x21 + y21);

        let z22 = with_context!(player2, ctx, x22 + y22);
        let z02 = with_context!(player2, ctx, x02 + y02);

        ReplicatedTensor {
            shares: [[z00, z10], [z11, z21], [z22, z02]],
        }
    }

<<<<<<< HEAD
    fn ring_rep_kernel<C: Context, R: KnownType>(
        ctx: &C,
        rep: &ReplicatedPlacement,
        x: R,
        y: ReplicatedTensor<R>,
    ) -> ReplicatedTensor<R>
    where
        R: Clone,
        HostPlacement: PlacementAdd<C, R, R, Output = R>,
    {
        let (player0, player1, player2) = rep.host_placements();

        let ReplicatedTensor {
            shares: [[y00, y10], [y11, y21], [y22, y02]],
        } = y;

        // TODO decide which y shares to use based on placement of x

        let z00 = player0.add(ctx, &x, &y00);
        let z10 = y10;

        let z11 = y11;
        let z21 = y21;

        let z22 = y22;
        let z02 = player2.add(ctx, &x, &y02);

        ReplicatedTensor {
            shares: [[z00, z10], [z11, z21], [z22, z02]],
        }
    }

    fn rep_ring_kernel<C: Context, R>(
        ctx: &C,
        rep: &ReplicatedPlacement,
        x: ReplicatedTensor<R>,
        y: R,
    ) -> ReplicatedTensor<R>
    where
        R: Clone,
        HostPlacement: PlacementAdd<C, R, R, Output = R>,
    {
        let (player0, player1, player2) = rep.host_placements();

        let ReplicatedTensor {
            shares: [[x00, x10], [x11, x21], [x22, x02]],
        } = x;

        // TODO decide which x shares to use based on placement of y

        let z00 = player0.add(ctx, &x00, &y);
        let z10 = x10;

        let z11 = x11;
        let z21 = x21;

        let z22 = x22;
        let z02 = player2.add(ctx, &x02, &y);

        ReplicatedTensor {
            shares: [[z00, z10], [z11, z21], [z22, z02]],
        }
    }
=======
modelled!(PlacementAdd, ReplicatedPlacement, (Replicated64Tensor, Replicated64Tensor) -> Replicated64Tensor, RepAddOp);
modelled!(PlacementAdd, ReplicatedPlacement, (Replicated128Tensor, Replicated128Tensor) -> Replicated128Tensor, RepAddOp);
modelled!(PlacementAdd, ReplicatedPlacement, (ReplicatedBitTensor, ReplicatedBitTensor) -> ReplicatedBitTensor, RepAddOp);

hybrid_kernel! {
    RepAddOp,
    [
        (ReplicatedPlacement, (Replicated64Tensor, Replicated64Tensor) -> Replicated64Tensor),
        (ReplicatedPlacement, (Replicated128Tensor, Replicated128Tensor) -> Replicated128Tensor),
        (ReplicatedPlacement, (ReplicatedBitTensor, ReplicatedBitTensor) -> ReplicatedBitTensor)
    ],
    Self::kernel
>>>>>>> e4cf3e80
}

#[derive(Clone, Debug, PartialEq)]
pub struct RepMulOp {
    sig: Signature,
    plc: Placement,
}

modelled!(PlacementMulSetup::mul, ReplicatedPlacement, (ReplicatedSetup, Replicated64Tensor, Replicated64Tensor) -> Replicated64Tensor, RepMulOp);
modelled!(PlacementMulSetup::mul, ReplicatedPlacement, (ReplicatedSetup, Replicated128Tensor, Replicated128Tensor) -> Replicated128Tensor, RepMulOp);
modelled!(PlacementMulSetup::mul, ReplicatedPlacement, (ReplicatedSetup, Ring64Tensor, Replicated64Tensor) -> Replicated64Tensor, RepMulOp);
modelled!(PlacementMulSetup::mul, ReplicatedPlacement, (ReplicatedSetup, Ring128Tensor, Replicated128Tensor) -> Replicated128Tensor, RepMulOp);
modelled!(PlacementMulSetup::mul, ReplicatedPlacement, (ReplicatedSetup, Replicated64Tensor, Ring64Tensor) -> Replicated64Tensor, RepMulOp);
modelled!(PlacementMulSetup::mul, ReplicatedPlacement, (ReplicatedSetup, Replicated128Tensor, Ring128Tensor) -> Replicated128Tensor, RepMulOp);

hybrid_kernel! {
    RepMulOp,
    [
        (ReplicatedPlacement, (ReplicatedSetup, Replicated64Tensor, Replicated64Tensor) -> Replicated64Tensor => Self::rep_rep_kernel),
        (ReplicatedPlacement, (ReplicatedSetup, Replicated128Tensor, Replicated128Tensor) -> Replicated128Tensor => Self::rep_rep_kernel),
        (ReplicatedPlacement, (ReplicatedSetup, Ring64Tensor, Replicated64Tensor) -> Replicated64Tensor => Self::ring_rep_kernel),
        (ReplicatedPlacement, (ReplicatedSetup, Ring128Tensor, Replicated128Tensor) -> Replicated128Tensor => Self::ring_rep_kernel),
        (ReplicatedPlacement, (ReplicatedSetup, Replicated64Tensor, Ring64Tensor) -> Replicated64Tensor => Self::rep_ring_kernel),
        (ReplicatedPlacement, (ReplicatedSetup, Replicated128Tensor, Ring128Tensor) -> Replicated128Tensor => Self::rep_ring_kernel),
    ]
}

impl RepMulOp {
    fn from_placement_signature(plc: &ReplicatedPlacement, sig: TernarySignature) -> Self {
        RepMulOp {
            sig: sig.into(),
            plc: plc.clone().into(),
        }
    }

    fn rep_rep_kernel<C: Context, R, K>(
        ctx: &C,
        rep: &ReplicatedPlacement,
        setup: AbstractReplicatedSetup<K>,
        x: ReplicatedTensor<R>,
        y: ReplicatedTensor<R>,
    ) -> ReplicatedTensor<R>
    where
        R: Clone + Into<C::Value> + TryFrom<C::Value> + 'static,
        HostPlacement: PlacementSample<C, R>,
        HostPlacement: PlacementAdd<C, R, R, Output = R>,
        HostPlacement: PlacementMul<C, R, R, Output = R>,
        ReplicatedPlacement: PlacementZeroShare<C, K, R>,
    {
        let (player0, player1, player2) = rep.host_placements();

        let ReplicatedTensor {
            shares: [[x00, x10], [x11, x21], [x22, x02]],
        } = &x;

        let ReplicatedTensor {
            shares: [[y00, y10], [y11, y21], [y22, y02]],
        } = &y;

        let ReplicatedZeroShare {
            alphas: [a0, a1, a2],
        } = rep.zero_share(ctx, &setup);

        let z0 = with_context!(player0, ctx, x00 * y00 + x00 * y10 + x10 * y00 + a0);
        let z1 = with_context!(player1, ctx, x11 * y11 + x11 * y21 + x21 * y11 + a1);
        let z2 = with_context!(player2, ctx, x22 * y22 + x22 * y02 + x02 * y22 + a2);

        ReplicatedTensor {
            shares: [[z0.clone(), z1.clone()], [z1, z2.clone()], [z2, z0]],
        }
    }

<<<<<<< HEAD
    fn ring_rep_kernel<C: Context, R, K>(
        ctx: &C,
        rep: &ReplicatedPlacement,
        _setup: AbstractReplicatedSetup<K>,
        x: R,
        y: ReplicatedTensor<R>,
    ) -> ReplicatedTensor<R>
    where
        HostPlacement: PlacementMul<C, R, R, Output = R>,
    {
        let (player0, player1, player2) = rep.host_placements();

        let ReplicatedTensor {
            shares: [[y00, y10], [y11, y21], [y22, y02]],
        } = &y;

        let z00 = player0.mul(ctx, &x, y00);
        let z10 = player0.mul(ctx, &x, y10);

        let z11 = player1.mul(ctx, &x, y11);
        let z21 = player1.mul(ctx, &x, y21);

        let z22 = player2.mul(ctx, &x, y22);
        let z02 = player2.mul(ctx, &x, y02);

        ReplicatedTensor {
            shares: [[z00, z10], [z11, z21], [z22, z02]],
        }
    }

    fn rep_ring_kernel<C: Context, R, K>(
        ctx: &C,
        rep: &ReplicatedPlacement,
        _setup: AbstractReplicatedSetup<K>,
        x: ReplicatedTensor<R>,
        y: R,
    ) -> ReplicatedTensor<R>
    where
        HostPlacement: PlacementMul<C, R, R, Output = R>,
    {
        let (player0, player1, player2) = rep.host_placements();

        let ReplicatedTensor {
            shares: [[x00, x10], [x11, x21], [x22, x02]],
        } = &x;

        let z00 = player0.mul(ctx, x00, &y);
        let z10 = player0.mul(ctx, x10, &y);

        let z11 = player1.mul(ctx, x11, &y);
        let z21 = player1.mul(ctx, x21, &y);

        let z22 = player2.mul(ctx, x22, &y);
        let z02 = player2.mul(ctx, x02, &y);

        ReplicatedTensor {
            shares: [[z00, z10], [z11, z21], [z22, z02]],
        }
    }
=======
modelled!(PlacementMulSetup, ReplicatedPlacement, (ReplicatedSetup, Replicated64Tensor, Replicated64Tensor) -> Replicated64Tensor, RepMulOp);
modelled!(PlacementMulSetup, ReplicatedPlacement, (ReplicatedSetup, Replicated128Tensor, Replicated128Tensor) -> Replicated128Tensor, RepMulOp);
modelled!(PlacementMulSetup, ReplicatedPlacement, (ReplicatedSetup, ReplicatedBitTensor, ReplicatedBitTensor) -> ReplicatedBitTensor, RepMulOp);

hybrid_kernel! {
    RepMulOp,
    [
        (ReplicatedPlacement, (ReplicatedSetup, Replicated64Tensor, Replicated64Tensor) -> Replicated64Tensor),
        (ReplicatedPlacement, (ReplicatedSetup, Replicated128Tensor, Replicated128Tensor) -> Replicated128Tensor),
        (ReplicatedPlacement, (ReplicatedSetup, ReplicatedBitTensor, ReplicatedBitTensor) -> ReplicatedBitTensor)
    ],
    Self::kernel
>>>>>>> e4cf3e80
}

trait PlacementZeroShare<C: Context, K, R> {
    fn zero_share(&self, ctx: &C, setup: &AbstractReplicatedSetup<K>) -> ReplicatedZeroShare<R>;
}

// NOTE this is an un-modelled operation (as opposed to the modelled! operations that have
// a representation in computations); should we have a macro for this as well?
impl<C: Context, K, R> PlacementZeroShare<C, K, R> for ReplicatedPlacement
where
    R: Clone + 'static,
    HostPlacement: PlacementSample<C, R>,
    HostPlacement: PlacementSub<C, R, R, Output = R>,
{
    fn zero_share(&self, ctx: &C, s: &AbstractReplicatedSetup<K>) -> ReplicatedZeroShare<R> {
        let (player0, player1, player2) = self.host_placements();

        let AbstractReplicatedSetup {
            keys: [[k00, k10], [k11, k21], [k22, k02]],
        } = s;

        // TODO use keys when sampling!

        let r00 = player0.sample(ctx);
        let r10 = player0.sample(ctx);
        // let alpha1 = player0.sub(ctx, &r00, &r10);
        let alpha0 = apply!(player0, ctx, |x, y| { x - y }, &r00, &r10);

        let r11 = player1.sample(ctx);
        let r21 = player1.sample(ctx);
        // let alpha1 = player1.sub(ctx, &r11, &r21);
        let alpha1 = apply!(player1, ctx, |x, y| { x - y }, &r11, &r21);

        let r22 = player2.sample(ctx);
        let r02 = player2.sample(ctx);
        // let alpha2 = player2.sub(ctx, &r22, &r02);
        let alpha2 = apply!(player2, ctx, |x, y| { x - y }, &r22, &r02);

        ReplicatedZeroShare {
            alphas: [alpha0, alpha1, alpha2],
        }
    }
}

#[derive(Clone, Debug, PartialEq)]
pub struct RepShareOp {
    sig: Signature,
    plc: Placement,
}

impl RepShareOp {
    fn from_placement_signature(plc: &ReplicatedPlacement, sig: UnarySignature) -> Self {
        RepShareOp {
            sig: sig.into(),
            plc: plc.clone().into(),
        }
    }

    fn kernel<C: Context, R: Clone>(ctx: &C, rep: &ReplicatedPlacement, x: R) -> ReplicatedTensor<R>
    where
        R: Into<C::Value> + TryFrom<C::Value> + 'static,
        HostPlacement: PlacementSample<C, R>,
        HostPlacement: PlacementAdd<C, R, R, Output = R>,
        HostPlacement: PlacementSub<C, R, R, Output = R>,
    {
        let (player0, player1, player2) = rep.host_placements();

        // TODO we should not use player0 here, but rather the placement of `x` (which is currently not implemented)
        let x0 = player0.sample(ctx);
        let x1 = player0.sample(ctx);
        let x2 = apply!(player0, ctx, |x, x0, x1| { x - (x0 + x1) }, &x, &x0, &x1);

        ReplicatedTensor {
            shares: [[x0.clone(), x1.clone()], [x1, x2.clone()], [x2, x0]],
        }
    }
}

<<<<<<< HEAD
modelled!(PlacementShare::share, ReplicatedPlacement, (Ring64Tensor) -> Replicated64Tensor, RepShareOp);
modelled!(PlacementShare::share, ReplicatedPlacement, (Ring128Tensor) -> Replicated128Tensor, RepShareOp);
=======
modelled!(PlacementShare, ReplicatedPlacement, (Ring64Tensor) -> Replicated64Tensor, RepShareOp);
modelled!(PlacementShare, ReplicatedPlacement, (Ring128Tensor) -> Replicated128Tensor, RepShareOp);
modelled!(PlacementShare, ReplicatedPlacement, (BitTensor) -> ReplicatedBitTensor, RepShareOp);
>>>>>>> e4cf3e80

hybrid_kernel! {
    RepShareOp,
    [
<<<<<<< HEAD
        (ReplicatedPlacement, (Ring64Tensor) -> Replicated64Tensor => Self::kernel),
        (ReplicatedPlacement, (Ring128Tensor) -> Replicated128Tensor => Self::kernel),
    ]
=======
        (ReplicatedPlacement, (Ring64Tensor) -> Replicated64Tensor),
        (ReplicatedPlacement, (Ring128Tensor) -> Replicated128Tensor),
        (ReplicatedPlacement, (BitTensor) -> ReplicatedBitTensor)
    ],
    Self::kernel
>>>>>>> e4cf3e80
}

#[derive(Clone, Debug, PartialEq)]
pub struct RepRevealOp {
    sig: Signature,
    plc: Placement,
}

// NOTE
// revealing on ReplicatedPlacements should reveal to all three players, but we're currently
// missing a type to represent this (eg PublicReplicatedTensor vs PrivateReplicatedTensors)
modelled!(PlacementReveal::reveal, HostPlacement, (Replicated64Tensor) -> Ring64Tensor, RepRevealOp);
modelled!(PlacementReveal::reveal, HostPlacement, (Replicated128Tensor) -> Ring128Tensor, RepRevealOp);

hybrid_kernel! {
    RepRevealOp,
    [
        (HostPlacement, (Replicated64Tensor) -> Ring64Tensor => Self::kernel),
        (HostPlacement, (Replicated128Tensor) -> Ring128Tensor => Self::kernel),
    ]
}

impl RepRevealOp {
    fn from_placement_signature(plc: &HostPlacement, sig: UnarySignature) -> Self {
        RepRevealOp {
            sig: sig.into(),
            plc: plc.clone().into(),
        }
    }

    fn kernel<C: Context, R: Clone>(ctx: &C, plc: &HostPlacement, xe: ReplicatedTensor<R>) -> R
    where
        R: Clone + 'static,
        HostPlacement: PlacementAdd<C, R, R, Output = R>,
    {
        let ReplicatedTensor {
            shares: [[x00, x10], [x11, x21], [x22, x02]],
        } = &xe;

        apply!(plc, ctx, |x0, x1, x2| { x0 + x1 + x2 }, x00, x10, x21)
    }
}

#[derive(Clone, Debug, PartialEq)]
pub struct RingAddOp {
    sig: Signature,
    plc: Placement, // TODO placement should be on Operation!
}

impl RingAddOp {
    fn from_placement_signature(plc: &HostPlacement, sig: BinarySignature) -> Self {
        RingAddOp {
            sig: sig.into(),
            plc: plc.clone().into(),
        }
    }

    fn kernel<C: Context, T>(
        _ctx: &C,
        _plc: &HostPlacement,
        x: RingTensor<T>,
        y: RingTensor<T>,
    ) -> RingTensor<T>
    where
        RingTensor<T>: Add<RingTensor<T>, Output = RingTensor<T>>,
    {
        x + y
    }
}

#[derive(Clone, Debug, PartialEq)]
pub struct BitXorOp {
    sig: Signature,
    plc: Placement, // TODO placement should be on Operation!
}

impl BitXorOp {
    fn from_placement_signature(plc: &HostPlacement, sig: BinarySignature) -> Self {
        BitXorOp {
            sig: sig.into(),
            plc: plc.clone().into(),
        }
    }

    fn kernel<C: Context>(_ctx: &C, _plc: &HostPlacement, x: BitTensor, y: BitTensor) -> BitTensor
    where
        BitTensor: BitXor<BitTensor, Output = BitTensor>,
    {
        x ^ y
    }
}

// NOTE uncomment the next line to see the kernel check system in action
// modelled!(PlacementAdd, HostPlacement, (Ring32Tensor, Ring32Tensor) -> Ring32Tensor, RingAddOp);
// NOTE that supporting op attributes might be a simple adding an ctor input to the macro: (Placement, Signature) -> Op
<<<<<<< HEAD
modelled!(PlacementAdd::add, HostPlacement, (Ring64Tensor, Ring64Tensor) -> Ring64Tensor, RingAddOp);
modelled!(PlacementAdd::add, HostPlacement, (Ring128Tensor, Ring128Tensor) -> Ring128Tensor, RingAddOp);
=======
modelled!(PlacementAdd, HostPlacement, (Ring64Tensor, Ring64Tensor) -> Ring64Tensor, RingAddOp);
modelled!(PlacementAdd, HostPlacement, (Ring128Tensor, Ring128Tensor) -> Ring128Tensor, RingAddOp);
modelled!(PlacementXor, HostPlacement, (BitTensor, BitTensor) -> BitTensor, BitXorOp);

impl PlacementAdd<ConcreteContext, BitTensor, BitTensor> for HostPlacement {
    type Output = BitTensor;
    fn apply(&self, ctx: &ConcreteContext, x: &BitTensor, y: &BitTensor) -> BitTensor {
        // NOTE: xor = add when in Z2
        self.xor(ctx, x, y)
    }
}

impl
    PlacementAdd<
        SymbolicContext,
        <BitTensor as KnownType>::Symbolic,
        <BitTensor as KnownType>::Symbolic,
    > for HostPlacement
{
    type Output = <BitTensor as KnownType>::Symbolic;
    fn apply(
        &self,
        ctx: &SymbolicContext,
        x: &<BitTensor as KnownType>::Symbolic,
        y: &<BitTensor as KnownType>::Symbolic,
    ) -> Self::Output {
        // NOTE: xor = add when in Z2
        self.xor(ctx, x, y)
    }
}
>>>>>>> e4cf3e80

kernel! {
    RingAddOp,
    [
        (HostPlacement, (Ring64Tensor, Ring64Tensor) -> Ring64Tensor => Self::kernel),
        (HostPlacement, (Ring128Tensor, Ring128Tensor) -> Ring128Tensor => Self::kernel),
    ]
}

kernel! {
    BitXorOp,
    [
        (HostPlacement, (BitTensor, BitTensor) -> BitTensor)
    ],
    Self::kernel
}

#[derive(Clone, Debug, PartialEq)]
pub struct RingSubOp {
    sig: Signature,
    plc: Placement,
}

impl RingSubOp {
    fn from_placement_signature(plc: &HostPlacement, sig: BinarySignature) -> Self {
        RingSubOp {
            sig: sig.into(),
            plc: plc.clone().into(),
        }
    }

    fn kernel<C: Context, T>(
        _ctx: &C,
        _plc: &HostPlacement,
        x: RingTensor<T>,
        y: RingTensor<T>,
    ) -> RingTensor<T>
    where
        RingTensor<T>: Sub<RingTensor<T>, Output = RingTensor<T>>,
    {
        x - y
    }
}

modelled!(PlacementSub::sub, HostPlacement, (Ring64Tensor, Ring64Tensor) -> Ring64Tensor, RingSubOp);
modelled!(PlacementSub::sub, HostPlacement, (Ring128Tensor, Ring128Tensor) -> Ring128Tensor, RingSubOp);

kernel! {
    RingSubOp,
    [
        (HostPlacement, (Ring64Tensor, Ring64Tensor) -> Ring64Tensor => Self::kernel),
        (HostPlacement, (Ring128Tensor, Ring128Tensor) -> Ring128Tensor => Self::kernel),
    ]
}

impl PlacementSub<ConcreteContext, BitTensor, BitTensor> for HostPlacement {
    type Output = BitTensor;
    fn apply(&self, ctx: &ConcreteContext, x: &BitTensor, y: &BitTensor) -> BitTensor {
        // NOTE: xor = sub when in Z2
        self.xor(ctx, x, y)
    }
}

impl
    PlacementSub<
        SymbolicContext,
        <BitTensor as KnownType>::Symbolic,
        <BitTensor as KnownType>::Symbolic,
    > for HostPlacement
{
    type Output = <BitTensor as KnownType>::Symbolic;
    fn apply(
        &self,
        ctx: &SymbolicContext,
        x: &<BitTensor as KnownType>::Symbolic,
        y: &<BitTensor as KnownType>::Symbolic,
    ) -> Self::Output {
        // NOTE: xor = sub when in Z2
        self.xor(ctx, x, y)
    }
}

#[derive(Clone, Debug, PartialEq)]
pub struct RingMulOp {
    sig: Signature,
    plc: Placement,
}

impl RingMulOp {
    fn from_placement_signature(plc: &HostPlacement, sig: BinarySignature) -> Self {
        RingMulOp {
            sig: sig.into(),
            plc: plc.clone().into(),
        }
    }

    fn kernel<C: Context, T>(
        _ctx: &C,
        _plc: &HostPlacement,
        x: RingTensor<T>,
        y: RingTensor<T>,
    ) -> RingTensor<T>
    where
        RingTensor<T>: Mul<RingTensor<T>, Output = RingTensor<T>>,
    {
        x * y
    }
}

<<<<<<< HEAD
modelled!(PlacementMul::mul, HostPlacement, (Ring64Tensor, Ring64Tensor) -> Ring64Tensor, RingMulOp);
modelled!(PlacementMul::mul, HostPlacement, (Ring128Tensor, Ring128Tensor) -> Ring128Tensor, RingMulOp);
=======
#[derive(Clone, Debug, PartialEq)]
pub struct BitAndOp {
    sig: Signature,
    plc: Placement, // TODO placement should be on Operation!
}

impl BitAndOp {
    fn from_placement_signature(plc: &HostPlacement, sig: BinarySignature) -> Self {
        BitAndOp {
            sig: sig.into(),
            plc: plc.clone().into(),
        }
    }

    fn kernel<C: Context>(_ctx: &C, _plc: &HostPlacement, x: BitTensor, y: BitTensor) -> BitTensor
    where
        BitTensor: BitAnd<BitTensor, Output = BitTensor>,
    {
        x & y
    }
}

modelled!(PlacementMul, HostPlacement, (Ring64Tensor, Ring64Tensor) -> Ring64Tensor, RingMulOp);
modelled!(PlacementMul, HostPlacement, (Ring128Tensor, Ring128Tensor) -> Ring128Tensor, RingMulOp);
modelled!(PlacementAnd, HostPlacement, (BitTensor, BitTensor) -> BitTensor, BitAndOp);
>>>>>>> e4cf3e80

kernel! {
    RingMulOp,
    [
        (HostPlacement, (Ring64Tensor, Ring64Tensor) -> Ring64Tensor => Self::kernel),
        (HostPlacement, (Ring128Tensor, Ring128Tensor) -> Ring128Tensor => Self::kernel),
    ]
}

kernel! {
    BitAndOp,
    [
        (HostPlacement, (BitTensor, BitTensor) -> BitTensor)
    ],
    Self::kernel
}

impl PlacementMul<ConcreteContext, BitTensor, BitTensor> for HostPlacement {
    type Output = BitTensor;
    fn apply(&self, ctx: &ConcreteContext, x: &BitTensor, y: &BitTensor) -> BitTensor {
        // NOTE: mul = and when in Z2
        self.and(ctx, x, y)
    }
}

impl
    PlacementMul<
        SymbolicContext,
        <BitTensor as KnownType>::Symbolic,
        <BitTensor as KnownType>::Symbolic,
    > for HostPlacement
{
    type Output = <BitTensor as KnownType>::Symbolic;
    fn apply(
        &self,
        ctx: &SymbolicContext,
        x: &<BitTensor as KnownType>::Symbolic,
        y: &<BitTensor as KnownType>::Symbolic,
    ) -> Self::Output {
        // NOTE: mul = and when in Z2
        self.and(ctx, x, y)
    }
}

trait PlacementKeyGen<C: Context, K> {
    fn keygen(&self, ctx: &C) -> K;
}

#[derive(Clone, Debug, PartialEq)]
pub struct PrfKeyGenOp {
    sig: Signature,
    plc: Placement,
}

modelled!(PlacementKeyGen::keygen, HostPlacement, () -> PrfKey, PrfKeyGenOp);

kernel! {
    PrfKeyGenOp,
    [
        (HostPlacement, () -> PrfKey => Self::kernel),
    ]
}

impl PrfKeyGenOp {
    fn from_placement_signature(plc: &HostPlacement, sig: NullarySignature) -> Self {
        PrfKeyGenOp {
            sig: sig.into(),
            plc: plc.clone().into(),
        }
    }

    fn kernel(ctx: &ConcreteContext, plc: &HostPlacement) -> PrfKey {
        // TODO
        PrfKey([0, 0, 0, 0, 0, 0, 0, 0, 0, 0, 0, 0, 0, 0, 0, 0])
    }
}

trait PlacementSample<C: Context, O> {
    fn sample(&self, ctx: &C) -> O;
}

<<<<<<< HEAD
modelled!(PlacementSample::sample, HostPlacement, () -> Ring64Tensor, RingSampleOp);
modelled!(PlacementSample::sample, HostPlacement, () -> Ring128Tensor, RingSampleOp);
=======
modelled!(PlacementSample, HostPlacement, () -> Ring64Tensor, RingSampleOp);
modelled!(PlacementSample, HostPlacement, () -> Ring128Tensor, RingSampleOp);
modelled!(PlacementSample, HostPlacement, () -> BitTensor, BitSampleOp);
>>>>>>> e4cf3e80

kernel! {
    RingSampleOp,
    [
        (HostPlacement, () -> Ring64Tensor => Self::kernel),
        (HostPlacement, () -> Ring128Tensor => Self::kernel),
    ]
}

kernel! {
    BitSampleOp,
    [
        (HostPlacement, () -> BitTensor)
    ],
    Self::kernel
}

#[derive(Clone, Debug, PartialEq)]
pub struct RingSampleOp {
    sig: Signature,
    plc: Placement,
}

impl RingSampleOp {
    fn from_placement_signature(plc: &HostPlacement, sig: NullarySignature) -> Self {
        RingSampleOp {
            sig: sig.into(),
            plc: plc.clone().into(),
        }
    }

    fn kernel<T>(ctx: &ConcreteContext, plc: &HostPlacement) -> RingTensor<T>
    where
        T: From<u32>,
    {
        // TODO
        RingTensor::<T>(T::from(987654321))
    }
}

#[derive(Clone, Debug, PartialEq)]
pub struct BitSampleOp {
    sig: Signature,
    plc: Placement,
}

impl BitSampleOp {
    fn from_placement_signature(plc: &HostPlacement, sig: NullarySignature) -> Self {
        BitSampleOp {
            sig: sig.into(),
            plc: plc.clone().into(),
        }
    }

    fn kernel(ctx: &ConcreteContext, plc: &HostPlacement) -> BitTensor
where {
        // TODO
        BitTensor(0)
    }
}

#[derive(Clone, Debug, PartialEq)]
pub struct ConstantOp {
    sig: Signature,
    plc: Placement,
    val: Value,
}

impl ConstantOp {
    pub fn compile(&self, _ctx: &ConcreteContext) -> Box<dyn Fn(Vec<Value>) -> Value> {
        let val = self.val.clone();

        match &self.plc {
            Placement::HostPlacement(_) => Box::new(move |_operands| -> Value { val.clone() }),
            _ => unimplemented!(), // ok
        }
    }

    pub fn execute_symbolic(
        &self,
        ctx: &SymbolicContext,
        _operands: Vec<SymbolicValue>,
    ) -> SymbolicValue {
        match &self.plc {
            Placement::HostPlacement(_) => {
                let op_name = ctx.add_operation(self, &[]);
                self.val.ty().synthesize_symbolic_value(op_name)
            }
            _ => unimplemented!(), // ok
        }
    }
}

#[derive(Clone, Debug, PartialEq)]
pub struct FixedMulOp {
    sig: Signature,
    plc: Placement,
}

modelled!(PlacementMul::mul, HostPlacement, (Fixed64Tensor, Fixed64Tensor) -> Fixed64Tensor, FixedMulOp);
modelled!(PlacementMul::mul, HostPlacement, (Fixed128Tensor, Fixed128Tensor) -> Fixed128Tensor, FixedMulOp);
modelled!(PlacementMul::mul, ReplicatedPlacement, (Fixed64Tensor, Fixed64Tensor) -> Fixed64Tensor, FixedMulOp);
modelled!(PlacementMul::mul, ReplicatedPlacement, (Fixed128Tensor, Fixed128Tensor) -> Fixed128Tensor, FixedMulOp);

hybrid_kernel! {
    FixedMulOp,
    [
        (HostPlacement, (Fixed64Tensor, Fixed64Tensor) -> Fixed64Tensor => Self::host_kernel),
        (HostPlacement, (Fixed128Tensor, Fixed128Tensor) -> Fixed128Tensor => Self::host_kernel),
        (ReplicatedPlacement, (Fixed64Tensor, Fixed64Tensor) -> Fixed64Tensor => Self::rep_kernel),
        (ReplicatedPlacement, (Fixed128Tensor, Fixed128Tensor) -> Fixed128Tensor => Self::rep_kernel),
    ]
}

impl FixedMulOp {
    fn from_placement_signature<P: Clone + Into<Placement>>(plc: &P, sig: BinarySignature) -> Self {
        FixedMulOp {
            sig: sig.into(),
            plc: plc.clone().into(),
        }
    }

    fn host_kernel<C: Context, RingTensorT, ReplicatedTensorT>(
        ctx: &C,
        plc: &HostPlacement,
        x: FixedTensor<RingTensorT, ReplicatedTensorT>,
        y: FixedTensor<RingTensorT, ReplicatedTensorT>,
    ) -> FixedTensor<RingTensorT, ReplicatedTensorT>
    where
        HostPlacement: PlacementReveal<C, ReplicatedTensorT, Output = RingTensorT>,
        HostPlacement: PlacementMul<C, RingTensorT, RingTensorT, Output = RingTensorT>,
    {
        // NOTE: if one day we have branches that are not supported then we should
        // consider promoting matching to the macros and introduce proper intermediate types

        match (x, y) {
            (FixedTensor::RingTensor(x), FixedTensor::RingTensor(y)) => {
                let z: RingTensorT = plc.mul(ctx, &x, &y);
                FixedTensor::<RingTensorT, ReplicatedTensorT>::RingTensor(z)
            }
            (FixedTensor::RingTensor(x), FixedTensor::ReplicatedTensor(ye)) => {
                let y = plc.reveal(ctx, &ye);
                let z = plc.mul(ctx, &x, &y);
                FixedTensor::<RingTensorT, ReplicatedTensorT>::RingTensor(z)
            }
            (FixedTensor::ReplicatedTensor(xe), FixedTensor::RingTensor(y)) => {
                let x = plc.reveal(ctx, &xe);
                let z = plc.mul(ctx, &x, &y);
                FixedTensor::<RingTensorT, ReplicatedTensorT>::RingTensor(z)
            }
            (FixedTensor::ReplicatedTensor(xe), FixedTensor::ReplicatedTensor(ye)) => {
                let x = plc.reveal(ctx, &xe);
                let y = plc.reveal(ctx, &ye);
                let z = plc.mul(ctx, &x, &y);
                FixedTensor::<RingTensorT, ReplicatedTensorT>::RingTensor(z)
            }
        }
    }

    fn rep_kernel<C: Context, RingTensorT, ReplicatedTensorT>(
        ctx: &C,
        plc: &ReplicatedPlacement,
        x: FixedTensor<RingTensorT, ReplicatedTensorT>,
        y: FixedTensor<RingTensorT, ReplicatedTensorT>,
    ) -> FixedTensor<RingTensorT, ReplicatedTensorT>
    where
        ReplicatedPlacement: PlacementShare<C, RingTensorT, Output = ReplicatedTensorT>,
        ReplicatedPlacement: PlacementMulSetup<
            C,
            C::ReplicatedSetup,
            ReplicatedTensorT,
            ReplicatedTensorT,
            Output = ReplicatedTensorT,
        >,
        ReplicatedPlacement:
            PlacementAdd<C, ReplicatedTensorT, ReplicatedTensorT, Output = ReplicatedTensorT>,
    {
        // NOTE: if one day we have branches that are not supported then we should
        // consider promoting matching to the macros and introduce proper intermediate types

        match (x, y) {
            (FixedTensor::RingTensor(x), FixedTensor::RingTensor(y)) => {
                let setup = ctx.replicated_setup(plc);
                let xe = plc.share(ctx, &x);
                let ye = plc.share(ctx, &y);
                let ze = PlacementMulSetup::mul(plc, ctx, setup, &xe, &ye);
                FixedTensor::<RingTensorT, ReplicatedTensorT>::ReplicatedTensor(ze)
            }
            (FixedTensor::RingTensor(x), FixedTensor::ReplicatedTensor(ye)) => {
                let setup = ctx.replicated_setup(plc);
                let xe = plc.share(ctx, &x);
                let ze = PlacementMulSetup::mul(plc, ctx, setup, &xe, &ye);
                FixedTensor::<RingTensorT, ReplicatedTensorT>::ReplicatedTensor(ze)
            }
            (FixedTensor::ReplicatedTensor(xe), FixedTensor::RingTensor(y)) => {
                let setup = ctx.replicated_setup(plc);
                let ye = plc.share(ctx, &y);
                let ze = PlacementMulSetup::mul(plc, ctx, setup, &xe, &ye);
                FixedTensor::<RingTensorT, ReplicatedTensorT>::ReplicatedTensor(ze)
            }
            (FixedTensor::ReplicatedTensor(xe), FixedTensor::ReplicatedTensor(ye)) => {
                let setup = ctx.replicated_setup(plc);
                let ze = PlacementMulSetup::mul(plc, ctx, setup, &xe, &ye);
                FixedTensor::<RingTensorT, ReplicatedTensorT>::ReplicatedTensor(ze)
            }
        }
    }
}

#[derive(Clone, Debug, PartialEq)]
pub struct FixedAddOp {
    sig: Signature,
    plc: Placement,
}

modelled!(PlacementAdd::add, HostPlacement, (Fixed64Tensor, Fixed64Tensor) -> Fixed64Tensor, FixedAddOp);
modelled!(PlacementAdd::add, HostPlacement, (Fixed128Tensor, Fixed128Tensor) -> Fixed128Tensor, FixedAddOp);
modelled!(PlacementAdd::add, ReplicatedPlacement, (Fixed64Tensor, Fixed64Tensor) -> Fixed64Tensor, FixedAddOp);
modelled!(PlacementAdd::add, ReplicatedPlacement, (Fixed128Tensor, Fixed128Tensor) -> Fixed128Tensor, FixedAddOp);

hybrid_kernel! {
    FixedAddOp,
    [
        (HostPlacement, (Fixed64Tensor, Fixed64Tensor) -> Fixed64Tensor => Self::host_kernel),
        (HostPlacement, (Fixed128Tensor, Fixed128Tensor) -> Fixed128Tensor => Self::host_kernel),
        (ReplicatedPlacement, (Fixed64Tensor, Fixed64Tensor) -> Fixed64Tensor => Self::rep_kernel),
        (ReplicatedPlacement, (Fixed128Tensor, Fixed128Tensor) -> Fixed128Tensor => Self::rep_kernel),
    ]
}

impl FixedAddOp {
    fn from_placement_signature<P: Clone + Into<Placement>>(plc: &P, sig: BinarySignature) -> Self {
        FixedAddOp {
            sig: sig.into(),
            plc: plc.clone().into(),
        }
    }

    fn host_kernel<C: Context, RingTensorT, ReplicatedTensorT>(
        ctx: &C,
        plc: &HostPlacement,
        x: FixedTensor<RingTensorT, ReplicatedTensorT>,
        y: FixedTensor<RingTensorT, ReplicatedTensorT>,
    ) -> FixedTensor<RingTensorT, ReplicatedTensorT>
    where
        HostPlacement: PlacementReveal<C, ReplicatedTensorT, Output = RingTensorT>,
        HostPlacement: PlacementAdd<C, RingTensorT, RingTensorT, Output = RingTensorT>,
    {
        // NOTE: if one day we have branches that are not supported then we should
        // consider promoting matching to the macros and introduce proper intermediate types

        match (x, y) {
            (FixedTensor::RingTensor(x), FixedTensor::RingTensor(y)) => {
                let z: RingTensorT = plc.add(ctx, &x, &y);
                FixedTensor::<RingTensorT, ReplicatedTensorT>::RingTensor(z)
            }
            (FixedTensor::RingTensor(x), FixedTensor::ReplicatedTensor(ye)) => {
                let y = plc.reveal(ctx, &ye);
                let z = plc.add(ctx, &x, &y);
                FixedTensor::<RingTensorT, ReplicatedTensorT>::RingTensor(z)
            }
            (FixedTensor::ReplicatedTensor(xe), FixedTensor::RingTensor(y)) => {
                let x = plc.reveal(ctx, &xe);
                let z = plc.add(ctx, &x, &y);
                FixedTensor::<RingTensorT, ReplicatedTensorT>::RingTensor(z)
            }
            (FixedTensor::ReplicatedTensor(xe), FixedTensor::ReplicatedTensor(ye)) => {
                let x = plc.reveal(ctx, &xe);
                let y = plc.reveal(ctx, &ye);
                let z = plc.add(ctx, &x, &y);
                FixedTensor::<RingTensorT, ReplicatedTensorT>::RingTensor(z)
            }
        }
    }

    fn rep_kernel<C: Context, RingTensorT, ReplicatedTensorT>(
        ctx: &C,
        plc: &ReplicatedPlacement,
        x: FixedTensor<RingTensorT, ReplicatedTensorT>,
        y: FixedTensor<RingTensorT, ReplicatedTensorT>,
    ) -> FixedTensor<RingTensorT, ReplicatedTensorT>
    where
        ReplicatedPlacement: PlacementShare<C, RingTensorT, Output = ReplicatedTensorT>,
        ReplicatedPlacement:
            PlacementAdd<C, ReplicatedTensorT, ReplicatedTensorT, Output = ReplicatedTensorT>,
    {
        // NOTE: if one day we have branches that are not supported then we should
        // consider promoting matching to the macros and introduce proper intermediate types

        match (x, y) {
            (FixedTensor::RingTensor(x), FixedTensor::RingTensor(y)) => {
                let xe = plc.share(ctx, &x);
                let ye = plc.share(ctx, &y);
                let ze = plc.add(ctx, &xe, &ye);
                FixedTensor::<RingTensorT, ReplicatedTensorT>::ReplicatedTensor(ze)
            }
            (FixedTensor::RingTensor(x), FixedTensor::ReplicatedTensor(ye)) => {
                let xe = plc.share(ctx, &x);
                let ze = plc.add(ctx, &xe, &ye);
                FixedTensor::<RingTensorT, ReplicatedTensorT>::ReplicatedTensor(ze)
            }
            (FixedTensor::ReplicatedTensor(xe), FixedTensor::RingTensor(y)) => {
                let ye = plc.share(ctx, &y);
                let ze = plc.add(ctx, &xe, &ye);
                FixedTensor::<RingTensorT, ReplicatedTensorT>::ReplicatedTensor(ze)
            }
            (FixedTensor::ReplicatedTensor(xe), FixedTensor::ReplicatedTensor(ye)) => {
                let ze = plc.add(ctx, &xe, &ye);
                FixedTensor::<RingTensorT, ReplicatedTensorT>::ReplicatedTensor(ze)
            }
        }
    }
}

#[cfg(test)]
mod tests {
    use super::*;

    #[test]
    fn test_rep_add_concrete() {
        let ctx = ConcreteContext::default();

        let rep = ReplicatedPlacement {
            players: ["alice".into(), "bob".into(), "carole".into()],
        };

        let xe: Replicated64Tensor = ReplicatedTensor {
            shares: [
                [RingTensor(1), RingTensor(2)],
                [RingTensor(2), RingTensor(3)],
                [RingTensor(3), RingTensor(1)],
            ],
        };

        let ye = ReplicatedTensor {
            shares: [
                [RingTensor(1), RingTensor(2)],
                [RingTensor(2), RingTensor(3)],
                [RingTensor(3), RingTensor(1)],
            ],
        };

        let ze: ReplicatedTensor<_> = rep.add(&ctx, &xe, &ye);

        assert_eq!(
            ze,
            ReplicatedTensor {
                shares: [
                    [RingTensor(2), RingTensor(4)],
                    [RingTensor(4), RingTensor(6)],
                    [RingTensor(6), RingTensor(2)],
                ],
            }
        );
    }

    #[test]
    fn test_rep_add_symbolic() {
        let ctx = SymbolicContext::default();

        let rep = ReplicatedPlacement {
            players: ["alice".into(), "bob".into(), "carole".into()],
        };

        let xe: Symbolic<ReplicatedTensor<Symbolic<Ring64Tensor>>> =
            Symbolic::Concrete(ReplicatedTensor {
                shares: [
                    [
                        SymbolicHandle { op: "x00".into() }.into(),
                        SymbolicHandle { op: "x10".into() }.into(),
                    ],
                    [
                        SymbolicHandle { op: "x11".into() }.into(),
                        SymbolicHandle { op: "x21".into() }.into(),
                    ],
                    [
                        SymbolicHandle { op: "x22".into() }.into(),
                        SymbolicHandle { op: "x02".into() }.into(),
                    ],
                ],
            });

        let ye: Symbolic<ReplicatedTensor<Symbolic<Ring64Tensor>>> =
            Symbolic::Concrete(ReplicatedTensor {
                shares: [
                    [
                        SymbolicHandle { op: "y00".into() }.into(),
                        SymbolicHandle { op: "y10".into() }.into(),
                    ],
                    [
                        SymbolicHandle { op: "y11".into() }.into(),
                        SymbolicHandle { op: "y21".into() }.into(),
                    ],
                    [
                        SymbolicHandle { op: "y22".into() }.into(),
                        SymbolicHandle { op: "y02".into() }.into(),
                    ],
                ],
            });

        let ze = rep.add(&ctx, &xe, &ye);

        assert_eq!(
            ze,
            Symbolic::Concrete(ReplicatedTensor {
                shares: [
                    [
                        Symbolic::Symbolic(SymbolicHandle { op: "op_0".into() }),
                        Symbolic::Symbolic(SymbolicHandle { op: "op_1".into() }),
                    ],
                    [
                        Symbolic::Symbolic(SymbolicHandle { op: "op_2".into() }),
                        Symbolic::Symbolic(SymbolicHandle { op: "op_3".into() }),
                    ],
                    [
                        Symbolic::Symbolic(SymbolicHandle { op: "op_4".into() }),
                        Symbolic::Symbolic(SymbolicHandle { op: "op_5".into() }),
                    ],
                ]
            })
        );

        let ops: &[_] = &ctx.ops.read().unwrap();
        assert_eq!(
            ops,
            &vec![
                Operation {
                    name: "op_0".into(),
                    operator: RingAddOp {
                        sig: BinarySignature {
                            arg0: Ty::Ring64Tensor,
                            arg1: Ty::Ring64Tensor,
                            ret: Ty::Ring64Tensor
                        }
                        .into(),
                        plc: HostPlacement {
                            player: "alice".into()
                        }
                        .into(),
                    }
                    .into(),
                    operands: vec!["x00".into(), "y00".into()],
                },
                Operation {
                    name: "op_1".into(),
                    operator: RingAddOp {
                        sig: BinarySignature {
                            arg0: Ty::Ring64Tensor,
                            arg1: Ty::Ring64Tensor,
                            ret: Ty::Ring64Tensor
                        }
                        .into(),
                        plc: HostPlacement {
                            player: "alice".into()
                        }
                        .into(),
                    }
                    .into(),
                    operands: vec!["x10".into(), "y10".into()],
                },
                Operation {
                    name: "op_2".into(),
                    operator: RingAddOp {
                        sig: BinarySignature {
                            arg0: Ty::Ring64Tensor,
                            arg1: Ty::Ring64Tensor,
                            ret: Ty::Ring64Tensor
                        }
                        .into(),
                        plc: HostPlacement {
                            player: "bob".into()
                        }
                        .into(),
                    }
                    .into(),
                    operands: vec!["x11".into(), "y11".into()],
                },
                Operation {
                    name: "op_3".into(),
                    operator: RingAddOp {
                        sig: BinarySignature {
                            arg0: Ty::Ring64Tensor,
                            arg1: Ty::Ring64Tensor,
                            ret: Ty::Ring64Tensor
                        }
                        .into(),
                        plc: HostPlacement {
                            player: "bob".into()
                        }
                        .into(),
                    }
                    .into(),
                    operands: vec!["x21".into(), "y21".into()],
                },
                Operation {
                    name: "op_4".into(),
                    operator: RingAddOp {
                        sig: BinarySignature {
                            arg0: Ty::Ring64Tensor,
                            arg1: Ty::Ring64Tensor,
                            ret: Ty::Ring64Tensor
                        }
                        .into(),
                        plc: HostPlacement {
                            player: "carole".into()
                        }
                        .into(),
                    }
                    .into(),
                    operands: vec!["x22".into(), "y22".into()],
                },
                Operation {
                    name: "op_5".into(),
                    operator: RingAddOp {
                        sig: BinarySignature {
                            arg0: Ty::Ring64Tensor,
                            arg1: Ty::Ring64Tensor,
                            ret: Ty::Ring64Tensor
                        }
                        .into(),
                        plc: HostPlacement {
                            player: "carole".into()
                        }
                        .into(),
                    }
                    .into(),
                    operands: vec!["x02".into(), "y02".into()],
                },
            ]
        );
    }

    #[test]
    fn test_rep_share_concrete() {
        let rep = ReplicatedPlacement {
            players: ["alice".into(), "bob".into(), "carole".into()],
        };

        let replicated_keys = HashMap::new();
        let ctx = ConcreteContext { replicated_keys };

        let x: Ring64Tensor = RingTensor(5);
        let xe = rep.share(&ctx, &x);
    }

    #[test]
    fn test_rep_share_symbolic() {
        let alice_plc = HostPlacement {
            player: "alice".into(),
        };
        let bob_plc = HostPlacement {
            player: "bob".into(),
        };
        let rep_plc = ReplicatedPlacement {
            players: ["alice".into(), "bob".into(), "carole".into()],
        };

        let ctx = SymbolicContext::default();
        let x: Symbolic<Ring64Tensor> = alice_plc.sample(&ctx);
        let y: Symbolic<Ring64Tensor> = bob_plc.sample(&ctx);
        let xe = rep_plc.share(&ctx, &x);
        let ye = rep_plc.share(&ctx, &y);
        let ze = rep_plc.add(&ctx, &xe, &ye);
        println!("SYMBOLIC {:?}", ze);
    }

    #[test]
    fn test_rep_addsymbolic() {
        let alice_plc = HostPlacement {
            player: "alice".into(),
        };
        let bob_plc = HostPlacement {
            player: "bob".into(),
        };
        let rep_plc = ReplicatedPlacement {
            players: ["alice".into(), "bob".into(), "carole".into()],
        };

        let ctx = SymbolicContext::default();
        let x: Symbolic<Ring64Tensor> = alice_plc.sample(&ctx);
        let y: Symbolic<Ring64Tensor> = bob_plc.sample(&ctx);
        let xe = rep_plc.share(&ctx, &x);
        let ze = rep_plc.add(&ctx, &y, &xe);
        println!("SYMBOLIC {:?}", ze);
    }

    #[test]
    fn test_fixed_add() {
        let alice_plc = HostPlacement {
            player: "alice".into(),
        };
        let bob_plc = HostPlacement {
            player: "bob".into(),
        };
        let rep_plc = ReplicatedPlacement {
            players: ["alice".into(), "bob".into(), "carole".into()],
        };

        let x = Fixed64Tensor::RingTensor(RingTensor(5 * 256));
        let y = Fixed64Tensor::RingTensor(RingTensor(7 * 256));

        let ctx = ConcreteContext::default();
        let z = rep_plc.add(&ctx, &x, &y);

        println!("{:?}", z);
    }

    #[test]
    fn test_fixed_add_symb() {
        let alice_plc = HostPlacement {
            player: "alice".into(),
        };
        let bob_plc = HostPlacement {
            player: "bob".into(),
        };
        let rep_plc = ReplicatedPlacement {
            players: ["alice".into(), "bob".into(), "carole".into()],
        };

        let x: <Fixed128Tensor as KnownType>::Symbolic =
            Symbolic::Symbolic(SymbolicHandle { op: "x".into() });
        let y: <Fixed128Tensor as KnownType>::Symbolic =
            Symbolic::Symbolic(SymbolicHandle { op: "y".into() });

        let ctx = SymbolicContext::default();
        let z = rep_plc.add(&ctx, &x, &y);

        println!("{:?}", z);

        let ops = ctx.ops.read().unwrap();
        for op in ops.iter() {
            println!("  {:?}", op);
        }
    }

    #[test]
    fn test_fixed_add_symb_lower() {
        let alice_plc = HostPlacement {
            player: "alice".into(),
        };
        let bob_plc = HostPlacement {
            player: "bob".into(),
        };
        let rep_plc = ReplicatedPlacement {
            players: ["alice".into(), "bob".into(), "carole".into()],
        };

        let x: <Fixed64Tensor as KnownType>::Symbolic = Symbolic::Concrete(
            FixedTensor::RingTensor(Symbolic::Symbolic(SymbolicHandle { op: "x".into() })),
        );
        let y: <Fixed64Tensor as KnownType>::Symbolic = Symbolic::Concrete(
            FixedTensor::RingTensor(Symbolic::Symbolic(SymbolicHandle { op: "y".into() })),
        );

        let ctx = SymbolicContext::default();
        let z = rep_plc.add(&ctx, &x, &y);

        println!("{:?}", z);

        let ops = ctx.ops.read().unwrap();
        for op in ops.iter() {
            println!("  {:?}", op);
        }
    }

    #[test]
    fn test_rep_exec() {
        #![allow(clippy::redundant_clone)]

        use std::collections::HashMap;

        let alice_plc = HostPlacement {
            player: "alice".into(),
        };
        let bob_plc = HostPlacement {
            player: "bob".into(),
        };
        let rep_plc = ReplicatedPlacement {
            players: ["alice".into(), "bob".into(), "carole".into()],
        };

        let ops: Vec<Operation> = vec![
            Operation {
                name: "x".into(),
                operator: RingSampleOp {
                    sig: NullarySignature {
                        ret: Ty::Ring128Tensor,
                    }
                    .into(),
                    plc: alice_plc.clone().into(),
                }
                .into(),
                operands: vec![],
            },
            Operation {
                name: "xe".into(),
                operator: RepShareOp {
                    sig: UnarySignature {
                        arg0: Ty::Ring128Tensor,
                        ret: Ty::Replicated128Tensor,
                    }
                    .into(),
                    plc: rep_plc.clone().into(),
                }
                .into(),
                operands: vec!["x".into()],
            },
            Operation {
                name: "y".into(),
                operator: RingSampleOp {
                    sig: NullarySignature {
                        ret: Ty::Ring128Tensor,
                    }
                    .into(),
                    plc: bob_plc.clone().into(),
                }
                .into(),
                operands: vec![],
            },
            Operation {
                name: "ye".into(),
                operator: RepShareOp {
                    sig: UnarySignature {
                        arg0: Ty::Ring128Tensor,
                        ret: Ty::Replicated128Tensor,
                    }
                    .into(),
                    plc: rep_plc.clone().into(),
                }
                .into(),
                operands: vec!["y".into()],
            },
            Operation {
                name: "s".into(),
                operator: RepSetupOp {
                    sig: NullarySignature {
                        ret: Ty::ReplicatedSetup,
                    }
                    .into(),
                    plc: rep_plc.clone().into(),
                }
                .into(),
                operands: vec![],
            },
            Operation {
                name: "ze".into(),
                operator: RepMulOp {
                    sig: TernarySignature {
                        arg0: Ty::ReplicatedSetup,
                        arg1: Ty::Replicated128Tensor,
                        arg2: Ty::Replicated128Tensor,
                        ret: Ty::Replicated128Tensor,
                    }
                    .into(),
                    plc: rep_plc.clone().into(),
                }
                .into(),
                operands: vec!["s".into(), "xe".into(), "ye".into()],
            },
            Operation {
                name: "ve".into(),
                operator: RepMulOp {
                    sig: TernarySignature {
                        arg0: Ty::ReplicatedSetup,
                        arg1: Ty::Replicated128Tensor,
                        arg2: Ty::Replicated128Tensor,
                        ret: Ty::Replicated128Tensor,
                    }
                    .into(),
                    plc: rep_plc.clone().into(),
                }
                .into(),
                operands: vec!["s".into(), "xe".into(), "ye".into()],
            },
        ];

        let ctx = SymbolicContext::default();
        let mut env: HashMap<String, SymbolicValue> = HashMap::default();

        for op in ops.iter() {
            let operator = op.operator.clone();
            let operands = op
                .operands
                .iter()
                .map(|input_name| env.get(input_name).unwrap().clone())
                .collect();
            let res = ctx.execute(operator, operands);
            env.insert(op.name.clone(), res);
        }

        println!("{:?}\n\n", env);

        let replicated_keys = HashMap::new();
        let ctx = ConcreteContext { replicated_keys };

        let mut env: HashMap<String, Value> = HashMap::default();

        for op in ops.iter() {
            let operator = op.operator.clone();
            let operands = op
                .operands
                .iter()
                .map(|input_name| env.get(input_name).unwrap().clone())
                .collect();
            let res = ctx.execute(operator, operands);
            env.insert(op.name.clone(), res);
        }

        println!("{:?}", env);

        // let ops = ctx.ops.read().unwrap();
        // for op in ops.iter() {
        //     println!("  {:?}", op);
        // }

        // let comp = r#"

        // "#.try_into().unwrap();

        // let exec = SymbolicExecutor;
        // exec.eval(comp);
    }

    #[test]
    fn test_rep_bin_exec() {
        #![allow(clippy::redundant_clone)]

        use std::collections::HashMap;

        let alice_plc = HostPlacement {
            player: "alice".into(),
        };
        let bob_plc = HostPlacement {
            player: "bob".into(),
        };
        let rep_plc = ReplicatedPlacement {
            players: ["alice".into(), "bob".into(), "carole".into()],
        };

        let ops: Vec<Operation> = vec![
            Operation {
                name: "x".into(),
                operator: BitSampleOp {
                    sig: NullarySignature { ret: Ty::BitTensor }.into(),
                    plc: alice_plc.clone().into(),
                }
                .into(),
                operands: vec![],
            },
            Operation {
                name: "xe".into(),
                operator: RepShareOp {
                    sig: UnarySignature {
                        arg0: Ty::BitTensor,
                        ret: Ty::ReplicatedBitTensor,
                    }
                    .into(),
                    plc: rep_plc.clone().into(),
                }
                .into(),
                operands: vec!["x".into()],
            },
            Operation {
                name: "y".into(),
                operator: BitSampleOp {
                    sig: NullarySignature { ret: Ty::BitTensor }.into(),
                    plc: bob_plc.clone().into(),
                }
                .into(),
                operands: vec![],
            },
            Operation {
                name: "ye".into(),
                operator: RepShareOp {
                    sig: UnarySignature {
                        arg0: Ty::BitTensor,
                        ret: Ty::ReplicatedBitTensor,
                    }
                    .into(),
                    plc: rep_plc.clone().into(),
                }
                .into(),
                operands: vec!["y".into()],
            },
            Operation {
                name: "s".into(),
                operator: RepSetupOp {
                    sig: NullarySignature {
                        ret: Ty::ReplicatedSetup,
                    }
                    .into(),
                    plc: rep_plc.clone().into(),
                }
                .into(),
                operands: vec![],
            },
            Operation {
                name: "ze".into(),
                operator: RepMulOp {
                    sig: TernarySignature {
                        arg0: Ty::ReplicatedSetup,
                        arg1: Ty::ReplicatedBitTensor,
                        arg2: Ty::ReplicatedBitTensor,
                        ret: Ty::ReplicatedBitTensor,
                    }
                    .into(),
                    plc: rep_plc.clone().into(),
                }
                .into(),
                operands: vec!["s".into(), "xe".into(), "ye".into()],
            },
            Operation {
                name: "ve".into(),
                operator: RepMulOp {
                    sig: TernarySignature {
                        arg0: Ty::ReplicatedSetup,
                        arg1: Ty::ReplicatedBitTensor,
                        arg2: Ty::ReplicatedBitTensor,
                        ret: Ty::ReplicatedBitTensor,
                    }
                    .into(),
                    plc: rep_plc.clone().into(),
                }
                .into(),
                operands: vec!["s".into(), "xe".into(), "ye".into()],
            },
        ];

        let ctx = SymbolicContext::default();
        let mut env: HashMap<String, SymbolicValue> = HashMap::default();

        for op in ops.iter() {
            let operator = op.operator.clone();
            let operands = op
                .operands
                .iter()
                .map(|input_name| env.get(input_name).unwrap().clone())
                .collect();
            let res = ctx.execute(operator, operands);
            env.insert(op.name.clone(), res);
        }

        println!("{:?}", env);

        let ctx = ConcreteContext::default();
        let mut env: HashMap<String, Value> = HashMap::default();

        for op in ops.iter() {
            let operator = op.operator.clone();
            let operands = op
                .operands
                .iter()
                .map(|input_name| env.get(input_name).unwrap().clone())
                .collect();
            let res = ctx.execute(operator, operands);
            env.insert(op.name.clone(), res);
        }

        println!("{:?}", env);
    }
}<|MERGE_RESOLUTION|>--- conflicted
+++ resolved
@@ -1,11 +1,8 @@
 #![allow(dead_code)]
 #![allow(unused_variables)]
 
-<<<<<<< HEAD
+use macros::with_context;
 use std::collections::HashMap;
-=======
-use macros::with_context;
->>>>>>> e4cf3e80
 use std::convert::{TryFrom, TryInto};
 use std::ops::{Add, Mul, Sub};
 use std::ops::{BitAnd, BitXor};
@@ -104,12 +101,9 @@
 
 #[derive(Debug, Clone, Copy, Eq, PartialEq)]
 pub enum Ty {
-<<<<<<< HEAD
     Fixed64Tensor,
     Fixed128Tensor,
-=======
     BitTensor,
->>>>>>> e4cf3e80
     Ring32Tensor,
     Ring64Tensor,
     Ring128Tensor,
@@ -124,53 +118,17 @@
     pub fn synthesize_symbolic_value<S: Into<String>>(&self, op_name: S) -> SymbolicValue {
         let h = SymbolicHandle { op: op_name.into() };
         match &self {
-<<<<<<< HEAD
             Ty::Fixed64Tensor => SymbolicValue::Fixed64Tensor(h.into()),
             Ty::Fixed128Tensor => SymbolicValue::Fixed128Tensor(h.into()),
+            Ty::BitTensor => SymbolicValue::BitTensor(h.into()),
             Ty::Ring32Tensor => SymbolicValue::Ring32Tensor(h.into()),
             Ty::Ring64Tensor => SymbolicValue::Ring64Tensor(h.into()),
             Ty::Ring128Tensor => SymbolicValue::Ring128Tensor(h.into()),
             Ty::Replicated64Tensor => SymbolicValue::Replicated64Tensor(h.into()),
             Ty::Replicated128Tensor => SymbolicValue::Replicated128Tensor(h.into()),
+            Ty::ReplicatedBitTensor => SymbolicValue::ReplicatedBitTensor(h.into()),
             Ty::ReplicatedSetup => SymbolicValue::ReplicatedSetup(h.into()),
             Ty::PrfKey => SymbolicValue::PrfKey(h.into()),
-=======
-            Ty::BitTensor => {
-                SymbolicValue::BitTensor(Symbolic::Symbolic(SymbolicHandle { op: op_name.into() }))
-            }
-            Ty::Ring32Tensor => SymbolicValue::Ring32Tensor(Symbolic::Symbolic(SymbolicHandle {
-                op: op_name.into(),
-            })),
-            Ty::Ring64Tensor => SymbolicValue::Ring64Tensor(Symbolic::Symbolic(SymbolicHandle {
-                op: op_name.into(),
-            })),
-            Ty::Ring128Tensor => SymbolicValue::Ring128Tensor(Symbolic::Symbolic(SymbolicHandle {
-                op: op_name.into(),
-            })),
-            Ty::Replicated64Tensor => {
-                SymbolicValue::Replicated64Tensor(Symbolic::Symbolic(SymbolicHandle {
-                    op: op_name.into(),
-                }))
-            }
-            Ty::Replicated128Tensor => {
-                SymbolicValue::Replicated128Tensor(Symbolic::Symbolic(SymbolicHandle {
-                    op: op_name.into(),
-                }))
-            }
-            Ty::ReplicatedBitTensor => {
-                SymbolicValue::ReplicatedBitTensor(Symbolic::Symbolic(SymbolicHandle {
-                    op: op_name.into(),
-                }))
-            }
-            Ty::ReplicatedSetup => {
-                SymbolicValue::ReplicatedSetup(Symbolic::Symbolic(SymbolicHandle {
-                    op: op_name.into(),
-                }))
-            }
-            Ty::PrfKey => {
-                SymbolicValue::PrfKey(Symbolic::Symbolic(SymbolicHandle { op: op_name.into() }))
-            }
->>>>>>> e4cf3e80
         }
     }
 }
@@ -182,12 +140,9 @@
 
 #[derive(Clone, Debug, PartialEq)]
 pub enum Value {
-<<<<<<< HEAD
     Fixed64Tensor(Fixed64Tensor),
     Fixed128Tensor(Fixed128Tensor),
-=======
     BitTensor(BitTensor),
->>>>>>> e4cf3e80
     Ring32Tensor(Ring32Tensor),
     Ring64Tensor(Ring64Tensor),
     Ring128Tensor(Ring128Tensor),
@@ -201,12 +156,9 @@
 impl Value {
     pub fn ty(&self) -> Ty {
         match self {
-<<<<<<< HEAD
             Value::Fixed64Tensor(_) => Ty::Fixed64Tensor,
             Value::Fixed128Tensor(_) => Ty::Fixed128Tensor,
-=======
             Value::BitTensor(_) => Ty::BitTensor,
->>>>>>> e4cf3e80
             Value::Ring32Tensor(_) => Ty::Ring32Tensor,
             Value::Ring64Tensor(_) => Ty::Ring64Tensor,
             Value::Ring128Tensor(_) => Ty::Ring128Tensor,
@@ -221,12 +173,9 @@
 
 #[derive(Clone, Debug, PartialEq)]
 pub enum SymbolicValue {
-<<<<<<< HEAD
     Fixed64Tensor(<Fixed64Tensor as KnownType>::Symbolic),
     Fixed128Tensor(<Fixed128Tensor as KnownType>::Symbolic),
-=======
     BitTensor(<BitTensor as KnownType>::Symbolic),
->>>>>>> e4cf3e80
     Ring32Tensor(<Ring32Tensor as KnownType>::Symbolic),
     Ring64Tensor(<Ring64Tensor as KnownType>::Symbolic),
     Ring128Tensor(<Ring128Tensor as KnownType>::Symbolic),
@@ -296,7 +245,6 @@
 // `enum SymbolicValue` and maybe even `enum Ty`.
 // one thing to be careful about here is to still make room for manual
 // constructions during development.
-<<<<<<< HEAD
 value!(
     Fixed64Tensor,
     Symbolic<
@@ -315,9 +263,7 @@
         >,
     >
 );
-=======
 value!(BitTensor, Symbolic<BitTensor>);
->>>>>>> e4cf3e80
 value!(Ring32Tensor, Symbolic<Ring32Tensor>);
 value!(Ring64Tensor, Symbolic<Ring64Tensor>);
 value!(Ring128Tensor, Symbolic<Ring128Tensor>);
@@ -860,21 +806,13 @@
 trait PlacementXor<C: Context, T, U> {
     type Output;
 
-    fn apply(&self, ctx: &C, x: &T, y: &U) -> Self::Output;
-
-    fn xor(&self, ctx: &C, x: &T, y: &U) -> Self::Output {
-        self.apply(ctx, x, y)
-    }
+    fn xor(&self, ctx: &C, x: &T, y: &U) -> Self::Output;
 }
 
 trait PlacementAnd<C: Context, T, U> {
     type Output;
 
-    fn apply(&self, ctx: &C, x: &T, y: &U) -> Self::Output;
-
-    fn and(&self, ctx: &C, x: &T, y: &U) -> Self::Output {
-        self.apply(ctx, x, y)
-    }
+    fn and(&self, ctx: &C, x: &T, y: &U) -> Self::Output;
 }
 
 trait PlacementMulSetup<C: Context, S, T, U> {
@@ -1723,6 +1661,7 @@
 modelled!(PlacementAdd::add, ReplicatedPlacement, (Ring128Tensor, Replicated128Tensor) -> Replicated128Tensor, RepAddOp);
 modelled!(PlacementAdd::add, ReplicatedPlacement, (Replicated64Tensor, Ring64Tensor) -> Replicated64Tensor, RepAddOp);
 modelled!(PlacementAdd::add, ReplicatedPlacement, (Replicated128Tensor, Ring128Tensor) -> Replicated128Tensor, RepAddOp);
+modelled!(PlacementAdd::add, ReplicatedPlacement, (ReplicatedBitTensor, ReplicatedBitTensor) -> ReplicatedBitTensor, RepAddOp);
 
 hybrid_kernel! {
     RepAddOp,
@@ -1733,6 +1672,7 @@
         (ReplicatedPlacement, (Ring128Tensor, Replicated128Tensor) -> Replicated128Tensor => Self::ring_rep_kernel),
         (ReplicatedPlacement, (Replicated64Tensor, Ring64Tensor) -> Replicated64Tensor => Self::rep_ring_kernel),
         (ReplicatedPlacement, (Replicated128Tensor, Ring128Tensor) -> Replicated128Tensor => Self::rep_ring_kernel),
+        (ReplicatedPlacement, (ReplicatedBitTensor, ReplicatedBitTensor) -> ReplicatedBitTensor => Self::rep_rep_kernel),
     ]
 }
 
@@ -1778,7 +1718,6 @@
         }
     }
 
-<<<<<<< HEAD
     fn ring_rep_kernel<C: Context, R: KnownType>(
         ctx: &C,
         rep: &ReplicatedPlacement,
@@ -1842,20 +1781,6 @@
             shares: [[z00, z10], [z11, z21], [z22, z02]],
         }
     }
-=======
-modelled!(PlacementAdd, ReplicatedPlacement, (Replicated64Tensor, Replicated64Tensor) -> Replicated64Tensor, RepAddOp);
-modelled!(PlacementAdd, ReplicatedPlacement, (Replicated128Tensor, Replicated128Tensor) -> Replicated128Tensor, RepAddOp);
-modelled!(PlacementAdd, ReplicatedPlacement, (ReplicatedBitTensor, ReplicatedBitTensor) -> ReplicatedBitTensor, RepAddOp);
-
-hybrid_kernel! {
-    RepAddOp,
-    [
-        (ReplicatedPlacement, (Replicated64Tensor, Replicated64Tensor) -> Replicated64Tensor),
-        (ReplicatedPlacement, (Replicated128Tensor, Replicated128Tensor) -> Replicated128Tensor),
-        (ReplicatedPlacement, (ReplicatedBitTensor, ReplicatedBitTensor) -> ReplicatedBitTensor)
-    ],
-    Self::kernel
->>>>>>> e4cf3e80
 }
 
 #[derive(Clone, Debug, PartialEq)]
@@ -1870,12 +1795,15 @@
 modelled!(PlacementMulSetup::mul, ReplicatedPlacement, (ReplicatedSetup, Ring128Tensor, Replicated128Tensor) -> Replicated128Tensor, RepMulOp);
 modelled!(PlacementMulSetup::mul, ReplicatedPlacement, (ReplicatedSetup, Replicated64Tensor, Ring64Tensor) -> Replicated64Tensor, RepMulOp);
 modelled!(PlacementMulSetup::mul, ReplicatedPlacement, (ReplicatedSetup, Replicated128Tensor, Ring128Tensor) -> Replicated128Tensor, RepMulOp);
+modelled!(PlacementMulSetup::mul, ReplicatedPlacement, (ReplicatedSetup, ReplicatedBitTensor, ReplicatedBitTensor) -> ReplicatedBitTensor, RepMulOp);
+
 
 hybrid_kernel! {
     RepMulOp,
     [
         (ReplicatedPlacement, (ReplicatedSetup, Replicated64Tensor, Replicated64Tensor) -> Replicated64Tensor => Self::rep_rep_kernel),
         (ReplicatedPlacement, (ReplicatedSetup, Replicated128Tensor, Replicated128Tensor) -> Replicated128Tensor => Self::rep_rep_kernel),
+        (ReplicatedPlacement, (ReplicatedSetup, ReplicatedBitTensor, ReplicatedBitTensor) -> ReplicatedBitTensor => Self::rep_rep_kernel),
         (ReplicatedPlacement, (ReplicatedSetup, Ring64Tensor, Replicated64Tensor) -> Replicated64Tensor => Self::ring_rep_kernel),
         (ReplicatedPlacement, (ReplicatedSetup, Ring128Tensor, Replicated128Tensor) -> Replicated128Tensor => Self::ring_rep_kernel),
         (ReplicatedPlacement, (ReplicatedSetup, Replicated64Tensor, Ring64Tensor) -> Replicated64Tensor => Self::rep_ring_kernel),
@@ -1928,7 +1856,6 @@
         }
     }
 
-<<<<<<< HEAD
     fn ring_rep_kernel<C: Context, R, K>(
         ctx: &C,
         rep: &ReplicatedPlacement,
@@ -1988,20 +1915,6 @@
             shares: [[z00, z10], [z11, z21], [z22, z02]],
         }
     }
-=======
-modelled!(PlacementMulSetup, ReplicatedPlacement, (ReplicatedSetup, Replicated64Tensor, Replicated64Tensor) -> Replicated64Tensor, RepMulOp);
-modelled!(PlacementMulSetup, ReplicatedPlacement, (ReplicatedSetup, Replicated128Tensor, Replicated128Tensor) -> Replicated128Tensor, RepMulOp);
-modelled!(PlacementMulSetup, ReplicatedPlacement, (ReplicatedSetup, ReplicatedBitTensor, ReplicatedBitTensor) -> ReplicatedBitTensor, RepMulOp);
-
-hybrid_kernel! {
-    RepMulOp,
-    [
-        (ReplicatedPlacement, (ReplicatedSetup, Replicated64Tensor, Replicated64Tensor) -> Replicated64Tensor),
-        (ReplicatedPlacement, (ReplicatedSetup, Replicated128Tensor, Replicated128Tensor) -> Replicated128Tensor),
-        (ReplicatedPlacement, (ReplicatedSetup, ReplicatedBitTensor, ReplicatedBitTensor) -> ReplicatedBitTensor)
-    ],
-    Self::kernel
->>>>>>> e4cf3e80
 }
 
 trait PlacementZeroShare<C: Context, K, R> {
@@ -2080,29 +1993,17 @@
     }
 }
 
-<<<<<<< HEAD
 modelled!(PlacementShare::share, ReplicatedPlacement, (Ring64Tensor) -> Replicated64Tensor, RepShareOp);
 modelled!(PlacementShare::share, ReplicatedPlacement, (Ring128Tensor) -> Replicated128Tensor, RepShareOp);
-=======
-modelled!(PlacementShare, ReplicatedPlacement, (Ring64Tensor) -> Replicated64Tensor, RepShareOp);
-modelled!(PlacementShare, ReplicatedPlacement, (Ring128Tensor) -> Replicated128Tensor, RepShareOp);
-modelled!(PlacementShare, ReplicatedPlacement, (BitTensor) -> ReplicatedBitTensor, RepShareOp);
->>>>>>> e4cf3e80
+modelled!(PlacementShare::share, ReplicatedPlacement, (BitTensor) -> ReplicatedBitTensor, RepShareOp);
 
 hybrid_kernel! {
     RepShareOp,
     [
-<<<<<<< HEAD
         (ReplicatedPlacement, (Ring64Tensor) -> Replicated64Tensor => Self::kernel),
         (ReplicatedPlacement, (Ring128Tensor) -> Replicated128Tensor => Self::kernel),
+        (ReplicatedPlacement, (BitTensor) -> ReplicatedBitTensor => Self::kernel),
     ]
-=======
-        (ReplicatedPlacement, (Ring64Tensor) -> Replicated64Tensor),
-        (ReplicatedPlacement, (Ring128Tensor) -> Replicated128Tensor),
-        (ReplicatedPlacement, (BitTensor) -> ReplicatedBitTensor)
-    ],
-    Self::kernel
->>>>>>> e4cf3e80
 }
 
 #[derive(Clone, Debug, PartialEq)]
@@ -2198,17 +2099,14 @@
 // NOTE uncomment the next line to see the kernel check system in action
 // modelled!(PlacementAdd, HostPlacement, (Ring32Tensor, Ring32Tensor) -> Ring32Tensor, RingAddOp);
 // NOTE that supporting op attributes might be a simple adding an ctor input to the macro: (Placement, Signature) -> Op
-<<<<<<< HEAD
 modelled!(PlacementAdd::add, HostPlacement, (Ring64Tensor, Ring64Tensor) -> Ring64Tensor, RingAddOp);
 modelled!(PlacementAdd::add, HostPlacement, (Ring128Tensor, Ring128Tensor) -> Ring128Tensor, RingAddOp);
-=======
-modelled!(PlacementAdd, HostPlacement, (Ring64Tensor, Ring64Tensor) -> Ring64Tensor, RingAddOp);
-modelled!(PlacementAdd, HostPlacement, (Ring128Tensor, Ring128Tensor) -> Ring128Tensor, RingAddOp);
-modelled!(PlacementXor, HostPlacement, (BitTensor, BitTensor) -> BitTensor, BitXorOp);
+
+modelled!(PlacementXor::xor, HostPlacement, (BitTensor, BitTensor) -> BitTensor, BitXorOp);
 
 impl PlacementAdd<ConcreteContext, BitTensor, BitTensor> for HostPlacement {
     type Output = BitTensor;
-    fn apply(&self, ctx: &ConcreteContext, x: &BitTensor, y: &BitTensor) -> BitTensor {
+    fn add(&self, ctx: &ConcreteContext, x: &BitTensor, y: &BitTensor) -> BitTensor {
         // NOTE: xor = add when in Z2
         self.xor(ctx, x, y)
     }
@@ -2222,7 +2120,7 @@
     > for HostPlacement
 {
     type Output = <BitTensor as KnownType>::Symbolic;
-    fn apply(
+    fn add(
         &self,
         ctx: &SymbolicContext,
         x: &<BitTensor as KnownType>::Symbolic,
@@ -2232,7 +2130,6 @@
         self.xor(ctx, x, y)
     }
 }
->>>>>>> e4cf3e80
 
 kernel! {
     RingAddOp,
@@ -2245,9 +2142,8 @@
 kernel! {
     BitXorOp,
     [
-        (HostPlacement, (BitTensor, BitTensor) -> BitTensor)
-    ],
-    Self::kernel
+        (HostPlacement, (BitTensor, BitTensor) -> BitTensor => Self::kernel),
+    ]
 }
 
 #[derive(Clone, Debug, PartialEq)]
@@ -2290,7 +2186,7 @@
 
 impl PlacementSub<ConcreteContext, BitTensor, BitTensor> for HostPlacement {
     type Output = BitTensor;
-    fn apply(&self, ctx: &ConcreteContext, x: &BitTensor, y: &BitTensor) -> BitTensor {
+    fn sub(&self, ctx: &ConcreteContext, x: &BitTensor, y: &BitTensor) -> BitTensor {
         // NOTE: xor = sub when in Z2
         self.xor(ctx, x, y)
     }
@@ -2304,7 +2200,7 @@
     > for HostPlacement
 {
     type Output = <BitTensor as KnownType>::Symbolic;
-    fn apply(
+    fn sub(
         &self,
         ctx: &SymbolicContext,
         x: &<BitTensor as KnownType>::Symbolic,
@@ -2342,10 +2238,9 @@
     }
 }
 
-<<<<<<< HEAD
 modelled!(PlacementMul::mul, HostPlacement, (Ring64Tensor, Ring64Tensor) -> Ring64Tensor, RingMulOp);
 modelled!(PlacementMul::mul, HostPlacement, (Ring128Tensor, Ring128Tensor) -> Ring128Tensor, RingMulOp);
-=======
+
 #[derive(Clone, Debug, PartialEq)]
 pub struct BitAndOp {
     sig: Signature,
@@ -2368,10 +2263,7 @@
     }
 }
 
-modelled!(PlacementMul, HostPlacement, (Ring64Tensor, Ring64Tensor) -> Ring64Tensor, RingMulOp);
-modelled!(PlacementMul, HostPlacement, (Ring128Tensor, Ring128Tensor) -> Ring128Tensor, RingMulOp);
-modelled!(PlacementAnd, HostPlacement, (BitTensor, BitTensor) -> BitTensor, BitAndOp);
->>>>>>> e4cf3e80
+modelled!(PlacementAnd::and, HostPlacement, (BitTensor, BitTensor) -> BitTensor, BitAndOp);
 
 kernel! {
     RingMulOp,
@@ -2384,14 +2276,13 @@
 kernel! {
     BitAndOp,
     [
-        (HostPlacement, (BitTensor, BitTensor) -> BitTensor)
-    ],
-    Self::kernel
+        (HostPlacement, (BitTensor, BitTensor) -> BitTensor => Self::kernel),
+    ]
 }
 
 impl PlacementMul<ConcreteContext, BitTensor, BitTensor> for HostPlacement {
     type Output = BitTensor;
-    fn apply(&self, ctx: &ConcreteContext, x: &BitTensor, y: &BitTensor) -> BitTensor {
+    fn mul(&self, ctx: &ConcreteContext, x: &BitTensor, y: &BitTensor) -> BitTensor {
         // NOTE: mul = and when in Z2
         self.and(ctx, x, y)
     }
@@ -2405,7 +2296,7 @@
     > for HostPlacement
 {
     type Output = <BitTensor as KnownType>::Symbolic;
-    fn apply(
+    fn mul(
         &self,
         ctx: &SymbolicContext,
         x: &<BitTensor as KnownType>::Symbolic,
@@ -2453,14 +2344,9 @@
     fn sample(&self, ctx: &C) -> O;
 }
 
-<<<<<<< HEAD
 modelled!(PlacementSample::sample, HostPlacement, () -> Ring64Tensor, RingSampleOp);
 modelled!(PlacementSample::sample, HostPlacement, () -> Ring128Tensor, RingSampleOp);
-=======
-modelled!(PlacementSample, HostPlacement, () -> Ring64Tensor, RingSampleOp);
-modelled!(PlacementSample, HostPlacement, () -> Ring128Tensor, RingSampleOp);
-modelled!(PlacementSample, HostPlacement, () -> BitTensor, BitSampleOp);
->>>>>>> e4cf3e80
+modelled!(PlacementSample::sample, HostPlacement, () -> BitTensor, BitSampleOp);
 
 kernel! {
     RingSampleOp,
@@ -2473,9 +2359,8 @@
 kernel! {
     BitSampleOp,
     [
-        (HostPlacement, () -> BitTensor)
-    ],
-    Self::kernel
+        (HostPlacement, () -> BitTensor => Self::kernel),
+    ]
 }
 
 #[derive(Clone, Debug, PartialEq)]

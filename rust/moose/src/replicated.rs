//! Placements backed by replicated secret sharing

use crate::additive::{AbstractAdditiveTensor, AdditiveRing128Tensor, AdditiveRing64Tensor};
use crate::computation::{
    AdditivePlacement, AdtToRepOp, Constant, HostPlacement, KnownType, Placed, RepAddOp, RepDotOp,
    RepFillOp, RepMeanOp, RepMsbOp, RepMulOp, RepRevealOp, RepSetupOp, RepShareOp, RepSubOp,
    RepSumOp, RepTruncPrOp, ReplicatedPlacement, RingInjectOp, ShapeOp,
};
use crate::error::{Error, Result};
use crate::host::{HostBitTensor, HostRing128Tensor, HostRing64Tensor, HostShape, RingSize};
use crate::kernels::{
<<<<<<< HEAD
    PlacementAdd, PlacementAdtToRep, PlacementAnd, PlacementBitExtract, PlacementDaBitProvider,
    PlacementDeriveSeed, PlacementDot, PlacementDotSetup, PlacementFill, PlacementKeyGen,
    PlacementMean, PlacementMsb, PlacementMul, PlacementMulSetup, PlacementOnes, PlacementPlace,
    PlacementRepToAdt, PlacementReveal, PlacementRingInject, PlacementRingMean,
    PlacementSampleUniform, PlacementSetupGen, PlacementShape, PlacementShareSetup, PlacementShl,
    PlacementShr, PlacementSub, PlacementSum, PlacementTruncPr, PlacementTruncPrProvider,
    PlacementZeros, RuntimeSession, Session,
=======
    PlacementAdd, PlacementAdtToRep, PlacementAnd, PlacementBitExtract, PlacementDeriveSeed,
    PlacementDot, PlacementDotSetup, PlacementFill, PlacementKeyGen, PlacementMean, PlacementMsb,
    PlacementMul, PlacementMulSetup, PlacementOnes, PlacementPlace, PlacementRepToAdt,
    PlacementReveal, PlacementRingMean, PlacementSampleUniform, PlacementSetupGen, PlacementShape,
    PlacementShareSetup, PlacementShr, PlacementSub, PlacementSum, PlacementTruncPr,
    PlacementTruncPrProvider, PlacementZeros, Session,
>>>>>>> 27e075d5
};
use crate::prim::{PrfKey, RawNonce, Seed};
use macros::with_context;
use serde::{Deserialize, Serialize};

#[derive(Clone, Debug, PartialEq, Serialize, Deserialize)]
pub struct AbstractReplicatedTensor<R> {
    pub shares: [[R; 2]; 3],
}

/// Replicated tensor over Z_{2^64}.
pub type ReplicatedRing64Tensor = AbstractReplicatedTensor<HostRing64Tensor>;

/// Replicated tensor over Z_{2^128}.
pub type ReplicatedRing128Tensor = AbstractReplicatedTensor<HostRing128Tensor>;

/// Replicated tensor over Z_2.
pub type ReplicatedBitTensor = AbstractReplicatedTensor<HostBitTensor>;

#[derive(Clone, Debug, PartialEq, Serialize, Deserialize)]
pub struct AbstractReplicatedSetup<K> {
    pub keys: [[K; 2]; 3],
}

pub type ReplicatedSetup = AbstractReplicatedSetup<PrfKey>;

#[derive(Clone, Debug, PartialEq, Serialize, Deserialize)]
pub struct AbstractReplicatedShape<S> {
    pub shapes: [S; 3],
}

pub type ReplicatedShape = AbstractReplicatedShape<HostShape>;

impl<R> Placed for AbstractReplicatedTensor<R>
where
    R: Placed<Placement = HostPlacement>,
{
    type Placement = ReplicatedPlacement;

    fn placement(&self) -> Result<Self::Placement> {
        let AbstractReplicatedTensor {
            shares: [[x00, x10], [x11, x21], [x22, x02]],
        } = self;

        let owner0 = x00.placement()?.owner;
        let owner1 = x11.placement()?.owner;
        let owner2 = x22.placement()?.owner;

        if x10.placement()?.owner == owner0
            && x21.placement()?.owner == owner1
            && x02.placement()?.owner == owner2
        {
            let owners = [owner0, owner1, owner2];
            Ok(ReplicatedPlacement { owners })
        } else {
            Err(Error::MalformedPlacement)
        }
    }
}

impl<K> Placed for AbstractReplicatedSetup<K>
where
    K: Placed<Placement = HostPlacement>,
{
    type Placement = ReplicatedPlacement;

    fn placement(&self) -> Result<Self::Placement> {
        let AbstractReplicatedSetup {
            keys: [[k00, k10], [k11, k21], [k22, k02]],
        } = self;

        let owner0 = k00.placement()?.owner;
        let owner1 = k11.placement()?.owner;
        let owner2 = k22.placement()?.owner;

        if k10.placement()?.owner == owner0
            && k21.placement()?.owner == owner1
            && k02.placement()?.owner == owner2
        {
            let owners = [owner0, owner1, owner2];
            Ok(ReplicatedPlacement { owners })
        } else {
            Err(Error::MalformedPlacement)
        }
    }
}

impl<S> Placed for AbstractReplicatedShape<S>
where
    S: Placed<Placement = HostPlacement>,
{
    type Placement = ReplicatedPlacement;

    fn placement(&self) -> Result<Self::Placement> {
        let AbstractReplicatedShape {
            shapes: [s0, s1, s2],
        } = self;

        let owner0 = s0.placement()?.owner;
        let owner1 = s1.placement()?.owner;
        let owner2 = s2.placement()?.owner;

        let owners = [owner0, owner1, owner2];
        Ok(ReplicatedPlacement { owners })
    }
}

impl<S: Session, R> PlacementPlace<S, AbstractReplicatedTensor<R>> for ReplicatedPlacement
where
    AbstractReplicatedTensor<R>: Placed<Placement = ReplicatedPlacement>,
    HostPlacement: PlacementPlace<S, R>,
{
    fn place(&self, sess: &S, x: AbstractReplicatedTensor<R>) -> AbstractReplicatedTensor<R> {
        match x.placement() {
            Ok(place) if &place == self => x,
            _ => {
                let AbstractReplicatedTensor {
                    shares: [[x00, x10], [x11, x21], [x22, x02]],
                } = x;

                let (player0, player1, player2) = self.host_placements();
                AbstractReplicatedTensor {
                    shares: [
                        [player0.place(sess, x00), player0.place(sess, x10)],
                        [player1.place(sess, x11), player1.place(sess, x21)],
                        [player2.place(sess, x22), player2.place(sess, x02)],
                    ],
                }
            }
        }
    }
}

modelled!(PlacementSetupGen::gen_setup, ReplicatedPlacement, () -> ReplicatedSetup, RepSetupOp);

hybrid_kernel! {
    RepSetupOp,
    [
        (ReplicatedPlacement, () -> ReplicatedSetup => Self::kernel),
    ]
}

impl RepSetupOp {
    fn kernel<S: Session, K: Clone>(
        sess: &S,
        rep: &ReplicatedPlacement,
    ) -> AbstractReplicatedSetup<K>
    where
        HostPlacement: PlacementKeyGen<S, K>,
        HostPlacement: PlacementPlace<S, K>,
    {
        let (player0, player1, player2) = rep.host_placements();

        let k0 = player0.gen_key(sess);
        let k1 = player1.gen_key(sess);
        let k2 = player2.gen_key(sess);

        AbstractReplicatedSetup {
            keys: [
                [
                    player0.place(sess, k0.clone()),
                    player0.place(sess, k1.clone()),
                ],
                [player1.place(sess, k1), player1.place(sess, k2.clone())],
                [player2.place(sess, k2), player2.place(sess, k0)],
            ],
        }
    }
}

modelled!(PlacementShareSetup::share, ReplicatedPlacement, (ReplicatedSetup, HostRing64Tensor) -> ReplicatedRing64Tensor, RepShareOp);
modelled!(PlacementShareSetup::share, ReplicatedPlacement, (ReplicatedSetup, HostRing128Tensor) -> ReplicatedRing128Tensor, RepShareOp);
modelled!(PlacementShareSetup::share, ReplicatedPlacement, (ReplicatedSetup, HostBitTensor) -> ReplicatedBitTensor, RepShareOp);

hybrid_kernel! {
    RepShareOp,
    [
        (ReplicatedPlacement, (ReplicatedSetup, HostRing64Tensor) -> ReplicatedRing64Tensor => Self::kernel),
        (ReplicatedPlacement, (ReplicatedSetup, HostRing128Tensor) -> ReplicatedRing128Tensor => Self::kernel),
        (ReplicatedPlacement, (ReplicatedSetup, HostBitTensor) -> ReplicatedBitTensor => Self::kernel),
    ]
}

impl RepShareOp {
    fn kernel<S: Session, ShapeT, SeedT, KeyT, RingT>(
        sess: &S,
        plc: &ReplicatedPlacement,
        setup: AbstractReplicatedSetup<KeyT>,
        x: RingT,
    ) -> AbstractReplicatedTensor<RingT>
    where
        RingT: Clone + Placed<Placement = HostPlacement>,
        HostPlacement: PlacementShape<S, RingT, ShapeT>,
        HostPlacement: PlacementSampleUniform<S, ShapeT, SeedT, RingT>,
        HostPlacement: PlacementZeros<S, ShapeT, RingT>,
        HostPlacement: PlacementDeriveSeed<S, KeyT, SeedT>,
        HostPlacement: PlacementAdd<S, RingT, RingT, RingT>,
        HostPlacement: PlacementSub<S, RingT, RingT, RingT>,
        ReplicatedPlacement: PlacementPlace<S, AbstractReplicatedTensor<RingT>>,
    {
        let x_player = x.placement().unwrap();

        let AbstractReplicatedSetup {
            keys: [[k00, k10], [k11, k21], [k22, k02]],
        } = &setup;

        let (player0, player1, player2) = plc.host_placements();

        let shares = match () {
            _ if x_player == player0 => {
                let sync_key = RawNonce::generate();
                let shape = x_player.shape(sess, &x);

                let seed0 = player0.derive_seed(sess, sync_key.clone(), k00);
                let x00 = x_player.sample_uniform(sess, &shape, &seed0);
                let x10 = with_context!(x_player, sess, x - x00);

                let seed2 = player2.derive_seed(sess, sync_key, k02);
                let x22 = player2.zeros(sess, &shape);
                let x02 = player2.sample_uniform(sess, &shape, &seed2);

                let x11 = x10.clone();
                let x21 = player1.zeros(sess, &shape);

                [[x00, x10], [x11, x21], [x22, x02]]
            }
            _ if x_player == player1 => {
                let sync_key = RawNonce::generate();
                let shape = x_player.shape(sess, &x);

                let seed1 = player1.derive_seed(sess, sync_key.clone(), k11);
                let x11 = x_player.sample_uniform(sess, &shape, &seed1);
                let x21 = with_context!(x_player, sess, x - x11);

                let seed0 = player0.derive_seed(sess, sync_key, k10);
                let x00 = player0.zeros(sess, &shape);
                let x10 = player0.sample_uniform(sess, &shape, &seed0);

                let x22 = x21.clone();
                let x02 = player2.zeros(sess, &shape);

                [[x00, x10], [x11, x21], [x22, x02]]
            }
            _ if x_player == player2 => {
                let sync_key = RawNonce::generate();
                let shape = x_player.shape(sess, &x);

                let seed2 = player2.derive_seed(sess, sync_key.clone(), k22);
                let x22 = player2.sample_uniform(sess, &shape, &seed2);
                let x02 = with_context!(x_player, sess, x - x22);

                let seed1 = player1.derive_seed(sess, sync_key, k21);
                let x11 = player1.zeros(sess, &shape);
                let x21 = player1.sample_uniform(sess, &shape, &seed1);

                let x00 = x02.clone();
                let x10 = player0.zeros(sess, &shape);

                [[x00, x10], [x11, x21], [x22, x02]]
            }
            _ => {
                // in this case, where x_owner is _not_ among the replicated players,
                // we cannot use the zeros optimization trick but we can still make sure
                // that seeds are used as much as possible instead of dense random tensors;
                // however, we must make sure keys are not revealed to x_owner and only seeds

                let sync_key0 = RawNonce::generate();
                let sync_key1 = RawNonce::generate();
                let shape = x_player.shape(sess, &x);

                let seed00 = player0.derive_seed(sess, sync_key0.clone(), k00);
                let seed02 = player2.derive_seed(sess, sync_key0, k02);

                let seed11 = player1.derive_seed(sess, sync_key1.clone(), k11);
                let seed10 = player0.derive_seed(sess, sync_key1, k10);

                let x0 = x_player.sample_uniform(sess, &shape, &seed00);
                let x1 = x_player.sample_uniform(sess, &shape, &seed11);
                let x2 = with_context!(x_player, sess, x - x0 - x1);

                let x00 = player0.sample_uniform(sess, &shape, &seed00);
                let x10 = player0.sample_uniform(sess, &shape, &seed10);

                let x11 = player1.sample_uniform(sess, &shape, &seed11);
                let x21 = x2.clone();

                let x22 = x2;
                let x02 = player2.sample_uniform(sess, &shape, &seed02);

                [[x00, x10], [x11, x21], [x22, x02]]
            }
        };

        plc.place(sess, AbstractReplicatedTensor { shares })
    }
}

modelled!(PlacementReveal::reveal, HostPlacement, (ReplicatedRing64Tensor) -> HostRing64Tensor, RepRevealOp);
modelled!(PlacementReveal::reveal, HostPlacement, (ReplicatedRing128Tensor) -> HostRing128Tensor, RepRevealOp);
modelled!(PlacementReveal::reveal, HostPlacement, (ReplicatedBitTensor) -> HostBitTensor, RepRevealOp);

hybrid_kernel! {
    RepRevealOp,
    [
        (HostPlacement, (ReplicatedRing64Tensor) -> HostRing64Tensor => Self::kernel),
        (HostPlacement, (ReplicatedRing128Tensor) -> HostRing128Tensor => Self::kernel),
        (HostPlacement, (ReplicatedBitTensor) -> HostBitTensor => Self::kernel),
    ]
}

impl RepRevealOp {
    fn kernel<S: Session, R: Clone>(
        sess: &S,
        receiver: &HostPlacement,
        xe: AbstractReplicatedTensor<R>,
    ) -> R
    where
        R: Placed<Placement = HostPlacement>,
        HostPlacement: PlacementAdd<S, R, R, R>,
    {
        let AbstractReplicatedTensor {
            shares: [[x00, x10], [x11, x21], [x22, x02]],
        } = &xe;

        let (player0, player1, player2) = &xe.placement().unwrap().host_placements();

        match () {
            _ if receiver == player0 => {
                // make sure to use both shares on player0
                with_context!(receiver, sess, x00 + x10 + x21)
            }
            _ if receiver == player1 => {
                // make sure to use both shares on player1
                with_context!(receiver, sess, x02 + x11 + x21)
            }
            _ if receiver == player2 => {
                // make sure to use both shares on player2
                with_context!(receiver, sess, x02 + x10 + x22)
            }
            _ => {
                with_context!(receiver, sess, x00 + x10 + x21)
            }
        }
    }
}

modelled!(PlacementAdd::add, ReplicatedPlacement, (ReplicatedRing64Tensor, ReplicatedRing64Tensor) -> ReplicatedRing64Tensor, RepAddOp);
modelled!(PlacementAdd::add, ReplicatedPlacement, (ReplicatedRing128Tensor, ReplicatedRing128Tensor) -> ReplicatedRing128Tensor, RepAddOp);
modelled!(PlacementAdd::add, ReplicatedPlacement, (HostRing64Tensor, ReplicatedRing64Tensor) -> ReplicatedRing64Tensor, RepAddOp);
modelled!(PlacementAdd::add, ReplicatedPlacement, (HostRing128Tensor, ReplicatedRing128Tensor) -> ReplicatedRing128Tensor, RepAddOp);
modelled!(PlacementAdd::add, ReplicatedPlacement, (ReplicatedRing64Tensor, HostRing64Tensor) -> ReplicatedRing64Tensor, RepAddOp);
modelled!(PlacementAdd::add, ReplicatedPlacement, (ReplicatedRing128Tensor, HostRing128Tensor) -> ReplicatedRing128Tensor, RepAddOp);
modelled!(PlacementAdd::add, ReplicatedPlacement, (ReplicatedBitTensor, ReplicatedBitTensor) -> ReplicatedBitTensor, RepAddOp);

hybrid_kernel! {
    RepAddOp,
    [
        (ReplicatedPlacement, (ReplicatedRing64Tensor, ReplicatedRing64Tensor) -> ReplicatedRing64Tensor => Self::rep_rep_kernel),
        (ReplicatedPlacement, (ReplicatedRing128Tensor, ReplicatedRing128Tensor) -> ReplicatedRing128Tensor => Self::rep_rep_kernel),
        (ReplicatedPlacement, (HostRing64Tensor, ReplicatedRing64Tensor) -> ReplicatedRing64Tensor => Self::ring_rep_kernel),
        (ReplicatedPlacement, (HostRing128Tensor, ReplicatedRing128Tensor) -> ReplicatedRing128Tensor => Self::ring_rep_kernel),
        (ReplicatedPlacement, (ReplicatedRing64Tensor, HostRing64Tensor) -> ReplicatedRing64Tensor => Self::rep_ring_kernel),
        (ReplicatedPlacement, (ReplicatedRing128Tensor, HostRing128Tensor) -> ReplicatedRing128Tensor => Self::rep_ring_kernel),
        (ReplicatedPlacement, (ReplicatedBitTensor, ReplicatedBitTensor) -> ReplicatedBitTensor => Self::rep_rep_kernel),
    ]
}

impl RepAddOp {
    fn rep_rep_kernel<S: Session, R>(
        sess: &S,
        rep: &ReplicatedPlacement,
        x: AbstractReplicatedTensor<R>,
        y: AbstractReplicatedTensor<R>,
    ) -> AbstractReplicatedTensor<R>
    where
        HostPlacement: PlacementAdd<S, R, R, R>,
    {
        let (player0, player1, player2) = rep.host_placements();

        let AbstractReplicatedTensor {
            shares: [[x00, x10], [x11, x21], [x22, x02]],
        } = &x;

        let AbstractReplicatedTensor {
            shares: [[y00, y10], [y11, y21], [y22, y02]],
        } = &y;

        let z00 = with_context!(player0, sess, x00 + y00);
        let z10 = with_context!(player0, sess, x10 + y10);

        let z11 = with_context!(player1, sess, x11 + y11);
        let z21 = with_context!(player1, sess, x21 + y21);

        let z22 = with_context!(player2, sess, x22 + y22);
        let z02 = with_context!(player2, sess, x02 + y02);

        AbstractReplicatedTensor {
            shares: [[z00, z10], [z11, z21], [z22, z02]],
        }
    }

    fn ring_rep_kernel<S: Session, R>(
        sess: &S,
        rep: &ReplicatedPlacement,
        x: R,
        y: AbstractReplicatedTensor<R>,
    ) -> AbstractReplicatedTensor<R>
    where
        R: Placed<Placement = HostPlacement>,
        HostPlacement: PlacementAdd<S, R, R, R>,
        ReplicatedPlacement: PlacementPlace<S, AbstractReplicatedTensor<R>>,
    {
        let (player0, player1, player2) = rep.host_placements();
        let x_plc = x.placement().unwrap();

        let AbstractReplicatedTensor {
            shares: [[y00, y10], [y11, y21], [y22, y02]],
        } = y;

        let shares = match () {
            _ if x_plc == player0 => {
                // add x to y0
                [
                    [with_context!(player0, sess, x + y00), y10],
                    [y11, y21],
                    [y22, with_context!(player2, sess, x + y02)],
                ]
            }
            _ if x_plc == player1 => {
                // add x to y1
                [
                    [y00, with_context!(player0, sess, x + y10)],
                    [with_context!(player1, sess, x + y11), y21],
                    [y22, y02],
                ]
            }
            _ if x_plc == player2 => {
                // add x to y2
                [
                    [y00, y10],
                    [y11, with_context!(player1, sess, x + y21)],
                    [with_context!(player2, sess, x + y22), y02],
                ]
            }
            _ => {
                // add x to y0; we could randomize this
                [
                    [with_context!(player0, sess, x + y00), y10],
                    [y11, y21],
                    [y22, with_context!(player2, sess, x + y02)],
                ]
            }
        };

        rep.place(sess, AbstractReplicatedTensor { shares })
    }

    fn rep_ring_kernel<S: Session, R>(
        sess: &S,
        rep: &ReplicatedPlacement,
        x: AbstractReplicatedTensor<R>,
        y: R,
    ) -> AbstractReplicatedTensor<R>
    where
        R: Placed<Placement = HostPlacement>,
        HostPlacement: PlacementAdd<S, R, R, R>,
        ReplicatedPlacement: PlacementPlace<S, AbstractReplicatedTensor<R>>,
    {
        let (player0, player1, player2) = rep.host_placements();
        let y_plc = y.placement().unwrap();

        let AbstractReplicatedTensor {
            shares: [[x00, x10], [x11, x21], [x22, x02]],
        } = x;

        let shares = match () {
            _ if y_plc == player0 => {
                // add y to x0
                [
                    [with_context!(player0, sess, x00 + y), x10],
                    [x11, x21],
                    [x22, with_context!(player2, sess, x02 + y)],
                ]
            }
            _ if y_plc == player1 => {
                // add y to x1
                [
                    [x00, with_context!(player0, sess, x10 + y)],
                    [with_context!(player1, sess, x11 + y), x21],
                    [x22, x02],
                ]
            }
            _ if y_plc == player2 => {
                // add y to x2
                [
                    [x00, x10],
                    [x11, with_context!(player1, sess, x21 + y)],
                    [with_context!(player2, sess, x22 + y), x02],
                ]
            }
            _ => {
                // add y to x0; we could randomize this
                [
                    [with_context!(player0, sess, x00 + y), x10],
                    [x11, x21],
                    [x22, with_context!(player2, sess, x02 + y)],
                ]
            }
        };

        rep.place(sess, AbstractReplicatedTensor { shares })
    }
}

modelled!(PlacementSub::sub, ReplicatedPlacement, (ReplicatedRing64Tensor, ReplicatedRing64Tensor) -> ReplicatedRing64Tensor, RepSubOp);
modelled!(PlacementSub::sub, ReplicatedPlacement, (ReplicatedRing128Tensor, ReplicatedRing128Tensor) -> ReplicatedRing128Tensor, RepSubOp);
modelled!(PlacementSub::sub, ReplicatedPlacement, (HostRing64Tensor, ReplicatedRing64Tensor) -> ReplicatedRing64Tensor, RepSubOp);
modelled!(PlacementSub::sub, ReplicatedPlacement, (HostRing128Tensor, ReplicatedRing128Tensor) -> ReplicatedRing128Tensor, RepSubOp);
modelled!(PlacementSub::sub, ReplicatedPlacement, (ReplicatedRing64Tensor, HostRing64Tensor) -> ReplicatedRing64Tensor, RepSubOp);
modelled!(PlacementSub::sub, ReplicatedPlacement, (ReplicatedRing128Tensor, HostRing128Tensor) -> ReplicatedRing128Tensor, RepSubOp);
modelled!(PlacementSub::sub, ReplicatedPlacement, (ReplicatedBitTensor, ReplicatedBitTensor) -> ReplicatedBitTensor, RepSubOp);

hybrid_kernel! {
    RepSubOp,
    [
        (ReplicatedPlacement, (ReplicatedRing64Tensor, ReplicatedRing64Tensor) -> ReplicatedRing64Tensor => Self::rep_rep_kernel),
        (ReplicatedPlacement, (ReplicatedRing128Tensor, ReplicatedRing128Tensor) -> ReplicatedRing128Tensor => Self::rep_rep_kernel),
        (ReplicatedPlacement, (HostRing64Tensor, ReplicatedRing64Tensor) -> ReplicatedRing64Tensor => Self::ring_rep_kernel),
        (ReplicatedPlacement, (HostRing128Tensor, ReplicatedRing128Tensor) -> ReplicatedRing128Tensor => Self::ring_rep_kernel),
        (ReplicatedPlacement, (ReplicatedRing64Tensor, HostRing64Tensor) -> ReplicatedRing64Tensor => Self::rep_ring_kernel),
        (ReplicatedPlacement, (ReplicatedRing128Tensor, HostRing128Tensor) -> ReplicatedRing128Tensor => Self::rep_ring_kernel),
        (ReplicatedPlacement, (ReplicatedBitTensor, ReplicatedBitTensor) -> ReplicatedBitTensor => Self::rep_rep_kernel),
    ]
}

impl RepSubOp {
    fn rep_rep_kernel<S: Session, R>(
        sess: &S,
        rep: &ReplicatedPlacement,
        x: AbstractReplicatedTensor<R>,
        y: AbstractReplicatedTensor<R>,
    ) -> AbstractReplicatedTensor<R>
    where
        HostPlacement: PlacementSub<S, R, R, R>,
    {
        let (player0, player1, player2) = rep.host_placements();

        let AbstractReplicatedTensor {
            shares: [[x00, x10], [x11, x21], [x22, x02]],
        } = &x;

        let AbstractReplicatedTensor {
            shares: [[y00, y10], [y11, y21], [y22, y02]],
        } = &y;

        let z00 = with_context!(player0, sess, x00 - y00);
        let z10 = with_context!(player0, sess, x10 - y10);

        let z11 = with_context!(player1, sess, x11 - y11);
        let z21 = with_context!(player1, sess, x21 - y21);

        let z22 = with_context!(player2, sess, x22 - y22);
        let z02 = with_context!(player2, sess, x02 - y02);

        AbstractReplicatedTensor {
            shares: [[z00, z10], [z11, z21], [z22, z02]],
        }
    }

    fn ring_rep_kernel<S: Session, R>(
        sess: &S,
        rep: &ReplicatedPlacement,
        x: R,
        y: AbstractReplicatedTensor<R>,
    ) -> AbstractReplicatedTensor<R>
    where
        R: Placed<Placement = HostPlacement>,
        HostPlacement: PlacementSub<S, R, R, R>,
        ReplicatedPlacement: PlacementPlace<S, AbstractReplicatedTensor<R>>,
    {
        let (player0, player1, player2) = rep.host_placements();
        let x_plc = x.placement().unwrap();

        let AbstractReplicatedTensor {
            shares: [[y00, y10], [y11, y21], [y22, y02]],
        } = y;

        let shares = match () {
            _ if x_plc == player0 => {
                // sub y0 from x
                [
                    [with_context!(player0, sess, x - y00), y10],
                    [y11, y21],
                    [y22, with_context!(player2, sess, x - y02)],
                ]
            }
            _ if x_plc == player1 => {
                // sub y1 from x
                [
                    [y00, with_context!(player0, sess, x - y10)],
                    [with_context!(player1, sess, x - y11), y21],
                    [y22, y02],
                ]
            }
            _ if x_plc == player2 => {
                // sub y2 from x
                [
                    [y00, y10],
                    [y11, with_context!(player1, sess, x - y21)],
                    [with_context!(player2, sess, x - y22), y02],
                ]
            }
            _ => {
                // sub y0 from x; we could randomize this
                [
                    [with_context!(player0, sess, x - y00), y10],
                    [y11, y21],
                    [y22, with_context!(player2, sess, x - y02)],
                ]
            }
        };

        rep.place(sess, AbstractReplicatedTensor { shares })
    }

    fn rep_ring_kernel<S: Session, R>(
        sess: &S,
        rep: &ReplicatedPlacement,
        x: AbstractReplicatedTensor<R>,
        y: R,
    ) -> AbstractReplicatedTensor<R>
    where
        R: Placed<Placement = HostPlacement>,
        HostPlacement: PlacementSub<S, R, R, R>,
        ReplicatedPlacement: PlacementPlace<S, AbstractReplicatedTensor<R>>,
    {
        let (player0, player1, player2) = rep.host_placements();
        let y_plc = y.placement().unwrap();

        let AbstractReplicatedTensor {
            shares: [[x00, x10], [x11, x21], [x22, x02]],
        } = x;

        let shares = match () {
            _ if y_plc == player0 => {
                // sub y0 from x
                [
                    [with_context!(player0, sess, x00 - y), x10],
                    [x11, x21],
                    [x22, with_context!(player2, sess, x02 - y)],
                ]
            }
            _ if y_plc == player1 => {
                // sub y1 from x
                [
                    [x00, with_context!(player0, sess, x10 - y)],
                    [with_context!(player1, sess, x11 - y), x21],
                    [x22, x02],
                ]
            }
            _ if y_plc == player2 => {
                // sub y2 from x
                [
                    [x00, x10],
                    [x11, with_context!(player1, sess, x21 - y)],
                    [with_context!(player2, sess, x22 - y), x02],
                ]
            }
            _ => {
                // sub y0 from x; we could randomize this
                [
                    [with_context!(player0, sess, x00 - y), x10],
                    [x11, x21],
                    [x22, with_context!(player2, sess, x02 - y)],
                ]
            }
        };

        rep.place(sess, AbstractReplicatedTensor { shares })
    }
}

modelled!(PlacementMulSetup::mul_setup, ReplicatedPlacement, (ReplicatedSetup, ReplicatedRing64Tensor, ReplicatedRing64Tensor) -> ReplicatedRing64Tensor, RepMulOp);
modelled!(PlacementMulSetup::mul_setup, ReplicatedPlacement, (ReplicatedSetup, ReplicatedRing128Tensor, ReplicatedRing128Tensor) -> ReplicatedRing128Tensor, RepMulOp);
modelled!(PlacementMulSetup::mul_setup, ReplicatedPlacement, (ReplicatedSetup, HostRing64Tensor, ReplicatedRing64Tensor) -> ReplicatedRing64Tensor, RepMulOp);
modelled!(PlacementMulSetup::mul_setup, ReplicatedPlacement, (ReplicatedSetup, HostRing128Tensor, ReplicatedRing128Tensor) -> ReplicatedRing128Tensor, RepMulOp);
modelled!(PlacementMulSetup::mul_setup, ReplicatedPlacement, (ReplicatedSetup, ReplicatedRing64Tensor, HostRing64Tensor) -> ReplicatedRing64Tensor, RepMulOp);
modelled!(PlacementMulSetup::mul_setup, ReplicatedPlacement, (ReplicatedSetup, ReplicatedRing128Tensor, HostRing128Tensor) -> ReplicatedRing128Tensor, RepMulOp);
modelled!(PlacementMulSetup::mul_setup, ReplicatedPlacement, (ReplicatedSetup, ReplicatedBitTensor, ReplicatedBitTensor) -> ReplicatedBitTensor, RepMulOp);

hybrid_kernel! {
    RepMulOp,
    [
        (ReplicatedPlacement, (ReplicatedSetup, ReplicatedRing64Tensor, ReplicatedRing64Tensor) -> ReplicatedRing64Tensor => Self::rep_rep_kernel),
        (ReplicatedPlacement, (ReplicatedSetup, ReplicatedRing128Tensor, ReplicatedRing128Tensor) -> ReplicatedRing128Tensor => Self::rep_rep_kernel),
        (ReplicatedPlacement, (ReplicatedSetup, ReplicatedBitTensor, ReplicatedBitTensor) -> ReplicatedBitTensor => Self::rep_rep_kernel),
        (ReplicatedPlacement, (ReplicatedSetup, HostRing64Tensor, ReplicatedRing64Tensor) -> ReplicatedRing64Tensor => Self::ring_rep_kernel),
        (ReplicatedPlacement, (ReplicatedSetup, HostRing128Tensor, ReplicatedRing128Tensor) -> ReplicatedRing128Tensor => Self::ring_rep_kernel),
        (ReplicatedPlacement, (ReplicatedSetup, ReplicatedRing64Tensor, HostRing64Tensor) -> ReplicatedRing64Tensor => Self::rep_ring_kernel),
        (ReplicatedPlacement, (ReplicatedSetup, ReplicatedRing128Tensor, HostRing128Tensor) -> ReplicatedRing128Tensor => Self::rep_ring_kernel),
    ]
}

impl RepMulOp {
    fn rep_rep_kernel<S: Session, RingT, KeyT, ShapeT>(
        sess: &S,
        rep: &ReplicatedPlacement,
        setup: AbstractReplicatedSetup<KeyT>,
        x: AbstractReplicatedTensor<RingT>,
        y: AbstractReplicatedTensor<RingT>,
    ) -> AbstractReplicatedTensor<RingT>
    where
        RingT: Clone,
        HostPlacement: PlacementAdd<S, RingT, RingT, RingT>,
        HostPlacement: PlacementMul<S, RingT, RingT, RingT>,
        HostPlacement: PlacementShape<S, RingT, ShapeT>,
        ReplicatedPlacement: ZeroShareGen<S, KeyT, RingT, ShapeT>,
        ReplicatedPlacement: PlacementPlace<S, AbstractReplicatedTensor<RingT>>,
    {
        let (player0, player1, player2) = rep.host_placements();

        let AbstractReplicatedTensor {
            shares: [[x00, x10], [x11, x21], [x22, x02]],
        } = &x;

        let AbstractReplicatedTensor {
            shares: [[y00, y10], [y11, y21], [y22, y02]],
        } = &y;

        let v0 = with_context!(player0, sess, { x00 * y00 + x00 * y10 + x10 * y00 });
        let v1 = with_context!(player1, sess, { x11 * y11 + x11 * y21 + x21 * y11 });
        let v2 = with_context!(player2, sess, { x22 * y22 + x22 * y02 + x02 * y22 });

        let s0 = player0.shape(sess, &v0);
        let s1 = player1.shape(sess, &v1);
        let s2 = player2.shape(sess, &v2);
        let zero_shape = AbstractReplicatedShape {
            shapes: [s0, s1, s2],
        };

        let AbstractReplicatedZeroShare {
            alphas: [a0, a1, a2],
        } = rep.gen_zero_share(sess, &setup, &zero_shape);

        let z0 = with_context!(player0, sess, { v0 + a0 });
        let z1 = with_context!(player1, sess, { v1 + a1 });
        let z2 = with_context!(player2, sess, { v2 + a2 });

        rep.place(
            sess,
            AbstractReplicatedTensor {
                shares: [[z0.clone(), z1.clone()], [z1, z2.clone()], [z2, z0]],
            },
        )
    }

    fn ring_rep_kernel<S: Session, RingT, KeyT>(
        sess: &S,
        rep: &ReplicatedPlacement,
        _setup: AbstractReplicatedSetup<KeyT>,
        x: RingT,
        y: AbstractReplicatedTensor<RingT>,
    ) -> AbstractReplicatedTensor<RingT>
    where
        HostPlacement: PlacementMul<S, RingT, RingT, RingT>,
    {
        let (player0, player1, player2) = rep.host_placements();

        let AbstractReplicatedTensor {
            shares: [[y00, y10], [y11, y21], [y22, y02]],
        } = &y;

        let z00 = with_context!(player0, sess, x * y00);
        let z10 = with_context!(player0, sess, x * y10);

        let z11 = with_context!(player1, sess, x * y11);
        let z21 = with_context!(player1, sess, x * y21);

        let z22 = with_context!(player2, sess, x * y22);
        let z02 = with_context!(player2, sess, x * y02);

        AbstractReplicatedTensor {
            shares: [[z00, z10], [z11, z21], [z22, z02]],
        }
    }

    fn rep_ring_kernel<S: Session, RingT, KeyT>(
        sess: &S,
        rep: &ReplicatedPlacement,
        _setup: AbstractReplicatedSetup<KeyT>,
        x: AbstractReplicatedTensor<RingT>,
        y: RingT,
    ) -> AbstractReplicatedTensor<RingT>
    where
        HostPlacement: PlacementMul<S, RingT, RingT, RingT>,
    {
        let (player0, player1, player2) = rep.host_placements();

        let AbstractReplicatedTensor {
            shares: [[x00, x10], [x11, x21], [x22, x02]],
        } = &x;

        let z00 = with_context!(player0, sess, x00 * y);
        let z10 = with_context!(player0, sess, x10 * y);

        let z11 = with_context!(player1, sess, x11 * y);
        let z21 = with_context!(player1, sess, x21 * y);

        let z22 = with_context!(player2, sess, x22 * y);
        let z02 = with_context!(player2, sess, x02 * y);

        AbstractReplicatedTensor {
            shares: [[z00, z10], [z11, z21], [z22, z02]],
        }
    }
}

modelled!(PlacementDotSetup::dot_setup, ReplicatedPlacement, (ReplicatedSetup, ReplicatedRing64Tensor, ReplicatedRing64Tensor) -> ReplicatedRing64Tensor, RepDotOp);
modelled!(PlacementDotSetup::dot_setup, ReplicatedPlacement, (ReplicatedSetup, ReplicatedRing128Tensor, ReplicatedRing128Tensor) -> ReplicatedRing128Tensor, RepDotOp);
modelled!(PlacementDotSetup::dot_setup, ReplicatedPlacement, (ReplicatedSetup, HostRing64Tensor, ReplicatedRing64Tensor) -> ReplicatedRing64Tensor, RepDotOp);
modelled!(PlacementDotSetup::dot_setup, ReplicatedPlacement, (ReplicatedSetup, HostRing128Tensor, ReplicatedRing128Tensor) -> ReplicatedRing128Tensor, RepDotOp);
modelled!(PlacementDotSetup::dot_setup, ReplicatedPlacement, (ReplicatedSetup, ReplicatedRing64Tensor, HostRing64Tensor) -> ReplicatedRing64Tensor, RepDotOp);
modelled!(PlacementDotSetup::dot_setup, ReplicatedPlacement, (ReplicatedSetup, ReplicatedRing128Tensor, HostRing128Tensor) -> ReplicatedRing128Tensor, RepDotOp);

hybrid_kernel! {
    RepDotOp,
    [
        (ReplicatedPlacement, (ReplicatedSetup, ReplicatedRing64Tensor, ReplicatedRing64Tensor) -> ReplicatedRing64Tensor => Self::rep_rep_kernel),
        (ReplicatedPlacement, (ReplicatedSetup, ReplicatedRing128Tensor, ReplicatedRing128Tensor) -> ReplicatedRing128Tensor => Self::rep_rep_kernel),
        (ReplicatedPlacement, (ReplicatedSetup, HostRing64Tensor, ReplicatedRing64Tensor) -> ReplicatedRing64Tensor => Self::ring_rep_kernel),
        (ReplicatedPlacement, (ReplicatedSetup, HostRing128Tensor, ReplicatedRing128Tensor) -> ReplicatedRing128Tensor => Self::ring_rep_kernel),
        (ReplicatedPlacement, (ReplicatedSetup, ReplicatedRing64Tensor, HostRing64Tensor) -> ReplicatedRing64Tensor => Self::rep_ring_kernel),
        (ReplicatedPlacement, (ReplicatedSetup, ReplicatedRing128Tensor, HostRing128Tensor) -> ReplicatedRing128Tensor => Self::rep_ring_kernel),
    ]
}

impl RepDotOp {
    fn rep_rep_kernel<S: Session, RingT, KeyT, ShapeT>(
        sess: &S,
        rep: &ReplicatedPlacement,
        setup: AbstractReplicatedSetup<KeyT>,
        x: AbstractReplicatedTensor<RingT>,
        y: AbstractReplicatedTensor<RingT>,
    ) -> AbstractReplicatedTensor<RingT>
    where
        RingT: Clone,
        HostPlacement: PlacementAdd<S, RingT, RingT, RingT>,
        HostPlacement: PlacementDot<S, RingT, RingT, RingT>,
        HostPlacement: PlacementShape<S, RingT, ShapeT>,
        ReplicatedPlacement: ZeroShareGen<S, KeyT, RingT, ShapeT>,
        ReplicatedPlacement: PlacementPlace<S, AbstractReplicatedTensor<RingT>>,
    {
        let (player0, player1, player2) = rep.host_placements();

        let AbstractReplicatedTensor {
            shares: [[x00, x10], [x11, x21], [x22, x02]],
        } = &x;

        let AbstractReplicatedTensor {
            shares: [[y00, y10], [y11, y21], [y22, y02]],
        } = &y;

        let v0 = with_context!(player0, sess, {
            dot(x00, y00) + dot(x00, y10) + dot(x10, y00)
        });
        let v1 = with_context!(player1, sess, {
            dot(x11, y11) + dot(x11, y21) + dot(x21, y11)
        });
        let v2 = with_context!(player2, sess, {
            dot(x22, y22) + dot(x22, y02) + dot(x02, y22)
        });

        let s0 = player0.shape(sess, &v0);
        let s1 = player1.shape(sess, &v1);
        let s2 = player2.shape(sess, &v2);
        let zero_shape = AbstractReplicatedShape {
            shapes: [s0, s1, s2],
        };

        let AbstractReplicatedZeroShare {
            alphas: [a0, a1, a2],
        } = rep.gen_zero_share(sess, &setup, &zero_shape);

        let z0 = with_context!(player0, sess, { v0 + a0 });
        let z1 = with_context!(player1, sess, { v1 + a1 });
        let z2 = with_context!(player2, sess, { v2 + a2 });

        rep.place(
            sess,
            AbstractReplicatedTensor {
                shares: [[z0.clone(), z1.clone()], [z1, z2.clone()], [z2, z0]],
            },
        )
    }

    fn ring_rep_kernel<S: Session, RingT, KeyT>(
        sess: &S,
        rep: &ReplicatedPlacement,
        _setup: AbstractReplicatedSetup<KeyT>,
        x: RingT,
        y: AbstractReplicatedTensor<RingT>,
    ) -> AbstractReplicatedTensor<RingT>
    where
        HostPlacement: PlacementDot<S, RingT, RingT, RingT>,
    {
        let (player0, player1, player2) = rep.host_placements();

        let AbstractReplicatedTensor {
            shares: [[y00, y10], [y11, y21], [y22, y02]],
        } = &y;

        let z00 = with_context!(player0, sess, dot(&x, y00));
        let z10 = with_context!(player0, sess, dot(&x, y10));

        let z11 = with_context!(player1, sess, dot(&x, y11));
        let z21 = with_context!(player1, sess, dot(&x, y21));

        let z22 = with_context!(player2, sess, dot(&x, y22));
        let z02 = with_context!(player2, sess, dot(&x, y02));

        AbstractReplicatedTensor {
            shares: [[z00, z10], [z11, z21], [z22, z02]],
        }
    }

    fn rep_ring_kernel<S: Session, RingT, KeyT>(
        sess: &S,
        rep: &ReplicatedPlacement,
        _setup: AbstractReplicatedSetup<KeyT>,
        x: AbstractReplicatedTensor<RingT>,
        y: RingT,
    ) -> AbstractReplicatedTensor<RingT>
    where
        HostPlacement: PlacementDot<S, RingT, RingT, RingT>,
    {
        let (player0, player1, player2) = rep.host_placements();

        let AbstractReplicatedTensor {
            shares: [[x00, x10], [x11, x21], [x22, x02]],
        } = &x;

        let z00 = with_context!(player0, sess, dot(x00, &y));
        let z10 = with_context!(player0, sess, dot(x10, &y));

        let z11 = with_context!(player1, sess, dot(x11, &y));
        let z21 = with_context!(player1, sess, dot(x21, &y));

        let z22 = with_context!(player2, sess, dot(x22, &y));
        let z02 = with_context!(player2, sess, dot(x02, &y));

        AbstractReplicatedTensor {
            shares: [[z00, z10], [z11, z21], [z22, z02]],
        }
    }
}

modelled!(PlacementMean::mean, ReplicatedPlacement, attributes[axis: Option<u32>, precision: u64] (ReplicatedRing64Tensor) -> ReplicatedRing64Tensor, RepMeanOp);
modelled!(PlacementMean::mean, ReplicatedPlacement, attributes[axis: Option<u32>, precision: u64] (ReplicatedRing128Tensor) -> ReplicatedRing128Tensor, RepMeanOp);

hybrid_kernel! {
    RepMeanOp,
    [
        (ReplicatedPlacement, (ReplicatedRing64Tensor) -> ReplicatedRing64Tensor => attributes[axis, precision] Self::kernel),
        (ReplicatedPlacement, (ReplicatedRing128Tensor) -> ReplicatedRing128Tensor => attributes[axis, precision] Self::kernel),
    ]
}

impl RepMeanOp {
    fn kernel<S: Session, RingT>(
        sess: &S,
        rep: &ReplicatedPlacement,
        axis: Option<u32>,
        precision: u64,
        x: AbstractReplicatedTensor<RingT>,
    ) -> AbstractReplicatedTensor<RingT>
    where
        HostPlacement: PlacementRingMean<S, RingT, RingT>,
        ReplicatedPlacement: PlacementPlace<S, AbstractReplicatedTensor<RingT>>,
    {
        let (player0, player1, player2) = rep.host_placements();

        let AbstractReplicatedTensor {
            shares: [[x00, x10], [x11, x21], [x22, x02]],
        } = &x;

        let precision: u32 = precision.try_into().unwrap();
        let z00 = player0.ring_mean(sess, axis, 2, precision, x00);
        let z10 = player0.ring_mean(sess, axis, 2, precision, x10);
        let z11 = player1.ring_mean(sess, axis, 2, precision, x11);
        let z21 = player1.ring_mean(sess, axis, 2, precision, x21);
        let z22 = player2.ring_mean(sess, axis, 2, precision, x22);
        let z02 = player2.ring_mean(sess, axis, 2, precision, x02);

        rep.place(
            sess,
            AbstractReplicatedTensor {
                shares: [[z00, z10], [z11, z21], [z22, z02]],
            },
        )
    }
}

modelled!(PlacementSum::sum, ReplicatedPlacement, attributes[axis: Option<u32>] (ReplicatedRing64Tensor) -> ReplicatedRing64Tensor, RepSumOp);
modelled!(PlacementSum::sum, ReplicatedPlacement, attributes[axis: Option<u32>] (ReplicatedRing128Tensor) -> ReplicatedRing128Tensor, RepSumOp);

hybrid_kernel! {
    RepSumOp,
    [
        (ReplicatedPlacement, (ReplicatedRing64Tensor) -> ReplicatedRing64Tensor => attributes[axis] Self::kernel),
        (ReplicatedPlacement, (ReplicatedRing128Tensor) -> ReplicatedRing128Tensor => attributes[axis] Self::kernel),
    ]
}

impl RepSumOp {
    fn kernel<S: Session, RingT>(
        sess: &S,
        rep: &ReplicatedPlacement,
        axis: Option<u32>,
        x: AbstractReplicatedTensor<RingT>,
    ) -> AbstractReplicatedTensor<RingT>
    where
        HostPlacement: PlacementSum<S, RingT, RingT>,
        ReplicatedPlacement: PlacementPlace<S, AbstractReplicatedTensor<RingT>>,
    {
        let (player0, player1, player2) = rep.host_placements();

        let AbstractReplicatedTensor {
            shares: [[x00, x10], [x11, x21], [x22, x02]],
        } = &x;

        let z00 = player0.sum(sess, axis, x00);
        let z10 = player0.sum(sess, axis, x10);
        let z11 = player1.sum(sess, axis, x11);
        let z21 = player1.sum(sess, axis, x21);
        let z22 = player2.sum(sess, axis, x22);
        let z02 = player2.sum(sess, axis, x02);

        rep.place(
            sess,
            AbstractReplicatedTensor {
                shares: [[z00, z10], [z11, z21], [z22, z02]],
            },
        )
    }
}

use std::convert::TryInto;

modelled!(PlacementTruncPr::trunc_pr, ReplicatedPlacement, attributes[amount: u32] (ReplicatedRing64Tensor) -> ReplicatedRing64Tensor, RepTruncPrOp);
modelled!(PlacementTruncPr::trunc_pr, ReplicatedPlacement, attributes[amount: u32] (ReplicatedRing128Tensor) -> ReplicatedRing128Tensor, RepTruncPrOp);

hybrid_kernel! {
    RepTruncPrOp,
    [
        (ReplicatedPlacement,  (ReplicatedRing64Tensor) -> ReplicatedRing64Tensor => attributes[amount] Self::kernel),
        (ReplicatedPlacement,  (ReplicatedRing128Tensor) -> ReplicatedRing128Tensor => attributes[amount] Self::kernel),
    ]
}

impl RepTruncPrOp {
    fn kernel<S: Session, RingT>(
        sess: &S,
        rep: &ReplicatedPlacement,
        amount: u32,
        xe: AbstractReplicatedTensor<RingT>,
    ) -> st!(AbstractReplicatedTensor<RingT>, S)
    where
        RingT: Clone,
        AbstractReplicatedTensor<RingT>: Into<st!(AbstractReplicatedTensor<RingT>)>,
        st!(AbstractAdditiveTensor<RingT>): TryInto<AbstractAdditiveTensor<RingT>>,
        AbstractAdditiveTensor<RingT>: Into<st!(AbstractAdditiveTensor<RingT>)>,
        st!(AbstractAdditiveTensor<RingT>): TryInto<AbstractAdditiveTensor<RingT>>,

        AbstractAdditiveTensor<RingT>: CanonicalType,
        <AbstractAdditiveTensor<RingT> as CanonicalType>::Type: KnownType<S>,
        AbstractReplicatedTensor<RingT>: CanonicalType,
        <AbstractReplicatedTensor<RingT> as CanonicalType>::Type: KnownType<S>,

        AdditivePlacement: PlacementRepToAdt<
            S,
            st!(AbstractReplicatedTensor<RingT>),
            st!(AbstractAdditiveTensor<RingT>),
        >,

        AdditivePlacement: PlacementTruncPrProvider<
            S,
            AbstractAdditiveTensor<RingT>,
            AbstractAdditiveTensor<RingT>,
        >,

        ReplicatedPlacement: PlacementAdtToRep<
            S,
            st!(AbstractAdditiveTensor<RingT>),
            st!(AbstractReplicatedTensor<RingT>),
        >,
    {
        let (player0, player1, player2) = rep.host_placements();

        let adt = AdditivePlacement {
            owners: [player0.owner, player1.owner],
        };
        let provider = player2;

        let x_adt = adt.rep_to_adt(sess, &xe.into()).try_into().ok().unwrap();
        let y_adt = adt.trunc_pr(sess, amount as usize, &provider, &x_adt);
        rep.adt_to_rep(sess, &y_adt.into())
    }
}

pub trait CanonicalType {
    type Type;
}

use crate::host::AbstractHostRingTensor;
use crate::symbolic::Symbolic;

impl<T> CanonicalType for AbstractHostRingTensor<T> {
    type Type = AbstractHostRingTensor<T>;
}

impl<T> CanonicalType for Symbolic<AbstractHostRingTensor<T>> {
    type Type = AbstractHostRingTensor<T>;
}

impl CanonicalType for HostBitTensor {
    type Type = HostBitTensor;
}

impl CanonicalType for Symbolic<HostBitTensor> {
    type Type = HostBitTensor;
}

impl CanonicalType for HostShape {
    type Type = HostShape;
}

impl CanonicalType for Symbolic<HostShape> {
    type Type = HostShape;
}

impl<KeyT: CanonicalType + Placed<Placement = HostPlacement>> CanonicalType
    for Symbolic<AbstractReplicatedSetup<KeyT>>
{
    type Type = AbstractReplicatedSetup<<KeyT as CanonicalType>::Type>;
}

impl<ShapeT: CanonicalType> CanonicalType for AbstractReplicatedShape<ShapeT> {
    type Type = AbstractReplicatedShape<<ShapeT as CanonicalType>::Type>;
}

impl<ShapeT: CanonicalType + Placed<Placement = HostPlacement>> CanonicalType
    for Symbolic<AbstractReplicatedShape<ShapeT>>
{
    type Type = AbstractReplicatedShape<<ShapeT as CanonicalType>::Type>;
}

impl<RingT: CanonicalType> CanonicalType for AbstractAdditiveTensor<RingT> {
    type Type = AbstractAdditiveTensor<<RingT as CanonicalType>::Type>;
}

impl<RingT: CanonicalType + Placed<Placement = HostPlacement>> CanonicalType
    for Symbolic<AbstractAdditiveTensor<RingT>>
{
    type Type = AbstractAdditiveTensor<<RingT as CanonicalType>::Type>;
}

impl<RingT: CanonicalType> CanonicalType for AbstractReplicatedTensor<RingT> {
    type Type = AbstractReplicatedTensor<<RingT as CanonicalType>::Type>;
}

impl<RingT: CanonicalType + Placed<Placement = HostPlacement>> CanonicalType
    for Symbolic<AbstractReplicatedTensor<RingT>>
{
    type Type = AbstractReplicatedTensor<<RingT as CanonicalType>::Type>;
}

modelled!(PlacementAdtToRep::adt_to_rep, ReplicatedPlacement, (AdditiveRing64Tensor) -> ReplicatedRing64Tensor, AdtToRepOp);
modelled!(PlacementAdtToRep::adt_to_rep, ReplicatedPlacement, (AdditiveRing128Tensor) -> ReplicatedRing128Tensor, AdtToRepOp);

hybrid_kernel! {
    AdtToRepOp,
    [
        (ReplicatedPlacement, (AdditiveRing64Tensor) -> ReplicatedRing64Tensor => Self::kernel),
        (ReplicatedPlacement, (AdditiveRing128Tensor) -> ReplicatedRing128Tensor => Self::kernel),
    ]
}

impl AdtToRepOp {
    fn kernel<S: Session, ShapeT, SeedT, KeyT, RingT>(
        sess: &S,
        rep: &ReplicatedPlacement,
        x: AbstractAdditiveTensor<RingT>,
    ) -> AbstractReplicatedTensor<RingT>
    where
        RingT: Placed<Placement = HostPlacement> + Clone,
        AbstractAdditiveTensor<RingT>: CanonicalType,
        <AbstractAdditiveTensor<RingT> as CanonicalType>::Type: KnownType<S>,
        HostPlacement: PlacementShape<S, RingT, ShapeT>,
        HostPlacement: PlacementKeyGen<S, KeyT>,
        HostPlacement: PlacementSampleUniform<S, ShapeT, SeedT, RingT>,
        HostPlacement: PlacementDeriveSeed<S, KeyT, SeedT>,
        AdditivePlacement: PlacementSub<
            S,
            st!(AbstractAdditiveTensor<RingT>, S),
            st!(AbstractAdditiveTensor<RingT>, S),
            st!(AbstractAdditiveTensor<RingT>, S),
        >,
        AbstractAdditiveTensor<RingT>: Into<st!(AbstractAdditiveTensor<RingT>, S)>,
        HostPlacement: PlacementReveal<S, st!(AbstractAdditiveTensor<RingT>, S), RingT>,
        ReplicatedPlacement: PlacementPlace<S, AbstractReplicatedTensor<RingT>>,
    {
        let AbstractAdditiveTensor { shares: [x0, x1] } = &x;

        let adt = x.placement().unwrap();
        let (adt_player0, adt_player1) = adt.host_placements();
        let (rep_player0, rep_player1, rep_player2) = rep.host_placements();
        let (provider, provider_index, rep_others) = match () {
            _ if rep_player0 != adt_player0 && rep_player0 != adt_player1 => {
                (rep_player0, 0, [rep_player1, rep_player2])
            }
            _ if rep_player1 != adt_player0 && rep_player1 != adt_player1 => {
                (rep_player1, 1, [rep_player2, rep_player0])
            }
            _ if rep_player2 != adt_player0 && rep_player2 != adt_player1 => {
                (rep_player2, 2, [rep_player0, rep_player1])
            }
            _ => unimplemented!(), // something is wrong in the protocol otherwise
        };

        let sync_key0 = RawNonce::generate();
        let sync_key1 = RawNonce::generate();

        let k = provider.gen_key(sess);
        let seed1 = provider.derive_seed(sess, sync_key0, &k);
        let seed2 = provider.derive_seed(sess, sync_key1, &k);

        let shape0 = adt_player0.shape(sess, x0);
        let shape1 = adt_player1.shape(sess, x1);

        let y0 = adt_player0.sample_uniform(sess, &shape0, &seed1);
        let y1 = adt_player1.sample_uniform(sess, &shape1, &seed2);

        let y0_provider = provider.sample_uniform(sess, &shape0, &seed1);
        let y1_provider = provider.sample_uniform(sess, &shape0, &seed2);

        let y = AbstractAdditiveTensor {
            shares: [y0.clone(), y1.clone()],
        };
        let c = adt_player0.reveal(sess, &adt.sub(sess, &x.into(), &y.into()));

        let shares = match () {
            _ if provider_index == 0 => {
                match () {
                    // (D, adt_0, adt_1) case
                    _ if adt_player0 == rep_others[0] => {
                        [[y1_provider, y0_provider], [y0, c.clone()], [c, y1]]
                    }
                    // (D, adt_1, adt_0) case
                    _ if adt_player0 == rep_others[1] => {
                        [[y0_provider, y1_provider], [y1, c.clone()], [c, y0]]
                    }
                    // same as previously, we don't care since parties sends their shares
                    _ => [[y0_provider, y1_provider], [y1, c.clone()], [c, y0]],
                }
            }
            _ if provider_index == 1 => {
                match () {
                    // (adt_1, D, adt_0)
                    _ if adt_player0 == rep_others[0] => {
                        [[c.clone(), y1], [y1_provider, y0_provider], [y0, c]]
                    }
                    // (adt_0, D, adt_1)
                    _ if adt_player0 == rep_others[1] => {
                        [[c.clone(), y0], [y0_provider, y1_provider], [y1, c]]
                    }
                    // same as previously, we don't care since parties sends their shares
                    _ => [[c.clone(), y0], [y0_provider, y1_provider], [y1, c]],
                }
            }
            _ => {
                match () {
                    // (adt0, adt1, D)
                    _ if adt_player0 == rep_others[0] => {
                        [[y0, c.clone()], [c, y1], [y1_provider, y0_provider]]
                    }
                    // (adt1, adt0, D)
                    _ if adt_player0 == rep_others[1] => {
                        [[y1, c.clone()], [c, y0], [y0_provider, y1_provider]]
                    }
                    // same as previously, we don't care since parties sends their shares
                    _ => [[y1, c.clone()], [c, y0], [y0_provider, y1_provider]],
                }
            }
        };
        rep.place(sess, AbstractReplicatedTensor { shares })
    }
}

modelled!(PlacementFill::fill, ReplicatedPlacement, attributes[value: Constant] (ReplicatedShape) -> ReplicatedRing64Tensor, RepFillOp);
modelled!(PlacementFill::fill, ReplicatedPlacement, attributes[value: Constant] (ReplicatedShape) -> ReplicatedRing128Tensor, RepFillOp);
modelled!(PlacementFill::fill, ReplicatedPlacement, attributes[value: Constant] (ReplicatedShape) -> ReplicatedBitTensor, RepFillOp);

hybrid_kernel! {
    RepFillOp,
    [
        (ReplicatedPlacement, (ReplicatedShape) -> ReplicatedRing64Tensor => custom |op| {
                let value: u64 = match op.value {
                    Constant::Ring64(v) => v,
                    _ => unimplemented!()
                };
                assert!(value == 0 || value == 1);
                Box::new(move |sess, rep, rep_shape| {
                    Self::ring64_kernel(sess, rep, value, rep_shape)
                })
            }),
        (ReplicatedPlacement, (ReplicatedShape) -> ReplicatedRing128Tensor => custom |op| {
                let value: u128 = match op.value {
                    Constant::Ring128(v) => v,
                    _ => unimplemented!()
                };
                assert!(value == 0 || value == 1);
                Box::new(move |sess, rep, rep_shape| {
                    Self::ring128_kernel(sess, rep, value, rep_shape)
                })
        }),
        (ReplicatedPlacement, (ReplicatedShape) -> ReplicatedBitTensor => custom |op| {
                let value: u8 = match op.value {
                    Constant::Bit(v) => v,
                    _ => unimplemented!()
                };
                assert!(value == 0 || value == 1);
                Box::new(move |sess, rep, rep_shape| {
                    Self::bit_kernel(sess, rep, value, rep_shape)
                })
        }),
    ]
}

impl RepFillOp {
    fn bit_kernel<S: Session, ShapeT, RingT>(
        sess: &S,
        rep: &ReplicatedPlacement,
        value: u8,
        rep_shape: AbstractReplicatedShape<ShapeT>,
    ) -> AbstractReplicatedTensor<RingT>
    where
        HostPlacement: PlacementFill<S, ShapeT, RingT>,
    {
        // TODO should really return PublicReplicatedTensor, but we don't have that type yet
        let (player0, player1, player2) = rep.host_placements();

        let AbstractReplicatedShape {
            shapes: [s0, s1, s2],
        } = &rep_shape;

        let shares = [
            [
                player0.fill(sess, Constant::Bit(value), s0),
                player0.fill(sess, Constant::Bit(0_u8), s0),
            ],
            [
                player1.fill(sess, Constant::Bit(0_u8), s1),
                player1.fill(sess, Constant::Bit(0_u8), s1),
            ],
            [
                player2.fill(sess, Constant::Bit(0_u8), s2),
                player2.fill(sess, Constant::Bit(value), s2),
            ],
        ];

        AbstractReplicatedTensor { shares }
    }

    fn ring64_kernel<S: Session, ShapeT, RingT>(
        sess: &S,
        rep: &ReplicatedPlacement,
        value: u64,
        rep_shape: AbstractReplicatedShape<ShapeT>,
    ) -> AbstractReplicatedTensor<RingT>
    where
        HostPlacement: PlacementFill<S, ShapeT, RingT>,
    {
        // TODO should really return PublicReplicatedTensor, but we don't have that type yet
        let (player0, player1, player2) = rep.host_placements();

        let AbstractReplicatedShape {
            shapes: [s0, s1, s2],
        } = &rep_shape;

        let shares = [
            [
                player0.fill(sess, Constant::Ring64(value), s0),
                player0.fill(sess, Constant::Ring64(0_u64), s0),
            ],
            [
                player1.fill(sess, Constant::Ring64(0_u64), s1),
                player1.fill(sess, Constant::Ring64(0_u64), s1),
            ],
            [
                player2.fill(sess, Constant::Ring64(0_u64), s2),
                player2.fill(sess, Constant::Ring64(value), s2),
            ],
        ];

        AbstractReplicatedTensor { shares }
    }

    fn ring128_kernel<S: Session, ShapeT, RingT>(
        sess: &S,
        rep: &ReplicatedPlacement,
        value: u128,
        rep_shape: AbstractReplicatedShape<ShapeT>,
    ) -> AbstractReplicatedTensor<RingT>
    where
        HostPlacement: PlacementFill<S, ShapeT, RingT>,
    {
        // TODO should really return PublicReplicatedTensor, but we don't have that type yet
        let (player0, player1, player2) = rep.host_placements();

        let AbstractReplicatedShape {
            shapes: [s0, s1, s2],
        } = &rep_shape;

        let shares = [
            [
                player0.fill(sess, Constant::Ring128(value), s0),
                player0.fill(sess, Constant::Ring128(0_u128), s0),
            ],
            [
                player1.fill(sess, Constant::Ring128(0_u128), s1),
                player1.fill(sess, Constant::Ring128(0_u128), s1),
            ],
            [
                player2.fill(sess, Constant::Ring128(0_u128), s2),
                player2.fill(sess, Constant::Ring128(value), s2),
            ],
        ];

        AbstractReplicatedTensor { shares }
    }
}

// modelled!(PlacementAbs::abs, ReplicatedPlacement, (ReplicatedSetup, Replicated64Tensor) -> ReplicatedBitTensor, RepAbsOp);
// modelled!(PlacementAbs::abs, ReplicatedPlacement, (ReplicatedSetup, Replicated128Tensor) -> ReplicatedBitTensor, RepAbsOp);

// hybrid_kernel! {
//     RepAbsOp,
//     [
//         (ReplicatedPlacement,  (ReplicatedSetup, Replicated64Tensor) -> Replicated64Tensor => Self::kernel),
//         (ReplicatedPlacement,  (ReplicatedSetup, Replicated128Tensor) -> Replicated128Tensor => Self::kernel),
//     ]
// }

modelled!(PlacementMsb::msb, ReplicatedPlacement, (ReplicatedSetup, ReplicatedRing64Tensor) -> ReplicatedBitTensor, RepMsbOp);
modelled!(PlacementMsb::msb, ReplicatedPlacement, (ReplicatedSetup, ReplicatedRing128Tensor) -> ReplicatedBitTensor, RepMsbOp);

hybrid_kernel! {
    RepMsbOp,
    [
        (ReplicatedPlacement,  (ReplicatedSetup, ReplicatedRing64Tensor) -> ReplicatedBitTensor => Self::kernel),
        (ReplicatedPlacement,  (ReplicatedSetup, ReplicatedRing128Tensor) -> ReplicatedBitTensor => Self::kernel),
    ]
}

impl RepMsbOp {
    fn kernel<S: Session, SetupT, RingT, BitTensorT, ReplicatedBitTensorT, ShapeT>(
        sess: &S,
        rep: &ReplicatedPlacement,
        setup: SetupT,
        x: AbstractReplicatedTensor<RingT>,
    ) -> ReplicatedBitTensorT
    where
        RingT: RingSize,
        BitTensorT: Clone,
        ReplicatedBitTensorT: From<AbstractReplicatedTensor<BitTensorT>>,
        ReplicatedBitTensorT: Clone,
        HostPlacement: PlacementAdd<S, RingT, RingT, RingT>,
        HostPlacement: RingBitDecompose<S, RingT>,
        HostPlacement: PlacementBitExtract<S, RingT, BitTensorT>,
        HostPlacement: PlacementShape<S, RingT, ShapeT>,
        HostPlacement: PlacementFill<S, ShapeT, BitTensorT>,
        ReplicatedPlacement: PlacementShareSetup<S, SetupT, BitTensorT, ReplicatedBitTensorT>,
        ReplicatedPlacement: PlacementPlace<S, AbstractReplicatedTensor<RingT>>,
        ReplicatedPlacement: BinaryAdder<S, SetupT, ReplicatedBitTensorT>,
    {
        let (player0, player1, player2) = rep.host_placements();
        let AbstractReplicatedTensor {
            shares: [[x00, x10], [x11, x21], [x22, _x02]],
        } = &x;

        let left = with_context!(player0, sess, x00 + x10);
        let left_ring_bs = player0.bit_decompose(sess, &left);

        let p0_zero = player0.fill(sess, 0_u8.into(), &player0.shape(sess, x00));
        let p1_zero = player1.fill(sess, 0_u8.into(), &player1.shape(sess, x11));
        let p2_zero = player2.fill(sess, 0_u8.into(), &player2.shape(sess, x22));

        // transform x2 into boolean sharing
        let x2_on_1: Vec<_> = player1
            .bit_decompose(sess, x21)
            .iter()
            .map(|item| player1.bit_extract(sess, 0, item))
            .collect();
        let x2_on_2: Vec<_> = player2
            .bit_decompose(sess, x22)
            .iter()
            .map(|item| player2.bit_extract(sess, 0, item))
            .collect();

        // bit-decompose bsl
        let bsl: Vec<_> = left_ring_bs
            .iter()
            .map(|item| player0.bit_extract(sess, 0, item))
            .collect();

        let rep_bsl: Vec<_> = bsl
            .iter()
            .map(|item| rep.share(sess, &setup, item))
            .collect();

        let rep_bsr: Vec<_> = (0..RingT::SIZE)
            .map(|i| {
                AbstractReplicatedTensor {
                    shares: [
                        [p0_zero.clone(), p0_zero.clone()],
                        [p1_zero.clone(), x2_on_1[i].clone()],
                        [x2_on_2[i].clone(), p2_zero.clone()],
                    ],
                }
                .into()
            })
            .collect();

        let bits = rep.binary_adder(sess, setup, rep_bsl, rep_bsr);
        bits[bits.len() - 1].clone()
    }
}

// TODO(Morten): might be able to return [R; R::SIZE] in the future, see https://github.com/rust-lang/rust/issues/60551
trait RingBitDecompose<S: Session, R> {
    fn bit_decompose(&self, sess: &S, x: &R) -> Vec<R>;
}

impl<S: Session, R> RingBitDecompose<S, R> for HostPlacement
where
    R: RingSize,
    HostShape: KnownType<S>,
    HostPlacement: PlacementOnes<S, cs!(HostShape), R>,
    HostPlacement: PlacementShape<S, R, cs!(HostShape)>,
    HostPlacement: PlacementShr<S, R, R>,
    HostPlacement: PlacementAnd<S, R, R, R>,
{
    fn bit_decompose(&self, sess: &S, x: &R) -> Vec<R> {
        let k = R::SIZE;
        let shape = self.shape(sess, x);
        let ones = self.ones(sess, &shape);
        (0..k)
            .map(|i| self.and(sess, &self.shr(sess, i, x), &ones))
            .collect()
    }
}

impl ShapeOp {
    pub(crate) fn rep_kernel<S: Session, RingT, ShapeT>(
        sess: &S,
        rep: &ReplicatedPlacement,
        x: AbstractReplicatedTensor<RingT>,
    ) -> AbstractReplicatedShape<ShapeT>
    where
        HostPlacement: PlacementShape<S, RingT, ShapeT>,
    {
        let (player0, player1, player2) = rep.host_placements();
        let AbstractReplicatedTensor {
            shares: [[x00, _x10], [x11, _x21], [x22, _x02]],
        } = &x;
        AbstractReplicatedShape {
            shapes: [
                player0.shape(sess, x00),
                player1.shape(sess, x11),
                player2.shape(sess, x22),
            ],
        }
    }
}

trait BinaryAdder<S: Session, SetupT, R> {
    fn binary_adder(&self, sess: &S, setup: SetupT, x: Vec<R>, y: Vec<R>) -> Vec<R>;
}

/// Binary addition protocol
impl<S: Session, SetupT, RT> BinaryAdder<S, SetupT, RT> for ReplicatedPlacement
where
    RT: Clone,
    RT: Placed<Placement = ReplicatedPlacement>,
    AbstractReplicatedShape<HostShape>: KnownType<S>,
    ReplicatedPlacement: PlacementMulSetup<S, SetupT, RT, RT, RT>,
    ReplicatedPlacement: PlacementAdd<S, RT, RT, RT>,
    ReplicatedPlacement: PlacementFill<S, st!(AbstractReplicatedShape<HostShape>), RT>,
    ReplicatedPlacement: PlacementShape<S, RT, st!(AbstractReplicatedShape<HostShape>)>,
{
    /// Binary addition protocol
    ///
    /// `x` and `y` are collections of tensors. The number of tensors matches the ring size (64 or 128)
    fn binary_adder(&self, sess: &S, setup: SetupT, x: Vec<RT>, y: Vec<RT>) -> Vec<RT> {
        #![allow(clippy::many_single_char_names)]

        assert_eq!(x.len(), y.len());
        assert!(!x.is_empty());

        let ring_size = x.len();
        let log_r = (ring_size as f64).log2() as usize; // we know that R = 64/128

        let rep = self;

        let bitwise_and = |a: &Vec<RT>, b: &Vec<RT>| -> Vec<RT> {
            assert!(a.len() == ring_size);
            assert!(b.len() == ring_size);
            a.iter()
                .zip(b.iter())
                .map(|(x, y)| rep.mul_setup(sess, &setup, x, y))
                .collect()
        };

        let bitwise_xor = |a: &Vec<RT>, b: &Vec<RT>| -> Vec<RT> {
            assert!(a.len() == ring_size);
            assert!(b.len() == ring_size);
            a.iter()
                .zip(b.iter())
                .map(|(x, y)| rep.add(sess, x, y))
                .collect()
        };
        // g is part of the generator set, p propagator set
        // A few helpful diagrams to understand what is happening here:
        // https://www.chessprogramming.org/Kogge-Stone_Algorithm or here: https://inst.eecs.berkeley.edu/~eecs151/sp19/files/lec20-adders.pdf

        // P[i:j] = propagate bits for positions [i...i+j]
        // G[i:j] = generator bits for positions [i...i+j]

        // consider we have inputs a, b to the P,G computing gate
        // P = P_a & P_b
        // G = G_b + G_a & P_b
        // C_{i+1} = G_i + P_i & C_i

        // P, G can be computed in a tree fashion, performing ops on chunks of len 2^i
        // Note the first level is computed as P0 = x ^ y, G0 = x & y;

        // Perform `g = x * y` for every tensor
        let mut g = bitwise_and(&x, &y);

        // Perform `p_store = x + y` (just a helper to avoid compute bitwise_xor() twice)
        let p_store = bitwise_xor(&x, &y);

        let rep_shape = rep.shape(sess, &x[0]);

        // We will need tensors of zeros later
        let zero = rep.fill(sess, Constant::Bit(0), &rep_shape);

        let mut p = p_store.clone();

        // computes a >> amount
        let rotate_left = |a: &Vec<RT>, amount: usize| -> Vec<RT> {
            assert!(amount <= a.len());
            (0..a.len())
                .map(|i| {
                    if i < a.len() - amount {
                        a[amount + i].clone()
                    } else {
                        zero.clone()
                    }
                })
                .collect()
        };

        // For chunk of length 2^i...
        for i in 0..log_r {
            // Compute g1 and p1, zeroed out up until the current bit
            let g1 = rotate_left(&g, 1 << i);
            let p1 = rotate_left(&p, 1 << i);

            // `p_and_g = p1 * g1` for every tensor
            let p_and_g = bitwise_and(&p1, &g1);

            // Update `g = g + p_and_g`
            g = bitwise_xor(&g, &p_and_g);

            // update `p = p * p1`
            p = bitwise_and(&p, &p1);
        }

        // c is a copy of g with the first tensor (corresponding to the first bit) zeroed out
        let c = rotate_left(&g, 1);
        // final result is `z = c + p_store` (which is the original `x + y`)
        bitwise_xor(&c, &p_store)
    }
}

impl RingInjectOp {
    pub(crate) fn rep_kernel<S: Session, RingT, ReplicatedBitTensorT, BitTensorT, ShapeT>(
        sess: &S,
        rep: &ReplicatedPlacement,
        bit_idx: usize,
        x: ReplicatedBitTensorT,
    ) -> AbstractReplicatedTensor<RingT>
    where
        ReplicatedPlacement:
            PlacementShape<S, ReplicatedBitTensorT, AbstractReplicatedShape<ShapeT>>,
        ReplicatedPlacement:
            PlacementAdtToRep<S, AbstractAdditiveTensor<RingT>, AbstractReplicatedTensor<RingT>>,
        AdditivePlacement: PlacementDaBitProvider<
            S,
            ShapeT,
            AbstractAdditiveTensor<RingT>,
            AbstractAdditiveTensor<BitTensorT>,
        >,
        AdditivePlacement:
            PlacementRepToAdt<S, ReplicatedBitTensorT, AbstractAdditiveTensor<BitTensorT>>,
        AdditivePlacement: PlacementAdd<
            S,
            AbstractAdditiveTensor<BitTensorT>,
            AbstractAdditiveTensor<BitTensorT>,
            AbstractAdditiveTensor<BitTensorT>,
        >,
        AdditivePlacement:
            PlacementAdd<S, AbstractAdditiveTensor<RingT>, RingT, AbstractAdditiveTensor<RingT>>,
        AdditivePlacement:
            PlacementMul<S, AbstractAdditiveTensor<RingT>, RingT, AbstractAdditiveTensor<RingT>>,
        AdditivePlacement: PlacementSub<
            S,
            AbstractAdditiveTensor<RingT>,
            AbstractAdditiveTensor<RingT>,
            AbstractAdditiveTensor<RingT>,
        >,
        AdditivePlacement:
            PlacementShl<S, AbstractAdditiveTensor<RingT>, AbstractAdditiveTensor<RingT>>,
        HostPlacement: PlacementReveal<S, AbstractAdditiveTensor<BitTensorT>, BitTensorT>,
        HostPlacement: PlacementRingInject<S, BitTensorT, RingT>,
    {
        let (player0, player1, player2) = rep.host_placements();

        let adt = AdditivePlacement {
            owners: [player0.clone().owner, player1.owner],
        };
        let provider = player2;

        let x_shape = rep.shape(sess, &x);
        let AbstractReplicatedShape { shapes: [s0, _, _] } = x_shape;

        // TODO(Dragos) this could be optimized by having an AdtShape structure
        // to avoid sending shapes around
        let (b_ring, b_bin): (
            AbstractAdditiveTensor<RingT>,
            AbstractAdditiveTensor<BitTensorT>,
        ) = adt.gen_dabit(sess, s0, &provider);

        let x_adt = adt.rep_to_adt(sess, &x);

        let c = with_context!(adt, sess, x_adt + b_bin);
        let c_open = player0.reveal(sess, &c);
        let c_ring = player0.ring_inject(sess, 0, &c_open);
        let x_adt_ring = with_context!(
            adt,
            sess,
            b_ring + c_ring - b_ring * c_ring - b_ring * c_ring
        );
        let shifted_x_adt = adt.shl(sess, bit_idx, &x_adt_ring);
        rep.adt_to_rep(sess, &shifted_x_adt)
    }
}

struct AbstractReplicatedSeeds<T> {
    seeds: [[T; 2]; 3],
}

trait ReplicatedSeedsGen<S: Session, KeyT, SeedT> {
    fn gen_seeds(
        &self,
        ctx: &S,
        setup: &AbstractReplicatedSetup<KeyT>,
    ) -> AbstractReplicatedSeeds<SeedT>;
}

impl<S: Session> ReplicatedSeedsGen<S, cs!(PrfKey), cs!(Seed)> for ReplicatedPlacement
where
    PrfKey: KnownType<S>,
    Seed: KnownType<S>,
    HostPlacement: PlacementDeriveSeed<S, cs!(PrfKey), cs!(Seed)>,
{
    fn gen_seeds(
        &self,
        ctx: &S,
        setup: &AbstractReplicatedSetup<cs!(PrfKey)>,
    ) -> AbstractReplicatedSeeds<cs!(Seed)> {
        let (player0, player1, player2) = self.host_placements();

        let AbstractReplicatedSetup {
            keys: [[k00, k10], [k11, k21], [k22, k02]],
        } = setup;

        // NOTE for now we pick random sync_keys _at compile time_, which is okay from
        // a security perspective since the seeds depend on both the keys and the sid.
        // however, with sub-computations we could fix these as eg `0`, `1`, and `2`
        // and make compilation a bit more deterministic
        let sync_key0 = RawNonce::generate();
        let sync_key1 = RawNonce::generate();
        let sync_key2 = RawNonce::generate();

        let s00 = player0.derive_seed(ctx, sync_key0.clone(), k00);
        let s10 = player0.derive_seed(ctx, sync_key1.clone(), k10);

        let s11 = player1.derive_seed(ctx, sync_key1, k11);
        let s21 = player1.derive_seed(ctx, sync_key2.clone(), k21);

        let s22 = player2.derive_seed(ctx, sync_key2, k22);
        let s02 = player2.derive_seed(ctx, sync_key0, k02);

        let seeds = [[s00, s10], [s11, s21], [s22, s02]];
        AbstractReplicatedSeeds { seeds }
    }
}

#[derive(Clone, Debug, PartialEq, Serialize, Deserialize)]
struct AbstractReplicatedZeroShare<R> {
    alphas: [R; 3],
}

trait ZeroShareGen<S: Session, KeyT, RingT, ShapeT> {
    fn gen_zero_share(
        &self,
        sess: &S,
        setup: &AbstractReplicatedSetup<KeyT>,
        shape: &AbstractReplicatedShape<ShapeT>,
    ) -> AbstractReplicatedZeroShare<RingT>;
}

impl<S: Session, RingT> ZeroShareGen<S, cs!(PrfKey), RingT, cs!(HostShape)> for ReplicatedPlacement
where
    PrfKey: KnownType<S>,
    Seed: KnownType<S>,
    HostShape: KnownType<S>,
    HostPlacement: PlacementSampleUniform<S, cs!(HostShape), cs!(Seed), RingT>,
    HostPlacement: PlacementSub<S, RingT, RingT, RingT>,
    ReplicatedPlacement: ReplicatedSeedsGen<S, cs!(PrfKey), cs!(Seed)>,
{
    fn gen_zero_share(
        &self,
        sess: &S,
        setup: &AbstractReplicatedSetup<cs!(PrfKey)>,
        shape: &AbstractReplicatedShape<cs!(HostShape)>,
    ) -> AbstractReplicatedZeroShare<RingT> {
        let (player0, player1, player2) = self.host_placements();

        let AbstractReplicatedShape {
            shapes: [shape0, shape1, shape2],
        } = shape;

        let AbstractReplicatedSeeds {
            seeds: [[s00, s10], [s11, s21], [s22, s02]],
        } = &self.gen_seeds(sess, setup);

        let r00 = player0.sample_uniform(sess, shape0, s00);
        let r10 = player0.sample_uniform(sess, shape0, s10);
        let alpha0 = with_context!(player0, sess, r00 - r10);

        let r11 = player1.sample_uniform(sess, shape1, s11);
        let r21 = player1.sample_uniform(sess, shape1, s21);
        let alpha1 = with_context!(player1, sess, r11 - r21);

        let r22 = player2.sample_uniform(sess, shape2, s22);
        let r02 = player2.sample_uniform(sess, shape2, s02);
        let alpha2 = with_context!(player2, sess, r22 - r02);

        AbstractReplicatedZeroShare {
            alphas: [alpha0, alpha1, alpha2],
        }
    }
}

#[cfg(test)]
mod tests {
    use super::*;
    use crate::fixedpoint::Convert;
    use crate::host::AbstractHostRingTensor;
    use crate::kernels::SyncSession;
    use ndarray::array;
    use proptest::prelude::*;

    #[test]
    fn test_adt_to_rep() {
        let alice = HostPlacement {
            owner: "alice".into(),
        };
        let bob = HostPlacement {
            owner: "bob".into(),
        };
        let carole = HostPlacement {
            owner: "carole".into(),
        };

        let rep = ReplicatedPlacement {
            owners: ["alice".into(), "bob".into(), "carole".into()],
        };

        let x1 = AdditiveRing64Tensor {
            shares: [
                AbstractHostRingTensor::from_raw_plc(
                    array![1, 2, 3],
                    HostPlacement {
                        owner: "alice".into(),
                    },
                ),
                AbstractHostRingTensor::from_raw_plc(
                    array![4, 5, 6],
                    HostPlacement {
                        owner: "bob".into(),
                    },
                ),
            ],
        };

        let sess = SyncSession::default();

        let x1_rep = rep.adt_to_rep(&sess, &x1);
        assert_eq!(alice.reveal(&sess, &x1_rep), alice.reveal(&sess, &x1));
        assert_eq!(bob.reveal(&sess, &x1_rep), bob.reveal(&sess, &x1));
        assert_eq!(carole.reveal(&sess, &x1_rep), carole.reveal(&sess, &x1));

        let x2 = AdditiveRing64Tensor {
            shares: [
                AbstractHostRingTensor::from_raw_plc(
                    array![1, 2, 3],
                    HostPlacement {
                        owner: "bob".into(),
                    },
                ),
                AbstractHostRingTensor::from_raw_plc(
                    array![4, 5, 6],
                    HostPlacement {
                        owner: "alice".into(),
                    },
                ),
            ],
        };

        let x2_rep = rep.adt_to_rep(&sess, &x2);
        assert_eq!(alice.reveal(&sess, &x2_rep), alice.reveal(&sess, &x2));
        assert_eq!(bob.reveal(&sess, &x2_rep), bob.reveal(&sess, &x2));
        assert_eq!(carole.reveal(&sess, &x2_rep), carole.reveal(&sess, &x2));

        let x3 = AdditiveRing64Tensor {
            shares: [
                AbstractHostRingTensor::from_raw_plc(
                    array![1, 2, 3],
                    HostPlacement {
                        owner: "david".into(),
                    },
                ),
                AbstractHostRingTensor::from_raw_plc(
                    array![4, 5, 6],
                    HostPlacement {
                        owner: "eric".into(),
                    },
                ),
            ],
        };

        let x3_rep = rep.adt_to_rep(&sess, &x3);
        assert_eq!(alice.reveal(&sess, &x3_rep), alice.reveal(&sess, &x3));
        assert_eq!(bob.reveal(&sess, &x3_rep), bob.reveal(&sess, &x3));
        assert_eq!(carole.reveal(&sess, &x3_rep), carole.reveal(&sess, &x3));

        let x4 = AdditiveRing64Tensor {
            shares: [
                AbstractHostRingTensor::from_raw_plc(
                    array![1, 2, 3],
                    HostPlacement {
                        owner: "alice".into(),
                    },
                ),
                AbstractHostRingTensor::from_raw_plc(
                    array![4, 5, 6],
                    HostPlacement {
                        owner: "eric".into(),
                    },
                ),
            ],
        };

        let x4_rep = rep.adt_to_rep(&sess, &x4);
        assert_eq!(alice.reveal(&sess, &x4_rep), alice.reveal(&sess, &x4));
        assert_eq!(bob.reveal(&sess, &x4_rep), bob.reveal(&sess, &x4));
        assert_eq!(carole.reveal(&sess, &x4_rep), carole.reveal(&sess, &x4));
    }

    #[test]
    fn test_rep_mean() {
        let alice = HostPlacement {
            owner: "alice".into(),
        };

        let rep = ReplicatedPlacement {
            owners: ["alice".into(), "bob".into(), "carole".into()],
        };

        let sess = SyncSession::default();
        let setup = rep.gen_setup(&sess);

        let scaling_factor = u64::pow(2, 24);
        let x = crate::host::HostTensor::<f64>::from(
            array![1.0, 2.0, 3.0]
                .into_dimensionality::<IxDyn>()
                .unwrap(),
        );
        let x = AbstractHostRingTensor::<u64>::encode(&x, scaling_factor);
        let x_shared = rep.share(&sess, &setup, &x);

        let mean = rep.mean(&sess, None, 24, &x_shared);
        let mean = rep.trunc_pr(&sess, 24, &mean);
        let opened_result = alice.reveal(&sess, &mean);
        let decoded_result = AbstractHostRingTensor::<u64>::decode(&opened_result, scaling_factor);

        assert!(num_traits::abs(2.0 - decoded_result.0[[]]) < 0.01);
    }

    use ndarray::prelude::*;
    use rstest::rstest;

    #[test]
    fn test_rep_sum() {
        let alice = HostPlacement {
            owner: "alice".into(),
        };
        let rep = ReplicatedPlacement {
            owners: ["alice".into(), "bob".into(), "carole".into()],
        };

        let x = AbstractHostRingTensor::from_raw_plc(array![1u64, 2, 3], alice.clone());

        let sess = SyncSession::default();
        let setup = rep.gen_setup(&sess);

        let x_shared = rep.share(&sess, &setup, &x);

        let sum = rep.sum(&sess, None, &x_shared);
        let opened_result = alice.reveal(&sess, &sum);

        assert_eq!(6, opened_result.0[[]].0);
    }

    macro_rules! rep_add_test {
        ($func_name:ident, $tt: ident) => {
            fn $func_name(xs: ArrayD<$tt>, ys: ArrayD<$tt>, zs: ArrayD<$tt>) {
                let alice = HostPlacement {
                    owner: "alice".into(),
                };
                let rep = ReplicatedPlacement {
                    owners: ["alice".into(), "bob".into(), "carole".into()],
                };

                let x = AbstractHostRingTensor::from_raw_plc(xs, alice.clone());
                let y = AbstractHostRingTensor::from_raw_plc(ys, alice.clone());

                let sess = SyncSession::default();
                let setup = rep.gen_setup(&sess);

                let x_shared = rep.share(&sess, &setup, &x);
                let y_shared = rep.share(&sess, &setup, &y);

                let sum = rep.add(&sess, &x_shared, &y_shared);
                let opened_sum = alice.reveal(&sess, &sum);
                assert_eq!(
                    opened_sum,
                    AbstractHostRingTensor::from_raw_plc(zs, alice.clone())
                );
            }
        };
    }

    rep_add_test!(test_rep_add64, u64);
    rep_add_test!(test_rep_add128, u128);

    #[rstest]
    #[case(array![1_u64, 2, 3].into_dyn(),
        array![1_u64, 2, 3].into_dyn(),
        array![2_u64, 4, 6].into_dyn())
    ]
    #[case(array![-1_i64 as u64, -2_i64 as u64, -3_i64 as u64].into_dyn(),
        array![1_u64, 2, 3].into_dyn(),
        array![0_u64, 0, 0].into_dyn())
    ]
    fn test_rep_add_64(#[case] x: ArrayD<u64>, #[case] y: ArrayD<u64>, #[case] z: ArrayD<u64>) {
        test_rep_add64(x, y, z);
    }

    #[rstest]
    #[case(array![1_u128, 2, 3].into_dyn(),
        array![1_u128, 2, 3].into_dyn(),
        array![2_u128, 4, 6].into_dyn())
    ]
    #[case(array![-1_i128 as u128, -2_i128 as u128, -3_i128 as u128].into_dyn(),
        array![1_u128, 2, 3].into_dyn(),
        array![0_u128, 0, 0].into_dyn())
    ]
    fn test_rep_add_128(#[case] x: ArrayD<u128>, #[case] y: ArrayD<u128>, #[case] z: ArrayD<u128>) {
        test_rep_add128(x, y, z);
    }

    macro_rules! rep_binary_func_test {
        ($func_name:ident, $test_func: ident<$tt: ty>) => {
            fn $func_name(xs: ArrayD<$tt>, ys: ArrayD<$tt>, zs: ArrayD<$tt>) {
                let alice = HostPlacement {
                    owner: "alice".into(),
                };
                let rep = ReplicatedPlacement {
                    owners: ["alice".into(), "bob".into(), "carole".into()],
                };

                let x = AbstractHostRingTensor::from_raw_plc(xs, alice.clone());
                let y = AbstractHostRingTensor::from_raw_plc(ys, alice.clone());

                let sess = SyncSession::default();
                let setup = rep.gen_setup(&sess);

                let x_shared = rep.share(&sess, &setup, &x);
                let y_shared = rep.share(&sess, &setup, &y);

                let sum = rep.$test_func(&sess, &setup, &x_shared, &y_shared);
                let opened_product = alice.reveal(&sess, &sum);
                assert_eq!(
                    opened_product,
                    AbstractHostRingTensor::from_raw_plc(zs, alice.clone())
                );
            }
        };
    }

    rep_binary_func_test!(test_rep_mul64, mul_setup<u64>);
    rep_binary_func_test!(test_rep_mul128, mul_setup<u128>);
    rep_binary_func_test!(test_rep_dot64, dot_setup<u64>);
    rep_binary_func_test!(test_rep_dot128, dot_setup<u128>);

    macro_rules! pairwise_same_length {
        ($func_name:ident, $tt: ident) => {
            fn $func_name() -> impl Strategy<Value = (ArrayD<$tt>, ArrayD<$tt>)> {
                (1usize..25)
                    .prop_flat_map(|length| {
                        (
                            proptest::collection::vec(any::<$tt>(), length),
                            proptest::collection::vec(any::<$tt>(), length),
                        )
                    })
                    .prop_map(|(x, y)| {
                        let a = Array::from_shape_vec(IxDyn(&[x.len()]), x).unwrap();
                        let b = Array::from_shape_vec(IxDyn(&[y.len()]), y).unwrap();
                        (a, b)
                    })
                    .boxed()
            }
        };
    }

    pairwise_same_length!(pairwise_same_length64, u64);
    pairwise_same_length!(pairwise_same_length128, u128);

    proptest! {
        #[test]
        fn test_fuzzy_rep_mul64((a,b) in pairwise_same_length64())
        {
            let mut target = Array::from_shape_vec(IxDyn(&[a.len()]), vec![0u64; a.len()]).unwrap();
            for i in 0..a.len() {
                target[i] = (std::num::Wrapping(a[i]) * std::num::Wrapping(b[i])).0;
            }
            test_rep_mul64(a, b, target);
        }

        #[test]
        fn test_fuzzy_rep_mul128((a,b) in pairwise_same_length128())
        {
            let mut target = Array::from_shape_vec(IxDyn(&[a.len()]), vec![0u128; a.len()]).unwrap();
            for i in 0..a.len() {
                target[i] = (std::num::Wrapping(a[i]) * std::num::Wrapping(b[i])).0;
            }
            test_rep_mul128(a, b, target);
        }

        #[test]
        fn test_fuzzy_rep_dot64((a,b) in pairwise_same_length64())
        {
            let mut target = std::num::Wrapping(0);
            for i in 0..a.len() {
                target += std::num::Wrapping(a[i]) * std::num::Wrapping(b[i]);
            }
            let target = Array::from_shape_vec(IxDyn(&[]), vec![target.0]).unwrap();
            test_rep_dot64(a, b, target);
        }

        #[test]
        fn test_fuzzy_rep_dot128((a,b) in pairwise_same_length128())
        {
            let mut target = std::num::Wrapping(0);
            for i in 0..a.len() {
                target += std::num::Wrapping(a[i]) * std::num::Wrapping(b[i]);
            }
            let target = Array::from_shape_vec(IxDyn(&[]), vec![target.0]).unwrap();
            test_rep_dot128(a, b, target);
        }

    }

    macro_rules! rep_truncation_test {
        ($func_name:ident, $tt: ident) => {
            fn $func_name(xs: ArrayD<$tt>, amount: u32, ys: ArrayD<$tt>) {
                let alice = HostPlacement {
                    owner: "alice".into(),
                };
                let bob = HostPlacement {
                    owner: "bob".into(),
                };
                let carole = HostPlacement {
                    owner: "carole".into(),
                };

                let rep = ReplicatedPlacement {
                    owners: ["alice".into(), "bob".into(), "carole".into()],
                };

                let sess = SyncSession::default();
                let setup = rep.gen_setup(&sess);

                let alice_x1 = AbstractHostRingTensor::from_raw_plc(xs.clone(), alice.clone());
                let alice_rep = rep.share(&sess, &setup, &alice_x1);
                let alice_tr = rep.trunc_pr(&sess, amount, &alice_rep);
                let alice_open = alice.reveal(&sess, &alice_tr);

                let alice_y = AbstractHostRingTensor::from_raw_plc(ys.clone(), alice.clone());
                assert_eq!(alice_open.1, alice_y.1); // make sure placements are equal

                // truncation can be off by 1
                for (i, value) in alice_y.0.iter().enumerate() {
                    let diff = value - &alice_open.0[i];
                    assert!(
                        diff == std::num::Wrapping(1 as $tt)
                            || diff == std::num::Wrapping($tt::MAX)
                            || diff == std::num::Wrapping(0),
                        "difference = {}, lhs = {}, rhs = {}",
                        diff,
                        value,
                        &alice_open.0[i]
                    );
                }

                let bob_x1 = AbstractHostRingTensor::from_raw_plc(xs.clone(), bob.clone());
                let bob_rep = rep.share(&sess, &setup, &bob_x1);
                let bob_tr = rep.trunc_pr(&sess, amount, &bob_rep);
                let bob_open = bob.reveal(&sess, &bob_tr);

                let bob_y = AbstractHostRingTensor::from_raw_plc(ys.clone(), bob.clone());
                assert_eq!(bob_open.1, bob);

                for (i, value) in bob_y.0.iter().enumerate() {
                    let diff = value - &bob_open.0[i];
                    assert!(
                        diff == std::num::Wrapping(1 as $tt)
                            || diff == std::num::Wrapping($tt::MAX)
                            || diff == std::num::Wrapping(0),
                        "difference = {}, lhs = {}, rhs = {}",
                        diff,
                        value,
                        &bob_open.0[i]
                    );
                }

                let carole_x1 = AbstractHostRingTensor::from_raw_plc(xs.clone(), carole.clone());
                let carole_rep = rep.share(&sess, &setup, &carole_x1);
                let carole_tr = rep.trunc_pr(&sess, amount, &carole_rep);
                let carole_open = carole.reveal(&sess, &carole_tr);

                let carole_y = AbstractHostRingTensor::from_raw_plc(ys.clone(), bob.clone());
                assert_eq!(carole_open.1, carole);

                for (i, value) in carole_y.0.iter().enumerate() {
                    let diff = value - &carole_open.0[i];
                    assert!(
                        diff == std::num::Wrapping(1 as $tt)
                            || diff == std::num::Wrapping($tt::MAX)
                            || diff == std::num::Wrapping(0),
                        "difference = {}, lhs = {}, rhs = {}",
                        diff,
                        value,
                        &carole_open.0[i]
                    );
                }
            }
        };
    }

    rep_truncation_test!(test_rep_truncation64, u64);
    rep_truncation_test!(test_rep_truncation128, u128);

    #[rstest]
    #[case(array![1_u64, 2, 4, 8, 16, 32, 64, 128, 256, 512, 1024, 2048, 4096, 8192, 16384, 32768, 65536, 131072, 262144, 524288, 1048576, 2097152, 4194304, 8388608, 16777216, 33554432, 67108864, 134217728, 268435456, 536870912, 1073741824, 2147483648, 4294967296, 8589934592, 17179869184, 34359738368, 68719476736, 137438953472, 274877906944, 549755813888, 1099511627776, 2199023255552, 4398046511104, 8796093022208, 17592186044416, 35184372088832, 70368744177664, 140737488355328, 281474976710656, 562949953421312, 1125899906842624, 2251799813685248, 4503599627370496, 9007199254740992, 18014398509481984, 36028797018963968, 72057594037927936, 144115188075855872, 288230376151711744, 576460752303423488, 1152921504606846976, 2305843009213693952, 4611686018427387904].into_dyn(),
        1,
        array![0_u64, 1, 2, 4, 8, 16, 32, 64, 128, 256, 512, 1024, 2048, 4096, 8192, 16384, 32768, 65536, 131072, 262144, 524288, 1048576, 2097152, 4194304, 8388608, 16777216, 33554432, 67108864, 134217728, 268435456, 536870912, 1073741824, 2147483648, 4294967296, 8589934592, 17179869184, 34359738368, 68719476736, 137438953472, 274877906944, 549755813888, 1099511627776, 2199023255552, 4398046511104, 8796093022208, 17592186044416, 35184372088832, 70368744177664, 140737488355328, 281474976710656, 562949953421312, 1125899906842624, 2251799813685248, 4503599627370496, 9007199254740992, 18014398509481984, 36028797018963968, 72057594037927936, 144115188075855872, 288230376151711744, 576460752303423488, 1152921504606846976, 2305843009213693952].into_dyn())
    ]
    #[case(array![1_u64, 2, 4, 8, 16, 32, 64, 128, 256, 512, 1024, 2048, 4096, 8192, 16384, 32768, 65536, 131072, 262144, 524288, 1048576, 2097152, 4194304, 8388608, 16777216, 33554432, 67108864, 134217728, 268435456, 536870912, 1073741824, 2147483648, 4294967296, 8589934592, 17179869184, 34359738368, 68719476736, 137438953472, 274877906944, 549755813888, 1099511627776, 2199023255552, 4398046511104, 8796093022208, 17592186044416, 35184372088832, 70368744177664, 140737488355328, 281474976710656, 562949953421312, 1125899906842624, 2251799813685248, 4503599627370496, 9007199254740992, 18014398509481984, 36028797018963968, 72057594037927936, 144115188075855872, 288230376151711744, 576460752303423488, 1152921504606846976, 2305843009213693952, 4611686018427387904].into_dyn(),
        62,
        array![0_u64, 0, 0, 0, 0, 0, 0, 0, 0, 0, 0, 0, 0, 0, 0, 0, 0, 0, 0, 0, 0, 0, 0, 0, 0, 0, 0, 0, 0, 0, 0, 0, 0, 0, 0, 0, 0, 0, 0, 0, 0, 0, 0, 0, 0, 0, 0, 0, 0, 0, 0, 0, 0, 0, 0, 0, 0, 0, 0, 0, 0, 0, 1].into_dyn())
    ]
    #[case(array![1_u64, 2, 4, 8, 16, 32, 64, 128, 256, 512, 1024, 2048, 4096, 8192, 16384, 32768, 65536, 131072, 262144, 524288, 1048576, 2097152, 4194304, 8388608, 16777216, 33554432, 67108864, 134217728, 268435456, 536870912, 1073741824, 2147483648, 4294967296, 8589934592, 17179869184, 34359738368, 68719476736, 137438953472, 274877906944, 549755813888, 1099511627776, 2199023255552, 4398046511104, 8796093022208, 17592186044416, 35184372088832, 70368744177664, 140737488355328, 281474976710656, 562949953421312, 1125899906842624, 2251799813685248, 4503599627370496, 9007199254740992, 18014398509481984, 36028797018963968, 72057594037927936, 144115188075855872, 288230376151711744, 576460752303423488, 1152921504606846976, 2305843009213693952, 4611686018427387904].into_dyn(),
        61,
        array![0_u64, 0, 0, 0, 0, 0, 0, 0, 0, 0, 0, 0, 0, 0, 0, 0, 0, 0, 0, 0, 0, 0, 0, 0, 0, 0, 0, 0, 0, 0, 0, 0, 0, 0, 0, 0, 0, 0, 0, 0, 0, 0, 0, 0, 0, 0, 0, 0, 0, 0, 0, 0, 0, 0, 0, 0, 0, 0, 0, 0, 0, 1, 2].into_dyn())
    ]
    #[case(array![-10_i64 as u64].into_dyn(), 1, array![-5_i64 as u64].into_dyn())]
    #[case(array![-10_i64 as u64].into_dyn(), 0, array![-10_i64 as u64].into_dyn())]
    #[case(array![-1152921504606846976_i64 as u64].into_dyn(), 60, array![-1_i64 as u64].into_dyn())]
    fn test_rep_truncation_64(
        #[case] x: ArrayD<u64>,
        #[case] amount: u32,
        #[case] target: ArrayD<u64>,
    ) {
        test_rep_truncation64(x, amount, target);
    }

    #[rstest]
    #[case(array![1_u128, 2, 4, 8, 16, 32, 64, 128, 256, 512, 1024, 2048, 4096, 8192, 16384, 32768, 65536, 131072, 262144, 524288, 1048576, 2097152, 4194304, 8388608, 16777216, 33554432, 67108864, 134217728, 268435456, 536870912, 1073741824, 2147483648, 4294967296, 8589934592, 17179869184, 34359738368, 68719476736, 137438953472, 274877906944, 549755813888, 1099511627776, 2199023255552, 4398046511104, 8796093022208, 17592186044416, 35184372088832, 70368744177664, 140737488355328, 281474976710656, 562949953421312, 1125899906842624, 2251799813685248, 4503599627370496, 9007199254740992, 18014398509481984, 36028797018963968, 72057594037927936, 144115188075855872, 288230376151711744, 576460752303423488, 1152921504606846976, 2305843009213693952, 4611686018427387904].into_dyn(),
        1,
        array![0_u128, 1, 2, 4, 8, 16, 32, 64, 128, 256, 512, 1024, 2048, 4096, 8192, 16384, 32768, 65536, 131072, 262144, 524288, 1048576, 2097152, 4194304, 8388608, 16777216, 33554432, 67108864, 134217728, 268435456, 536870912, 1073741824, 2147483648, 4294967296, 8589934592, 17179869184, 34359738368, 68719476736, 137438953472, 274877906944, 549755813888, 1099511627776, 2199023255552, 4398046511104, 8796093022208, 17592186044416, 35184372088832, 70368744177664, 140737488355328, 281474976710656, 562949953421312, 1125899906842624, 2251799813685248, 4503599627370496, 9007199254740992, 18014398509481984, 36028797018963968, 72057594037927936, 144115188075855872, 288230376151711744, 576460752303423488, 1152921504606846976, 2305843009213693952].into_dyn())
    ]
    #[case(array![1_u128, 2, 4, 8, 16, 32, 64, 128, 256, 512, 1024, 2048, 4096, 8192, 16384, 32768, 65536, 131072, 262144, 524288, 1048576, 2097152, 4194304, 8388608, 16777216, 33554432, 67108864, 134217728, 268435456, 536870912, 1073741824, 2147483648, 4294967296, 8589934592, 17179869184, 34359738368, 68719476736, 137438953472, 274877906944, 549755813888, 1099511627776, 2199023255552, 4398046511104, 8796093022208, 17592186044416, 35184372088832, 70368744177664, 140737488355328, 281474976710656, 562949953421312, 1125899906842624, 2251799813685248, 4503599627370496, 9007199254740992, 18014398509481984, 36028797018963968, 72057594037927936, 144115188075855872, 288230376151711744, 576460752303423488, 1152921504606846976, 2305843009213693952, 4611686018427387904].into_dyn(),
        62,
        array![0_u128, 0, 0, 0, 0, 0, 0, 0, 0, 0, 0, 0, 0, 0, 0, 0, 0, 0, 0, 0, 0, 0, 0, 0, 0, 0, 0, 0, 0, 0, 0, 0, 0, 0, 0, 0, 0, 0, 0, 0, 0, 0, 0, 0, 0, 0, 0, 0, 0, 0, 0, 0, 0, 0, 0, 0, 0, 0, 0, 0, 0, 0, 1].into_dyn())
    ]
    #[case(array![1_u128, 2, 4, 8, 16, 32, 64, 128, 256, 512, 1024, 2048, 4096, 8192, 16384, 32768, 65536, 131072, 262144, 524288, 1048576, 2097152, 4194304, 8388608, 16777216, 33554432, 67108864, 134217728, 268435456, 536870912, 1073741824, 2147483648, 4294967296, 8589934592, 17179869184, 34359738368, 68719476736, 137438953472, 274877906944, 549755813888, 1099511627776, 2199023255552, 4398046511104, 8796093022208, 17592186044416, 35184372088832, 70368744177664, 140737488355328, 281474976710656, 562949953421312, 1125899906842624, 2251799813685248, 4503599627370496, 9007199254740992, 18014398509481984, 36028797018963968, 72057594037927936, 144115188075855872, 288230376151711744, 576460752303423488, 1152921504606846976, 2305843009213693952, 4611686018427387904].into_dyn(),
        61,
        array![0_u128, 0, 0, 0, 0, 0, 0, 0, 0, 0, 0, 0, 0, 0, 0, 0, 0, 0, 0, 0, 0, 0, 0, 0, 0, 0, 0, 0, 0, 0, 0, 0, 0, 0, 0, 0, 0, 0, 0, 0, 0, 0, 0, 0, 0, 0, 0, 0, 0, 0, 0, 0, 0, 0, 0, 0, 0, 0, 0, 0, 0, 1, 2].into_dyn())
    ]
    #[case(array![-10_i128 as u128].into_dyn(), 1, array![-5_i128 as u128].into_dyn())]
    #[case(array![-10_i128 as u128].into_dyn(), 0, array![-10_i128 as u128].into_dyn())]
    #[case(array![-1152921504606846976_i128 as u128].into_dyn(), 60, array![-1_i128 as u128].into_dyn())]
    fn test_rep_truncation_128(
        #[case] x: ArrayD<u128>,
        #[case] amount: u32,
        #[case] target: ArrayD<u128>,
    ) {
        test_rep_truncation128(x, amount, target);
    }

    fn any_bounded_u64() -> impl Strategy<Value = u64> {
        any::<u64>().prop_map(|x| (x >> 2) - 1)
    }

    fn any_bounded_u128() -> impl Strategy<Value = u128> {
        any::<u128>().prop_map(|x| (x >> 2) - 1)
    }

    proptest! {

        #[test]
        fn test_fuzzy_rep_trunc64(raw_vector in proptest::collection::vec(any_bounded_u64(), 1..5), amount in 0u32..62
        ) {
            let target = raw_vector.iter().map(|x| x >> amount).collect::<Vec<_>>();
            test_rep_truncation64(Array::from_shape_vec(IxDyn(&[raw_vector.len()]), raw_vector).unwrap(), amount, Array::from_shape_vec(IxDyn(&[target.len()]), target).unwrap());
        }

        #[test]
        fn test_fuzzy_rep_trunc128(raw_vector in proptest::collection::vec(any_bounded_u128(), 1..5), amount in 0u32..126
        ) {
            let target = raw_vector.iter().map(|x| x >> amount).collect::<Vec<_>>();
            test_rep_truncation128(Array::from_shape_vec(IxDyn(&[raw_vector.len()]), raw_vector).unwrap(), amount, Array::from_shape_vec(IxDyn(&[target.len()]), target).unwrap());
        }
    }

    macro_rules! rep_unary_func_test {
        ($func_name:ident, $test_func: ident<$tt: ty>) => {
            fn $func_name(xs: ArrayD<$tt>, zs: ArrayD<u8>) {
                let alice = HostPlacement {
                    owner: "alice".into(),
                };
                let rep = ReplicatedPlacement {
                    owners: ["alice".into(), "bob".into(), "carole".into()],
                };

                let x = AbstractHostRingTensor::from_raw_plc(xs, alice.clone());

                let sess = SyncSession::default();
                let setup = rep.gen_setup(&sess);

                let x_shared = rep.share(&sess, &setup, &x);

                let sum = rep.$test_func(&sess, &setup, &x_shared);
                let opened_product = alice.reveal(&sess, &sum);
                assert_eq!(
                    opened_product,
                    HostBitTensor::from_raw_plc(zs, alice.clone())
                );
            }
        };
    }

    rep_unary_func_test!(test_rep_msb64, msb<u64>);
    rep_unary_func_test!(test_rep_msb128, msb<u128>);

    #[rstest]
    #[case(array![-10_i64 as u64, -100_i64 as u64, -200000_i64 as u64, 0, 1].into_dyn(), array![1_u8, 1, 1, 0, 0].into_dyn())]
    fn test_rep_msb_64(#[case] x: ArrayD<u64>, #[case] target: ArrayD<u8>) {
        test_rep_msb64(x, target);
    }

    #[rstest]
    #[case(array![-10_i128 as u128, -100_i128 as u128, -200000_i128 as u128, 0, 1].into_dyn(), array![1_u8, 1, 1, 0, 0].into_dyn())]
    fn test_rep_msb_128(#[case] x: ArrayD<u128>, #[case] target: ArrayD<u8>) {
        test_rep_msb128(x, target);
    }

    proptest! {
        #![proptest_config(ProptestConfig::with_cases(10))]

        #[test]
        fn test_fuzzy_rep_msb64(raw_vector in proptest::collection::vec(any::<i64>().prop_map(|x| x as u64), 1..5)) {
            let target = raw_vector.iter().map(|x|
                (*x as i64).is_negative() as u8
            ).collect::<Vec<_>>();
            test_rep_msb64(Array::from_shape_vec(IxDyn(&[raw_vector.len()]), raw_vector).unwrap(), Array::from_shape_vec(IxDyn(&[target.len()]), target).unwrap());
        }

        #[test]
        fn test_fuzzy_rep_msb128(raw_vector in proptest::collection::vec(any::<i128>().prop_map(|x| x as u128), 1..5)) {
            let target = raw_vector.iter().map(|x|
                (*x as i128).is_negative() as u8
            ).collect::<Vec<_>>();
            test_rep_msb128(Array::from_shape_vec(IxDyn(&[raw_vector.len()]), raw_vector).unwrap(), Array::from_shape_vec(IxDyn(&[target.len()]), target).unwrap());
        }
    }

    #[rstest]
    #[case(array![0_u8, 1, 0].into_dyn())]
    fn test_ring_inject(#[case] xs: ArrayD<u8>) {
        let alice = HostPlacement {
            owner: "alice".into(),
        };
        let rep = ReplicatedPlacement {
            owners: ["alice".into(), "bob".into(), "carole".into()],
        };

        let x = BitTensor::from_raw_plc(xs.clone(), alice.clone());

        let sess = SyncSession::default();
        let setup = rep.gen_setup(&sess);

        let x_shared = rep.share(&sess, &setup, &x);

        let x_ring64: Replicated64Tensor = rep.ring_inject(&sess, 0, &x_shared);
        let x_ring128: Replicated128Tensor = rep.ring_inject(&sess, 0, &x_shared);

        let target64 = Ring64Tensor::from_raw_plc(xs.map(|x| *x as u64), alice.clone());
        let target128 = Ring128Tensor::from_raw_plc(xs.map(|x| *x as u128), alice.clone());

        assert_eq!(alice.reveal(&sess, &x_ring64), target64);
        assert_eq!(alice.reveal(&sess, &x_ring128), target128);

        let shifted_x_ring64: Replicated64Tensor = rep.ring_inject(&sess, 20, &x_shared);
        assert_eq!(alice.reveal(&sess, &shifted_x_ring64), target64 << 20);
    }
}<|MERGE_RESOLUTION|>--- conflicted
+++ resolved
@@ -1,5 +1,4 @@
 //! Placements backed by replicated secret sharing
-
 use crate::additive::{AbstractAdditiveTensor, AdditiveRing128Tensor, AdditiveRing64Tensor};
 use crate::computation::{
     AdditivePlacement, AdtToRepOp, Constant, HostPlacement, KnownType, Placed, RepAddOp, RepDotOp,
@@ -9,22 +8,13 @@
 use crate::error::{Error, Result};
 use crate::host::{HostBitTensor, HostRing128Tensor, HostRing64Tensor, HostShape, RingSize};
 use crate::kernels::{
-<<<<<<< HEAD
     PlacementAdd, PlacementAdtToRep, PlacementAnd, PlacementBitExtract, PlacementDaBitProvider,
     PlacementDeriveSeed, PlacementDot, PlacementDotSetup, PlacementFill, PlacementKeyGen,
     PlacementMean, PlacementMsb, PlacementMul, PlacementMulSetup, PlacementOnes, PlacementPlace,
     PlacementRepToAdt, PlacementReveal, PlacementRingInject, PlacementRingMean,
     PlacementSampleUniform, PlacementSetupGen, PlacementShape, PlacementShareSetup, PlacementShl,
     PlacementShr, PlacementSub, PlacementSum, PlacementTruncPr, PlacementTruncPrProvider,
-    PlacementZeros, RuntimeSession, Session,
-=======
-    PlacementAdd, PlacementAdtToRep, PlacementAnd, PlacementBitExtract, PlacementDeriveSeed,
-    PlacementDot, PlacementDotSetup, PlacementFill, PlacementKeyGen, PlacementMean, PlacementMsb,
-    PlacementMul, PlacementMulSetup, PlacementOnes, PlacementPlace, PlacementRepToAdt,
-    PlacementReveal, PlacementRingMean, PlacementSampleUniform, PlacementSetupGen, PlacementShape,
-    PlacementShareSetup, PlacementShr, PlacementSub, PlacementSum, PlacementTruncPr,
-    PlacementTruncPrProvider, PlacementZeros, Session,
->>>>>>> 27e075d5
+    PlacementZeros, Session,
 };
 use crate::prim::{PrfKey, RawNonce, Seed};
 use macros::with_context;
@@ -2468,23 +2458,23 @@
             owners: ["alice".into(), "bob".into(), "carole".into()],
         };
 
-        let x = BitTensor::from_raw_plc(xs.clone(), alice.clone());
+        let x = HostBitTensor::from_raw_plc(xs.clone(), alice.clone());
 
         let sess = SyncSession::default();
         let setup = rep.gen_setup(&sess);
 
         let x_shared = rep.share(&sess, &setup, &x);
 
-        let x_ring64: Replicated64Tensor = rep.ring_inject(&sess, 0, &x_shared);
-        let x_ring128: Replicated128Tensor = rep.ring_inject(&sess, 0, &x_shared);
-
-        let target64 = Ring64Tensor::from_raw_plc(xs.map(|x| *x as u64), alice.clone());
-        let target128 = Ring128Tensor::from_raw_plc(xs.map(|x| *x as u128), alice.clone());
+        let x_ring64: ReplicatedRing64Tensor = rep.ring_inject(&sess, 0, &x_shared);
+        let x_ring128: ReplicatedRing128Tensor = rep.ring_inject(&sess, 0, &x_shared);
+
+        let target64 = HostRing64Tensor::from_raw_plc(xs.map(|x| *x as u64), alice.clone());
+        let target128 = HostRing128Tensor::from_raw_plc(xs.map(|x| *x as u128), alice.clone());
 
         assert_eq!(alice.reveal(&sess, &x_ring64), target64);
         assert_eq!(alice.reveal(&sess, &x_ring128), target128);
 
-        let shifted_x_ring64: Replicated64Tensor = rep.ring_inject(&sess, 20, &x_shared);
+        let shifted_x_ring64: ReplicatedRing64Tensor = rep.ring_inject(&sess, 20, &x_shared);
         assert_eq!(alice.reveal(&sess, &shifted_x_ring64), target64 << 20);
     }
 }
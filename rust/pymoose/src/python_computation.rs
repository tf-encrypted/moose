--- conflicted
+++ resolved
@@ -722,11 +722,7 @@
                     }),
                     std_SliceOperation(op) => Ok(Operation {
                         kind: StdSlice(StdSliceOp {
-<<<<<<< HEAD
                             ty: Ty::ShapeTy,
-=======
-                            ty: Ty::Float64TensorTy, // TODO
->>>>>>> 5c15defe
                             start: op.begin,
                             end: op.end,
                         }),

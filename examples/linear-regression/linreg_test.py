--- conflicted
+++ resolved
@@ -92,33 +92,20 @@
                 X_b = edsl.concatenate([reshaped_bias, X], axis=1)
                 A = edsl.inverse(edsl.dot(edsl.transpose(X_b), X_b))
                 B = edsl.dot(A, edsl.transpose(X_b))
-<<<<<<< HEAD
-                X_b = into_fixed(X_b)
-                B = into_fixed(B)
-=======
                 X_b = edsl.cast(X_b, dtype=FIXED)
                 B = edsl.cast(B, dtype=FIXED)
->>>>>>> e963ad39
 
             with y_owner:
                 y_true = edsl.atleast_2d(
                     edsl.load(y_uri, dtype=edsl.float32), to_column_vector=True
                 )
                 if metric_name == "mape":
-<<<<<<< HEAD
-                    y_true_inv = into_fixed(
-                        edsl.div(edsl.constant(1.0, dtype=edsl.float32), y_true)
-                    )
-                totals_ss = ss_tot(y_true)
-                y_true = into_fixed(y_true)
-=======
                     y_true_inv = edsl.cast(
                         edsl.div(edsl.constant(1.0, dtype=edsl.float32), y_true),
                         dtype=FIXED,
                     )
                 totals_ss = ss_tot(y_true)
                 y_true = edsl.cast(y_true, dtype=FIXED)
->>>>>>> e963ad39
 
             with replicated_plc:
                 w = edsl.dot(B, y_true)
@@ -130,21 +117,12 @@
                 residuals_ss = ss_res(y_pred, y_true)
 
             with model_owner:
-<<<<<<< HEAD
-                residuals_ss = from_fixed(residuals_ss)
-                rsquared_result = r_squared(residuals_ss, totals_ss)
-
-            with model_owner:
-                w = from_fixed(w)
-                metric_result = from_fixed(metric_result)
-=======
                 residuals_ss = edsl.cast(residuals_ss, dtype=edsl.float32)
                 rsquared_result = r_squared(residuals_ss, totals_ss)
 
             with model_owner:
                 w = edsl.cast(w, dtype=edsl.float32)
                 metric_result = edsl.cast(metric_result, dtype=edsl.float32)
->>>>>>> e963ad39
                 res = (
                     edsl.save(w_uri, w),
                     edsl.save(metric_uri, metric_result),

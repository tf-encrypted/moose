--- conflicted
+++ resolved
@@ -323,7 +323,6 @@
     }
 
     #[test]
-<<<<<<< HEAD
     fn test_concatenate() {
         let a = StandardTensor::<f32>::from(
             array![[[1.0, 2.0], [3.0, 4.0]]]
@@ -342,7 +341,9 @@
         );
         let conc = concatenate(0, &vec![a, b]);
         assert_eq!(conc, expected)
-=======
+    }
+
+    #[test]
     fn test_atleast_2d() {
         let a = StandardTensor::<f32>::from(
             array![[1.0, 2.0], [3.0, 4.0]]
@@ -385,6 +386,5 @@
         assert_eq!(bx, b_exp);
         assert_eq!(cx, c_exp);
         assert_eq!(dx, d_exp);
->>>>>>> 2c819107
     }
 }
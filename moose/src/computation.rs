use crate::additive::*;
use crate::error::{Error, Result};
use crate::execution::symbolic::Symbolic;
use crate::execution::Session;
use crate::host::*;
use crate::logical::TensorDType;
use crate::mirrored::Mirrored3Placement;
use crate::replicated::*;
use crate::types::*;
use byteorder::{ByteOrder, LittleEndian};
use derive_more::Display;
use macros::{FromTextual, ShortName, ToTextual};
use paste::paste;
use petgraph::algo::toposort;
use petgraph::graph::NodeIndex;
use petgraph::Graph;
use serde::{Deserialize, Serialize};
use sodiumoxide::crypto::generichash;
use std::collections::{HashMap, HashSet};
use std::convert::TryFrom;
use std::fs::File;
use std::path::Path;

pub const TAG_BYTES: usize = 128 / 8;
static_assertions::const_assert!(TAG_BYTES >= sodiumoxide::crypto::generichash::DIGEST_MIN);
static_assertions::const_assert!(TAG_BYTES <= sodiumoxide::crypto::generichash::DIGEST_MAX);

// TODO: the displayed representation of the RendezvousKey does not match with
// the input. Might need to do something similar to what we did with the
// session id, and have a secure and a logical form of it?
#[derive(Serialize, Deserialize, PartialEq, Clone, Debug, Eq, Hash)]
pub struct RendezvousKey(pub(crate) [u8; TAG_BYTES]);

impl std::fmt::Display for RendezvousKey {
    fn fmt(&self, f: &mut std::fmt::Formatter) -> std::fmt::Result {
        for byte in self.0 {
            write!(f, "{:02X}", byte)?
        }
        Ok(())
    }
}

impl From<u128> for RendezvousKey {
    fn from(v: u128) -> RendezvousKey {
        let mut raw = [0; TAG_BYTES];
        LittleEndian::write_u128(&mut raw, v);
        RendezvousKey(raw)
    }
}

impl TryFrom<String> for RendezvousKey {
    type Error = Error;
    fn try_from(s: String) -> Result<RendezvousKey> {
        Self::try_from(s.as_str())
    }
}

impl TryFrom<&str> for RendezvousKey {
    type Error = Error;
    fn try_from(s: &str) -> Result<RendezvousKey> {
        let s_bytes = s.as_bytes();
        if s_bytes.len() > TAG_BYTES {
            return Err(Error::Unexpected(None)); // TODO more helpful error message
        }
        let mut raw: [u8; TAG_BYTES] = [0; TAG_BYTES];
        for (idx, byte) in s_bytes.iter().enumerate() {
            raw[idx] = *byte;
        }
        Ok(RendezvousKey(raw))
    }
}

impl RendezvousKey {
    pub fn from_bytes(bytes: [u8; TAG_BYTES]) -> Self {
        RendezvousKey(bytes)
    }

    pub fn as_bytes(&self) -> &[u8; TAG_BYTES] {
        &self.0
    }

    pub fn random() -> Self {
        let mut raw = [0; TAG_BYTES];
        sodiumoxide::init().expect("failed to initialize sodiumoxide");
        sodiumoxide::randombytes::randombytes_into(&mut raw);
        RendezvousKey(raw)
    }
}

#[derive(Clone, Debug, PartialEq, Eq, Hash)]
pub struct SessionId {
    logical: String,
    secure: [u8; TAG_BYTES],
}

impl std::fmt::Display for SessionId {
    fn fmt(&self, f: &mut std::fmt::Formatter) -> std::fmt::Result {
        write!(f, "{}", self.logical)?;
        Ok(())
    }
}

impl TryFrom<&str> for SessionId {
    type Error = Error;
    fn try_from(s: &str) -> Result<SessionId> {
        sodiumoxide::init().map_err(|e| {
            crate::error::Error::Unexpected(Some(format!(
                "failed to initialize sodiumoxide: {:?}",
                e
            )))
        })?;
        let digest = generichash::hash(s.as_bytes(), Some(TAG_BYTES), None).map_err(|e| {
            crate::error::Error::Unexpected(Some(format!(
                "failed to hash session ID: {}: {:?}",
                s, e
            )))
        })?;
        let mut raw_hash = [0u8; TAG_BYTES];
        raw_hash.copy_from_slice(digest.as_ref());
        let sid = SessionId {
            logical: s.to_string(),
            secure: raw_hash,
        };
        Ok(sid)
    }
}

impl SessionId {
    pub fn as_bytes(&self) -> &[u8; TAG_BYTES] {
        &self.secure
    }

    pub fn random() -> Self {
        let mut raw = [0; TAG_BYTES];
        sodiumoxide::init().expect("failed to initialize sodiumoxide");
        sodiumoxide::randombytes::randombytes_into(&mut raw);
        let hex_vec: Vec<String> = raw.iter().map(|byte| format!("{:02X}", byte)).collect();
        let hex_string = hex_vec.join("");
        SessionId {
            logical: hex_string,
            secure: raw,
        }
    }
}

/// Type map used to compute the symbolic version of a Moose type.
///
/// Note that this trait is typically not implemented directly, but
/// rather through an implemention of the PartiallySymbolicType map.
pub trait SymbolicType {
    type Type;
}

impl<T> SymbolicType for T
where
    T: PartiallySymbolicType,
    <T as PartiallySymbolicType>::Type: Placed,
{
    type Type = Symbolic<<T as PartiallySymbolicType>::Type>;
}

/// Type map used to compute the almost symbolic version of a Moose type.
///
/// Concretely, this map computes the symbolic version, except for the top-most
/// type. As an example, RepTensor<Symbolic<HostTensor>> is partially symbolic
/// as opposed to the (fully) symbolic type Symbolic<RepTensor<Symbolic<HostTensor>.
pub trait PartiallySymbolicType {
    type Type;
}

/// Type map used to compute the (fully) concrete version of a Moose type.
///
/// For example, Symbolic<RepTensor<Symbolic<HostTensor>>> and RepTensor<HostTensor>
/// are both mapped to RepTensor<HostTensor>.
pub trait CanonicalType {
    type Type;
}

pub trait KnownType<S: Session> {
    type Type;
    const TY: Ty;
}

#[derive(Serialize, Deserialize, PartialEq, Clone, Debug)]
pub struct FixedpointConstant {
    pub value: f64,
    pub precision: usize,
}

pub(crate) trait AsFixedpoint {
    fn as_fixedpoint(&self, precision: usize) -> FixedpointConstant;
}

impl AsFixedpoint for f64 {
    fn as_fixedpoint(&self, precision: usize) -> FixedpointConstant {
        FixedpointConstant {
            value: *self,
            precision,
        }
    }
}

// Constants are trivial values. They are what can live on the nodes of the computation graph.
// Constant can not be a Unit, an Unknown or a complex structure such as ReplicatedTensor.
macro_rules! constants {
    ($($val:ident $($t:ident)?,)+) => {

        #[derive(Serialize, Deserialize, PartialEq, Clone, Debug, ShortName)]
        pub enum Constant {
            $($val($val),)+
            // TODO promote below to match other values
            Bit(u8),
            Float32(f32),
            Float64(f64),
            Ring64(u64),
            Ring128(u128),
            Fixed(FixedpointConstant),
        }

        impl Constant {
            pub fn ty(&self) -> Ty {
                match self {
                    $(Constant::$val(_) => constants!(@ty $val $($t)?),)+
                    // TODO promote below to match other values
                    Constant::Bit(_) => Ty::Bit,
                    Constant::Float32(_) => Ty::Float32,
                    Constant::Float64(_) => Ty::Float64,
                    Constant::Ring64(_) => Ty::Ring64,
                    Constant::Ring128(_) => Ty::Ring128,
                    Constant::Fixed(_) => Ty::Fixed,
                }
            }

            pub fn place(&self, plc: &HostPlacement) -> Value {
                match self {
                    $(
                        Constant::$val(x) => {
                            constants!(@value(x.clone(), plc) $val $(as $t)?)
                        },
                    )+
                    // TODO promote below to match other values
                    Constant::Bit(x) => Value::Bit(Box::new(x.clone())),
                    Constant::Float32(x) => Value::Float32(Box::new(x.clone())),
                    Constant::Float64(x) => Value::Float64(Box::new(x.clone())),
                    Constant::Ring64(x) => Value::Ring64(Box::new(x.clone())),
                    Constant::Ring128(x) => Value::Ring128(Box::new(x.clone())),
                    Constant::Fixed(x) => Value::Fixed(Box::new(x.clone())),
                }
            }
        }

        $(
        impl From<$val> for Constant {
            fn from(x: $val) -> Self {
                Constant::$val(x)
            }
        }
        )+

    };
    (@ty $val:ident $t:ident) => {Ty::$t};
    (@ty $val:ident) => {Ty::$val};

    (@value($x:expr, $plc:expr) $val:ident as $t:ident) => {Value::$t(Box::new($t($x, $plc.clone().into())))};
    (@value($x:expr, $plc:expr) $val:ident) => {Value::$val(Box::new($val::place($plc, $x.0)))};
}

// The lines with 2 identifiers are for linking to the "Placed" values - the types whose `Value` incarnation has a placement already.
// The lines with 1 identifier are for linking to the "Unplaced" values, where the Constant and Value are essentially the same and can be converted easily.
constants![
    RawShape HostShape,
    RawSeed Seed,
    RawPrfKey PrfKey,
    String HostString,
    HostBitTensor,
    HostRing64Tensor,
    HostRing128Tensor,
    HostFloat32Tensor,
    HostFloat64Tensor,
    HostInt8Tensor,
    HostInt16Tensor,
    HostInt32Tensor,
    HostInt64Tensor,
    HostUint8Tensor,
    HostUint16Tensor,
    HostUint32Tensor,
    HostUint64Tensor,
];

impl From<u8> for Constant {
    // TODO: not obvious that u64 is always Ring64
    fn from(x: u8) -> Self {
        Constant::Bit(x)
    }
}

impl From<u64> for Constant {
    // TODO: not obvious that u64 is always Ring64
    fn from(x: u64) -> Self {
        Constant::Ring64(x)
    }
}

impl From<u128> for Constant {
    // TODO: not obvious that u64 is always Ring64
    fn from(x: u128) -> Self {
        Constant::Ring128(x)
    }
}
impl From<FixedpointConstant> for Constant {
    fn from(x: FixedpointConstant) -> Self {
        Constant::Fixed(FixedpointConstant {
            value: x.value,
            precision: x.precision,
        })
    }
}

macro_rules! anything_to_underscore {
    ($($_:tt)*) => {
        _
    };
}
// TODO: This should not be needed as soon as we find a format for the Tensor and its DType.
macro_rules! anything_to_float64 {
    ($($_:tt)*) => {
        TensorDType::Float64
    };
}

// Values are anything that can flow along the edges of the computation graph.
// Some values are just placed constants, but some could be more complex.
macro_rules! values {
    ($($val:ident$(($inner:ident::$default:ident))?,)+) => {

        #[derive(Serialize, Deserialize, PartialEq, Eq, Copy, Clone, Debug, Display)]
        pub enum Ty {
            Unknown,
            $($val$(($inner))?,)+
            // TODO promote below to match other values
            Bit,
            Float32,
            Float64,
            Ring64,
            Ring128,
            Fixed,
        }

        impl Ty {
            pub fn from_name(name: &str) -> Option<Self> {
                match name {
                    "Unknown" => Some(Ty::Unknown),
                    $(stringify!($val) => Some(Ty::$val$((anything_to_float64!{$inner}))?),)+
                    "Bit" => Some(Ty::Bit),
                    "Float32" => Some(Ty::Float32),
                    "Float64" => Some(Ty::Float64),
                    "Ring64" => Some(Ty::Ring64),
                    "Ring128" => Some(Ty::Ring128),
                    "Fixed" => Some(Ty::Fixed),
                    _ => None,
                }
            }
        }

        impl HasShortName for Ty {
            fn short_name(&self) -> &str {
                match self {
                    Ty::Unknown => "Unknown",
                    $(Ty::$val$((anything_to_underscore!{$inner}))? => stringify!($val),)+ // TODO: Should we output `inner` in any form?
                    Ty::Bit => "Bit",
                    Ty::Float32 => "Float32",
                    Ty::Float64 => "Float64",
                    Ty::Ring64 => "Ring64",
                    Ty::Ring128 => "Ring128",
                    Ty::Fixed => "Fixed",
                }
            }
        }

        #[derive(Serialize, Deserialize, PartialEq, Clone, Debug, ShortName)]
        pub enum Value {
            $($val(Box<$val>),)+
            // TODO promote below to match other values
            Bit(Box<u8>),
            Float32(Box<f32>),
            Float64(Box<f64>),
            Ring64(Box<u64>),
            Ring128(Box<u128>),
            Fixed(Box<FixedpointConstant>),
        }

        impl Value {
            pub fn ty(&self) -> Ty {
                match self {
                    $(Value::$val(_) => Ty::$val$(($inner::$default))?,)+
                    // TODO promote below to match other values
                    Value::Bit(_) => Ty::Bit,
                    Value::Float32(_) => Ty::Float32,
                    Value::Float64(_) => Ty::Float64,
                    Value::Ring64(_) => Ty::Ring64,
                    Value::Ring128(_) => Ty::Ring128,
                    Value::Fixed(_) => Ty::Fixed,
                }
            }
        }

        $(
        impl From<$val> for Value {
            fn from(x: $val) -> Self {
                Value::$val(Box::new(x))
            }
        }
        )+

        $(
        impl From<&$val> for Value {
            fn from(x: &$val) -> Self {
                Value::$val(Box::new(x.clone()))
            }
        }
        )+

        $(
        impl TryFrom<Value> for $val {
            type Error = Error;
            fn try_from(v: Value) -> Result<Self> {
                match v {
                    Value::$val(x) => Ok(*x),
                    _ => Err(Error::TypeMismatch {
                        expected: stringify!($val).to_string(),
                        found: v.ty(),
                    }),
                }
            }
        }
        )+

        $(
        impl<'v> TryFrom<&'v Value> for &'v $val {
            type Error = Error;
            fn try_from(v: &'v Value) -> Result<Self> {
                match v {
                    Value::$val(x) => Ok(x),
                    _ => Err(Error::TypeMismatch {
                        expected: stringify!($val).to_string(),
                        found: v.ty(),
                    }),
                }
            }
        }
        )+

        $(
        impl KnownType<crate::execution::SyncSession> for $val {
            type Type = $val;
            const TY: Ty = Ty::$val$(($inner::$default))?;
        }
        )+

        #[derive(PartialEq, Clone, Debug)]
        #[allow(clippy::large_enum_variant)]
        pub enum SymbolicValue {
            $($val(Box<<$val as SymbolicType>::Type>),)+
        }

        impl SymbolicValue {
            pub fn ty(&self) -> Ty {
                match self {
                    $(SymbolicValue::$val(_) => Ty::$val$(($inner::$default))?,)+
                    // TODO promote below to match other values
                    // SymbolicValue::Unit => Ty::Unit,
                    // SymbolicValue::Bit(_) => Ty::Bit,
                    // SymbolicValue::Float32(_) => Ty::Float32,
                    // SymbolicValue::Float64(_) => Ty::Float64,
                    // SymbolicValue::Ring64(_) => Ty::Ring64,
                    // SymbolicValue::Ring128(_) => Ty::Ring128,
                }
            }
        }

        $(
        impl From<<$val as SymbolicType>::Type> for SymbolicValue {
            fn from(x: <$val as SymbolicType>::Type) -> Self {
                SymbolicValue::$val(Box::new(x))
            }
        }
        )+

        $(
        impl TryFrom<SymbolicValue> for <$val as SymbolicType>::Type {
            type Error = Error;
            fn try_from(v: SymbolicValue) -> Result<Self> {
                match v {
                    SymbolicValue::$val(x) => Ok(*x),
                    _ => Err(Error::TypeMismatch {
                        expected: stringify!($val).to_string(),
                        found: v.ty(),
                    }),
                }
            }
        }
        )+

        $(
        impl KnownType<crate::execution::SymbolicSession> for $val {
            type Type = <$val as SymbolicType>::Type;
            const TY: Ty = Ty::$val$(($inner::$default))?;
        }
        )+

        $(
            impl KnownType<crate::execution::AsyncSession> for $val {
                type Type = $val;
                const TY: Ty = Ty::$val$(($inner::$default))?;
            }
        )+

    };
}

values![
    Unit,
    HostShape,
    Seed,
    PrfKey,
    HostString,
    Tensor(TensorDType::Unknown),
    HostBitTensor,
    HostBitArray64,
    HostBitArray128,
    HostBitArray224,
    HostBitArray256,
    HostRing64Tensor,
    HostRing128Tensor,
    HostFixed64Tensor,
    HostFixed128Tensor,
    HostFloat32Tensor,
    HostFloat64Tensor,
    HostInt8Tensor,
    HostInt16Tensor,
    HostInt32Tensor,
    HostInt64Tensor,
    HostUint8Tensor,
    HostUint16Tensor,
    HostUint32Tensor,
    HostUint64Tensor,
    HostFixed128AesTensor,
    HostAesKey,
    BooleanTensor,
    Fixed64Tensor,
    Fixed128Tensor,
    Float32Tensor,
    Float64Tensor,
    ReplicatedRing64Tensor,
    ReplicatedRing128Tensor,
    ReplicatedBitTensor,
    ReplicatedBitArray64,
    ReplicatedBitArray128,
    ReplicatedBitArray224,
    ReplicatedFixed64Tensor,
    ReplicatedFixed128Tensor,
    ReplicatedAesKey,
    ReplicatedSetup,
    ReplicatedShape,
    Mirrored3Ring64Tensor,
    Mirrored3Ring128Tensor,
    Mirrored3BitTensor,
    Mirrored3Fixed64Tensor,
    Mirrored3Fixed128Tensor,
    Mirrored3Float32,
    Mirrored3Float64,
    AdditiveBitTensor,
    AdditiveRing64Tensor,
    AdditiveRing128Tensor,
    AdditiveShape,
    Fixed128AesTensor,
    AesKey,
    AesTensor,
];

// A macros to define something common for all the possible values
#[macro_export]
macro_rules! for_all_values {( $($rules:tt)* ) => (
    macro_rules! __emit__ { $($rules)* }
    __emit__! {
        HostString,
        Unit,
        HostShape,
        Seed,
        PrfKey,
        HostBitTensor,
        HostRing64Tensor,
        HostRing128Tensor,
        HostFloat32Tensor,
        HostFloat64Tensor,
        HostInt8Tensor,
        HostInt16Tensor,
        HostInt32Tensor,
        HostInt64Tensor,
        HostUint8Tensor,
        HostUint16Tensor,
        HostUint32Tensor,
        HostUint64Tensor,
        HostFixed64Tensor,
        HostFixed128Tensor
    }
)}

// Unit is still special. Placed unit is just a host placement.
#[derive(Serialize, Deserialize, PartialEq, Clone, Debug)]
pub struct Unit(pub HostPlacement);

impl PartiallySymbolicType for Unit {
    type Type = Unit;
}

impl Placed for Unit {
    type Placement = HostPlacement;

    fn placement(&self) -> Result<Self::Placement> {
        Ok(self.0.clone())
    }
}

pub type AsyncValue = crate::execution::AsyncReceiver;

pub fn new_async_value() -> (crate::execution::AsyncSender, AsyncValue) {
    // TODO(Morten) make second attempt at inlining
    use futures::FutureExt;
    fn remove_err<T, E>(r: std::result::Result<T, E>) -> std::result::Result<T, ()> {
        r.map_err(|_| ())
    }

    let (sender, receiver) = tokio::sync::oneshot::channel();
    let shared_receiver: crate::execution::AsyncReceiver =
        receiver.map(remove_err as fn(_) -> _).shared();
    (sender, shared_receiver)
}

pub type CompiledKernel<S> =
    Box<dyn Fn(&S, Vec<<S as Session>::Value>) -> Result<<S as Session>::Value> + Send>;

impl Ty {
    pub fn flatten(&self) -> Ty {
        match self {
            Ty::Tensor(_) => Ty::Tensor(TensorDType::Unknown),
            _ => *self,
        }
    }
}

#[derive(Serialize, Deserialize, PartialEq, Copy, Clone, Debug)]
pub enum Signature {
    Nullary(NullarySignature),
    Unary(UnarySignature),
    Binary(BinarySignature),
    Ternary(TernarySignature),
    Variadic(VariadicSignature),
}

#[derive(Serialize, Deserialize, PartialEq, Copy, Clone, Debug)]
pub struct NullarySignature {
    pub ret: Ty,
}

#[derive(Serialize, Deserialize, PartialEq, Copy, Clone, Debug)]
pub struct UnarySignature {
    pub arg0: Ty,
    pub ret: Ty,
}

#[derive(Serialize, Deserialize, PartialEq, Copy, Clone, Debug)]
pub struct BinarySignature {
    pub arg0: Ty,
    pub arg1: Ty,
    pub ret: Ty,
}

#[derive(Serialize, Deserialize, PartialEq, Copy, Clone, Debug)]
pub struct TernarySignature {
    pub arg0: Ty,
    pub arg1: Ty,
    pub arg2: Ty,
    pub ret: Ty,
}

#[derive(Serialize, Deserialize, PartialEq, Copy, Clone, Debug)]
pub struct VariadicSignature {
    pub args: Ty,
    pub ret: Ty,
}

impl From<NullarySignature> for Signature {
    fn from(s: NullarySignature) -> Signature {
        Signature::Nullary(s)
    }
}

impl From<UnarySignature> for Signature {
    fn from(s: UnarySignature) -> Signature {
        Signature::Unary(s)
    }
}

impl From<BinarySignature> for Signature {
    fn from(s: BinarySignature) -> Signature {
        Signature::Binary(s)
    }
}

impl From<TernarySignature> for Signature {
    fn from(s: TernarySignature) -> Signature {
        Signature::Ternary(s)
    }
}

impl From<VariadicSignature> for Signature {
    fn from(s: VariadicSignature) -> Signature {
        Signature::Variadic(s)
    }
}

impl Signature {
    pub fn nullary(ret: Ty) -> Signature {
        NullarySignature { ret }.into()
    }
    pub fn unary(arg0: Ty, ret: Ty) -> Signature {
        UnarySignature { arg0, ret }.into()
    }
    pub fn binary(arg0: Ty, arg1: Ty, ret: Ty) -> Signature {
        BinarySignature { arg0, arg1, ret }.into()
    }
    pub fn ternary(arg0: Ty, arg1: Ty, arg2: Ty, ret: Ty) -> Signature {
        TernarySignature {
            arg0,
            arg1,
            arg2,
            ret,
        }
        .into()
    }
    pub fn variadic(args: Ty, ret: Ty) -> Signature {
        VariadicSignature { args, ret }.into()
    }

    pub fn ret(&self) -> Ty {
        match self {
            Signature::Nullary(s) => s.ret,
            Signature::Unary(s) => s.ret,
            Signature::Binary(s) => s.ret,
            Signature::Ternary(s) => s.ret,
            Signature::Variadic(s) => s.ret,
        }
    }

    pub fn arg(&self, arg: usize) -> Result<Ty> {
        match (self, arg) {
            (Signature::Unary(s), 0) => Ok(s.arg0),
            (Signature::Binary(s), 0) => Ok(s.arg0),
            (Signature::Binary(s), 1) => Ok(s.arg1),
            (Signature::Ternary(s), 0) => Ok(s.arg0),
            (Signature::Ternary(s), 1) => Ok(s.arg1),
            (Signature::Ternary(s), 2) => Ok(s.arg2),
            (Signature::Variadic(s), _) => Ok(s.args),
            _ => Err(Error::OperandUnavailable),
        }
    }

    pub fn arity(&self) -> Option<usize> {
        match self {
            Signature::Nullary(_) => Some(0),
            Signature::Unary(_) => Some(1),
            Signature::Binary(_) => Some(2),
            Signature::Ternary(_) => Some(3),
            Signature::Variadic(_) => None,
        }
    }

    pub fn flatten(&self) -> Self {
        match self {
            Signature::Nullary(s) => Signature::nullary(s.ret.flatten()),
            Signature::Unary(s) => Signature::unary(s.arg0.flatten(), s.ret.flatten()),
            Signature::Binary(s) => {
                Signature::binary(s.arg0.flatten(), s.arg1.flatten(), s.ret.flatten())
            }
            Signature::Ternary(s) => Signature::ternary(
                s.arg0.flatten(),
                s.arg1.flatten(),
                s.arg2.flatten(),
                s.ret.flatten(),
            ),
            Signature::Variadic(s) => Signature::variadic(s.args.flatten(), s.ret.flatten()),
        }
    }

    pub fn merge(&mut self, another: Signature) -> anyhow::Result<()> {
        match (self, &another) {
            (Signature::Nullary(s), Signature::Nullary(o)) => s.merge(o),
            (Signature::Unary(s), Signature::Unary(o)) => s.merge(o),
            (Signature::Binary(s), Signature::Binary(o)) => s.merge(o),
            (Signature::Ternary(s), Signature::Ternary(o)) => s.merge(o),
            (Signature::Variadic(s), o) => s.merge(o),

            (Signature::Nullary(s), o) => Err(anyhow::anyhow!(
                "Cannot merge {:?} with an incompatible signature {:?}",
                s,
                o
            )),
            (Signature::Unary(s), o) => Err(anyhow::anyhow!(
                "Cannot merge {:?} with an incompatible signature {:?}",
                s,
                o
            )),
            (Signature::Binary(s), o) => Err(anyhow::anyhow!(
                "Cannot merge {:?} with an incompatible signature {:?}",
                s,
                o
            )),
            (Signature::Ternary(s), o) => Err(anyhow::anyhow!(
                "Cannot merge {:?} with an incompatible signature {:?}",
                s,
                o
            )),
        }
    }
}

impl NullarySignature {
    pub fn merge(&mut self, another: &NullarySignature) -> anyhow::Result<()> {
        if let Some(new_type) = self.ret.merge(&another.ret) {
            self.ret = new_type;
        }
        Ok(())
    }
}

impl UnarySignature {
    pub fn merge(&mut self, another: &UnarySignature) -> anyhow::Result<()> {
        if let Some(new_type) = self.arg0.merge(&another.arg0) {
            self.arg0 = new_type;
        }
        if let Some(new_type) = self.ret.merge(&another.ret) {
            self.ret = new_type;
        }
        Ok(())
    }
}

impl BinarySignature {
    pub fn merge(&mut self, another: &BinarySignature) -> anyhow::Result<()> {
        if let Some(new_type) = self.arg0.merge(&another.arg0) {
            self.arg0 = new_type;
        }
        if let Some(new_type) = self.arg1.merge(&another.arg1) {
            self.arg1 = new_type;
        }
        if let Some(new_type) = self.ret.merge(&another.ret) {
            self.ret = new_type;
        }
        Ok(())
    }
}

impl TernarySignature {
    pub fn merge(&mut self, another: &TernarySignature) -> anyhow::Result<()> {
        if let Some(new_type) = self.arg0.merge(&another.arg0) {
            self.arg0 = new_type;
        }
        if let Some(new_type) = self.arg1.merge(&another.arg1) {
            self.arg1 = new_type;
        }
        if let Some(new_type) = self.arg2.merge(&another.arg2) {
            self.arg2 = new_type;
        }
        if let Some(new_type) = self.ret.merge(&another.ret) {
            self.ret = new_type;
        }
        Ok(())
    }
}

impl VariadicSignature {
    pub fn merge(&mut self, another: &Signature) -> anyhow::Result<()> {
        match another {
            Signature::Variadic(sig) => {
                if let Some(new_type) = self.args.merge(&sig.args) {
                    self.args = new_type;
                }
                if let Some(new_type) = self.ret.merge(&sig.ret) {
                    self.ret = new_type;
                }
                Ok(())
            }
            Signature::Unary(sig) => {
                if self.args == sig.arg0 {
                    if let Some(new_type) = self.args.merge(&sig.arg0) {
                        self.args = new_type;
                    }
                }

                if let Some(new_type) = self.ret.merge(&sig.ret) {
                    self.ret = new_type;
                }
                Ok(())
            }
            Signature::Binary(sig) => {
                if self.args == sig.arg0 && self.args == sig.arg1 {
                    if let Some(new_type) = self.args.merge(&sig.arg0) {
                        self.args = new_type;
                    }

                    if let Some(new_type) = self.args.merge(&sig.arg1) {
                        self.args = new_type;
                    }
                }

                if let Some(new_type) = self.ret.merge(&sig.ret) {
                    self.ret = new_type;
                }

                Ok(())
            }
            Signature::Ternary(sig) => {
                if self.args == sig.arg0 && self.args == sig.arg1 && self.args == sig.arg2 {
                    if let Some(new_type) = self.args.merge(&sig.arg0) {
                        self.args = new_type;
                    }

                    if let Some(new_type) = self.args.merge(&sig.arg1) {
                        self.args = new_type;
                    }

                    if let Some(new_type) = self.args.merge(&sig.arg2) {
                        self.args = new_type;
                    }
                }

                if let Some(new_type) = self.ret.merge(&sig.ret) {
                    self.ret = new_type;
                }

                Ok(())
            }
            o => Err(anyhow::anyhow!(
                "Cannot merge {:?} with an incompatible signature {:?}",
                self,
                o
            )),
        }
    }
}

impl Ty {
    /// Merge type information.
    ///
    /// Returns `Some(new_type)` if a merge produced a new type.
    /// Otherwise returns None
    pub fn merge(&self, another: &Ty) -> Option<Ty> {
        match self {
            Ty::Unknown => Some(*another),
            // TODO: make sure another dtype is also a tensor
            Ty::Tensor(TensorDType::Unknown) => Some(*another),
            _ => None,
        }
    }
}

macro_rules! operators {
    ($($t:ident,)+) => {

        paste! {
            #[derive(Serialize, Deserialize, PartialEq, Clone, Debug)]
            pub enum Operator {
                $($t([<$t Op>]),)+
            }
        }

        $(
        paste! {
            impl From<[<$t Op>]> for Operator {
                fn from(x: [<$t Op>]) -> Operator {
                    Operator::$t(x)
                }
            }
        }
        )+

        impl Operator {
            pub fn sig(&self) -> &Signature {
                match self {
                    $(Operator::$t(op) => &op.sig,)+
                }
            }

            pub fn sig_mut(&mut self) -> &mut Signature {
                match self {
                    $(Operator::$t(op) => &mut op.sig,)+
                }
            }

            pub fn short_name(&self) -> &str {
                match self {
                    $(Operator::$t(op) => op.short_name(),)+
                }
            }

            pub fn get_from_textual<'a, E: 'a + nom::error::ParseError<&'a str> + nom::error::ContextError<&'a str>>(name: &'a str) -> impl FnMut(&'a str) -> std::result::Result<(&str, Operator), nom::Err<E>> {
                use crate::textual::{FromTextual, parse_operator_error};
                match name {
                    $(paste! {[<$t Op>]::SHORT_NAME} => paste! {[<$t Op>]::from_textual},)+
                    _ => parse_operator_error,
                }
            }
        }
    }
}

operators![
    Identity,
    Cast,
    Load,
    Save,
    Send,
    Receive,
    Input,
    Output,
    Constant,
    Shape,
    Broadcast,
    PrimDeriveSeed,
    PrimPrfKeyGen,
    AesDecrypt,
    AtLeast2D,
    IndexAxis,
    Slice,
    Ones,
    ExpandDims,
    Concat,
    Transpose,
    Dot,
    Inverse,
    Add,
    Sub,
    Mul,
    Mean,
    Sum,
    Div,
    Sqrt,
    Shl,
    Shr,
    Abs,
    // Host operators
    HostMean,
    HostSlice,
    Diag,
    HostBitDec,
    HostReshape,
    HostSqueeze,
    HostOnes,
<<<<<<< HEAD
    HostInverse,
=======
    HostTranspose,
    HostAtLeast2D,
>>>>>>> 0af1de37
    HostShlDim,
    Sign,
    RingFixedpointMean,
    RingFixedpointEncode,
    RingFixedpointDecode,
    RingSample,
    RingSampleSeeded,
    RingInject,
    RingFill,
    BitExtract,
    BitSample,
    BitSampleSeeded,
    BitXor,
    BitAnd,
    BitOr,
    // Fixed-point operators
    FixedpointEncode,
    FixedpointDecode,
    FixedpointTruncPr,
    FixedpointMean,
    Pow2,
    Exp,
    Sigmoid,
    Neg,
    Less,
    GreaterThan,
    // Floating-point operators
<<<<<<< HEAD
    FloatingpointAdd,
    FloatingpointSub,
    FloatingpointMul,
    FloatingpointDiv,
    FloatingpointDot,
    FloatingpointOnes,
    FloatingpointConcat,
    FloatingpointInverse,
=======
    FloatingpointAtLeast2D,
    FloatingpointOnes,
    FloatingpointConcat,
    FloatingpointTranspose,
>>>>>>> 0af1de37
    FloatingpointMean,
    // Additive operators
    AdtReveal,
    AdtFill,
    AdtToRep,
    // Replicated operators
    RepSetup,
    RepShare,
    RepReveal,
    Fill,
    RepMsb,
    RepAnd,
    RepXor,
    RepFixedpointMean,
    AddN,
    RepTruncPr,
    RepToAdt,
    Index,
    RepSlice,
    RepBitDec,
    RepBitCompose,
    RepShlDim,
    RepEqual,
    Mux,
    Maximum,
    Softmax,
    // Mirrored Operators
    Demirror,
    Mirror,
];

pub trait HasShortName {
    fn short_name(&self) -> &str;
}

// Top (logical) level ops:

#[derive(Serialize, Deserialize, PartialEq, Clone, Debug, ShortName, ToTextual, FromTextual)]
pub struct IdentityOp {
    pub sig: Signature,
}

#[derive(Serialize, Deserialize, PartialEq, Clone, Debug, ShortName, ToTextual)]

pub struct SendOp {
    pub sig: Signature,
    pub rendezvous_key: RendezvousKey,
    pub receiver: Role,
}

#[derive(Serialize, Deserialize, PartialEq, Clone, Debug, ShortName, ToTextual)]

pub struct ReceiveOp {
    pub sig: Signature,
    pub rendezvous_key: RendezvousKey,
    pub sender: Role,
}

#[derive(Serialize, Deserialize, PartialEq, Clone, Debug, ShortName, ToTextual, FromTextual)]

pub struct InputOp {
    pub sig: Signature,
    pub arg_name: String,
}

#[derive(Serialize, Deserialize, PartialEq, Clone, Debug, ShortName, ToTextual, FromTextual)]

pub struct OutputOp {
    pub sig: Signature,
}

#[derive(Serialize, Deserialize, PartialEq, Clone, Debug, ShortName, ToTextual, FromTextual)]

pub struct LoadOp {
    pub sig: Signature,
}

#[derive(Serialize, Deserialize, PartialEq, Clone, Debug, ShortName, ToTextual, FromTextual)]
pub struct CastOp {
    pub sig: Signature,
}

#[derive(Serialize, Deserialize, PartialEq, Clone, Debug, ShortName, ToTextual, FromTextual)]

pub struct SaveOp {
    pub sig: Signature,
}

#[derive(Serialize, Deserialize, PartialEq, Clone, Debug, ShortName, ToTextual, FromTextual)]

pub struct ConstantOp {
    pub sig: Signature,
    pub value: Constant, // TODO Box<Constant> or Box inside Constant?
}

#[derive(Serialize, Deserialize, PartialEq, Clone, Debug, ShortName, ToTextual, FromTextual)]
pub struct AtLeast2DOp {
    pub sig: Signature,
    pub to_column_vector: bool,
}

#[derive(Serialize, Deserialize, PartialEq, Clone, Debug, ShortName, ToTextual, FromTextual)]
pub struct IndexAxisOp {
    pub sig: Signature,
    pub axis: usize,
    pub index: usize,
}

#[derive(Serialize, Deserialize, PartialEq, Clone, Debug, ShortName, ToTextual, FromTextual)]
pub struct SliceOp {
    pub sig: Signature,
    pub slice: SliceInfo,
}

#[derive(Serialize, Deserialize, PartialEq, Clone, Debug, ShortName, ToTextual, FromTextual)]
pub struct OnesOp {
    pub sig: Signature,
}

#[derive(Serialize, Deserialize, PartialEq, Clone, Debug, ShortName, ToTextual)]
pub struct ExpandDimsOp {
    pub sig: Signature,
    pub axis: Vec<usize>,
}

#[derive(Serialize, Deserialize, PartialEq, Clone, Debug, ShortName, ToTextual, FromTextual)]
pub struct ConcatOp {
    pub sig: Signature,
    pub axis: u32,
}

#[derive(Serialize, Deserialize, PartialEq, Clone, Debug, ShortName, ToTextual, FromTextual)]
pub struct TransposeOp {
    pub sig: Signature,
}

#[derive(Serialize, Deserialize, PartialEq, Clone, Debug, ShortName, ToTextual, FromTextual)]
pub struct InverseOp {
    pub sig: Signature,
}

// TODO(Morten) rename to LogicalAddOp?
#[derive(Serialize, Deserialize, PartialEq, Clone, Debug, ShortName, ToTextual, FromTextual)]
pub struct AddOp {
    pub sig: Signature,
}

// TODO(Morten) rename to LogicalSubOp?
#[derive(Serialize, Deserialize, PartialEq, Clone, Debug, ShortName, ToTextual, FromTextual)]
pub struct SubOp {
    pub sig: Signature,
}

#[derive(Serialize, Deserialize, PartialEq, Clone, Debug, ShortName, ToTextual, FromTextual)]
pub struct MulOp {
    pub sig: Signature,
}

#[derive(Serialize, Deserialize, PartialEq, Clone, Debug, ShortName, ToTextual, FromTextual)]
pub struct DivOp {
    pub sig: Signature,
}

#[derive(Serialize, Deserialize, PartialEq, Clone, Debug, ShortName, ToTextual, FromTextual)]
pub struct DotOp {
    pub sig: Signature,
}

#[derive(Serialize, Deserialize, PartialEq, Clone, Debug, ShortName, FromTextual)]
pub struct MeanOp {
    pub sig: Signature,
    pub axis: Option<u32>,
}

#[derive(Serialize, Deserialize, PartialEq, Clone, Debug, ShortName, ToTextual, FromTextual)]
pub struct SigmoidOp {
    pub sig: Signature,
}

#[derive(Serialize, Deserialize, PartialEq, Clone, Debug, ShortName, FromTextual)]
pub struct SumOp {
    pub sig: Signature,
    pub axis: Option<usize>,
}

#[derive(Serialize, Deserialize, PartialEq, Clone, Debug, ShortName, ToTextual, FromTextual)]
pub struct SignOp {
    pub sig: Signature,
}

#[derive(Serialize, Deserialize, PartialEq, Clone, Debug, ShortName, FromTextual)]
pub struct HostMeanOp {
    pub sig: Signature,
    pub axis: Option<u32>,
}

#[derive(Serialize, Deserialize, PartialEq, Clone, Debug, ShortName, ToTextual, FromTextual)]
pub struct SqrtOp {
    pub sig: Signature,
}

#[derive(Serialize, Deserialize, PartialEq, Clone, Debug, ShortName, ToTextual, FromTextual)]
pub struct HostOnesOp {
    pub sig: Signature,
}

#[derive(Serialize, Deserialize, PartialEq, Clone, Debug, ShortName, FromTextual)]
pub struct HostSqueezeOp {
    pub sig: Signature,
    pub axis: Option<u32>,
}

#[derive(Serialize, Deserialize, PartialEq, Clone, Debug, ShortName, ToTextual, FromTextual)]

pub struct HostReshapeOp {
    pub sig: Signature,
}

#[derive(Serialize, Deserialize, PartialEq, Clone, Debug, ShortName, ToTextual, FromTextual)]
<<<<<<< HEAD
pub struct HostInverseOp {
=======
pub struct HostTransposeOp {
>>>>>>> 0af1de37
    pub sig: Signature,
}

#[derive(Serialize, Deserialize, PartialEq, Clone, Debug, ShortName, ToTextual, FromTextual)]

pub struct ShapeOp {
    pub sig: Signature,
}

#[derive(Serialize, Deserialize, PartialEq, Clone, Debug, ShortName, ToTextual, FromTextual)]

pub struct HostSliceOp {
    pub sig: Signature,
    pub slice: SliceInfo,
}

#[derive(Serialize, Deserialize, PartialEq, Clone, Debug, ShortName, ToTextual, FromTextual)]
pub struct DiagOp {
    pub sig: Signature,
}

#[derive(Serialize, Deserialize, PartialEq, Clone, Debug, ShortName, ToTextual, FromTextual)]
pub struct HostShlDimOp {
    pub sig: Signature,
    pub amount: usize,
    pub bit_length: usize,
}

#[derive(Serialize, Deserialize, PartialEq, Clone, Debug, ShortName, ToTextual, FromTextual)]
pub struct HostBitDecOp {
    pub sig: Signature,
}

#[derive(Serialize, Deserialize, PartialEq, Clone, Debug, ShortName, ToTextual)]
pub struct BitToRingOp {
    pub sig: Signature,
}

#[derive(Serialize, Deserialize, PartialEq, Clone, Debug, ShortName, ToTextual, FromTextual)]

pub struct RingFillOp {
    pub sig: Signature,
    pub value: Constant,
}

#[derive(Serialize, Deserialize, PartialEq, Clone, Debug, ShortName, ToTextual, FromTextual)]
pub struct AdtFillOp {
    pub sig: Signature,
    pub value: Constant,
}

#[derive(Serialize, Deserialize, PartialEq, Clone, Debug, ShortName, ToTextual)]
pub struct PrimDeriveSeedOp {
    pub sig: Signature,
    pub sync_key: SyncKey,
}

#[derive(Serialize, Deserialize, PartialEq, Clone, Debug, ShortName, ToTextual, FromTextual)]
pub struct PrimPrfKeyGenOp {
    pub sig: Signature,
}

#[derive(Serialize, Deserialize, PartialEq, Clone, Debug, ShortName, ToTextual, FromTextual)]
pub struct AesDecryptOp {
    pub sig: Signature,
}

#[derive(Serialize, Deserialize, PartialEq, Clone, Debug, ShortName, FromTextual)]
pub struct RingFixedpointMeanOp {
    pub sig: Signature,
    pub axis: Option<u32>,
    pub scaling_base: u64,
    pub scaling_exp: u32,
}

#[derive(Serialize, Deserialize, PartialEq, Clone, Debug, ShortName, FromTextual)]
pub struct RingSampleOp {
    pub sig: Signature,
    pub max_value: Option<u64>,
}

#[derive(Serialize, Deserialize, PartialEq, Clone, Debug, ShortName, FromTextual)]
pub struct RingSampleSeededOp {
    pub sig: Signature,
    pub max_value: Option<u64>,
}

#[derive(Serialize, Deserialize, PartialEq, Clone, Debug, ShortName, ToTextual, FromTextual)]
pub struct ShlOp {
    pub sig: Signature,
    pub amount: usize,
}

#[derive(Serialize, Deserialize, PartialEq, Clone, Debug, ShortName, ToTextual, FromTextual)]
pub struct ShrOp {
    pub sig: Signature,
    pub amount: usize,
}

#[derive(Serialize, Deserialize, PartialEq, Clone, Debug, ShortName, ToTextual, FromTextual)]
pub struct RingInjectOp {
    pub sig: Signature,
    pub bit_idx: usize,
}

#[derive(Serialize, Deserialize, PartialEq, Clone, Debug, ShortName, ToTextual, FromTextual)]
pub struct BitExtractOp {
    pub sig: Signature,
    pub bit_idx: usize,
}

#[derive(Serialize, Deserialize, PartialEq, Clone, Debug, ShortName, ToTextual, FromTextual)]
pub struct BitSampleOp {
    pub sig: Signature,
}

#[derive(Serialize, Deserialize, PartialEq, Clone, Debug, ShortName, ToTextual, FromTextual)]
pub struct BitSampleSeededOp {
    pub sig: Signature,
}

#[derive(Serialize, Deserialize, PartialEq, Clone, Debug, ShortName, ToTextual, FromTextual)]
pub struct BitXorOp {
    pub sig: Signature,
}

#[derive(Serialize, Deserialize, PartialEq, Clone, Debug, ShortName, ToTextual, FromTextual)]
pub struct BitAndOp {
    pub sig: Signature,
}

#[derive(Serialize, Deserialize, PartialEq, Clone, Debug, ShortName, ToTextual, FromTextual)]
pub struct BitOrOp {
    pub sig: Signature,
}

#[derive(Serialize, Deserialize, PartialEq, Clone, Debug, ShortName, ToTextual, FromTextual)]
pub struct Pow2Op {
    pub sig: Signature,
}

#[derive(Serialize, Deserialize, PartialEq, Clone, Debug, ShortName, ToTextual, FromTextual)]
pub struct ExpOp {
    pub sig: Signature,
}

#[derive(Serialize, Deserialize, PartialEq, Clone, Debug, ShortName, ToTextual, FromTextual)]
pub struct LessOp {
    pub sig: Signature,
}

#[derive(Serialize, Deserialize, PartialEq, Clone, Debug, ShortName, ToTextual, FromTextual)]
pub struct GreaterThanOp {
    pub sig: Signature,
}

#[derive(Serialize, Deserialize, PartialEq, Clone, Debug, ShortName, ToTextual, FromTextual)]
pub struct FixedpointEncodeOp {
    pub sig: Signature,
    pub fractional_precision: u32,
    pub integral_precision: u32,
}

#[derive(Serialize, Deserialize, PartialEq, Clone, Debug, ShortName, ToTextual, FromTextual)]
pub struct FixedpointDecodeOp {
    pub sig: Signature,
    pub fractional_precision: u32,
}

#[derive(Serialize, Deserialize, PartialEq, Clone, Debug, ShortName, ToTextual, FromTextual)]
pub struct FixedpointTruncPrOp {
    pub sig: Signature,
    pub precision: u32, // TODO(Morten) rename to amount?
}

#[derive(Serialize, Deserialize, PartialEq, Clone, Debug, ShortName, FromTextual)]
pub struct FixedpointMeanOp {
    pub sig: Signature,
    pub axis: Option<u32>,
}

#[derive(Serialize, Deserialize, PartialEq, Clone, Debug, ShortName, ToTextual, FromTextual)]
pub struct NegOp {
    pub sig: Signature,
}

#[derive(Serialize, Deserialize, PartialEq, Clone, Debug, ShortName, ToTextual, FromTextual)]
<<<<<<< HEAD
pub struct FloatingpointAddOp {
    pub sig: Signature,
}

#[derive(Serialize, Deserialize, PartialEq, Clone, Debug, ShortName, ToTextual, FromTextual)]
pub struct FloatingpointSubOp {
    pub sig: Signature,
}

#[derive(Serialize, Deserialize, PartialEq, Clone, Debug, ShortName, ToTextual, FromTextual)]
pub struct FloatingpointMulOp {
    pub sig: Signature,
}

#[derive(Serialize, Deserialize, PartialEq, Clone, Debug, ShortName, ToTextual, FromTextual)]
pub struct FloatingpointDivOp {
    pub sig: Signature,
}

#[derive(Serialize, Deserialize, PartialEq, Clone, Debug, ShortName, ToTextual, FromTextual)]
pub struct FloatingpointDotOp {
    pub sig: Signature,
=======
pub struct FloatingpointAtLeast2DOp {
    pub sig: Signature,
    pub to_column_vector: bool,
>>>>>>> 0af1de37
}

#[derive(Serialize, Deserialize, PartialEq, Clone, Debug, ShortName, ToTextual, FromTextual)]
pub struct FloatingpointOnesOp {
    pub sig: Signature,
}

#[derive(Serialize, Deserialize, PartialEq, Clone, Debug, ShortName, ToTextual, FromTextual)]
pub struct FloatingpointConcatOp {
    pub sig: Signature,
    pub axis: u32,
}

#[derive(Serialize, Deserialize, PartialEq, Clone, Debug, ShortName, ToTextual, FromTextual)]
<<<<<<< HEAD
pub struct FloatingpointInverseOp {
=======
pub struct FloatingpointTransposeOp {
>>>>>>> 0af1de37
    pub sig: Signature,
}

#[derive(Serialize, Deserialize, PartialEq, Clone, Debug, ShortName, FromTextual)]
pub struct FloatingpointMeanOp {
    pub sig: Signature,
    pub axis: Option<u32>,
}

#[derive(Serialize, Deserialize, PartialEq, Clone, Debug, ShortName, ToTextual, FromTextual)]
pub struct RingFixedpointEncodeOp {
    pub sig: Signature,
    pub scaling_base: u64,
    pub scaling_exp: u32,
}

#[derive(Serialize, Deserialize, PartialEq, Clone, Debug, ShortName, ToTextual, FromTextual)]
pub struct RingFixedpointDecodeOp {
    pub sig: Signature,
    pub scaling_base: u64,
    pub scaling_exp: u32,
}

#[derive(Serialize, Deserialize, PartialEq, Clone, Debug, ShortName, ToTextual, FromTextual)]
pub struct AdtRevealOp {
    pub sig: Signature,
}

#[derive(Serialize, Deserialize, PartialEq, Clone, Debug, ShortName, ToTextual, FromTextual)]
pub struct AdtToRepOp {
    pub sig: Signature,
}

#[derive(Serialize, Deserialize, PartialEq, Clone, Debug, ShortName, ToTextual, FromTextual)]
pub struct AbsOp {
    pub sig: Signature,
}

#[derive(Serialize, Deserialize, PartialEq, Clone, Debug, ShortName, ToTextual, FromTextual)]
pub struct RepMsbOp {
    pub sig: Signature,
}

#[derive(Serialize, Deserialize, PartialEq, Clone, Debug, ShortName, ToTextual, FromTextual)]
pub struct RepSetupOp {
    pub sig: Signature,
}

#[derive(Serialize, Deserialize, PartialEq, Clone, Debug, ShortName, ToTextual, FromTextual)]
pub struct RepShareOp {
    pub sig: Signature,
}

#[derive(Serialize, Deserialize, PartialEq, Clone, Debug, ShortName, ToTextual, FromTextual)]
pub struct RepRevealOp {
    pub sig: Signature,
}

#[derive(Serialize, Deserialize, PartialEq, Clone, Debug, ShortName, ToTextual, FromTextual)]
pub struct RepAndOp {
    pub sig: Signature,
}

#[derive(Serialize, Deserialize, PartialEq, Clone, Debug, ShortName, ToTextual, FromTextual)]
pub struct RepXorOp {
    pub sig: Signature,
}

#[derive(Serialize, Deserialize, PartialEq, Clone, Debug, ShortName, FromTextual)]
pub struct RepFixedpointMeanOp {
    pub sig: Signature,
    pub axis: Option<u32>,
    pub scaling_base: u64,
    pub scaling_exp: u32,
}

#[derive(Serialize, Deserialize, PartialEq, Clone, Debug, ShortName, ToTextual, FromTextual)]
pub struct AddNOp {
    pub sig: Signature,
}

#[derive(Serialize, Deserialize, PartialEq, Clone, Debug, ShortName, ToTextual, FromTextual)]
pub struct RepTruncPrOp {
    pub sig: Signature,
    pub amount: u32,
}

#[derive(Serialize, Deserialize, PartialEq, Clone, Debug, ShortName, ToTextual, FromTextual)]
pub struct RepToAdtOp {
    pub sig: Signature,
}

#[derive(Serialize, Deserialize, PartialEq, Clone, Debug, ShortName, ToTextual, FromTextual)]
pub struct FillOp {
    pub sig: Signature,
    pub value: Constant,
}

#[derive(Serialize, Deserialize, PartialEq, Clone, Debug, ShortName, ToTextual, FromTextual)]
pub struct RepShlDimOp {
    pub sig: Signature,
    pub amount: usize,
    pub bit_length: usize,
}

#[derive(Serialize, Deserialize, PartialEq, Clone, Debug, ShortName, ToTextual, FromTextual)]
pub struct IndexOp {
    pub sig: Signature,
    pub index: usize,
}

#[derive(Serialize, Deserialize, PartialEq, Clone, Debug, ShortName, ToTextual, FromTextual)]
pub struct RepSliceOp {
    pub sig: Signature,
    pub slice: SliceInfo,
}

#[derive(Serialize, Deserialize, PartialEq, Clone, Debug, ShortName, ToTextual, FromTextual)]
pub struct RepBitDecOp {
    pub sig: Signature,
}

#[derive(Serialize, Deserialize, PartialEq, Clone, Debug, ShortName, ToTextual, FromTextual)]
pub struct RepBitComposeOp {
    pub sig: Signature,
}

#[derive(Serialize, Deserialize, PartialEq, Clone, Debug, ShortName, ToTextual, FromTextual)]
pub struct RepEqualOp {
    pub sig: Signature,
}

#[derive(Serialize, Deserialize, PartialEq, Clone, Debug, ShortName, ToTextual, FromTextual)]
pub struct MuxOp {
    pub sig: Signature,
}

#[derive(Serialize, Deserialize, PartialEq, Clone, Debug, ShortName, ToTextual, FromTextual)]
pub struct DemirrorOp {
    pub sig: Signature,
}

#[derive(Serialize, Deserialize, PartialEq, Clone, Debug, ShortName, ToTextual, FromTextual)]
pub struct MirrorOp {
    pub sig: Signature,
}

#[derive(Serialize, Deserialize, PartialEq, Clone, Debug, ShortName, ToTextual, FromTextual)]
pub struct MaximumOp {
    pub sig: Signature,
}

#[derive(Serialize, Deserialize, PartialEq, Clone, Debug, ShortName, ToTextual, FromTextual)]
pub struct SoftmaxOp {
    pub sig: Signature,
    // axis can be optional (in which case we need to do a softmax over every entry)
    pub axis: usize,
    pub upmost_index: usize,
}

#[derive(Serialize, Deserialize, PartialEq, Clone, Debug, ShortName, ToTextual, FromTextual)]
pub struct BroadcastOp {
    pub sig: Signature,
}

pub trait KnownPlacement {
    const TY: PlacementTy;

    fn ty(&self) -> PlacementTy {
        Self::TY
    }
}

macro_rules! placements {
    ($($p:ident,)+) => {
        paste! {
            #[derive(Serialize, Deserialize, PartialEq, Clone, Debug)]
            pub enum Placement {
                $($p([<$p Placement>]),)+
            }
        }

        paste! {
            #[derive(Serialize, Deserialize, PartialEq, Eq, Clone, Debug)]
            pub enum PlacementTy {
                $($p,)+
            }
        }

        impl Placement {
            pub fn ty(&self) -> PlacementTy {
                match self {
                    $(Placement::$p(plc) => plc.ty(),)+
                }
            }
        }

        paste! {
            $(
            impl From<[<$p Placement>]> for Placement {
                fn from(x: [<$p Placement>]) -> Placement {
                    Placement::$p(x)
                }
            }
            )+
        }

        paste! {
            $(
            impl From<&[<$p Placement>]> for Placement {
                fn from(x: &[<$p Placement>]) -> Placement {
                    Placement::$p(x.clone())
                }
            }
            )+
        }

        paste! {
            $(
            impl TryFrom<Placement> for [<$p Placement>] {
                type Error = Error;

                fn try_from(x: Placement) -> Result<Self> {
                    match x {
                        Placement::$p(x) => Ok(x),
                        _ => Err(Error::OperandUnavailable),
                    }
                }
            }
            )+
        }

        paste! {
            $(
            impl KnownPlacement for [<$p Placement>] {
                const TY: PlacementTy = PlacementTy::$p;
            }
            )+
        }
    };
}

placements![Host, Replicated, Additive, Mirrored3,];

#[derive(Serialize, Deserialize, Display, Clone, Debug, Hash, Eq, PartialEq)]
pub struct Role(pub String);

impl From<String> for Role {
    fn from(s: String) -> Self {
        Role(s)
    }
}

impl From<&String> for Role {
    fn from(s: &String) -> Self {
        Role(s.clone())
    }
}

impl From<&str> for Role {
    fn from(s: &str) -> Self {
        Role(s.to_string())
    }
}

pub trait Placed {
    type Placement;

    fn placement(&self) -> std::result::Result<Self::Placement, Error>;
}

#[derive(Serialize, Deserialize, Clone, Debug, PartialEq)]
pub struct Operation {
    pub name: String,
    pub kind: Operator,
    pub inputs: Vec<String>, // TODO(Morten) use indices instead of strings?
    pub placement: Placement,
}

#[derive(Serialize, Deserialize, Clone, Debug)]
pub struct Computation {
    // pub constants: Vec<Value>,
    // pub operators: Vec<Operator>,
    pub operations: Vec<Operation>,
}

impl Computation {
    pub fn from_bytes(bytes: Vec<u8>) -> Result<Self> {
        rmp_serde::from_read_ref(&bytes).map_err(|e| Error::SerializationError(e.to_string()))
    }

    pub fn to_bytes(&self) -> Result<Vec<u8>> {
        rmp_serde::to_vec(self).map_err(|e| Error::SerializationError(e.to_string()))
    }

    pub fn from_disk<P: AsRef<Path>>(path: P) -> Result<Self> {
        let p = path.as_ref();
        let f = File::open(p).map_err(|e| {
            Error::Unexpected(Some(format!(
                "File not found error for path {0}. Original: {1}.",
                p.display(),
                e
            )))
        })?;
        rmp_serde::decode::from_read(f).map_err(|e| Error::SerializationError(e.to_string()))
    }

    pub fn to_disk<P: AsRef<Path>>(&self, path: P) -> Result<()> {
        let mut file_buffer =
            File::create(path).map_err(|e| Error::SerializationError(e.to_string()))?;
        rmp_serde::encode::write(&mut file_buffer, self)
            .map_err(|e| Error::SerializationError(e.to_string()))?;
        Ok(())
    }

    pub fn as_graph(&self) -> Graph<(String, usize), ()> {
        let mut graph = Graph::new();

        let mut vertex_map: HashMap<&str, NodeIndex> = HashMap::new();

        let mut send_nodes: HashMap<&RendezvousKey, NodeIndex> = HashMap::new();
        let mut recv_nodes: HashMap<&RendezvousKey, NodeIndex> = HashMap::new();

        let mut rdv_keys: HashSet<&RendezvousKey> = HashSet::new();

        for (i, op) in self.operations.iter().enumerate() {
            let vertex = graph.add_node((op.name.clone(), i));
            match op.kind {
                Operator::Send(ref op) => {
                    let key = &op.rendezvous_key;

                    if send_nodes.contains_key(key) {
                        Error::MalformedComputation(format!(
                            "Already had a send node with same rdv key at key {}",
                            key
                        ));
                    }

                    send_nodes.insert(key, vertex);
                    rdv_keys.insert(key);
                }
                Operator::Receive(ref op) => {
                    let key = &op.rendezvous_key;

                    if recv_nodes.contains_key(key) {
                        Error::MalformedComputation(format!(
                            "Already had a recv node with same rdv key at key {}",
                            key
                        ));
                    }

                    recv_nodes.insert(key, vertex);
                    rdv_keys.insert(key);
                }
                _ => {}
            }
            vertex_map.insert(&op.name, vertex);
        }

        for op in self.operations.iter() {
            for ins in op.inputs.iter() {
                graph.add_edge(vertex_map[&ins.as_ref()], vertex_map[&op.name.as_ref()], ());
            }
        }

        for key in rdv_keys.into_iter() {
            if !send_nodes.contains_key(key) {
                Error::MalformedComputation(format!("No send node with rdv key {}", key));
            }
            if !recv_nodes.contains_key(key) {
                Error::MalformedComputation(format!("No recv node with rdv key {}", key));
            }
            // add edge send->recv (send must be evaluated before recv)
            graph.add_edge(send_nodes[key], recv_nodes[key], ());
        }

        graph
    }

    pub fn toposort(&self) -> Result<Computation> {
        let graph = self.as_graph();
        let toposort = toposort(&graph, None).map_err(|_| {
            Error::MalformedComputation("There is a cycle detected in the runtime graph".into())
        })?;

        let operations = toposort
            .iter()
            .map(|node| self.operations[graph[*node].1].clone())
            .collect();

        Ok(Computation { operations })
    }
}

mod tests {
    #![allow(unused_imports)]
    use super::*;

    #[test]
    fn test_session_id() {
        let session_id_str = "01FGSQ37YDJSVJXSA6SSY7G4Y2";
        let session_id = SessionId::try_from(session_id_str).unwrap();
        let expected: [u8; 16] = [
            155, 66, 92, 119, 188, 62, 148, 202, 13, 176, 137, 43, 64, 190, 251, 182,
        ];
        assert_eq!(session_id.logical, session_id_str);
        assert_eq!(session_id.to_string(), session_id_str);
        assert_eq!(session_id.secure, expected);
        assert_eq!(*session_id.as_bytes(), expected);

        let session_id_str = "hello world";
        let session_id = SessionId::try_from(session_id_str).unwrap();
        let expected: [u8; 16] = [
            233, 168, 4, 178, 229, 39, 253, 54, 1, 210, 255, 192, 187, 2, 60, 214,
        ];
        assert_eq!(session_id.logical, session_id_str);
        assert_eq!(session_id.to_string(), session_id_str);
        assert_eq!(session_id.secure, expected);
        assert_eq!(*session_id.as_bytes(), expected);
    }
}<|MERGE_RESOLUTION|>--- conflicted
+++ resolved
@@ -1057,12 +1057,6 @@
     HostReshape,
     HostSqueeze,
     HostOnes,
-<<<<<<< HEAD
-    HostInverse,
-=======
-    HostTranspose,
-    HostAtLeast2D,
->>>>>>> 0af1de37
     HostShlDim,
     Sign,
     RingFixedpointMean,
@@ -1090,21 +1084,8 @@
     Less,
     GreaterThan,
     // Floating-point operators
-<<<<<<< HEAD
-    FloatingpointAdd,
-    FloatingpointSub,
-    FloatingpointMul,
-    FloatingpointDiv,
-    FloatingpointDot,
     FloatingpointOnes,
     FloatingpointConcat,
-    FloatingpointInverse,
-=======
-    FloatingpointAtLeast2D,
-    FloatingpointOnes,
-    FloatingpointConcat,
-    FloatingpointTranspose,
->>>>>>> 0af1de37
     FloatingpointMean,
     // Additive operators
     AdtReveal,
@@ -1324,15 +1305,6 @@
 }
 
 #[derive(Serialize, Deserialize, PartialEq, Clone, Debug, ShortName, ToTextual, FromTextual)]
-<<<<<<< HEAD
-pub struct HostInverseOp {
-=======
-pub struct HostTransposeOp {
->>>>>>> 0af1de37
-    pub sig: Signature,
-}
-
-#[derive(Serialize, Deserialize, PartialEq, Clone, Debug, ShortName, ToTextual, FromTextual)]
 
 pub struct ShapeOp {
     pub sig: Signature,
@@ -1516,37 +1488,6 @@
 }
 
 #[derive(Serialize, Deserialize, PartialEq, Clone, Debug, ShortName, ToTextual, FromTextual)]
-<<<<<<< HEAD
-pub struct FloatingpointAddOp {
-    pub sig: Signature,
-}
-
-#[derive(Serialize, Deserialize, PartialEq, Clone, Debug, ShortName, ToTextual, FromTextual)]
-pub struct FloatingpointSubOp {
-    pub sig: Signature,
-}
-
-#[derive(Serialize, Deserialize, PartialEq, Clone, Debug, ShortName, ToTextual, FromTextual)]
-pub struct FloatingpointMulOp {
-    pub sig: Signature,
-}
-
-#[derive(Serialize, Deserialize, PartialEq, Clone, Debug, ShortName, ToTextual, FromTextual)]
-pub struct FloatingpointDivOp {
-    pub sig: Signature,
-}
-
-#[derive(Serialize, Deserialize, PartialEq, Clone, Debug, ShortName, ToTextual, FromTextual)]
-pub struct FloatingpointDotOp {
-    pub sig: Signature,
-=======
-pub struct FloatingpointAtLeast2DOp {
-    pub sig: Signature,
-    pub to_column_vector: bool,
->>>>>>> 0af1de37
-}
-
-#[derive(Serialize, Deserialize, PartialEq, Clone, Debug, ShortName, ToTextual, FromTextual)]
 pub struct FloatingpointOnesOp {
     pub sig: Signature,
 }
@@ -1555,15 +1496,6 @@
 pub struct FloatingpointConcatOp {
     pub sig: Signature,
     pub axis: u32,
-}
-
-#[derive(Serialize, Deserialize, PartialEq, Clone, Debug, ShortName, ToTextual, FromTextual)]
-<<<<<<< HEAD
-pub struct FloatingpointInverseOp {
-=======
-pub struct FloatingpointTransposeOp {
->>>>>>> 0af1de37
-    pub sig: Signature,
 }
 
 #[derive(Serialize, Deserialize, PartialEq, Clone, Debug, ShortName, FromTextual)]

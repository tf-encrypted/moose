--- conflicted
+++ resolved
@@ -1034,15 +1034,8 @@
     Shl,
     Shr,
     Abs,
-    // Host operators
     HostMean,
-<<<<<<< HEAD
-    HostSqrt,
-    HostDiag,
-=======
-    HostSlice,
     Diag,
->>>>>>> 0af1de37
     HostBitDec,
     HostReshape,
     HostSqueeze,
@@ -1098,11 +1091,6 @@
     RepTruncPr,
     RepToAdt,
     Index,
-<<<<<<< HEAD
-    RepDiag,
-=======
-    RepSlice,
->>>>>>> 0af1de37
     RepBitDec,
     RepBitCompose,
     RepShlDim,
@@ -1321,18 +1309,7 @@
 }
 
 #[derive(Serialize, Deserialize, PartialEq, Clone, Debug, ShortName, ToTextual, FromTextual)]
-<<<<<<< HEAD
-pub struct HostDiagOp {
-=======
-
-pub struct HostSliceOp {
-    pub sig: Signature,
-    pub slice: SliceInfo,
-}
-
-#[derive(Serialize, Deserialize, PartialEq, Clone, Debug, ShortName, ToTextual, FromTextual)]
 pub struct DiagOp {
->>>>>>> 0af1de37
     pub sig: Signature,
 }
 
@@ -1631,22 +1608,7 @@
     pub index: usize,
 }
 
-<<<<<<< HEAD
-#[derive(Serialize, Deserialize, PartialEq, Clone, Debug, ShortName, ToTextual)]
-pub struct RepDiagOp {
-    pub sig: Signature,
-}
-
-#[derive(Serialize, Deserialize, PartialEq, Clone, Debug, ShortName, ToTextual)]
-=======
-#[derive(Serialize, Deserialize, PartialEq, Clone, Debug, ShortName, ToTextual, FromTextual)]
-pub struct RepSliceOp {
-    pub sig: Signature,
-    pub slice: SliceInfo,
-}
-
-#[derive(Serialize, Deserialize, PartialEq, Clone, Debug, ShortName, ToTextual, FromTextual)]
->>>>>>> 0af1de37
+#[derive(Serialize, Deserialize, PartialEq, Clone, Debug, ShortName, ToTextual, FromTextual)]
 pub struct RepBitDecOp {
     pub sig: Signature,
 }

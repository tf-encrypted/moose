use crate::computation::{
    Computation, KnownType, Operation, Operator, Placed, Placement, ReplicatedPlacement,
    SymbolicValue,
};
use crate::error::{Error, Result};
use crate::kernels::{DispatchKernel, PlacementPlace, Session};
use crate::prim::PrfKey;
use crate::replicated::AbstractReplicatedSetup;
use std::collections::HashMap;
use std::sync::{Arc, RwLock};

#[derive(Clone, Debug, PartialEq)]
pub enum Symbolic<T: Placed> {
    Symbolic(SymbolicHandle<T::Placement>),
    Concrete(T),
}

impl<T: Placed> Symbolic<T> {
    pub fn is_symbolic(&self) -> bool {
        match self {
            Symbolic::Symbolic(_) => true,
            Symbolic::Concrete(_) => false,
        }
    }

    pub fn is_concrete(&self) -> bool {
        match self {
            Symbolic::Symbolic(_) => false,
            Symbolic::Concrete(_) => true,
        }
    }

    pub fn symbolic_handle(&self) -> Option<&SymbolicHandle<T::Placement>> {
        match self {
            Symbolic::Symbolic(h) => Some(h),
            Symbolic::Concrete(_) => None,
        }
    }
}

#[derive(Clone, Debug, PartialEq)]
pub struct SymbolicHandle<P> {
    pub op: String,
    // NOTE if we had a handle to the graph we
    // could perhaps derive the placement instead
    pub plc: P,
}

impl<T: Placed> Placed for Symbolic<T>
where
    T::Placement: Clone,
{
    type Placement = T::Placement;

    fn placement(&self) -> Result<Self::Placement> {
        match self {
            Symbolic::Symbolic(x) => Ok(x.plc.clone()),
            Symbolic::Concrete(x) => x.placement(),
        }
    }
}

impl<S: Session, T, P> PlacementPlace<S, Symbolic<T>> for P
where
    T: Placed<Placement = P>,
    P: PlacementPlace<S, T>,
    P: Clone + PartialEq,
{
    fn place(&self, sess: &S, x: Symbolic<T>) -> Symbolic<T> {
        match x.placement() {
            Ok(ref place) if place == self => x,
            _ => {
                match x {
                    Symbolic::Concrete(x) => {
                        // TODO should we indirectly insert Place ops here?
                        let x = self.place(sess, x);
                        Symbolic::Concrete(x)
                    }
                    Symbolic::Symbolic(SymbolicHandle { op, plc: _ }) => {
                        // TODO insert `Place` ops here?
                        Symbolic::Symbolic(SymbolicHandle {
                            op,
                            plc: self.clone(),
                        })
                    }
                }
            }
        }
    }
}

pub struct SymbolicSession {
    pub strategy: Box<dyn SymbolicStrategy>,
    pub ops: Arc<RwLock<Vec<Operation>>>, // TODO use HashMap so we can do some consistency checks on the fly?
    pub replicated_keys:
        HashMap<ReplicatedPlacement, Symbolic<AbstractReplicatedSetup<Symbolic<PrfKey>>>>,
}

impl Default for SymbolicSession {
    fn default() -> Self {
        SymbolicSession {
            strategy: Box::new(DefaultSymbolicStrategy),
            ops: Default::default(),
            replicated_keys: Default::default(),
        }
    }
}

impl SymbolicSession {
    pub fn add_operation<'s, O: Into<Operator> + Clone>(
        &'s self,
        operator: &O,
        operands: &[&str],
        plc: &Placement,
    ) -> String {
        let mut ops = self.ops.write().unwrap();
        let op_name: String = format!("op_{}", ops.len());
        let op = Operation {
            name: op_name.clone(),
            kind: operator.clone().into(),
            inputs: operands.iter().map(|op| op.to_string()).collect(),
            placement: plc.clone(),
        };
        ops.push(op);
        op_name
    }
}

impl Session for SymbolicSession {
    type Value = crate::computation::SymbolicValue;
    fn execute(
        &self,
        op: Operator,
        plc: &Placement,
        operands: Vec<Self::Value>,
    ) -> Result<Self::Value> {
        self.strategy.execute(self, op, plc, operands)
    }

    type ReplicatedSetup = <crate::replicated::ReplicatedSetup as KnownType<SymbolicSession>>::Type;
    fn replicated_setup(&self, plc: &ReplicatedPlacement) -> &Self::ReplicatedSetup {
        self.replicated_keys.get(plc).unwrap()
    }
}

pub trait SymbolicStrategy {
    fn execute(
        &self,
        sess: &SymbolicSession,
        op: Operator,
        plc: &Placement,
        operands: Vec<SymbolicValue>,
    ) -> Result<SymbolicValue>;
}

#[derive(Clone, Copy, Debug)]
struct DefaultSymbolicStrategy;

impl SymbolicStrategy for DefaultSymbolicStrategy {
    fn execute(
        &self,
        sess: &SymbolicSession,
        op: Operator,
        plc: &Placement,
        operands: Vec<SymbolicValue>,
    ) -> Result<SymbolicValue> {
        use Operator::*;
        match op {
            PrimDeriveSeed(op) => DispatchKernel::compile(&op, plc)?(sess, operands),
            Constant(op) => DispatchKernel::compile(&op, plc)?(sess, operands),
            Cast(op) => DispatchKernel::compile(&op, plc)?(sess, operands),
            Input(op) => DispatchKernel::compile(&op, plc)?(sess, operands),
            Output(op) => DispatchKernel::compile(&op, plc)?(sess, operands),
            Load(op) => DispatchKernel::compile(&op, plc)?(sess, operands),
            Save(op) => DispatchKernel::compile(&op, plc)?(sess, operands),
            Shape(op) => DispatchKernel::compile(&op, plc)?(sess, operands),
            BitFill(op) => DispatchKernel::compile(&op, plc)?(sess, operands),
            RingFill(op) => DispatchKernel::compile(&op, plc)?(sess, operands),
            RepFill(op) => DispatchKernel::compile(&op, plc)?(sess, operands),
            PrimPrfKeyGen(op) => DispatchKernel::compile(&op, plc)?(sess, operands),
            BitXor(op) => DispatchKernel::compile(&op, plc)?(sess, operands),
            BitAnd(op) => DispatchKernel::compile(&op, plc)?(sess, operands),
            BitExtract(op) => DispatchKernel::compile(&op, plc)?(sess, operands),
            BitSample(op) => DispatchKernel::compile(&op, plc)?(sess, operands),
            BitSampleSeeded(op) => DispatchKernel::compile(&op, plc)?(sess, operands),
            RingSample(op) => DispatchKernel::compile(&op, plc)?(sess, operands),
            RingSampleSeeded(op) => DispatchKernel::compile(&op, plc)?(sess, operands),
            RingAdd(op) => DispatchKernel::compile(&op, plc)?(sess, operands),
            RingSub(op) => DispatchKernel::compile(&op, plc)?(sess, operands),
            RingMul(op) => DispatchKernel::compile(&op, plc)?(sess, operands),
            RingDot(op) => DispatchKernel::compile(&op, plc)?(sess, operands),
            RingNeg(op) => DispatchKernel::compile(&op, plc)?(sess, operands),
            RingSum(op) => DispatchKernel::compile(&op, plc)?(sess, operands),
            RingFixedpointEncode(op) => DispatchKernel::compile(&op, plc)?(sess, operands),
            RingFixedpointDecode(op) => DispatchKernel::compile(&op, plc)?(sess, operands),
            RingFixedpointMean(op) => DispatchKernel::compile(&op, plc)?(sess, operands),
            RingShl(op) => DispatchKernel::compile(&op, plc)?(sess, operands),
            RingShr(op) => DispatchKernel::compile(&op, plc)?(sess, operands),
            RingInject(op) => DispatchKernel::compile(&op, plc)?(sess, operands),
            RepSetup(op) => DispatchKernel::compile(&op, plc)?(sess, operands),
            RepShare(op) => DispatchKernel::compile(&op, plc)?(sess, operands),
            RepReveal(op) => DispatchKernel::compile(&op, plc)?(sess, operands),
            RepTruncPr(op) => DispatchKernel::compile(&op, plc)?(sess, operands),
            RepAdd(op) => DispatchKernel::compile(&op, plc)?(sess, operands),
            RepSub(op) => DispatchKernel::compile(&op, plc)?(sess, operands),
            RepMul(op) => DispatchKernel::compile(&op, plc)?(sess, operands),
            RepDot(op) => DispatchKernel::compile(&op, plc)?(sess, operands),
<<<<<<< HEAD
            RepDiv(op) => DispatchKernel::compile(&op, plc)?(sess, operands),
            RepMean(op) => DispatchKernel::compile(&op, plc)?(sess, operands),
=======
            RepFixedpointMean(op) => DispatchKernel::compile(&op, plc)?(sess, operands),
>>>>>>> f5c27db5
            RepSum(op) => DispatchKernel::compile(&op, plc)?(sess, operands),
            RepShl(op) => DispatchKernel::compile(&op, plc)?(sess, operands),
            RepMsb(op) => DispatchKernel::compile(&op, plc)?(sess, operands),
            RepAbs(op) => DispatchKernel::compile(&op, plc)?(sess, operands),
            RepToAdt(op) => DispatchKernel::compile(&op, plc)?(sess, operands),
            RepIndexAxis(op) => DispatchKernel::compile(&op, plc)?(sess, operands),
            RepIndex(op) => DispatchKernel::compile(&op, plc)?(sess, operands),
            RepDiag(op) => DispatchKernel::compile(&op, plc)?(sess, operands),
            RepSlice(op) => DispatchKernel::compile(&op, plc)?(sess, operands),
            RepBitDec(op) => DispatchKernel::compile(&op, plc)?(sess, operands),
            RepShlDim(op) => DispatchKernel::compile(&op, plc)?(sess, operands),
            RepRevDim(op) => DispatchKernel::compile(&op, plc)?(sess, operands),
            AdtAdd(op) => DispatchKernel::compile(&op, plc)?(sess, operands),
            AdtSub(op) => DispatchKernel::compile(&op, plc)?(sess, operands),
            AdtShl(op) => DispatchKernel::compile(&op, plc)?(sess, operands),
            AdtMul(op) => DispatchKernel::compile(&op, plc)?(sess, operands),
            AdtFill(op) => DispatchKernel::compile(&op, plc)?(sess, operands),
            AdtReveal(op) => DispatchKernel::compile(&op, plc)?(sess, operands),
            AdtToRep(op) => DispatchKernel::compile(&op, plc)?(sess, operands),
            HostAtLeast2D(op) => DispatchKernel::compile(&op, plc)?(sess, operands),
            HostMean(op) => DispatchKernel::compile(&op, plc)?(sess, operands),
            HostSqrt(op) => DispatchKernel::compile(&op, plc)?(sess, operands),
            HostSum(op) => DispatchKernel::compile(&op, plc)?(sess, operands),
            HostSlice(op) => DispatchKernel::compile(&op, plc)?(sess, operands),
            HostDiag(op) => DispatchKernel::compile(&op, plc)?(sess, operands),
            HostShlDim(op) => DispatchKernel::compile(&op, plc)?(sess, operands),
            HostIndexAxis(op) => DispatchKernel::compile(&op, plc)?(sess, operands),
            HostOnes(op) => DispatchKernel::compile(&op, plc)?(sess, operands),
            HostAdd(op) => DispatchKernel::compile(&op, plc)?(sess, operands),
            HostSub(op) => DispatchKernel::compile(&op, plc)?(sess, operands),
            HostMul(op) => DispatchKernel::compile(&op, plc)?(sess, operands),
            HostDiv(op) => DispatchKernel::compile(&op, plc)?(sess, operands),
            HostDot(op) => DispatchKernel::compile(&op, plc)?(sess, operands),
            HostExpandDims(op) => DispatchKernel::compile(&op, plc)?(sess, operands),
            HostSqueeze(op) => DispatchKernel::compile(&op, plc)?(sess, operands),
            HostConcat(op) => DispatchKernel::compile(&op, plc)?(sess, operands),
            HostTranspose(op) => DispatchKernel::compile(&op, plc)?(sess, operands),
            HostInverse(op) => DispatchKernel::compile(&op, plc)?(sess, operands),
            HostBitDec(op) => DispatchKernel::compile(&op, plc)?(sess, operands),
            HostRevDim(op) => DispatchKernel::compile(&op, plc)?(sess, operands),
            FixedpointEncode(op) => DispatchKernel::compile(&op, plc)?(sess, operands),
            FixedpointDecode(op) => DispatchKernel::compile(&op, plc)?(sess, operands),
            FixedpointAdd(op) => DispatchKernel::compile(&op, plc)?(sess, operands),
            FixedpointSub(op) => DispatchKernel::compile(&op, plc)?(sess, operands),
            FixedpointMul(op) => DispatchKernel::compile(&op, plc)?(sess, operands),
            FixedpointDot(op) => DispatchKernel::compile(&op, plc)?(sess, operands),
            FixedpointTruncPr(op) => DispatchKernel::compile(&op, plc)?(sess, operands),
            FixedpointSum(op) => DispatchKernel::compile(&op, plc)?(sess, operands),
            FixedpointMean(op) => DispatchKernel::compile(&op, plc)?(sess, operands),
            Identity(op) => DispatchKernel::compile(&op, plc)?(sess, operands),
            HostReshape(op) => DispatchKernel::compile(&op, plc)?(sess, operands),
            FloatingpointAdd(op) => DispatchKernel::compile(&op, plc)?(sess, operands),
            FloatingpointSub(op) => DispatchKernel::compile(&op, plc)?(sess, operands),
            FloatingpointMul(op) => DispatchKernel::compile(&op, plc)?(sess, operands),
            FloatingpointDiv(op) => DispatchKernel::compile(&op, plc)?(sess, operands),
            FloatingpointDot(op) => DispatchKernel::compile(&op, plc)?(sess, operands),
            FloatingpointAtLeast2D(op) => DispatchKernel::compile(&op, plc)?(sess, operands),
            FloatingpointOnes(op) => DispatchKernel::compile(&op, plc)?(sess, operands),
            FloatingpointConcat(op) => DispatchKernel::compile(&op, plc)?(sess, operands),
            FloatingpointExpandDims(op) => DispatchKernel::compile(&op, plc)?(sess, operands),
            FloatingpointTranspose(op) => DispatchKernel::compile(&op, plc)?(sess, operands),
            FloatingpointInverse(op) => DispatchKernel::compile(&op, plc)?(sess, operands),
            FloatingpointMean(op) => DispatchKernel::compile(&op, plc)?(sess, operands),
            FloatingpointSum(op) => DispatchKernel::compile(&op, plc)?(sess, operands),
            AtLeast2D(op) => DispatchKernel::compile(&op, plc)?(sess, operands),
            Slice(op) => DispatchKernel::compile(&op, plc)?(sess, operands),
            Ones(op) => DispatchKernel::compile(&op, plc)?(sess, operands),
            ExpandDims(op) => DispatchKernel::compile(&op, plc)?(sess, operands),
            Concat(op) => DispatchKernel::compile(&op, plc)?(sess, operands),
            Transpose(op) => DispatchKernel::compile(&op, plc)?(sess, operands),
            Inverse(op) => DispatchKernel::compile(&op, plc)?(sess, operands),
            Add(op) => DispatchKernel::compile(&op, plc)?(sess, operands),
            Sub(op) => DispatchKernel::compile(&op, plc)?(sess, operands),
            Mul(op) => DispatchKernel::compile(&op, plc)?(sess, operands),
            Div(op) => DispatchKernel::compile(&op, plc)?(sess, operands),
            Dot(op) => DispatchKernel::compile(&op, plc)?(sess, operands),
            Mean(op) => DispatchKernel::compile(&op, plc)?(sess, operands),
            Sum(op) => DispatchKernel::compile(&op, plc)?(sess, operands),
            Send(op) => DispatchKernel::compile(&op, plc)?(sess, operands),
            Receive(op) => DispatchKernel::compile(&op, plc)?(sess, operands),
        }
    }
}

pub struct SymbolicExecutor {
    // Placeholder for the future state we want to keep (symbolic strategy pointer, replicated setup cache, etc).
}

impl Default for SymbolicExecutor {
    fn default() -> Self {
        SymbolicExecutor {}
    }
}

impl SymbolicExecutor {
    pub fn run_computation(
        &self,
        computation: &Computation,
        session: &SymbolicSession,
    ) -> anyhow::Result<Computation> {
        let mut env: HashMap<String, SymbolicValue> = HashMap::default();
        let computation = computation.toposort()?;

        for op in computation.operations.iter() {
            let operator = op.kind.clone();
            let operands = op
                .inputs
                .iter()
                .map(|input_name| env.get(input_name).unwrap().clone())
                .collect();
            let value = session
                .execute(operator, &op.placement, operands)
                .map_err(|e| {
                    Error::Compilation(format!(
                        "SymbolicSession failed to lower computation due to an error: {:?}",
                        e,
                    ))
                })?;
            env.insert(op.name.clone(), value);
        }
        let ops = session.ops.read().map_err(|e| {
            Error::Compilation(format!(
                "Failed to get operations from the Symbolic Session due to an error: {}",
                e
            ))
        })?;
        Ok(Computation {
            operations: ops.clone(),
        })
    }
}<|MERGE_RESOLUTION|>--- conflicted
+++ resolved
@@ -205,12 +205,8 @@
             RepSub(op) => DispatchKernel::compile(&op, plc)?(sess, operands),
             RepMul(op) => DispatchKernel::compile(&op, plc)?(sess, operands),
             RepDot(op) => DispatchKernel::compile(&op, plc)?(sess, operands),
-<<<<<<< HEAD
             RepDiv(op) => DispatchKernel::compile(&op, plc)?(sess, operands),
-            RepMean(op) => DispatchKernel::compile(&op, plc)?(sess, operands),
-=======
             RepFixedpointMean(op) => DispatchKernel::compile(&op, plc)?(sess, operands),
->>>>>>> f5c27db5
             RepSum(op) => DispatchKernel::compile(&op, plc)?(sess, operands),
             RepShl(op) => DispatchKernel::compile(&op, plc)?(sess, operands),
             RepMsb(op) => DispatchKernel::compile(&op, plc)?(sess, operands),
@@ -222,7 +218,6 @@
             RepSlice(op) => DispatchKernel::compile(&op, plc)?(sess, operands),
             RepBitDec(op) => DispatchKernel::compile(&op, plc)?(sess, operands),
             RepShlDim(op) => DispatchKernel::compile(&op, plc)?(sess, operands),
-            RepRevDim(op) => DispatchKernel::compile(&op, plc)?(sess, operands),
             AdtAdd(op) => DispatchKernel::compile(&op, plc)?(sess, operands),
             AdtSub(op) => DispatchKernel::compile(&op, plc)?(sess, operands),
             AdtShl(op) => DispatchKernel::compile(&op, plc)?(sess, operands),

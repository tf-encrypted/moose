--- conflicted
+++ resolved
@@ -246,15 +246,15 @@
 }
 
 #[derive(Serialize, Deserialize, Clone, Debug)]
-<<<<<<< HEAD
 pub struct StdConcatenateOp {
     pub ty: Ty,
     pub axis: u32,
-=======
+}
+
+#[derive(Serialize, Deserialize, Clone, Debug)]
 pub struct StdAtLeast2DOp {
     pub ty: Ty,
     pub to_column_vector: bool,
->>>>>>> 2c819107
 }
 
 #[derive(Serialize, Deserialize, Clone, Debug)]

--- conflicted
+++ resolved
@@ -39,13 +39,8 @@
 
     def test_example_execute(self):
         comp = self._setup_comp()
-<<<<<<< HEAD
 
-        runtime = LocalMooseRuntime(identities=["alice", "bob", "carole"])
-=======
-        traced_less_comp = pm.trace(comp)
         runtime = pm.LocalMooseRuntime(identities=["alice", "bob", "carole"])
->>>>>>> e97303a2
         result_dict = runtime.evaluate_computation(
             computation=comp,
             role_assignment={"alice": "alice", "bob": "bob", "carole": "carole"},

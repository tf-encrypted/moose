--- conflicted
+++ resolved
@@ -1,41 +1,12 @@
 //! Placements backed by replicated secret sharing
 use crate::additive::{AdditiveRing128Tensor, AdditiveRing64Tensor, AdtTen};
-use crate::computation::{
-    AdditivePlacement, AdtToRepOp, CanonicalType, Constant, HostPlacement, KnownType, Placed,
-<<<<<<< HEAD
-    RepAbsOp, RepAddOp, RepDotOp, RepFillOp, RepFixedpointMeanOp, RepIndexAxisOp, RepMsbOp,
-    RepMulOp, RepRevealOp, RepSetupOp, RepShareOp, RepShlOp, RepSubOp, RepSumOp, RepTruncPrOp,
-    ReplicatedPlacement, RingInjectOp, ShapeOp, SymbolicType,
-=======
-    RepAbsOp, RepAddOp, RepBitDecOp, RepDiagOp, RepDotOp, RepFillOp, RepIndexAxisOp, RepMeanOp,
-    RepMsbOp, RepMulOp, RepRevealOp, RepSetupOp, RepShareOp, RepShlDimOp, RepShlOp, RepSliceOp,
-    RepSubOp, RepSumOp, RepTruncPrOp, ReplicatedPlacement, RingInjectOp, ShapeOp, SymbolicType,
->>>>>>> 87351dd6
-};
+use crate::computation::*;
 use crate::error::{Error, Result};
 use crate::host::{
     AbstractHostFixedTensor, HostBitTensor, HostFixed128Tensor, HostFixed64Tensor,
     HostRing128Tensor, HostRing64Tensor, HostShape, RingSize, SliceInfo,
 };
-use crate::kernels::{
-<<<<<<< HEAD
-    PlacementAbs, PlacementAdd, PlacementAdtToRep, PlacementAnd, PlacementBitExtract,
-    PlacementDaBitProvider, PlacementDeriveSeed, PlacementDot, PlacementDotSetup, PlacementFill,
-    PlacementIndex, PlacementKeyGen, PlacementMeanAsFixedpoint, PlacementMsb, PlacementMul,
-    PlacementMulSetup, PlacementOnes, PlacementPlace, PlacementRepToAdt, PlacementReveal,
-    PlacementRingInject, PlacementSampleUniformSeeded, PlacementSetupGen, PlacementShape,
-    PlacementShareSetup, PlacementShl, PlacementShr, PlacementSub, PlacementSum, PlacementTruncPr,
-    PlacementTruncPrProvider, PlacementZeros, Session, Tensor,
-=======
-    PlacementAbs, PlacementAdd, PlacementAdtToRep, PlacementAndSetup, PlacementBitDec,
-    PlacementBitDecSetup, PlacementDaBitProvider, PlacementDeriveSeed, PlacementDiag, PlacementDot,
-    PlacementDotSetup, PlacementFill, PlacementIndex, PlacementKeyGen, PlacementMean, PlacementMsb,
-    PlacementMul, PlacementMulSetup, PlacementPlace, PlacementRepToAdt, PlacementReveal,
-    PlacementRingInject, PlacementSampleUniformSeeded, PlacementSetupGen, PlacementShape,
-    PlacementShareSetup, PlacementShl, PlacementShlDim, PlacementSlice, PlacementSub, PlacementSum,
-    PlacementTruncPr, PlacementTruncPrProvider, PlacementXor, PlacementZeros, Session, Tensor,
->>>>>>> 87351dd6
-};
+use crate::kernels::*;
 use crate::prim::{PrfKey, Seed, SyncKey};
 use macros::with_context;
 use serde::{Deserialize, Serialize};

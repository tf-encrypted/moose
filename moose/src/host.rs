--- conflicted
+++ resolved
@@ -334,30 +334,24 @@
 
 modelled!(PlacementDiv::div, HostPlacement, (HostFloat32Tensor, HostFloat32Tensor) -> HostFloat32Tensor, HostDivOp);
 modelled!(PlacementDiv::div, HostPlacement, (HostFloat64Tensor, HostFloat64Tensor) -> HostFloat64Tensor, HostDivOp);
-<<<<<<< HEAD
+modelled!(PlacementDiv::div, HostPlacement, (HostRing64Tensor, HostRing64Tensor) -> HostRing64Tensor, HostDivOp);
+modelled!(PlacementDiv::div, HostPlacement, (HostRing128Tensor, HostRing128Tensor) -> HostRing128Tensor, HostDivOp);
 modelled!(PlacementDiv::div, HostPlacement, (HostInt8Tensor, HostInt8Tensor) -> HostInt8Tensor, HostDivOp);
 modelled!(PlacementDiv::div, HostPlacement, (HostInt16Tensor, HostInt16Tensor) -> HostInt16Tensor, HostDivOp);
 modelled!(PlacementDiv::div, HostPlacement, (HostInt32Tensor, HostInt32Tensor) -> HostInt32Tensor, HostDivOp);
 modelled!(PlacementDiv::div, HostPlacement, (HostInt64Tensor, HostInt64Tensor) -> HostInt64Tensor, HostDivOp);
-=======
-modelled!(PlacementDiv::div, HostPlacement, (HostRing64Tensor, HostRing64Tensor) -> HostRing64Tensor, HostDivOp);
-modelled!(PlacementDiv::div, HostPlacement, (HostRing128Tensor, HostRing128Tensor) -> HostRing128Tensor, HostDivOp);
->>>>>>> d49c0c61
 
 kernel! {
     HostDivOp,
     [
         (HostPlacement, (HostFloat32Tensor, HostFloat32Tensor) -> HostFloat32Tensor => [runtime] Self::kernel),
         (HostPlacement, (HostFloat64Tensor, HostFloat64Tensor) -> HostFloat64Tensor => [runtime] Self::kernel),
-<<<<<<< HEAD
+        (HostPlacement, (HostRing64Tensor, HostRing64Tensor) -> HostRing64Tensor => [runtime] Self::ring_kernel),
+        (HostPlacement, (HostRing128Tensor, HostRing128Tensor) -> HostRing128Tensor => [runtime] Self::ring_kernel),
         (HostPlacement, (HostInt8Tensor, HostInt8Tensor) -> HostInt8Tensor => [runtime] Self::kernel),
         (HostPlacement, (HostInt16Tensor, HostInt16Tensor) -> HostInt16Tensor => [runtime] Self::kernel),
         (HostPlacement, (HostInt32Tensor, HostInt32Tensor) -> HostInt32Tensor => [runtime] Self::kernel),
         (HostPlacement, (HostInt64Tensor, HostInt64Tensor) -> HostInt64Tensor => [runtime] Self::kernel),
-=======
-        (HostPlacement, (HostRing64Tensor, HostRing64Tensor) -> HostRing64Tensor => [runtime] Self::ring_kernel),
-        (HostPlacement, (HostRing128Tensor, HostRing128Tensor) -> HostRing128Tensor => [runtime] Self::ring_kernel),
->>>>>>> d49c0c61
     ]
 }
 

--- conflicted
+++ resolved
@@ -2255,13 +2255,11 @@
         modelled!(PlacementInput::input, HostPlacement, attributes[arg_name: String] () -> $value, InputOp);
     )*
 )}
-<<<<<<< HEAD
+
+modelled!(PlacementInput::input, HostPlacement, attributes[arg_name: String] () -> crate::logical::Tensor, InputOp);
+modelled!(PlacementInput::input, HostPlacement, attributes[arg_name: String] () -> Float64Tensor, InputOp);
 modelled!(PlacementInput::input, ReplicatedPlacement, attributes[arg_name: String] () -> ReplicatedRing64Tensor, InputOp);
 modelled!(PlacementInput::input, ReplicatedPlacement, attributes[arg_name: String] () -> ReplicatedRing128Tensor, InputOp);
-=======
-modelled!(PlacementInput::input, HostPlacement, attributes[arg_name: String] () -> crate::logical::Tensor, InputOp);
-modelled!(PlacementInput::input, HostPlacement, attributes[arg_name: String] () -> Float64Tensor, InputOp);
->>>>>>> 31ec30c1
 
 kernel! {
     InputOp, [
@@ -2285,13 +2283,10 @@
         (HostPlacement, () -> HostUint64Tensor => [runtime] attributes[arg_name] Self::kernel),
         (HostPlacement, () -> HostFixed64Tensor => [runtime] attributes[arg_name] Self::missing_kernel),
         (HostPlacement, () -> HostFixed128Tensor => [runtime] attributes[arg_name] Self::missing_kernel),
-<<<<<<< HEAD
+        (HostPlacement, () -> crate::logical::Tensor => [hybrid] attributes[arg_name] Self::logical_kernel),
+        (HostPlacement, () -> Float64Tensor => [hybrid] attributes[arg_name] Self::float_kernel),
         (ReplicatedPlacement, () -> ReplicatedRing64Tensor => [hybrid] attributes[arg_name] Self::replicated_ring_kernel),
         (ReplicatedPlacement, () -> ReplicatedRing128Tensor => [hybrid] attributes[arg_name] Self::replicated_ring_kernel),
-=======
-        (HostPlacement, () -> crate::logical::Tensor => [hybrid] attributes[arg_name] Self::logical_kernel),
-        (HostPlacement, () -> Float64Tensor => [hybrid] attributes[arg_name] Self::float_kernel),
->>>>>>> 31ec30c1
     ]
 }
 

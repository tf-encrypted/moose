use crate::computation::{
    AdditivePlacement, AdtAddOp, AdtFillOp, AdtMulOp, AdtRevealOp, AdtShlOp, AdtSubOp, Constant,
    HostPlacement, KnownType, Placed, RepToAdtOp, ReplicatedPlacement,
};
use crate::error::Result;
use crate::kernels::{
    PlacementAdd, PlacementDeriveSeed, PlacementFill, PlacementKeyGen, PlacementMul, PlacementNeg,
    PlacementOnes, PlacementPlace, PlacementRepToAdt, PlacementReveal, PlacementSampleBits,
    PlacementSampleUniform, PlacementShape, PlacementShl, PlacementShr, PlacementSub,
    PlacementTruncPrProvider, Session,
};
use crate::prim::{PrfKey, RawNonce, Seed};
use crate::replicated::{AbstractReplicatedTensor, Replicated128Tensor, Replicated64Tensor};
use crate::ring::{Ring128Tensor, Ring64Tensor, RingSize};
use crate::standard::Shape;
use macros::with_context;
use serde::{Deserialize, Serialize};

#[derive(Clone, Debug, PartialEq, Serialize, Deserialize)]
pub struct AbstractAdditiveTensor<R> {
    pub shares: [R; 2],
}

pub type Additive64Tensor = AbstractAdditiveTensor<Ring64Tensor>;

pub type Additive128Tensor = AbstractAdditiveTensor<Ring128Tensor>;

impl<R> Placed for AbstractAdditiveTensor<R>
where
    R: Placed<Placement = HostPlacement>,
{
    type Placement = AdditivePlacement;

    fn placement(&self) -> Result<Self::Placement> {
        let AbstractAdditiveTensor { shares: [x0, x1] } = self;

        let owner0 = x0.placement()?.owner;
        let owner1 = x1.placement()?.owner;

        let owners = [owner0, owner1];
        Ok(AdditivePlacement { owners })
    }
}

impl<S: Session, R> PlacementPlace<S, AbstractAdditiveTensor<R>> for AdditivePlacement
where
    AbstractAdditiveTensor<R>: Placed<Placement = AdditivePlacement>,
    HostPlacement: PlacementPlace<S, R>,
{
<<<<<<< HEAD
    fn place(&self, sess: &S, x: AbstractAdditiveTensor<R>) -> AbstractAdditiveTensor<R> {
        if self == &x.placement() {
            x
        } else {
            let AbstractAdditiveTensor { shares: [x0, x1] } = x;

            let (player0, player1) = self.host_placements();

            AbstractAdditiveTensor {
                shares: [player0.place(sess, x0), player1.place(sess, x1)],
=======
    fn place(&self, ctx: &C, x: AbstractAdditiveTensor<R>) -> AbstractAdditiveTensor<R> {
        match x.placement() {
            Ok(place) if &place == self => x,
            _ => {
                let AbstractAdditiveTensor { shares: [x0, x1] } = x;
                let (player0, player1) = self.host_placements();
                AbstractAdditiveTensor {
                    shares: [player0.place(ctx, x0), player1.place(ctx, x1)],
                }
>>>>>>> 3be5f5c3
            }
        }
    }
}

modelled!(PlacementFill::fill, AdditivePlacement, attributes[value: Constant] (Shape) -> Additive64Tensor, AdtFillOp);
modelled!(PlacementFill::fill, AdditivePlacement, attributes[value: Constant] (Shape) -> Additive128Tensor, AdtFillOp);

hybrid_kernel! {
    AdtFillOp,
    [
        (AdditivePlacement, (Shape) -> Additive64Tensor => attributes[value] Self::kernel),
        (AdditivePlacement, (Shape) -> Additive128Tensor => attributes[value] Self::kernel),
    ]
}

impl AdtFillOp {
    fn kernel<S: Session, ShapeT, RingT>(
        sess: &S,
        plc: &AdditivePlacement,
        value: Constant,
        shape: ShapeT,
    ) -> AbstractAdditiveTensor<RingT>
    where
        HostPlacement: PlacementFill<S, ShapeT, RingT>,
    {
        // TODO should really return PublicAdditiveTensor, but we don't have that type yet

        let (player0, player1) = plc.host_placements();

        let shares = [
            player0.fill(sess, value, &shape),
            player1.fill(sess, Constant::Ring64(0), &shape),
        ];
        AbstractAdditiveTensor { shares }
    }
}

modelled!(PlacementReveal::reveal, HostPlacement, (Additive64Tensor) -> Ring64Tensor, AdtRevealOp);
modelled!(PlacementReveal::reveal, HostPlacement, (Additive128Tensor) -> Ring128Tensor, AdtRevealOp);

hybrid_kernel! {
    AdtRevealOp,
    [
        (HostPlacement, (Additive64Tensor) -> Ring64Tensor => Self::kernel),
        (HostPlacement, (Additive128Tensor) -> Ring128Tensor => Self::kernel),
    ]
}

impl AdtRevealOp {
    fn kernel<S: Session, RingT>(
        sess: &S,
        plc: &HostPlacement,
        xe: AbstractAdditiveTensor<RingT>,
    ) -> RingT
    where
        HostPlacement: PlacementAdd<S, RingT, RingT, RingT>,
    {
        let AbstractAdditiveTensor { shares: [x0, x1] } = &xe;
        with_context!(plc, sess, x1 + x0)
    }
}

modelled!(PlacementAdd::add, AdditivePlacement, (Additive64Tensor, Additive64Tensor) -> Additive64Tensor, AdtAddOp);
modelled!(PlacementAdd::add, AdditivePlacement, (Additive128Tensor, Additive128Tensor) -> Additive128Tensor, AdtAddOp);
modelled!(PlacementAdd::add, AdditivePlacement, (Additive64Tensor, Ring64Tensor) -> Additive64Tensor, AdtAddOp);
modelled!(PlacementAdd::add, AdditivePlacement, (Ring64Tensor, Additive64Tensor) -> Additive64Tensor, AdtAddOp);
modelled!(PlacementAdd::add, AdditivePlacement, (Additive128Tensor, Ring128Tensor) -> Additive128Tensor, AdtAddOp);
modelled!(PlacementAdd::add, AdditivePlacement, (Ring128Tensor, Additive128Tensor) -> Additive128Tensor, AdtAddOp);

hybrid_kernel! {
    AdtAddOp,
    [
        (AdditivePlacement, (Additive64Tensor, Additive64Tensor) -> Additive64Tensor => Self::adt_adt_kernel),
        (AdditivePlacement, (Additive128Tensor, Additive128Tensor) -> Additive128Tensor => Self::adt_adt_kernel),
        (AdditivePlacement, (Additive64Tensor, Ring64Tensor) -> Additive64Tensor => Self::adt_ring_kernel),
        (AdditivePlacement, (Additive128Tensor, Ring128Tensor) -> Additive128Tensor => Self::adt_ring_kernel),
        (AdditivePlacement, (Ring64Tensor, Additive64Tensor) -> Additive64Tensor => Self::ring_adt_kernel),
        (AdditivePlacement, (Ring128Tensor, Additive128Tensor) -> Additive128Tensor => Self::ring_adt_kernel),
    ]
}

impl AdtAddOp {
    fn adt_adt_kernel<S: Session, RingT>(
        sess: &S,
        adt: &AdditivePlacement,
        x: AbstractAdditiveTensor<RingT>,
        y: AbstractAdditiveTensor<RingT>,
    ) -> AbstractAdditiveTensor<RingT>
    where
        HostPlacement: PlacementAdd<S, RingT, RingT, RingT>,
    {
        let (player0, player1) = adt.host_placements();

        let AbstractAdditiveTensor { shares: [x0, x1] } = &x;
        let AbstractAdditiveTensor { shares: [y0, y1] } = &y;

        let z0 = with_context!(player0, sess, x0 + y0);
        let z1 = with_context!(player1, sess, x1 + y1);

        AbstractAdditiveTensor { shares: [z0, z1] }
    }

    fn adt_ring_kernel<S: Session, RingT>(
        sess: &S,
        adt: &AdditivePlacement,
        x: AbstractAdditiveTensor<RingT>,
        y: RingT,
    ) -> AbstractAdditiveTensor<RingT>
    where
        RingT: Placed<Placement = HostPlacement>,
        HostPlacement: PlacementAdd<S, RingT, RingT, RingT>,
        AdditivePlacement: PlacementPlace<S, AbstractAdditiveTensor<RingT>>,
    {
        let (player0, player1) = adt.host_placements();
        let y_plc = y.placement().unwrap();

        let AbstractAdditiveTensor { shares: [x0, x1] } = x;

        let shares = match () {
            _ if y_plc == player0 => [with_context!(player0, sess, x0 + y), x1],
            _ if y_plc == player1 => [x0, with_context!(player1, sess, x1 + y)],
            _ => [with_context!(player0, sess, x0 + y), x1],
        };
        adt.place(sess, AbstractAdditiveTensor { shares })
    }

    fn ring_adt_kernel<S: Session, RingT>(
        sess: &S,
        adt: &AdditivePlacement,
        x: RingT,
        y: AbstractAdditiveTensor<RingT>,
    ) -> AbstractAdditiveTensor<RingT>
    where
        RingT: Placed<Placement = HostPlacement>,
        HostPlacement: PlacementAdd<S, RingT, RingT, RingT>,
        AdditivePlacement: PlacementPlace<S, AbstractAdditiveTensor<RingT>>,
    {
        let (player0, player1) = adt.host_placements();
        let x_plc = x.placement().unwrap();

        let AbstractAdditiveTensor { shares: [y0, y1] } = y;

        let shares = match () {
            _ if x_plc == player0 => [with_context!(player0, sess, y0 + x), y1],
            _ if x_plc == player1 => [y0, with_context!(player1, sess, x + y1)],
            _ => [with_context!(player0, sess, x + y0), y1],
        };
        adt.place(sess, AbstractAdditiveTensor { shares })
    }
}

modelled!(PlacementSub::sub, AdditivePlacement, (Additive64Tensor, Additive64Tensor) -> Additive64Tensor, AdtSubOp);
modelled!(PlacementSub::sub, AdditivePlacement, (Additive128Tensor, Additive128Tensor) -> Additive128Tensor, AdtSubOp);
modelled!(PlacementSub::sub, AdditivePlacement, (Additive64Tensor, Ring64Tensor) -> Additive64Tensor, AdtSubOp);
modelled!(PlacementSub::sub, AdditivePlacement, (Ring64Tensor, Additive64Tensor) -> Additive64Tensor, AdtSubOp);
modelled!(PlacementSub::sub, AdditivePlacement, (Additive128Tensor, Ring128Tensor) -> Additive128Tensor, AdtSubOp);
modelled!(PlacementSub::sub, AdditivePlacement, (Ring128Tensor, Additive128Tensor) -> Additive128Tensor, AdtSubOp);

hybrid_kernel! {
    AdtSubOp,
    [
        (AdditivePlacement, (Additive64Tensor, Additive64Tensor) -> Additive64Tensor => Self::adt_adt_kernel),
        (AdditivePlacement, (Additive128Tensor, Additive128Tensor) -> Additive128Tensor => Self::adt_adt_kernel),
        (AdditivePlacement, (Additive64Tensor, Ring64Tensor) -> Additive64Tensor => Self::adt_ring_kernel),
        (AdditivePlacement, (Additive128Tensor, Ring128Tensor) -> Additive128Tensor => Self::adt_ring_kernel),
        (AdditivePlacement, (Ring64Tensor, Additive64Tensor) -> Additive64Tensor => Self::ring_adt_kernel),
        (AdditivePlacement, (Ring128Tensor, Additive128Tensor) -> Additive128Tensor => Self::ring_adt_kernel),
    ]
}

impl AdtSubOp {
    fn adt_adt_kernel<S: Session, R>(
        sess: &S,
        adt: &AdditivePlacement,
        x: AbstractAdditiveTensor<R>,
        y: AbstractAdditiveTensor<R>,
    ) -> AbstractAdditiveTensor<R>
    where
        HostPlacement: PlacementSub<S, R, R, R>,
    {
        let (player0, player1) = adt.host_placements();

        let AbstractAdditiveTensor { shares: [x0, x1] } = &x;
        let AbstractAdditiveTensor { shares: [y0, y1] } = &y;

        let z0 = with_context!(player0, sess, x0 - y0);
        let z1 = with_context!(player1, sess, x1 - y1);

        AbstractAdditiveTensor { shares: [z0, z1] }
    }

    fn adt_ring_kernel<S: Session, R>(
        sess: &S,
        adt: &AdditivePlacement,
        x: AbstractAdditiveTensor<R>,
        y: R,
    ) -> AbstractAdditiveTensor<R>
    where
        R: Placed<Placement = HostPlacement>,
        HostPlacement: PlacementSub<S, R, R, R>,
        AdditivePlacement: PlacementPlace<S, AbstractAdditiveTensor<R>>,
    {
        let (player0, player1) = adt.host_placements();
        let y_plc = y.placement().unwrap();

        let AbstractAdditiveTensor { shares: [x0, x1] } = x;

        let shares = match () {
            _ if y_plc == player0 => [with_context!(player0, sess, x0 - y), x1],
            _ if y_plc == player1 => [x0, with_context!(player1, sess, x1 - y)],
            _ => [with_context!(player0, sess, x0 - y), x1],
        };
        adt.place(sess, AbstractAdditiveTensor { shares })
    }

    fn ring_adt_kernel<S: Session, R>(
        sess: &S,
        adt: &AdditivePlacement,
        x: R,
        y: AbstractAdditiveTensor<R>,
    ) -> AbstractAdditiveTensor<R>
    where
        R: Placed<Placement = HostPlacement>,
        HostPlacement: PlacementSub<S, R, R, R>,
        HostPlacement: PlacementNeg<S, R, R>,
        AdditivePlacement: PlacementPlace<S, AbstractAdditiveTensor<R>>,
    {
        let (player0, player1) = adt.host_placements();
        let x_plc = x.placement().unwrap();

        let AbstractAdditiveTensor { shares: [y0, y1] } = y;

        let shares = match () {
            _ if x_plc == player0 => [with_context!(player0, sess, x - y0), player1.neg(sess, &y1)],
            _ if x_plc == player1 => [player0.neg(sess, &y0), with_context!(player1, sess, x - y1)],
            _ => [with_context!(player0, sess, x - y0), player1.neg(sess, &y1)],
        };
        adt.place(sess, AbstractAdditiveTensor { shares })
    }
}

modelled!(PlacementMul::mul, AdditivePlacement, (Ring64Tensor, Additive64Tensor) -> Additive64Tensor, AdtMulOp);
modelled!(PlacementMul::mul, AdditivePlacement, (Additive64Tensor, Ring64Tensor) -> Additive64Tensor, AdtMulOp);
modelled!(PlacementMul::mul, AdditivePlacement, (Ring128Tensor, Additive128Tensor) -> Additive128Tensor, AdtMulOp);
modelled!(PlacementMul::mul, AdditivePlacement, (Additive128Tensor, Ring128Tensor) -> Additive128Tensor, AdtMulOp);

hybrid_kernel! {
    AdtMulOp,
    [
        (AdditivePlacement, (Ring64Tensor, Additive64Tensor) -> Additive64Tensor => Self::ring_adt_kernel),
        (AdditivePlacement, (Additive64Tensor, Ring64Tensor) -> Additive64Tensor => Self::adt_ring_kernel),
        (AdditivePlacement, (Additive128Tensor, Ring128Tensor) -> Additive128Tensor => Self::adt_ring_kernel),
        (AdditivePlacement, (Ring128Tensor, Additive128Tensor) -> Additive128Tensor => Self::ring_adt_kernel),
    ]
}

impl AdtMulOp {
    fn ring_adt_kernel<S: Session, R>(
        sess: &S,
        adt: &AdditivePlacement,
        x: R,
        y: AbstractAdditiveTensor<R>,
    ) -> AbstractAdditiveTensor<R>
    where
        R: Placed<Placement = HostPlacement>,
        HostPlacement: PlacementMul<S, R, R, R>,
    {
        let (player0, player1) = adt.host_placements();

        let AbstractAdditiveTensor { shares: [y0, y1] } = &y;

        let z0 = with_context!(player0, sess, x * y0);
        let z1 = with_context!(player1, sess, x * y1);

        AbstractAdditiveTensor { shares: [z0, z1] }
    }

    fn adt_ring_kernel<S: Session, R>(
        sess: &S,
        adt: &AdditivePlacement,
        x: AbstractAdditiveTensor<R>,
        y: R,
    ) -> AbstractAdditiveTensor<R>
    where
        R: Placed<Placement = HostPlacement>,
        HostPlacement: PlacementMul<S, R, R, R>,
    {
        let (player0, player1) = adt.host_placements();

        let AbstractAdditiveTensor { shares: [x0, x1] } = &x;

        let z0 = with_context!(player0, sess, x0 * y);
        let z1 = with_context!(player1, sess, x1 * y);

        AbstractAdditiveTensor { shares: [z0, z1] }
    }
}

modelled!(PlacementShl::shl, AdditivePlacement, attributes[amount: usize] (Additive64Tensor) -> Additive64Tensor, AdtShlOp);
modelled!(PlacementShl::shl, AdditivePlacement, attributes[amount: usize] (Additive128Tensor) -> Additive128Tensor, AdtShlOp);

hybrid_kernel! {
    AdtShlOp,
    [
        (AdditivePlacement, (Additive64Tensor) -> Additive64Tensor => attributes[amount] Self::kernel),
        (AdditivePlacement, (Additive128Tensor) -> Additive128Tensor => attributes[amount] Self::kernel),
    ]
}

impl AdtShlOp {
    fn kernel<S: Session, RingT>(
        sess: &S,
        plc: &AdditivePlacement,
        amount: usize,
        x: AbstractAdditiveTensor<RingT>,
    ) -> AbstractAdditiveTensor<RingT>
    where
        HostPlacement: PlacementShl<S, RingT, RingT>,
    {
        let (player0, player1) = plc.host_placements();
        let AbstractAdditiveTensor { shares: [x0, x1] } = &x;
        let z0 = player0.shl(sess, amount, x0);
        let z1 = player1.shl(sess, amount, x1);
        AbstractAdditiveTensor { shares: [z0, z1] }
    }
}

pub trait BitCompose<S: Session, R> {
    fn bit_compose(&self, sess: &S, bits: &[R]) -> R;
}

impl<S: Session, R> BitCompose<S, R> for HostPlacement
where
    R: Clone,
    HostPlacement: PlacementShl<S, R, R>,
    HostPlacement: TreeReduce<S, R>,
{
    fn bit_compose(&self, sess: &S, bits: &[R]) -> R {
        let shifted_bits: Vec<_> = (0..bits.len())
            .map(|i| self.shl(sess, i, &bits[i]))
            .collect();
        self.tree_reduce(sess, &shifted_bits)
    }
}

pub trait TreeReduce<S: Session, R> {
    fn tree_reduce(&self, sess: &S, sequence: &[R]) -> R;
}

impl<S: Session, R> TreeReduce<S, R> for HostPlacement
where
    R: Clone,
    HostPlacement: PlacementAdd<S, R, R, R>,
{
    fn tree_reduce(&self, sess: &S, sequence: &[R]) -> R {
        let n = sequence.len();
        if n == 1 {
            sequence[0].clone()
        } else {
            let mut reduced: Vec<_> = (0..n / 2)
                .map(|i| {
                    let x0: &R = &sequence[2 * i];
                    let x1: &R = &sequence[2 * i + 1];
                    self.add(sess, x0, x1)
                })
                .collect();
            if n % 2 == 1 {
                reduced.push(sequence[n - 1].clone());
            }
            self.tree_reduce(sess, &reduced)
        }
    }
}

pub trait TruncMaskGen<S: Session, ShapeT, RingT> {
    fn gen_trunc_mask(
        &self,
        sess: &S,
        amount: usize,
        shape: &ShapeT,
    ) -> (
        AbstractAdditiveTensor<RingT>,
        AbstractAdditiveTensor<RingT>,
        AbstractAdditiveTensor<RingT>,
    );
}

impl<S: Session, R> TruncMaskGen<S, cs!(Shape), R> for HostPlacement
where
    PrfKey: KnownType<S>,
    Seed: KnownType<S>,
    Shape: KnownType<S>,
    R: RingSize + Clone,
    HostPlacement: PlacementDeriveSeed<S, cs!(PrfKey), cs!(Seed)>,
    HostPlacement: PlacementSampleBits<S, cs!(Seed), cs!(Shape), R>,
    HostPlacement: PlacementSampleUniform<S, cs!(Seed), cs!(Shape), R>,
    HostPlacement: PlacementKeyGen<S, cs!(PrfKey)>,
    HostPlacement: PlacementSub<S, R, R, R>,
    HostPlacement: PlacementShr<S, R, R>,
    HostPlacement: PlacementShl<S, R, R>,
{
    fn gen_trunc_mask(
        &self,
        sess: &S,
        amount: usize,
        shape: &cs!(Shape),
    ) -> (
        AbstractAdditiveTensor<R>,
        AbstractAdditiveTensor<R>,
        AbstractAdditiveTensor<R>,
    ) {
        let key = self.gen_key(sess);

        let sync_key = RawNonce::generate();
        let seed = self.derive_seed(sess, sync_key, &key);

        let r = self.sample_uniform(sess, &seed, shape);
        let r_msb = self.shr(sess, R::SIZE - 1, &r);
        let r_top = self.shr(sess, amount + 1, &self.shl(sess, 1, &r));

        let share = |x| {
            // TODO(Dragos) this could probably be optimized by sending the key to p0
            let share_sync_key = RawNonce::generate();
            let seed = self.derive_seed(sess, share_sync_key, &key);
            let x0 = self.sample_uniform(sess, &seed, shape);
            let x1 = self.sub(sess, x, &x0);
            AbstractAdditiveTensor { shares: [x0, x1] }
        };

        let r_shared = share(&r);
        let r_top_shared = share(&r_top);
        let r_msb_shared = share(&r_msb);

        (r_shared, r_top_shared, r_msb_shared)
    }
}

impl<S: Session, R>
    PlacementTruncPrProvider<S, AbstractAdditiveTensor<R>, AbstractAdditiveTensor<R>>
    for AdditivePlacement
where
    R: RingSize,
    Shape: KnownType<S>,
    HostPlacement: TruncMaskGen<S, cs!(Shape), R>,
    AdditivePlacement: PlacementAdd<
        S,
        AbstractAdditiveTensor<R>,
        AbstractAdditiveTensor<R>,
        AbstractAdditiveTensor<R>,
    >,
    AdditivePlacement: PlacementSub<S, R, AbstractAdditiveTensor<R>, AbstractAdditiveTensor<R>>,
    AdditivePlacement: PlacementAdd<S, AbstractAdditiveTensor<R>, R, AbstractAdditiveTensor<R>>,
    AdditivePlacement: PlacementMul<S, AbstractAdditiveTensor<R>, R, AbstractAdditiveTensor<R>>,
    AdditivePlacement: PlacementShl<S, AbstractAdditiveTensor<R>, AbstractAdditiveTensor<R>>,
    AdditivePlacement: PlacementSub<
        S,
        AbstractAdditiveTensor<R>,
        AbstractAdditiveTensor<R>,
        AbstractAdditiveTensor<R>,
    >,
    AdditivePlacement: PlacementSub<S, AbstractAdditiveTensor<R>, R, AbstractAdditiveTensor<R>>,
    HostPlacement: PlacementOnes<S, cs!(Shape), R>,
    HostPlacement: PlacementReveal<S, AbstractAdditiveTensor<R>, R>,
    HostPlacement: PlacementShape<S, R, cs!(Shape)>,
    HostPlacement: PlacementShl<S, R, R>,
    HostPlacement: PlacementShr<S, R, R>,
{
    fn trunc_pr(
        &self,
        sess: &S,
        amount: usize,
        provider: &HostPlacement,
        x: &AbstractAdditiveTensor<R>,
    ) -> AbstractAdditiveTensor<R> {
        #![allow(clippy::many_single_char_names)]

        // Hack to get around https://github.com/tf-encrypted/runtime/issues/372
        let adt = self;

        let (player_a, player_b) = self.host_placements();
        assert!(provider != &player_a);
        assert!(provider != &player_b);

        let AbstractAdditiveTensor { shares: [x0, _x1] } = x;

        let shape = player_a.shape(sess, x0);
        let (r, r_top, r_msb) = provider.gen_trunc_mask(sess, amount, &shape);

        // NOTE we consider input is always signed, and the following positive
        // conversion would be optional for unsigned numbers
        // NOTE we assume that input numbers are in range -2^{k-2} <= x < 2^{k-2}
        // so that 0 <= x + 2^{k-2} < 2^{k-1}
        // TODO we could insert debug_assert! to check above conditions
        let ones = player_a.ones(sess, &shape);
        let upshifter = player_a.shl(sess, R::SIZE - 2, &ones);
        let downshifter = player_a.shl(sess, R::SIZE - 2 - amount, &ones);

        let x_positive = self.add(sess, x, &upshifter);
        let masked = adt.add(sess, &x_positive, &r);
        let c = player_a.reveal(sess, &masked);
        let c_no_msb = player_a.shl(sess, 1, &c);
        let c_top = player_a.shr(sess, amount + 1, &c_no_msb);
        let c_msb = player_a.shr(sess, R::SIZE - 1, &c);
        let b = with_context!(adt, sess, r_msb + c_msb - r_msb * c_msb - r_msb * c_msb); // a xor b = a+b-2ab
        let shifted_b = self.shl(sess, R::SIZE - 1 - amount, &b);
        let y_positive = with_context!(adt, sess, c_top - r_top + shifted_b);
        let y = with_context!(adt, sess, y_positive - downshifter);
        y
    }
}

modelled!(PlacementRepToAdt::rep_to_adt, AdditivePlacement, (Replicated64Tensor) -> Additive64Tensor, RepToAdtOp);
modelled!(PlacementRepToAdt::rep_to_adt, AdditivePlacement, (Replicated128Tensor) -> Additive128Tensor, RepToAdtOp);

hybrid_kernel! {
    RepToAdtOp,
    [
        (AdditivePlacement, (Replicated64Tensor) -> Additive64Tensor => Self::rep_to_adt_kernel),
        (AdditivePlacement, (Replicated128Tensor) -> Additive128Tensor => Self::rep_to_adt_kernel),
    ]
}

impl RepToAdtOp {
    fn rep_to_adt_kernel<S: Session, RingT>(
        sess: &S,
        adt: &AdditivePlacement,
        x: AbstractReplicatedTensor<RingT>,
    ) -> AbstractAdditiveTensor<RingT>
    where
        AbstractReplicatedTensor<RingT>: Placed<Placement = ReplicatedPlacement>,
        HostPlacement: PlacementAdd<S, RingT, RingT, RingT>,
        AdditivePlacement: PlacementPlace<S, AbstractAdditiveTensor<RingT>>,
    {
        let (adt_player0, adt_player1) = adt.host_placements();
        let (rep_player0, rep_player1, rep_player2) = x.placement().unwrap().host_placements();

        let AbstractReplicatedTensor {
            shares: [[x00, x10], [x11, x21], [x22, x02]],
        } = x;

        let shares = match () {
            _ if adt_player0 == rep_player0 => {
                let y0 = with_context!(rep_player0, sess, x00 + x10);
                let y1 = match () {
                    _ if adt_player1 == rep_player1 => x21,
                    _ if adt_player1 == rep_player2 => x22,
                    _ => x21,
                };
                [y0, y1]
            }
            _ if adt_player0 == rep_player1 => {
                let y0 = with_context!(rep_player1, sess, x11 + x21);
                let y1 = match () {
                    _ if adt_player1 == rep_player2 => x02,
                    _ if adt_player1 == rep_player0 => x00,
                    _ => x02,
                };
                [y0, y1]
            }
            _ if adt_player0 == rep_player2 => {
                let y0 = with_context!(rep_player2, sess, x22 + x02);
                let y1 = match () {
                    _ if adt_player1 == rep_player0 => x10,
                    _ if adt_player1 == rep_player1 => x11,
                    _ => x10,
                };
                [y0, y1]
            }
            _ if adt_player1 == rep_player0 => {
                let y0 = x21;
                let y1 = with_context!(rep_player0, sess, x00 + x10);
                [y0, y1]
            }
            _ if adt_player1 == rep_player1 => {
                let y0 = x02;
                let y1 = with_context!(rep_player1, sess, x11 + x21);
                [y0, y1]
            }
            _ if adt_player1 == rep_player2 => {
                let y0 = x10;
                let y1 = with_context!(rep_player2, sess, x22 + x02);
                [y0, y1]
            }
            _ => {
                let y0 = with_context!(rep_player0, sess, x00 + x10);
                let y1 = x21;
                [y0, y1]
            }
        };
        adt.place(sess, AbstractAdditiveTensor { shares })
    }
}

#[cfg(test)]
mod tests {
    use super::*;
    use crate::{kernels::NewSyncSession, ring::AbstractRingTensor};
    use ndarray::array;

    #[test]
    fn test_add() {
        let alice = HostPlacement {
            owner: "alice".into(),
        };
        let bob = HostPlacement {
            owner: "bob".into(),
        };
        let adt = AdditivePlacement {
            owners: ["alice".into(), "bob".into()],
        };

        let x = Additive64Tensor {
            shares: [
                AbstractRingTensor::from_raw_plc(array![1, 2, 3], alice.clone()),
                AbstractRingTensor::from_raw_plc(array![4, 5, 6], bob.clone()),
            ],
        };

        let y = Additive64Tensor {
            shares: [
                AbstractRingTensor::from_raw_plc(array![7, 8, 9], alice.clone()),
                AbstractRingTensor::from_raw_plc(array![1, 2, 3], bob.clone()),
            ],
        };

        let sess = NewSyncSession::default();
        let AbstractAdditiveTensor { shares: [z0, z1] } = adt.add(&sess, &x, &y);

        assert_eq!(
            z0,
            AbstractRingTensor::from_raw_plc(array![1 + 7, 2 + 8, 3 + 9], alice)
        );
        assert_eq!(
            z1,
            AbstractRingTensor::from_raw_plc(array![4 + 1, 5 + 2, 6 + 3], bob)
        );
    }

    #[test]
    fn test_trunc() {
        let alice = HostPlacement {
            owner: "alice".into(),
        };
        let bob = HostPlacement {
            owner: "bob".into(),
        };
        let carole = HostPlacement {
            owner: "carole".into(),
        };
        let adt = AdditivePlacement {
            owners: ["alice".into(), "bob".into()],
        };

        let x = Additive64Tensor {
            shares: [
                AbstractRingTensor::from_raw_plc(array![80908, 0, 40454], alice),
                AbstractRingTensor::from_raw_plc(array![0, -80908_i64 as u64, 40454], bob),
            ],
        };

        let sess = NewSyncSession::default();
        let x_trunc = adt.trunc_pr(&sess, 8, &carole, &x);
        let _y = carole.reveal(&sess, &x_trunc);

        // TODO allowed as long as \in {316, 317}
        // assert_eq!(
        //     _y.0,
        //     array![
        //         std::num::Wrapping(316),
        //         std::num::Wrapping(-316_i64 as u64),
        //         std::num::Wrapping(316)
        //     ]
        //     .into_dyn()
        // );
    }
}<|MERGE_RESOLUTION|>--- conflicted
+++ resolved
@@ -47,28 +47,15 @@
     AbstractAdditiveTensor<R>: Placed<Placement = AdditivePlacement>,
     HostPlacement: PlacementPlace<S, R>,
 {
-<<<<<<< HEAD
     fn place(&self, sess: &S, x: AbstractAdditiveTensor<R>) -> AbstractAdditiveTensor<R> {
-        if self == &x.placement() {
-            x
-        } else {
-            let AbstractAdditiveTensor { shares: [x0, x1] } = x;
-
-            let (player0, player1) = self.host_placements();
-
-            AbstractAdditiveTensor {
-                shares: [player0.place(sess, x0), player1.place(sess, x1)],
-=======
-    fn place(&self, ctx: &C, x: AbstractAdditiveTensor<R>) -> AbstractAdditiveTensor<R> {
         match x.placement() {
             Ok(place) if &place == self => x,
             _ => {
                 let AbstractAdditiveTensor { shares: [x0, x1] } = x;
                 let (player0, player1) = self.host_placements();
                 AbstractAdditiveTensor {
-                    shares: [player0.place(ctx, x0), player1.place(ctx, x1)],
+                    shares: [player0.place(sess, x0), player1.place(sess, x1)],
                 }
->>>>>>> 3be5f5c3
             }
         }
     }

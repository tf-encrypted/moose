use crate::computation::*;
use crate::host::{RawShape, SliceInfo, SliceInfoElem};
use crate::logical::TensorDType;
use crate::prim::{RawPrfKey, RawSeed, SyncKey};
use nom::{
    branch::{alt, permutation},
    bytes::complete::{is_not, tag, take_while_m_n},
    character::complete::{alpha1, alphanumeric1, char, digit1, multispace1, space0},
    combinator::{all_consuming, cut, eof, map, map_opt, map_res, opt, recognize, value, verify},
    error::{
        context, convert_error, make_error, ContextError, ErrorKind, ParseError, VerboseError,
    },
    multi::{fill, fold_many0, many0, many1, separated_list0},
    number::complete::{double, float},
    sequence::{delimited, pair, preceded, tuple},
    Err::{Error, Failure},
    IResult,
};
use std::convert::TryFrom;
use std::str::FromStr;

impl TryFrom<&str> for Computation {
    type Error = anyhow::Error;

    fn try_from(source: &str) -> anyhow::Result<Computation> {
        verbose_parse_computation(source)
    }
}

impl TryFrom<String> for Computation {
    type Error = anyhow::Error;

    fn try_from(source: String) -> anyhow::Result<Computation> {
        verbose_parse_computation(&source)
    }
}

impl TryFrom<&str> for Constant {
    type Error = anyhow::Error;

    fn try_from(source: &str) -> anyhow::Result<Constant> {
        constant_literal::<(&str, ErrorKind)>(source)
            .map(|(_, v)| v)
            .map_err(|_| anyhow::anyhow!("Failed to parse constant literal {}", source))
    }
}

impl FromStr for Constant {
    type Err = anyhow::Error;
    fn from_str(source: &str) -> Result<Self, Self::Err> {
        constant_literal::<(&str, ErrorKind)>(source)
            .map(|(_, v)| v)
            .map_err(|_| anyhow::anyhow!("Failed to parse constant literal {}", source))
    }
}

impl TryFrom<&str> for Value {
    type Error = anyhow::Error;

    fn try_from(source: &str) -> anyhow::Result<Value> {
        value_literal::<(&str, ErrorKind)>(source)
            .map(|(_, v)| v)
            .map_err(|_| anyhow::anyhow!("Failed to parse value literal {}", source))
    }
}

impl FromStr for Value {
    type Err = anyhow::Error;
    fn from_str(source: &str) -> Result<Self, Self::Err> {
        value_literal::<(&str, ErrorKind)>(source)
            .map(|(_, v)| v)
            .map_err(|_| anyhow::anyhow!("Failed to parse value literal {}", source))
    }
}

/// Parses the computation and returns a verbose error description if it fails.
pub fn verbose_parse_computation(source: &str) -> anyhow::Result<Computation> {
    match parse_computation::<VerboseError<&str>>(source) {
        Err(Failure(e)) => Err(anyhow::anyhow!(
            "Failed to parse computation\n{}",
            convert_error(source, e)
        )),
        Err(e) => Err(anyhow::anyhow!("Failed to parse {} due to {}", source, e)),
        Ok((_, computation)) => Ok(computation),
    }
}

/// Parses the computation line by line.
fn parse_computation<'a, E: 'a + ParseError<&'a str> + ContextError<&'a str>>(
    input: &'a str,
) -> IResult<&'a str, Computation, E> {
    let body = all_consuming(map(
        separated_list0(many1(multispace1), cut(parse_line)),
        |operations| Computation {
            operations: operations.into_iter().flatten().collect(),
        },
    ));
    // Allow any number of empty lines around the body
    delimited(many0(multispace1), body, many0(multispace1))(input)
}

/// Parses a single logical line of the textual IR
fn parse_line<'a, E: 'a + ParseError<&'a str> + ContextError<&'a str>>(
    input: &'a str,
) -> IResult<&'a str, Option<Operation>, E> {
    alt((
        recognize_comment,
        map(parse_assignment, Some),
        value(None, eof),
    ))(input)
}

/// Recognizes and consumes away a comment
fn recognize_comment<'a, E: 'a + ParseError<&'a str> + ContextError<&'a str>>(
    input: &'a str,
) -> IResult<&'a str, Option<Operation>, E> {
    value(
        None, // Output is thrown away.
        pair(ws(tag("//")), is_not("\n\r")),
    )(input)
}

/// Parses an individual assignment.
///
/// Accepts an assignment in the form of
///
/// `Identifier = Operation : TypeDefinition @Placement`
fn parse_assignment<'a, E: 'a + ParseError<&'a str> + ContextError<&'a str>>(
    input: &'a str,
) -> IResult<&'a str, Operation, E> {
    let (input, identifier) = ws(identifier)(input)?;
    let (input, _) = tag("=")(input)?;
    let (input, operator) = ws(parse_operator)(input)?;
    let (input, args) = opt(argument_list)(input)?;
    let (input, placement) = ws(parse_placement)(input)?;
    Ok((
        input,
        Operation {
            name: identifier.into(),
            kind: operator,
            inputs: args.unwrap_or_default(),
            placement,
        },
    ))
}

/// Parses placement.
fn parse_placement<'a, E: 'a + ParseError<&'a str> + ContextError<&'a str>>(
    input: &'a str,
) -> IResult<&'a str, Placement, E> {
    alt((
        preceded(
            tag("@Host"),
            cut(context(
                "Expecting alphanumeric host name as in @Host(alice)",
                map(
                    delimited(ws(tag("(")), alphanumeric1, ws(tag(")"))),
                    |name| {
                        Placement::Host(HostPlacement {
                            owner: Role::from(name),
                        })
                    },
                ),
            )),
        ),
        preceded(
            tag("@Replicated"),
            cut(context(
                "Expecting host names triplet as in @Replicated(alice, bob, charlie)",
                map(
                    delimited(
                        ws(tag("(")),
                        verify(
                            separated_list0(tag(","), ws(alphanumeric1)),
                            |v: &Vec<&str>| v.len() == 3,
                        ),
                        ws(tag(")")),
                    ),
                    |names| {
                        Placement::Replicated(ReplicatedPlacement {
                            owners: [
                                Role::from(names[0]),
                                Role::from(names[1]),
                                Role::from(names[2]),
                            ],
                        })
                    },
                ),
            )),
        ),
    ))(input)
}

/// Parses list of attributes.
macro_rules! attributes {
    ($inner:expr) => {
        |input: &'a str| delimited(ws(tag("{")), permutation($inner), ws(tag("}")))(input)
    };
}

/// Constructs a parser for a simple unary operation.
macro_rules! unary {
    ($sub:ident) => {
        |input: &'a str| {
            let (input, sig) = operator_signature(1)(input)?;
            Ok((input, $sub { sig }.into()))
        }
    };
}

/// Constructs a parser for a simple binary operation.
macro_rules! binary {
    ($sub:ident) => {
        |input: &'a str| {
            let (input, sig) = operator_signature(2)(input)?;
            Ok((input, $sub { sig }.into()))
        }
    };
}

/// Constructs a parser for a simple binary operation.
macro_rules! operation_on_axis {
    ($sub:ident) => {
        |input: &'a str| {
            let (input, opt_axis) = opt(attributes_single("axis", parse_int))(input)?;
            let (input, sig) = operator_signature(1)(input)?;
            Ok((
                input,
                $sub {
                    sig,
                    axis: opt_axis,
                }
                .into(),
            ))
        }
    };
}

/// Parses operator - maps names to structs.
fn parse_operator<'a, E: 'a + ParseError<&'a str> + ContextError<&'a str>>(
    input: &'a str,
) -> IResult<&'a str, Operator, E> {
    // NOTE: Ideally, we would group all of these parser declarations into a single `alt`
    // combinator. However, `alt` expects a tuple of parsers with cardinality at most 21.
    // We get around this by nesting calls of `alt`, as recommended by the function docs:
    // https://docs.rs/nom/7.0.0/nom/branch/fn.alt.html
    let part1 = alt((
        preceded(tag(IdentityOp::SHORT_NAME), cut(unary!(IdentityOp))),
        preceded(tag(LoadOp::SHORT_NAME), cut(unary!(LoadOp))),
        preceded(tag(SendOp::SHORT_NAME), cut(send_operator)),
        preceded(tag(ReceiveOp::SHORT_NAME), cut(receive_operator)),
        preceded(tag(InputOp::SHORT_NAME), cut(input_operator)),
        preceded(tag(OutputOp::SHORT_NAME), cut(unary!(OutputOp))),
        preceded(tag(ConstantOp::SHORT_NAME), cut(constant)),
        preceded(tag(ShapeOp::SHORT_NAME), cut(unary!(ShapeOp))),
        preceded(tag(BitFillOp::SHORT_NAME), cut(bit_fill)),
        preceded(tag(RingFillOp::SHORT_NAME), cut(ring_fill)),
        preceded(tag(SaveOp::SHORT_NAME), cut(save_operator)),
        preceded(tag(HostAddOp::SHORT_NAME), cut(binary!(HostAddOp))),
        preceded(tag(HostSubOp::SHORT_NAME), cut(binary!(HostSubOp))),
        preceded(tag(HostMulOp::SHORT_NAME), cut(binary!(HostMulOp))),
        preceded(tag(HostDivOp::SHORT_NAME), cut(binary!(HostDivOp))),
        preceded(tag(HostDotOp::SHORT_NAME), cut(binary!(HostDotOp))),
        preceded(
            tag(HostMeanOp::SHORT_NAME),
            cut(operation_on_axis!(HostMeanOp)),
        ),
        preceded(tag(HostExpandDimsOp::SHORT_NAME), cut(hostexpanddims)),
        preceded(tag(HostReshapeOp::SHORT_NAME), cut(unary!(HostReshapeOp))),
        preceded(tag(HostAtLeast2DOp::SHORT_NAME), cut(hostatleast2d)),
        preceded(tag(HostSliceOp::SHORT_NAME), cut(hostslice)),
    ));
    let part2 = alt((
        preceded(
            tag(HostSumOp::SHORT_NAME),
            cut(operation_on_axis!(HostSumOp)),
        ),
        preceded(tag(HostOnesOp::SHORT_NAME), cut(unary!(HostOnesOp))),
        preceded(tag(HostConcatOp::SHORT_NAME), cut(hostconcat)),
        preceded(
            tag(HostTransposeOp::SHORT_NAME),
            cut(unary!(HostTransposeOp)),
        ),
        preceded(tag(HostInverseOp::SHORT_NAME), cut(unary!(HostInverseOp))),
        preceded(tag(RingAddOp::SHORT_NAME), cut(binary!(RingAddOp))),
        preceded(tag(RingSubOp::SHORT_NAME), cut(binary!(RingSubOp))),
        preceded(tag(RingMulOp::SHORT_NAME), cut(binary!(RingMulOp))),
        preceded(tag(RingDotOp::SHORT_NAME), cut(binary!(RingDotOp))),
        preceded(
            tag(RingSumOp::SHORT_NAME),
            cut(operation_on_axis!(RingSumOp)),
        ),
        preceded(tag(RingSampleSeededOp::SHORT_NAME), cut(ring_sample_seeded)),
        preceded(tag(RingSampleOp::SHORT_NAME), cut(ring_sample)),
        preceded(tag(RingShlOp::SHORT_NAME), cut(ring_shl)),
        preceded(tag(RingShrOp::SHORT_NAME), cut(ring_shr)),
        preceded(tag(PrimDeriveSeedOp::SHORT_NAME), cut(prim_derive_seed)),
        preceded(tag(PrimPrfKeyGenOp::SHORT_NAME), cut(prim_gen_prf_key)),
        preceded(
            tag(RingFixedpointEncodeOp::SHORT_NAME),
            cut(fixed_point_ring_encode),
        ),
        preceded(
            tag(RingFixedpointDecodeOp::SHORT_NAME),
            cut(fixed_point_ring_decode),
        ),
        preceded(
            tag(RingFixedpointMeanOp::SHORT_NAME),
            cut(fixed_point_ring_mean),
        ),
        preceded(tag(FixedpointEncodeOp::SHORT_NAME), cut(fixed_point_encode)),
        preceded(tag(FixedpointDecodeOp::SHORT_NAME), cut(fixed_point_decode)),
    ));
    let part3 = alt((
        preceded(tag(RingInjectOp::SHORT_NAME), cut(ring_inject)),
        preceded(tag(BitExtractOp::SHORT_NAME), cut(bit_extract)),
        preceded(tag(BitSampleSeededOp::SHORT_NAME), cut(bit_sample_seeded)),
        preceded(tag(BitSampleOp::SHORT_NAME), cut(bit_sample)),
        preceded(tag(BitXorOp::SHORT_NAME), cut(bit_xor)),
        preceded(tag(BitAndOp::SHORT_NAME), cut(bit_and)),
        preceded(tag(HostSqrtOp::SHORT_NAME), cut(unary!(HostSqrtOp))),
        preceded(tag(HostDiagOp::SHORT_NAME), cut(unary!(HostDiagOp))),
        preceded(tag(HostSqueezeOp::SHORT_NAME), cut(hostsqueeze)),
        preceded(tag(AddOp::SHORT_NAME), cut(binary!(AddOp))),
        preceded(tag(SubOp::SHORT_NAME), cut(binary!(SubOp))),
        preceded(tag(MulOp::SHORT_NAME), cut(binary!(MulOp))),
        preceded(tag(DivOp::SHORT_NAME), cut(binary!(DivOp))),
        preceded(tag(DotOp::SHORT_NAME), cut(binary!(DotOp))),
        preceded(tag(MeanOp::SHORT_NAME), cut(operation_on_axis!(MeanOp))),
    ));
    alt((part1, part2, part3))(input)
}

/// Parses a Constant
fn constant<'a, E: 'a + ParseError<&'a str> + ContextError<&'a str>>(
    input: &'a str,
) -> IResult<&'a str, Operator, E> {
    let (input, value) = attributes_single("value", constant_literal)(input)?;
    let (input, optional_type) = opt(operator_signature(0))(input)?;
    let sig = optional_type.unwrap_or_else(|| Signature::nullary(value.ty()));

    Ok((input, ConstantOp { sig, value }.into()))
}

/// Parses a Send operator
fn send_operator<'a, E: 'a + ParseError<&'a str> + ContextError<&'a str>>(
    input: &'a str,
) -> IResult<&'a str, Operator, E> {
    let (input, (rendezvous_key, receiver)) = attributes!((
        attributes_member("rendezvous_key", map(parse_hex, RendezvousKey::from_bytes)),
        attributes_member("receiver", string)
    ))(input)?;
    let (input, optional_type) = opt(operator_signature(0))(input)?;
    let sig = optional_type.unwrap_or_else(|| Signature::unary(Ty::Unknown, Ty::Unknown));
    Ok((
        input,
        SendOp {
            sig,
            rendezvous_key,
            receiver: Role::from(receiver),
        }
        .into(),
    ))
}

/// Parses a Receive operator
fn receive_operator<'a, E: 'a + ParseError<&'a str> + ContextError<&'a str>>(
    input: &'a str,
) -> IResult<&'a str, Operator, E> {
    let (input, (rendezvous_key, sender)) = attributes!((
        attributes_member("rendezvous_key", map(parse_hex, RendezvousKey::from_bytes)),
        attributes_member("sender", string)
    ))(input)?;
    let (input, sig) = operator_signature(0)(input)?;
    Ok((
        input,
        ReceiveOp {
            sig,
            rendezvous_key,
            sender: Role::from(sender),
        }
        .into(),
    ))
}

/// Parses an Input operator
fn input_operator<'a, E: 'a + ParseError<&'a str> + ContextError<&'a str>>(
    input: &'a str,
) -> IResult<&'a str, Operator, E> {
    let (input, arg_name) = attributes_single("arg_name", string)(input)?;
    let (input, sig) = operator_signature(0)(input)?;
    Ok((input, InputOp { sig, arg_name }.into()))
}

/// Parses a HostExpandDims operator
fn hostexpanddims<'a, E: 'a + ParseError<&'a str> + ContextError<&'a str>>(
    input: &'a str,
) -> IResult<&'a str, Operator, E> {
    let (input, axis) = attributes_single("axis", vector(parse_int))(input)?;
    let (input, sig) = operator_signature(1)(input)?;
    Ok((input, HostExpandDimsOp { sig, axis }.into()))
}

/// Parses a HostExpandDims operator
fn hostsqueeze<'a, E: 'a + ParseError<&'a str> + ContextError<&'a str>>(
    input: &'a str,
) -> IResult<&'a str, Operator, E> {
    let (input, axis) = opt(attributes_single("axis", parse_int))(input)?;
    let (input, sig) = operator_signature(1)(input)?;
    Ok((input, HostSqueezeOp { sig, axis }.into()))
}

/// Parses a HostAtLeast2D operator.
fn hostatleast2d<'a, E: 'a + ParseError<&'a str> + ContextError<&'a str>>(
    input: &'a str,
) -> IResult<&'a str, Operator, E> {
    let (input, to_column_vector) = attributes_single("to_column_vector", parse_bool)(input)?;
    let (input, sig) = operator_signature(1)(input)?;
    Ok((
        input,
        HostAtLeast2DOp {
            sig,
            to_column_vector,
        }
        .into(),
    ))
}

/// Parses a HostSlice operator.
fn hostslice<'a, E: 'a + ParseError<&'a str> + ContextError<&'a str>>(
    input: &'a str,
) -> IResult<&'a str, Operator, E> {
    let (input, (start, end)) = attributes!((
        attributes_member("start", parse_int),
        attributes_member("end", parse_int)
    ))(input)?;
    let (input, sig) = operator_signature(1)(input)?;
    Ok((
        input,
        HostSliceOp {
            sig,
            slice: SliceInfo(vec![SliceInfoElem {
                start,
                step: None,
                end: Some(end),
            }]),
        }
        .into(),
    ))
}

/// Parses a HostConcat operator.
fn hostconcat<'a, E: 'a + ParseError<&'a str> + ContextError<&'a str>>(
    input: &'a str,
) -> IResult<&'a str, Operator, E> {
    let (input, axis) = attributes_single("axis", parse_int)(input)?;
    let (input, sig) = operator_signature(2)(input)?;
    Ok((input, HostConcatOp { sig, axis }.into()))
}

/// Parses a RingSampleOp operator.
fn ring_sample<'a, E: 'a + ParseError<&'a str> + ContextError<&'a str>>(
    input: &'a str,
) -> IResult<&'a str, Operator, E> {
    let (input, opt_max_value) = opt(attributes_single("max_value", parse_int))(input)?;
    let (input, sig) = operator_signature(0)(input)?;
    Ok((
        input,
        RingSampleOp {
            sig,
            max_value: opt_max_value,
        }
        .into(),
    ))
}

/// Parses a RingSampleSeededOp operator.
fn ring_sample_seeded<'a, E: 'a + ParseError<&'a str> + ContextError<&'a str>>(
    input: &'a str,
) -> IResult<&'a str, Operator, E> {
    let (input, opt_max_value) = opt(attributes_single("max_value", parse_int))(input)?;
    let (input, sig) = operator_signature(0)(input)?;
    Ok((
        input,
        RingSampleSeededOp {
            sig,
            max_value: opt_max_value,
        }
        .into(),
    ))
}

/// Parses a BitSampleOp operator.
fn bit_sample<'a, E: 'a + ParseError<&'a str> + ContextError<&'a str>>(
    input: &'a str,
) -> IResult<&'a str, Operator, E> {
    let (input, sig) = operator_signature(0)(input)?;
    Ok((input, BitSampleOp { sig }.into()))
}

/// Parses a BitSampleSeededOp operator.
fn bit_sample_seeded<'a, E: 'a + ParseError<&'a str> + ContextError<&'a str>>(
    input: &'a str,
) -> IResult<&'a str, Operator, E> {
    let (input, sig) = operator_signature(0)(input)?;
    Ok((input, BitSampleSeededOp { sig }.into()))
}

/// Parses a BitFill operator.
fn bit_fill<'a, E: 'a + ParseError<&'a str> + ContextError<&'a str>>(
    input: &'a str,
) -> IResult<&'a str, Operator, E> {
    let (input, value) = attributes_single("value", constant_literal)(input)?;
    let (input, sig) = operator_signature(1)(input)?;
    Ok((input, BitFillOp { sig, value }.into()))
}

/// Parses a RingFill operator.
fn ring_fill<'a, E: 'a + ParseError<&'a str> + ContextError<&'a str>>(
    input: &'a str,
) -> IResult<&'a str, Operator, E> {
    let (input, value) = attributes_single("value", constant_literal)(input)?;
    let (input, sig) = operator_signature(1)(input)?;
    Ok((input, RingFillOp { sig, value }.into()))
}

/// Parses a RingShl operator.
fn ring_shl<'a, E: 'a + ParseError<&'a str> + ContextError<&'a str>>(
    input: &'a str,
) -> IResult<&'a str, Operator, E> {
    let (input, amount) = attributes_single("amount", parse_int)(input)?;
    let (input, sig) = operator_signature(0)(input)?;
    Ok((input, RingShlOp { sig, amount }.into()))
}

/// Parses a RingShr operator.
fn ring_shr<'a, E: 'a + ParseError<&'a str> + ContextError<&'a str>>(
    input: &'a str,
) -> IResult<&'a str, Operator, E> {
    let (input, amount) = attributes_single("amount", parse_int)(input)?;
    let (input, sig) = operator_signature(0)(input)?;
    Ok((input, RingShrOp { sig, amount }.into()))
}

/// Parses a PrimPrfKeyGen operator.
fn prim_gen_prf_key<'a, E: 'a + ParseError<&'a str> + ContextError<&'a str>>(
    input: &'a str,
) -> IResult<&'a str, Operator, E> {
    Ok((
        input,
        PrimPrfKeyGenOp {
            sig: Signature::nullary(Ty::PrfKey),
        }
        .into(),
    ))
}

/// Parses a PrimDeriveSeed operator.
fn prim_derive_seed<'a, E: 'a + ParseError<&'a str> + ContextError<&'a str>>(
    input: &'a str,
) -> IResult<&'a str, Operator, E> {
    let (input, sync_key) =
        attributes_single("sync_key", map_res(vector(parse_int), SyncKey::try_from))(input)
            .map_err(|_: nom::Err<nom::error::Error<&str>>| {
                Error(make_error(input, ErrorKind::MapRes))
            })?;
    let (input, opt_sig) = opt(operator_signature(0))(input)?;
    let sig = opt_sig.unwrap_or_else(|| Signature::nullary(Ty::Seed));
    Ok((input, PrimDeriveSeedOp { sig, sync_key }.into()))
}

/// Parses a RingFixedpointEncode operator.
fn fixed_point_ring_encode<'a, E: 'a + ParseError<&'a str> + ContextError<&'a str>>(
    input: &'a str,
) -> IResult<&'a str, Operator, E> {
    let (input, (scaling_base, scaling_exp)) = attributes!((
        attributes_member("scaling_base", parse_int),
        attributes_member("scaling_exp", parse_int)
    ))(input)?;
    let (input, sig) = operator_signature(0)(input)?;
    Ok((
        input,
        RingFixedpointEncodeOp {
            sig,
            scaling_base,
            scaling_exp,
        }
        .into(),
    ))
}

/// Parses a RingFixedpointDecode operator.
fn fixed_point_ring_decode<'a, E: 'a + ParseError<&'a str> + ContextError<&'a str>>(
    input: &'a str,
) -> IResult<&'a str, Operator, E> {
    let (input, (scaling_base, scaling_exp)) = attributes!((
        attributes_member("scaling_base", parse_int),
        attributes_member("scaling_exp", parse_int)
    ))(input)?;
    let (input, sig) = operator_signature(1)(input)?;
    Ok((
        input,
        RingFixedpointDecodeOp {
            sig,
            scaling_base,
            scaling_exp,
        }
        .into(),
    ))
}

/// Parses a FixedpointEncode operator.
fn fixed_point_encode<'a, E: 'a + ParseError<&'a str> + ContextError<&'a str>>(
    input: &'a str,
) -> IResult<&'a str, Operator, E> {
    let (input, (fractional_precision, integral_precision)) = attributes!((
        attributes_member("fractional_precision", parse_int),
        attributes_member("integral_precision", parse_int)
    ))(input)?;

    let (input, sig) = operator_signature(0)(input)?;
    Ok((
        input,
        FixedpointEncodeOp {
            sig,
            fractional_precision,
            integral_precision,
        }
        .into(),
    ))
}

/// Parses a FixedpointDecode operator.
fn fixed_point_decode<'a, E: 'a + ParseError<&'a str> + ContextError<&'a str>>(
    input: &'a str,
) -> IResult<&'a str, Operator, E> {
    let (input, fractional_precision) =
        attributes_single("fractional_precision", parse_int)(input)?;
    let (input, sig) = operator_signature(1)(input)?;
    Ok((
        input,
        FixedpointDecodeOp {
            sig,
            fractional_precision,
        }
        .into(),
    ))
}

/// Parses a Save operator.
fn save_operator<'a, E: 'a + ParseError<&'a str> + ContextError<&'a str>>(
    input: &'a str,
) -> IResult<&'a str, Operator, E> {
    let (input, sig) = operator_signature(2)(input)?;
    Ok((input, SaveOp { sig }.into()))
}

/// Parses a RingFixedpointMean operator.
fn fixed_point_ring_mean<'a, E: 'a + ParseError<&'a str> + ContextError<&'a str>>(
    input: &'a str,
) -> IResult<&'a str, Operator, E> {
    let (input, (scaling_base, scaling_exp, axis)) = attributes!((
        attributes_member("scaling_base", parse_int),
        attributes_member("scaling_exp", parse_int),
        opt(attributes_member("axis", parse_int))
    ))(input)?;

    let (input, sig) = operator_signature(0)(input)?;
    Ok((
        input,
        RingFixedpointMeanOp {
            sig,
            axis,
            scaling_base,
            scaling_exp,
        }
        .into(),
    ))
}

/// Parses a RingInject operator.
fn ring_inject<'a, E: 'a + ParseError<&'a str> + ContextError<&'a str>>(
    input: &'a str,
) -> IResult<&'a str, Operator, E> {
    let (input, bit_idx) = attributes_single("bit_idx", parse_int)(input)?;
    let (input, sig) = operator_signature(1)(input)?;
    Ok((input, RingInjectOp { sig, bit_idx }.into()))
}

/// Parses a BitExtract operator.
fn bit_extract<'a, E: 'a + ParseError<&'a str> + ContextError<&'a str>>(
    input: &'a str,
) -> IResult<&'a str, Operator, E> {
    let (input, bit_idx) = attributes_single("bit_idx", parse_int)(input)?;
    let (input, sig) = operator_signature(1)(input)?;
    Ok((input, BitExtractOp { sig, bit_idx }.into()))
}

/// Parses a BitXor operator.
fn bit_xor<'a, E: 'a + ParseError<&'a str> + ContextError<&'a str>>(
    input: &'a str,
) -> IResult<&'a str, Operator, E> {
    let (input, opt_sig) = opt(operator_signature(0))(input)?;
    let sig = opt_sig.unwrap_or_else(|| Signature::nullary(Ty::HostBitTensor));
    Ok((input, BitXorOp { sig }.into()))
}

/// Parses a BitAnd operator.
fn bit_and<'a, E: 'a + ParseError<&'a str> + ContextError<&'a str>>(
    input: &'a str,
) -> IResult<&'a str, Operator, E> {
    let (input, opt_sig) = opt(operator_signature(0))(input)?;
    let sig = opt_sig.unwrap_or_else(|| Signature::nullary(Ty::HostBitTensor));
    Ok((input, BitAndOp { sig }.into()))
}

/// Parses list of arguments.
///
/// Accepts input in the form of
///
/// `(name, name, name)`
fn argument_list<'a, E: 'a + ParseError<&'a str> + ContextError<&'a str>>(
    input: &'a str,
) -> IResult<&'a str, Vec<String>, E> {
    context(
        "Expecting comma separated list of identifiers",
        delimited(
            tag("("),
            separated_list0(tag(","), map(ws(identifier), |s| s.to_string())),
            tag(")"),
        ),
    )(input)
}

/// Parses list of attributes when there is only one attribute.
///
/// This is an optimization to avoid permutation cast for the simple case.
fn attributes_single<'a, O, F: 'a, E: 'a + ParseError<&'a str> + ContextError<&'a str>>(
    name: &'a str,
    inner: F,
) -> impl FnMut(&'a str) -> IResult<&'a str, O, E>
where
    F: FnMut(&'a str) -> IResult<&'a str, O, E>,
{
    delimited(ws(tag("{")), attributes_member(name, inner), ws(tag("}")))
}

/// Parses a single attribute with an optional comma at the end.
fn attributes_member<'a, O, F: 'a, E: 'a + ParseError<&'a str> + ContextError<&'a str>>(
    name1: &'a str,
    inner1: F,
) -> impl FnMut(&'a str) -> IResult<&'a str, O, E>
where
    F: FnMut(&'a str) -> IResult<&'a str, O, E>,
{
    map(
        tuple((ws(tag(name1)), ws(tag("=")), inner1, opt(ws(tag(","))))),
        |(_, _, v, _)| v,
    )
}

/// Parses operator's type signature
///
/// Accepts input in the form of
///
/// `: (Float32Tensor, Float32Tensor) -> Float32Tensor`
/// `: ([Float32Tensor]) -> Float32Tensor`
///
/// * `arg_count` - the number of required arguments
fn operator_signature<'a, E: 'a + ParseError<&'a str> + ContextError<&'a str>>(
    arg_count: usize,
) -> impl FnMut(&'a str) -> IResult<&'a str, Signature, E> {
    preceded(
        ws(tag(":")),
        alt((fixed_arrity_signature(arg_count), variadic_signature())),
    )
}

/// Parses operator's type signature - fixed arity form
///
/// Accepts input in the form of
///
/// `(Float32Tensor, Float32Tensor) -> Float32Tensor`
///
/// * `arg_count` - the number of required arguments
fn fixed_arrity_signature<'a, E: 'a + ParseError<&'a str> + ContextError<&'a str>>(
    arg_count: usize,
) -> impl FnMut(&'a str) -> IResult<&'a str, Signature, E> {
    move |input: &'a str| {
        let (input, args_types) = verify(
            delimited(
                tag("("),
                separated_list0(tag(","), ws(parse_type)),
                tag(")"),
            ),
            |v: &Vec<Ty>| v.len() >= arg_count,
        )(input)?;

        let (input, _) = ws(tag("->"))(input)?;
        let (input, result_type) = ws(parse_type)(input)?;

        match args_types.len() {
            0 => Ok((input, Signature::nullary(result_type))),
            1 => Ok((input, Signature::unary(args_types[0], result_type))),
            2 => Ok((
                input,
                Signature::binary(args_types[0], args_types[1], result_type),
            )),
            3 => Ok((
                input,
                Signature::ternary(args_types[0], args_types[1], args_types[2], result_type),
            )),
            _ => Err(Error(make_error(input, ErrorKind::Tag))),
        }
    }
}

/// Parses operator's type signature - variadic form
///
/// Accepts input in the form of
///
/// `([Float32Tensor]) -> Float32Tensor`
fn variadic_signature<'a, E: 'a + ParseError<&'a str> + ContextError<&'a str>>(
) -> impl FnMut(&'a str) -> IResult<&'a str, Signature, E> {
    move |input: &'a str| {
        let (input, (_, _, args_type, _, _)) = tuple((
            ws(tag("(")),
            ws(tag("[")),
            ws(parse_type),
            ws(tag("]")),
            ws(tag(")")),
        ))(input)?;

        let (input, _) = ws(tag("->"))(input)?;
        let (input, result_type) = ws(parse_type)(input)?;

        Ok((input, Signature::variadic(args_type, result_type)))
    }
}

/// Parses an individual type's literal
fn parse_type<'a, E: 'a + ParseError<&'a str> + ContextError<&'a str>>(
    input: &'a str,
) -> IResult<&'a str, Ty, E> {
    let (i, type_name) = alphanumeric1(input)?;
    match type_name {
        "Unknown" => Ok((i, Ty::Unknown)),
        "Shape" => Ok((i, Ty::HostShape)),
        "Seed" => Ok((i, Ty::Seed)),
        "PrfKey" => Ok((i, Ty::PrfKey)),
        "String" => Ok((i, Ty::HostString)),
        "BitTensor" => Ok((i, Ty::HostBitTensor)),
        "BitArray64" => Ok((i, Ty::HostBitArray64)),
        "BitArray128" => Ok((i, Ty::HostBitArray128)),
        "Ring64Tensor" => Ok((i, Ty::HostRing64Tensor)),
        "Ring128Tensor" => Ok((i, Ty::HostRing128Tensor)),
        "Float32Tensor" => Ok((i, Ty::HostFloat32Tensor)),
        "Float64Tensor" => Ok((i, Ty::HostFloat64Tensor)),
        "Int8Tensor" => Ok((i, Ty::HostInt8Tensor)),
        "Int16Tensor" => Ok((i, Ty::HostInt16Tensor)),
        "Int32Tensor" => Ok((i, Ty::HostInt32Tensor)),
        "Int64Tensor" => Ok((i, Ty::HostInt64Tensor)),
        "Uint8Tensor" => Ok((i, Ty::HostUint8Tensor)),
        "Uint16Tensor" => Ok((i, Ty::HostUint16Tensor)),
        "Uint32Tensor" => Ok((i, Ty::HostUint32Tensor)),
        "Uint64Tensor" => Ok((i, Ty::HostUint64Tensor)),
        "HostFixed64Tensor" => Ok((i, Ty::HostFixed64Tensor)),
        "HostFixed128Tensor" => Ok((i, Ty::HostFixed128Tensor)),
        "Replicated64Tensor" => Ok((i, Ty::ReplicatedRing64Tensor)),
        "Replicated128Tensor" => Ok((i, Ty::ReplicatedRing128Tensor)),
        "ReplicatedBitTensor" => Ok((i, Ty::ReplicatedBitTensor)),
        "ReplicatedSetup" => Ok((i, Ty::ReplicatedSetup)),
        "Additive64Tensor" => Ok((i, Ty::AdditiveRing64Tensor)),
        "Additive128Tensor" => Ok((i, Ty::AdditiveRing128Tensor)),
        "ReplicatedShape" => Ok((i, Ty::ReplicatedShape)),
        "AdditiveBitTensor" => Ok((i, Ty::AdditiveBitTensor)),
        "AdditiveShape" => Ok((i, Ty::AdditiveShape)),
        "Fixed64Tensor" => Ok((i, Ty::Fixed64Tensor)),
        "Fixed128Tensor" => Ok((i, Ty::Fixed128Tensor)),
        "Unit" => Ok((i, Ty::Unit)),
        "Float32" => Ok((i, Ty::Float32)),
        "Float64" => Ok((i, Ty::Float64)),
        "Ring64" => Ok((i, Ty::Ring64)),
        "Ring128" => Ok((i, Ty::Ring128)),
        "Tensor" => Ok((i, Ty::Tensor(TensorDType::Float64))), // TODO: Find the way to represent inner in the textual
        _ => Err(Error(make_error(input, ErrorKind::Tag))),
    }
}

fn constant_literal_helper<'a, O1, F1, F2, E>(
    expected_type: &'a str,
    parser: F1,
    mapper: F2,
) -> impl FnMut(&'a str) -> IResult<&'a str, Constant, E>
where
    F1: FnMut(&'a str) -> IResult<&'a str, O1, E>,
    F2: FnMut(O1) -> Constant,
    E: 'a + ParseError<&'a str> + ContextError<&'a str>,
{
    map(
        preceded(
            tag(expected_type),
            delimited(ws(tag("(")), parser, ws(tag(")"))),
        ),
        mapper,
    )
}

/// Parses a literal for a constant (not a placed value).
fn constant_literal<'a, E: 'a + ParseError<&'a str> + ContextError<&'a str>>(
    input: &'a str,
) -> IResult<&'a str, Constant, E> {
    alt((
        constant_literal_helper("Seed", parse_hex, |v| Constant::RawSeed(RawSeed(v))),
        constant_literal_helper("PrfKey", parse_hex, |v| Constant::RawPrfKey(RawPrfKey(v))),
        constant_literal_helper("Float32", float, Constant::Float32),
        constant_literal_helper("Float64", double, Constant::Float64),
        constant_literal_helper("String", string, Constant::String),
        map(ws(string), Constant::String), // Alternative syntax for strings - no type
        constant_literal_helper("Ring64", parse_int, Constant::Ring64),
        constant_literal_helper("Ring128", parse_int, Constant::Ring128),
        constant_literal_helper("Shape", vector(parse_int), |v| {
            Constant::RawShape(RawShape(v))
        }),
        constant_literal_helper("Bit", parse_int, Constant::Bit),
        // 1D arrars
        alt((
            constant_literal_helper("Int8Tensor", vector(parse_int), |v| {
                Constant::HostInt8Tensor(v.into())
            }),
            constant_literal_helper("Int16Tensor", vector(parse_int), |v| {
                Constant::HostInt16Tensor(v.into())
            }),
            constant_literal_helper("Int32Tensor", vector(parse_int), |v| {
                Constant::HostInt32Tensor(v.into())
            }),
            constant_literal_helper("Int64Tensor", vector(parse_int), |v| {
                Constant::HostInt64Tensor(v.into())
            }),
            constant_literal_helper("Uint8Tensor", vector(parse_int), |v| {
                Constant::HostUint8Tensor(v.into())
            }),
            constant_literal_helper("Uint16Tensor", vector(parse_int), |v| {
                Constant::HostUint16Tensor(v.into())
            }),
            constant_literal_helper("Uint32Tensor", vector(parse_int), |v| {
                Constant::HostUint32Tensor(v.into())
            }),
            constant_literal_helper("Uint64Tensor", vector(parse_int), |v| {
                Constant::HostUint64Tensor(v.into())
            }),
            constant_literal_helper("Float32Tensor", vector(float), |v| {
                Constant::HostFloat32Tensor(v.into())
            }),
            constant_literal_helper("Float64Tensor", vector(double), |v| {
                Constant::HostFloat64Tensor(v.into())
            }),
            constant_literal_helper("Ring64Tensor", vector(parse_int), |v| {
                Constant::HostRing64Tensor(v.into())
            }),
            constant_literal_helper("Ring128Tensor", vector(parse_int), |v| {
                Constant::HostRing128Tensor(v.into())
            }),
            constant_literal_helper("HostBitTensor", vector(parse_int), |v| {
                Constant::HostBitTensor(v.into())
            }),
        )),
        // 2D arrars
        alt((
            constant_literal_helper("Int8Tensor", vector2(parse_int), |v| {
                Constant::HostInt8Tensor(v.into())
            }),
            constant_literal_helper("Int16Tensor", vector2(parse_int), |v| {
                Constant::HostInt16Tensor(v.into())
            }),
            constant_literal_helper("Int32Tensor", vector2(parse_int), |v| {
                Constant::HostInt32Tensor(v.into())
            }),
            constant_literal_helper("Int64Tensor", vector2(parse_int), |v| {
                Constant::HostInt64Tensor(v.into())
            }),
            constant_literal_helper("Uint8Tensor", vector2(parse_int), |v| {
                Constant::HostUint8Tensor(v.into())
            }),
            constant_literal_helper("Uint16Tensor", vector2(parse_int), |v| {
                Constant::HostUint16Tensor(v.into())
            }),
            constant_literal_helper("Uint32Tensor", vector2(parse_int), |v| {
                Constant::HostUint32Tensor(v.into())
            }),
            constant_literal_helper("Uint64Tensor", vector2(parse_int), |v| {
                Constant::HostUint64Tensor(v.into())
            }),
            constant_literal_helper("Float32Tensor", vector2(float), |v| {
                Constant::HostFloat32Tensor(v.into())
            }),
            constant_literal_helper("Float64Tensor", vector2(double), |v| {
                Constant::HostFloat64Tensor(v.into())
            }),
            constant_literal_helper(
                "Ring64Tensor",
                vector2(parse_int),
                |v: ndarray::ArrayD<u64>| Constant::HostRing64Tensor(v.into()),
            ),
            constant_literal_helper(
                "Ring128Tensor",
                vector2(parse_int),
                |v: ndarray::ArrayD<u128>| Constant::HostRing128Tensor(v.into()),
            ),
            constant_literal_helper("HostBitTensor", vector2(parse_int), |v| {
                Constant::HostBitTensor(v.into())
            }),
        )),
    ))(input)
}

/// Parses a literal for a constant (not a placed value).
fn value_literal<'a, E: 'a + ParseError<&'a str> + ContextError<&'a str>>(
    input: &'a str,
) -> IResult<&'a str, Value, E> {
    let (input, (v, p)) = tuple((constant_literal, ws(parse_placement)))(input)?;
    match p {
        Placement::Host(h) => Ok((input, v.place(&h))),
        _ => unimplemented!(), // TODO (lvorona) return parsing error that we do not support other placements in the textual form
    }
}

/// Parses a vector of items, using the supplied innter parser.
fn vector<'a, F: 'a, O, E: 'a + ParseError<&'a str> + ContextError<&'a str>>(
    inner: F,
) -> impl FnMut(&'a str) -> IResult<&'a str, Vec<O>, E>
where
    F: FnMut(&'a str) -> IResult<&'a str, O, E>,
{
    delimited(tag("["), separated_list0(ws(tag(",")), inner), tag("]"))
}

/// Parses a 2D vector of items, using the supplied innter parser.
fn vector2<'a, F: 'a, O: 'a, E: 'a>(
    inner: F,
) -> impl FnMut(&'a str) -> IResult<&'a str, ndarray::ArrayD<O>, E>
where
    F: FnMut(&'a str) -> IResult<&'a str, O, E> + Copy,
    O: Clone,
    E: ParseError<&'a str> + ContextError<&'a str>,
{
    move |input: &'a str| {
        let (input, vec2) = vector(vector(inner))(input)?;
        let mut data = Vec::new();

        let ncols = vec2.first().map_or(0, |row| row.len());
        let mut nrows = 0;

        for row in &vec2 {
            data.extend_from_slice(row);
            nrows += 1;
        }

        ndarray::Array::from_shape_vec(ndarray::IxDyn(&[nrows, ncols]), data)
            .map(|a| (input, a))
            .map_err(|_: ndarray::ShapeError| Error(make_error(input, ErrorKind::MapRes)))
    }
}

/// Parses integer (or anything implementing FromStr from decimal digits)
fn parse_int<'a, O: std::str::FromStr, E: 'a + ParseError<&'a str> + ContextError<&'a str>>(
    input: &'a str,
) -> IResult<&'a str, O, E> {
    map_res(digit1, |s: &str| s.parse::<O>())(input)
        .map_err(|_: nom::Err<nom::error::Error<&str>>| Error(make_error(input, ErrorKind::MapRes)))
}

/// Parses a single byte, writte as two hex character.
///
/// Leading '0' is mandatory for bytes 0x00 - 0x0F.
fn parse_hex_u8<'a, E>(input: &'a str) -> IResult<&'a str, u8, E>
where
    E: ParseError<&'a str>,
{
    let parse_hex = take_while_m_n(2, 2, |c: char| c.is_ascii_hexdigit());
    map_res(parse_hex, move |hex| u8::from_str_radix(hex, 16))(input)
        .map_err(|_: nom::Err<nom::error::Error<&str>>| Error(make_error(input, ErrorKind::MapRes)))
}

/// Parse sa hux dump, without any separators.
///
/// Errors out if there is not enough data to fill an array of length N.
fn parse_hex<'a, E, const N: usize>(input: &'a str) -> IResult<&'a str, [u8; N], E>
where
    E: ParseError<&'a str>,
{
    let mut buf: [u8; N] = [0; N];
    let (rest, ()) = fill(parse_hex_u8, &mut buf)(input)?;
    Ok((rest, buf))
}

/// Wraps the innner parser in optional spaces.
///
/// From nom::recepies
fn ws<'a, F: 'a, O, E: ParseError<&'a str>>(
    inner: F,
) -> impl FnMut(&'a str) -> IResult<&'a str, O, E>
where
    F: Fn(&'a str) -> IResult<&'a str, O, E>,
{
    delimited(space0, inner, space0)
}

/// Parses an identifier
///
/// From nom::recepies
pub fn identifier<'a, E: ParseError<&'a str>>(input: &'a str) -> IResult<&'a str, &'a str, E> {
    recognize(pair(
        alt((alpha1, tag("_"))),
        many0(alt((alphanumeric1, tag("_")))),
    ))(input)
}

/// Parses an escaped character: \n, \t, \r, \u{00AC}, etc.
///
/// From nom examples (MIT licesnse, so it is ok)
fn parse_hex_u32<'a, E>(input: &'a str) -> IResult<&'a str, u32, E>
where
    E: ParseError<&'a str>,
{
    let parse_hex = take_while_m_n(1, 6, |c: char| c.is_ascii_hexdigit());
    let parse_delimited_hex = preceded(char('u'), delimited(char('{'), parse_hex, char('}')));
    map_res(parse_delimited_hex, move |hex| u32::from_str_radix(hex, 16))(input)
        .map_err(|_: nom::Err<nom::error::Error<&str>>| Error(make_error(input, ErrorKind::MapRes)))
}

/// Parses a single unicode character.
///
/// From nom examples (MIT licesnse, so it is ok)
fn parse_unicode<'a, E>(input: &'a str) -> IResult<&'a str, char, E>
where
    E: ParseError<&'a str>,
{
    map_opt(parse_hex_u32, std::char::from_u32)(input)
}

/// Parses any supported escaped character
///
/// From nom examples (MIT licesnse, so it is ok)
fn parse_escaped_char<'a, E>(input: &'a str) -> IResult<&'a str, char, E>
where
    E: ParseError<&'a str>,
{
    preceded(
        char('\\'),
        alt((
            parse_unicode,
            value('\n', char('n')),
            value('\r', char('r')),
            value('\t', char('t')),
            value('\u{08}', char('b')),
            value('\u{0C}', char('f')),
            value('\\', char('\\')),
            value('/', char('/')),
            value('"', char('"')),
        )),
    )(input)
}

/// Parse a backslash, followed by any amount of whitespace. This is used later
/// to discard any escaped whitespace.
///
/// From nom examples (MIT licesnse, so it is ok)
fn parse_escaped_whitespace<'a, E: ParseError<&'a str>>(
    input: &'a str,
) -> IResult<&'a str, &'a str, E> {
    preceded(char('\\'), multispace1)(input)
}

/// Parse a non-empty block of text that doesn't include \ or "
///
/// From nom examples (MIT licesnse, so it is ok)
fn parse_literal<'a, E: ParseError<&'a str>>(input: &'a str) -> IResult<&'a str, &'a str, E> {
    let not_quote_slash = is_not("\"\\");
    verify(not_quote_slash, |s: &str| !s.is_empty())(input)
}

/// A string fragment contains a fragment of a string being parsed: either
/// a non-empty Literal (a series of non-escaped characters), a single
/// parsed escaped character, or a block of escaped whitespace.
///
/// From nom examples (MIT licesnse, so it is ok)
#[derive(Debug, Clone, Copy, PartialEq, Eq)]
enum StringFragment<'a> {
    Literal(&'a str),
    EscapedChar(char),
    EscapedWS,
}

/// Combine parse_literal, parse_escaped_whitespace, and parse_escaped_char
/// into a StringFragment.
///
/// From nom examples (MIT licesnse, so it is ok)
fn parse_fragment<'a, E>(input: &'a str) -> IResult<&'a str, StringFragment<'a>, E>
where
    E: ParseError<&'a str>,
{
    alt((
        map(parse_literal, StringFragment::Literal),
        map(parse_escaped_char, StringFragment::EscapedChar),
        value(StringFragment::EscapedWS, parse_escaped_whitespace),
    ))(input)
}

/// Parse a string. Use a loop of parse_fragment and push all of the fragments
/// into an output string.
///
/// From nom examples (MIT licesnse, so it is ok)
fn string<'a, E>(input: &'a str) -> IResult<&'a str, String, E>
where
    E: ParseError<&'a str>,
{
    let build_string = fold_many0(parse_fragment, String::new, |mut string, fragment| {
        match fragment {
            StringFragment::Literal(s) => string.push_str(s),
            StringFragment::EscapedChar(c) => string.push(c),
            StringFragment::EscapedWS => {}
        }
        string
    });
    delimited(char('"'), build_string, char('"'))(input)
}

/// A very simple boolean parser.
///
/// Only accepts literals `true` and `false`.
fn parse_bool<'a, E: 'a + ParseError<&'a str> + ContextError<&'a str>>(
    input: &'a str,
) -> IResult<&'a str, bool, E> {
    alt((value(true, tag("true")), value(false, tag("false"))))(input)
}

/// A serializer to produce the same textual format from a computation
pub trait ToTextual {
    fn to_textual(&self) -> String;
}

impl ToTextual for Computation {
    fn to_textual(&self) -> String {
        itertools::join(self.operations.iter().map(|op| op.to_textual()), "\n")
    }
}

impl ToTextual for Operation {
    fn to_textual(&self) -> String {
        format!(
            "{} = {} ({}) {}",
            self.name,
            self.kind.to_textual(),
            self.inputs.join(", "),
            self.placement.to_textual(),
        )
    }
}

impl ToTextual for Placement {
    fn to_textual(&self) -> String {
        match self {
            Placement::Host(p) => p.to_textual(),
            Placement::Replicated(p) => p.to_textual(),
            Placement::Additive(p) => p.to_textual(),
        }
    }
}

impl ToTextual for HostPlacement {
    fn to_textual(&self) -> String {
        format!("@Host({})", self.owner)
    }
}

impl ToTextual for ReplicatedPlacement {
    fn to_textual(&self) -> String {
        format!(
            "@Replicated({}, {}, {})",
            self.owners[0], self.owners[1], self.owners[2]
        )
    }
}

impl ToTextual for AdditivePlacement {
    fn to_textual(&self) -> String {
        format!("@Additive({}, {})", self.owners[0], self.owners[1])
    }
}

impl ToTextual for Operator {
    fn to_textual(&self) -> String {
        use Operator::*;
        match self {
            Identity(op) => op.to_textual(),
            Cast(op) => op.to_textual(),
            Load(op) => op.to_textual(),
            Save(op) => op.to_textual(),
            Send(op) => op.to_textual(),
            Receive(op) => op.to_textual(),
            Input(op) => op.to_textual(),
            Output(op) => op.to_textual(),
            Constant(op) => op.to_textual(),
            Shape(op) => op.to_textual(),
            AtLeast2D(op) => op.to_textual(),
            Slice(op) => op.to_textual(),
            Ones(op) => op.to_textual(),
            ExpandDims(op) => op.to_textual(),
            Concat(op) => op.to_textual(),
            Transpose(op) => op.to_textual(),
            Dot(op) => op.to_textual(),
            Inverse(op) => op.to_textual(),
            Add(op) => op.to_textual(),
            Sub(op) => op.to_textual(),
            Mul(op) => op.to_textual(),
            Mean(op) => op.to_textual(),
            Sum(op) => op.to_textual(),
            Div(op) => op.to_textual(),
            BitXor(op) => op.to_textual(),
            BitAnd(op) => op.to_textual(),
<<<<<<< HEAD
            BitNeg(_) => unimplemented!(),
=======
            BitNeg(op) => op.to_textual(),
>>>>>>> a97bcb3a
            BitFill(op) => op.to_textual(),
            RingFill(op) => op.to_textual(),
            HostAdd(op) => op.to_textual(),
            HostSub(op) => op.to_textual(),
            HostMul(op) => op.to_textual(),
            HostDiv(op) => op.to_textual(),
            HostDot(op) => op.to_textual(),
            HostMean(op) => op.to_textual(),
            HostSqrt(op) => op.to_textual(),
            HostOnes(op) => op.to_textual(),
            HostConcat(op) => op.to_textual(),
            HostExpandDims(op) => op.to_textual(),
            HostSqueeze(op) => op.to_textual(),
            HostReshape(op) => op.to_textual(),
            HostAtLeast2D(op) => op.to_textual(),
            HostSlice(op) => op.to_textual(),
            HostDiag(op) => op.to_textual(),
            HostShlDim(op) => op.to_textual(),
            HostIndexAxis(op) => op.to_textual(),
            HostBitDec(op) => op.to_textual(),
            HostSum(op) => op.to_textual(),
            HostAddN(op) => op.to_textual(),
            HostTranspose(op) => op.to_textual(),
            HostInverse(op) => op.to_textual(),
            Sign(op) => op.to_textual(),
            RingNeg(op) => op.to_textual(),
            RingAdd(op) => op.to_textual(),
            RingSub(op) => op.to_textual(),
            RingMul(op) => op.to_textual(),
            RingDot(op) => op.to_textual(),
            RingSum(op) => op.to_textual(),
            RingFixedpointEncode(op) => op.to_textual(),
            RingFixedpointDecode(op) => op.to_textual(),
            RingFixedpointMean(op) => op.to_textual(),
            RingSample(op) => op.to_textual(),
            RingSampleSeeded(op) => op.to_textual(),
            RingShl(op) => op.to_textual(),
            RingShr(op) => op.to_textual(),
            RingInject(op) => op.to_textual(),
            BitExtract(op) => op.to_textual(),
            BitSample(op) => op.to_textual(),
            BitSampleSeeded(op) => op.to_textual(),
            PrimDeriveSeed(op) => op.to_textual(),
            PrimPrfKeyGen(op) => op.to_textual(),
            AesDecrypt(_) => unimplemented!(),
            FixedpointEncode(op) => op.to_textual(),
            FixedpointDecode(op) => op.to_textual(),
            FixedpointAdd(op) => op.to_textual(),
            FixedpointSub(op) => op.to_textual(),
            FixedpointMul(op) => op.to_textual(),
            FixedpointDiv(op) => op.to_textual(),
            FixedpointDot(op) => op.to_textual(),
            FixedpointTruncPr(op) => op.to_textual(),
            FixedpointMean(op) => op.to_textual(),
            FixedpointSum(op) => op.to_textual(),
            FloatingpointAdd(op) => op.to_textual(),
            FloatingpointSub(op) => op.to_textual(),
            FloatingpointMul(op) => op.to_textual(),
            FloatingpointDiv(op) => op.to_textual(),
            FloatingpointDot(op) => op.to_textual(),
            FloatingpointAtLeast2D(op) => op.to_textual(),
            FloatingpointOnes(op) => op.to_textual(),
            FloatingpointConcat(op) => op.to_textual(),
            FloatingpointExpandDims(op) => op.to_textual(),
            FloatingpointTranspose(op) => op.to_textual(),
            FloatingpointInverse(op) => op.to_textual(),
            FloatingpointMean(op) => op.to_textual(),
            FloatingpointSum(op) => op.to_textual(),
            RepSetup(op) => op.to_textual(),
            RepShare(op) => op.to_textual(),
            RepReveal(op) => op.to_textual(),
            RepDot(op) => op.to_textual(),
            RepFixedpointMean(op) => op.to_textual(),
            RepSum(op) => op.to_textual(),
            RepAddN(op) => op.to_textual(),
            RepAdd(op) => op.to_textual(),
            RepSub(op) => op.to_textual(),
            RepMul(op) => op.to_textual(),
<<<<<<< HEAD
            RepAnd(_) => unimplemented!(),
            RepXor(_) => unimplemented!(),
            RepNeg(_) => unimplemented!(),
=======
            RepNeg(op) => op.to_textual(),
>>>>>>> a97bcb3a
            RepTruncPr(op) => op.to_textual(),
            AdtReveal(op) => op.to_textual(),
            AdtFill(op) => op.to_textual(),
            AdtAdd(op) => op.to_textual(),
            AdtSub(op) => op.to_textual(),
            AdtMul(op) => op.to_textual(),
            AdtShl(op) => op.to_textual(),
            AdtToRep(op) => op.to_textual(),
            RepAbs(op) => op.to_textual(),
            RepFill(op) => op.to_textual(),
            RepMsb(op) => op.to_textual(),
            RepShl(op) => op.to_textual(),
            RepToAdt(op) => op.to_textual(),
            RepIndexAxis(op) => op.to_textual(),
            RepIndex(op) => op.to_textual(),
            RepDiag(op) => op.to_textual(),
            RepBitDec(op) => op.to_textual(),
            RepBitCompose(op) => op.to_textual(),
            RepSlice(op) => op.to_textual(),
            RepShlDim(op) => op.to_textual(),
            RepEqual(op) => op.to_textual(),
            RepIfElse(op) => op.to_textual(),
        }
    }
}

macro_rules! impl_to_textual {
    ($op:ty, $format:expr, $($member:tt),* ) => {
        impl ToTextual for $op {
            fn to_textual(&self) -> String {
                format!(
                    $format,
                    $(self.$member.to_textual(),)*
                    op = self.short_name(),
                )
            }
        }
    };
}

impl_to_textual!(ConstantOp, "{op}{{value = {}}}: {}", value, sig);
impl_to_textual!(IdentityOp, "{op}: {}", sig);
impl_to_textual!(CastOp, "{op}: {}", sig);
impl_to_textual!(LoadOp, "{op}: {}", sig);
impl_to_textual!(SaveOp, "{op}: {}", sig);
impl_to_textual!(
    SendOp,
    "{op} {{rendezvous_key={}, receiver={}}}: {}",
    rendezvous_key,
    receiver,
    sig
);
impl_to_textual!(
    ReceiveOp,
    "{op} {{rendezvous_key={}, sender={}}} : {}",
    rendezvous_key,
    sender,
    sig
);
impl_to_textual!(InputOp, "{op} {{arg_name={}}}: {}", arg_name, sig);
impl_to_textual!(OutputOp, "{op}: {}", sig);
impl_to_textual!(
    AtLeast2DOp,
    "{op}{{to_column_vector={}}}: {}",
    to_column_vector,
    sig
);

impl_to_textual!(SliceOp, "{op}{{slice={}}}: {} {}", slice, sig);
impl_to_textual!(OnesOp, "{op}: {}", sig);
impl_to_textual!(ExpandDimsOp, "{op}{{axis={}}}: {}", axis, sig);
impl_to_textual!(ConcatOp, "{op}{{axis={}}}: {}", axis, sig);

impl_to_textual!(TransposeOp, "{op}: {}", sig);
impl_to_textual!(DotOp, "{op}: {}", sig);
impl_to_textual!(InverseOp, "{op}: {}", sig);
impl_to_textual!(AddOp, "{op}: {}", sig);
impl_to_textual!(SubOp, "{op}: {}", sig);
impl_to_textual!(MulOp, "{op}: {}", sig);
impl_to_textual!(DivOp, "{op}: {}", sig);

impl_to_textual!(HostAddOp, "{op}: {}", sig);
impl_to_textual!(HostSubOp, "{op}: {}", sig);
impl_to_textual!(HostMulOp, "{op}: {}", sig);
impl_to_textual!(HostDivOp, "{op}: {}", sig);
impl_to_textual!(HostDotOp, "{op}: {}", sig);
impl_to_textual!(HostOnesOp, "{op}: {}", sig);
impl_to_textual!(HostConcatOp, "{op}{{axis={}}}: {}", axis, sig);
impl_to_textual!(HostExpandDimsOp, "{op}{{axis={}}}: {}", axis, sig);
impl_to_textual!(HostReshapeOp, "{op}: {}", sig);
impl_to_textual!(RingFillOp, "{op}{{value={}}}: {}", value, sig);
impl_to_textual!(
    HostAtLeast2DOp,
    "{op}{{to_column_vector={}}}: {}",
    to_column_vector,
    sig
);
impl_to_textual!(HostSliceOp, "{op}{{slice={}}}: {} {}", slice, sig);
impl_to_textual!(HostDiagOp, "{op}: {}", sig);
impl_to_textual!(
    HostIndexAxisOp,
    "{op}{{axis={}, index={}}}: {}",
    axis,
    index,
    sig
);
impl_to_textual!(
    HostShlDimOp,
    "{op}{{amount={},bit_length={}}}: {}",
    amount,
    bit_length,
    sig
);
impl_to_textual!(HostTransposeOp, "{op}: {}", sig);
impl_to_textual!(HostBitDecOp, "{op}: {}", sig);
impl_to_textual!(HostInverseOp, "{op}: {}", sig);
impl_to_textual!(HostSqrtOp, "{op}: {}", sig);
impl_to_textual!(HostSqueezeOp, "{op}: {}", sig);
impl_to_textual!(SignOp, "{op}: {}", sig);
impl_to_textual!(ShapeOp, "{op}: {}", sig);
impl_to_textual!(RingNegOp, "{op}: {}", sig);
impl_to_textual!(RingAddOp, "{op}: {}", sig);
impl_to_textual!(RingSubOp, "{op}: {}", sig);
impl_to_textual!(RingMulOp, "{op}: {}", sig);
impl_to_textual!(RingDotOp, "{op}: {}", sig);
impl_to_textual!(RingShlOp, "{op}{{amount={}}}: {}", amount, sig);
impl_to_textual!(RingShrOp, "{op}{{amount={}}}: {}", amount, sig);
impl_to_textual!(RingInjectOp, "{op}{{bit_idx={}}}: {}", bit_idx, sig);
impl_to_textual!(BitFillOp, "{op}{{value={}}}: {}", value, sig);
impl_to_textual!(BitXorOp, "{op}: {}", sig);
impl_to_textual!(BitAndOp, "{op}: {}", sig);
impl_to_textual!(BitNegOp, "{op}: {}", sig);
impl_to_textual!(BitExtractOp, "{op}{{bit_idx={}}}: {}", bit_idx, sig);
impl_to_textual!(PrimDeriveSeedOp, "{op}{{sync_key={}}}: {}", sync_key, sig);
impl_to_textual!(PrimPrfKeyGenOp, "{op}: {}", sig);
impl_to_textual!(
    FixedpointEncodeOp,
    "{op}{{fractional_precision={}, integral_precision={}}}: {}",
    fractional_precision,
    integral_precision,
    sig
);
impl_to_textual!(
    FixedpointDecodeOp,
    "{op}{{precision={}}}: {}",
    fractional_precision,
    sig
);
impl_to_textual!(FixedpointAddOp, "{op}: {}", sig);
impl_to_textual!(FixedpointSubOp, "{op}: {}", sig);
impl_to_textual!(FixedpointMulOp, "{op}: {}", sig);
impl_to_textual!(FixedpointDotOp, "{op}: {}", sig);
impl_to_textual!(
    FixedpointTruncPrOp,
    "{op}{{precision={}}}: {}",
    precision,
    sig
);

impl_to_textual!(
    RingFixedpointEncodeOp,
    "{op}{{scaling_base={}, scaling_exp={}}}: {}",
    scaling_base,
    scaling_exp,
    sig
);
impl_to_textual!(
    RingFixedpointDecodeOp,
    "{op}{{scaling_base={}, scaling_exp={}}}: {}",
    scaling_base,
    scaling_exp,
    sig
);
impl_to_textual!(RepSetupOp, "{op}: {}", sig);
impl_to_textual!(RepShareOp, "{op}: {}", sig);
impl_to_textual!(RepRevealOp, "{op}: {}", sig);
impl_to_textual!(RepDotOp, "{op}: {}", sig);
impl_to_textual!(RepAddOp, "{op}: {}", sig);
impl_to_textual!(RepSubOp, "{op}: {}", sig);
impl_to_textual!(RepMulOp, "{op}: {}", sig);
impl_to_textual!(RepTruncPrOp, "{op}{{amount={}}}: {}", amount, sig);
impl_to_textual!(AdtRevealOp, "{op}: {}", sig);
impl_to_textual!(AdtFillOp, "{op}{{value={}}}: {}", value, sig);
impl_to_textual!(AdtAddOp, "{op}: {}", sig);
impl_to_textual!(AdtSubOp, "{op}: {}", sig);
impl_to_textual!(AdtMulOp, "{op}: {}", sig);
impl_to_textual!(AdtShlOp, "{op}: {}", sig);
impl_to_textual!(AdtToRepOp, "{op}: {}", sig);
impl_to_textual!(RepAbsOp, "{op}: {}", sig);
impl_to_textual!(RepFillOp, "{op}{{value={}}}: {}", value, sig);
impl_to_textual!(RepMsbOp, "{op}: {}", sig);
impl_to_textual!(RepNegOp, "{op}: {}", sig);
impl_to_textual!(RepShlOp, "{op}: {}", sig);
impl_to_textual!(RepToAdtOp, "{op}: {}", sig);
impl_to_textual!(
    RepIndexAxisOp,
    "{op}{{axis={}, index={}}}: {}",
    axis,
    index,
    sig
);
impl_to_textual!(RepIndexOp, "{op}{{index={}}}: {}", index, sig);
impl_to_textual!(RepDiagOp, "{op}: {}", sig);
impl_to_textual!(RepBitDecOp, "{op}: {}", sig);
impl_to_textual!(RepBitComposeOp, "{op}: {}", sig);
impl_to_textual!(RepEqualOp, "{op}: {}", sig);
impl_to_textual!(RepIfElseOp, "{op}: {}", sig);
impl_to_textual!(RepSliceOp, "{op}{{slice}}: {} {}", sig, slice);
impl_to_textual!(RepShlDimOp, "{op}: {} {} {}", sig, amount, bit_length);

macro_rules! op_with_axis_to_textual {
    ($op:tt) => {
        impl ToTextual for $op {
            fn to_textual(&self) -> String {
                match self {
                    $op { sig, axis: Some(a) } => {
                        format!(
                            "{}{{axis = {}}}: {}",
                            self.short_name(),
                            a,
                            sig.to_textual()
                        )
                    }
                    $op { sig, axis: None } => {
                        format!("{}: {}", self.short_name(), sig.to_textual())
                    }
                }
            }
        }
    };
}

op_with_axis_to_textual!(MeanOp);
op_with_axis_to_textual!(SumOp);
op_with_axis_to_textual!(HostMeanOp);
op_with_axis_to_textual!(HostSumOp);
op_with_axis_to_textual!(RingSumOp);
op_with_axis_to_textual!(RepSumOp);
op_with_axis_to_textual!(FixedpointSumOp);

impl_to_textual!(RepAddNOp, "{op}: {}", sig);
impl_to_textual!(HostAddNOp, "{op}: {}", sig);
impl_to_textual!(FloatingpointAddOp, "{op}: {}", sig);
impl_to_textual!(FloatingpointSubOp, "{op}: {}", sig);
impl_to_textual!(FloatingpointMulOp, "{op}: {}", sig);
impl_to_textual!(FloatingpointDivOp, "{op}: {}", sig);
impl_to_textual!(FloatingpointDotOp, "{op}: {}", sig);
impl_to_textual!(
    FloatingpointAtLeast2DOp,
    "{op}{{to_column_vector={}}}: {}",
    to_column_vector,
    sig
);
impl_to_textual!(FloatingpointOnesOp, "{op}: {}", sig);
impl_to_textual!(FloatingpointConcatOp, "{op}: {}", sig);
impl_to_textual!(FloatingpointExpandDimsOp, "{op}{{axis={}}}: {}", axis, sig);
impl_to_textual!(FloatingpointTransposeOp, "{op}: {}", sig);
impl_to_textual!(FloatingpointInverseOp, "{op}: {}", sig);
op_with_axis_to_textual!(FloatingpointMeanOp);
op_with_axis_to_textual!(FloatingpointSumOp);

impl ToTextual for FixedpointMeanOp {
    fn to_textual(&self) -> String {
        match self {
            FixedpointMeanOp { sig, axis: Some(a) } => {
                format!("FixedpointMean{{axis = {}}}: {}", a, sig.to_textual())
            }
            FixedpointMeanOp { sig, axis: None } => {
                format!("FixedpointMean{{}}: {}", sig.to_textual())
            }
        }
    }
}

impl ToTextual for RingFixedpointMeanOp {
    fn to_textual(&self) -> String {
        match self {
            RingFixedpointMeanOp {
                sig,
                axis: Some(a),
                scaling_base,
                scaling_exp,
            } => {
                format!(
                    "RingFixedpointMean{{axis = {}, scaling_base={}, scaling_exp={}}}: {}",
                    a,
                    scaling_base,
                    scaling_exp,
                    sig.to_textual()
                )
            }
            RingFixedpointMeanOp {
                sig,
                axis: None,
                scaling_base,
                scaling_exp,
            } => format!(
                "RingFixedpointMean{{scaling_base={}, scaling_exp={}}}: {}",
                scaling_base,
                scaling_exp,
                sig.to_textual()
            ),
        }
    }
}

impl ToTextual for RepFixedpointMeanOp {
    fn to_textual(&self) -> String {
        match self {
            RepFixedpointMeanOp {
                sig,
                axis: Some(a),
                scaling_base,
                scaling_exp,
            } => {
                format!(
                    "RepFixedpointMean{{axis = {}, scaling_base={}, scaling_exp={}}}: {}",
                    a,
                    scaling_base,
                    scaling_exp,
                    sig.to_textual()
                )
            }
            RepFixedpointMeanOp {
                sig,
                axis: None,
                scaling_base,
                scaling_exp,
            } => format!(
                "RepFixedpointMean{{scaling_base={}, scaling_exp={}}}: {}",
                scaling_base,
                scaling_exp,
                sig.to_textual()
            ),
        }
    }
}

impl_to_textual!(FixedpointDivOp, "{op}: {}", sig);

impl ToTextual for RingSampleOp {
    fn to_textual(&self) -> String {
        match self {
            RingSampleOp {
                sig,
                max_value: Some(a),
            } => format!("RingSample{{max_value = {}}}: {}", a, sig.to_textual()),
            RingSampleOp {
                sig,
                max_value: None,
            } => format!("RingSample: {}", sig.to_textual()),
        }
    }
}

impl ToTextual for RingSampleSeededOp {
    fn to_textual(&self) -> String {
        match self {
            RingSampleSeededOp {
                sig,
                max_value: Some(a),
            } => format!(
                "RingSampleSeeded{{max_value = {}}}: {}",
                a,
                sig.to_textual()
            ),
            RingSampleSeededOp {
                sig,
                max_value: None,
            } => format!("RingSampleSeeded: {}", sig.to_textual()),
        }
    }
}

impl_to_textual!(BitSampleOp, "{op}: {}", sig);
impl_to_textual!(BitSampleSeededOp, "{op}: {}", sig);

impl ToTextual for Ty {
    fn to_textual(&self) -> String {
        match self {
            Ty::Unit => "Unit".to_string(),
            Ty::HostString => "String".to_string(),
            Ty::Float32 => "Float32".to_string(),
            Ty::Float64 => "Float64".to_string(),
            Ty::Ring64 => "Ring64".to_string(),
            Ty::Ring128 => "Ring128".to_string(),
            Ty::Fixed => "Fixed".to_string(),
            Ty::Tensor(i) => format!("Tensor({})", i), // TODO (lvorona) Come up with a textual format here
            Ty::HostRing64Tensor => "Ring64Tensor".to_string(),
            Ty::HostRing128Tensor => "Ring128Tensor".to_string(),
            Ty::Bit => "Bit".to_string(),
            Ty::HostBitTensor => "BitTensor".to_string(),
            Ty::HostBitArray64 => "BitArray64".to_string(),
            Ty::HostBitArray128 => "BitArray128".to_string(),
            Ty::HostShape => "Shape".to_string(),
            Ty::Seed => "Seed".to_string(),
            Ty::PrfKey => "PrfKey".to_string(),
            Ty::HostFloat32Tensor => "Float32Tensor".to_string(),
            Ty::HostFloat64Tensor => "Float64Tensor".to_string(),
            Ty::HostInt8Tensor => "Int8Tensor".to_string(),
            Ty::HostInt16Tensor => "Int16Tensor".to_string(),
            Ty::HostInt32Tensor => "Int32Tensor".to_string(),
            Ty::HostInt64Tensor => "Int64Tensor".to_string(),
            Ty::HostUint8Tensor => "Uint8Tensor".to_string(),
            Ty::HostUint16Tensor => "Uint16Tensor".to_string(),
            Ty::HostUint32Tensor => "Uint32Tensor".to_string(),
            Ty::HostUint64Tensor => "Uint64Tensor".to_string(),
            Ty::Unknown => "Unknown".to_string(),
            Ty::HostFixed64Tensor => "HostFixed64Tensor".to_string(),
            Ty::HostFixed128Tensor => "HostFixed128Tensor".to_string(),
            Ty::ReplicatedRing64Tensor => "ReplicatedRing64Tensor".to_string(),
            Ty::ReplicatedRing128Tensor => "ReplicatedRing128Tensor".to_string(),
            Ty::ReplicatedFixed64Tensor => "ReplicatedFixed64Tensor".to_string(),
            Ty::ReplicatedFixed128Tensor => "ReplicatedFixed128Tensor".to_string(),
            Ty::ReplicatedBitTensor => "ReplicatedBitTensor".to_string(),
            Ty::ReplicatedBitArray64 => "ReplicatedBitArray64".to_string(),
            Ty::ReplicatedBitArray128 => "ReplicatedBitArray128".to_string(),
            Ty::ReplicatedSetup => "ReplicatedSetup".to_string(),
            Ty::ReplicatedShape => "ReplicatedShape".to_string(),
            Ty::AdditiveBitTensor => "AdditiveBitTensor".to_string(),
            Ty::AdditiveRing64Tensor => "Additive64Tensor".to_string(),
            Ty::AdditiveRing128Tensor => "Additive128Tensor".to_string(),
            Ty::AdditiveShape => "AdditiveShape".to_string(),
            Ty::Fixed64Tensor => "Fixed64Tensor".to_string(),
            Ty::Fixed128Tensor => "Fixed128Tensor".to_string(),
            Ty::Float32Tensor => "Float32Tensor".to_string(),
            Ty::Float64Tensor => "Float64Tensor".to_string(),
            Ty::HostEncFixed128Tensor => unimplemented!(),
        }
    }
}

impl ToTextual for Value {
    fn to_textual(&self) -> String {
        match self {
            Value::HostInt8Tensor(x) => format!("Int8Tensor({})", x.0.to_textual()),
            Value::HostInt16Tensor(x) => format!("Int16Tensor({})", x.0.to_textual()),
            Value::HostInt32Tensor(x) => format!("Int32Tensor({})", x.0.to_textual()),
            Value::HostInt64Tensor(x) => format!("Int64Tensor({})", x.0.to_textual()),
            Value::HostUint8Tensor(x) => format!("Uint8Tensor({})", x.0.to_textual()),
            Value::HostUint16Tensor(x) => format!("Uint16Tensor({})", x.0.to_textual()),
            Value::HostUint32Tensor(x) => format!("Uint32Tensor({})", x.0.to_textual()),
            Value::HostUint64Tensor(x) => format!("Uint64Tensor({})", x.0.to_textual()),
            Value::HostFloat32Tensor(x) => format!("Float32Tensor({})", x.0.to_textual()),
            Value::HostFloat64Tensor(x) => format!("Float64Tensor({})", x.0.to_textual()),
            Value::HostRing64Tensor(x) => format!("Ring64Tensor({})", x.0.to_textual()),
            Value::HostRing128Tensor(x) => format!("Ring128Tensor({})", x.0.to_textual()),
            Value::Float32(x) => format!("Float32({})", x),
            Value::Float64(x) => format!("Float64({})", x),
            Value::Fixed(x) => format!("Fixed({})", x.to_textual()),
            Value::HostString(x) => format!("String({})", x.0.to_textual()),
            Value::Ring64(x) => format!("Ring64({})", x),
            Value::Ring128(x) => format!("Ring128({})", x),
            Value::HostShape(x) => format!("HostShape({:?})", x.0),
            Value::Seed(x) => format!("Seed({})", x.0 .0.to_textual()),
            Value::PrfKey(x) => format!("PrfKey({})", x.0 .0.to_textual()),
            Value::Bit(x) => format!("Bit({})", x),
            Value::Unit(_) => "Unit".to_string(),
            Value::HostBitTensor(x) => format!("HostBitTensor({})", x.0.to_textual()),
            // TODO
            Value::HostFixed64Tensor(_)
            | Value::HostFixed128Tensor(_)
            | Value::HostBitArray64(_)
            | Value::Tensor(_)
            | Value::HostBitArray128(_) => unimplemented!(),
            // The following value variants live in the replicated form and can not be represented in the textual computation graph.
            Value::Fixed64Tensor(_)
            | Value::Fixed128Tensor(_)
            | Value::Float32Tensor(_)
            | Value::Float64Tensor(_)
            | Value::ReplicatedShape(_)
            | Value::ReplicatedSetup(_)
            | Value::ReplicatedBitTensor(_)
            | Value::ReplicatedBitArray64(_)
            | Value::ReplicatedBitArray128(_)
            | Value::ReplicatedRing64Tensor(_)
            | Value::ReplicatedRing128Tensor(_)
            | Value::ReplicatedFixed64Tensor(_)
            | Value::ReplicatedFixed128Tensor(_)
            | Value::AdditiveShape(_)
            | Value::AdditiveBitTensor(_)
            | Value::AdditiveRing64Tensor(_)
            | Value::AdditiveRing128Tensor(_) => {
                unimplemented!("Unsupported Value variant: {:?}", self)
            }
            Value::HostEncFixed128Tensor(_) => unimplemented!(),
        }
    }
}

impl ToTextual for Constant {
    fn to_textual(&self) -> String {
        match self {
            Constant::HostInt8Tensor(x) => format!("Int8Tensor({})", x.0.to_textual()),
            Constant::HostInt16Tensor(x) => format!("Int16Tensor({})", x.0.to_textual()),
            Constant::HostInt32Tensor(x) => format!("Int32Tensor({})", x.0.to_textual()),
            Constant::HostInt64Tensor(x) => format!("Int64Tensor({})", x.0.to_textual()),
            Constant::HostUint8Tensor(x) => format!("Uint8Tensor({})", x.0.to_textual()),
            Constant::HostUint16Tensor(x) => format!("Uint16Tensor({})", x.0.to_textual()),
            Constant::HostUint32Tensor(x) => format!("Uint32Tensor({})", x.0.to_textual()),
            Constant::HostUint64Tensor(x) => format!("Uint64Tensor({})", x.0.to_textual()),
            Constant::HostFloat32Tensor(x) => format!("Float32Tensor({})", x.0.to_textual()),
            Constant::HostFloat64Tensor(x) => format!("Float64Tensor({})", x.0.to_textual()),
            Constant::HostRing64Tensor(x) => format!("Ring64Tensor({})", x.0.to_textual()),
            Constant::HostRing128Tensor(x) => format!("Ring128Tensor({})", x.0.to_textual()),
            Constant::Float32(x) => format!("Float32({})", x),
            Constant::Float64(x) => format!("Float64({})", x),
            Constant::String(x) => format!("String({})", x.to_textual()),
            Constant::Ring64(x) => format!("Ring64({})", x),
            Constant::Ring128(x) => format!("Ring128({})", x),
            Constant::Fixed(FixedpointConstant { value, precision }) => {
                format!("Fixed({}, {})", value, precision)
            }
            Constant::RawShape(RawShape(x)) => format!("Shape({:?})", x),
            Constant::RawSeed(RawSeed(x)) => format!("Seed({})", x.to_textual()),
            Constant::RawPrfKey(RawPrfKey(x)) => format!("PrfKey({})", x.to_textual()),
            Constant::Bit(x) => format!("Bit({})", x),
            Constant::HostBitTensor(x) => format!("HostBitTensor({})", x.0.to_textual()),
        }
    }
}

impl<T: std::fmt::Debug> ToTextual for ndarray::ArrayD<T> {
    fn to_textual(&self) -> String {
        match self.shape() {
            [_len] => format!("{:?}", self.as_slice().unwrap()),
            [cols, rows] => {
                let mut buffer = String::from("[");
                let mut first_row = true;
                for r in 0..*rows {
                    if !first_row {
                        buffer.push_str(", ");
                    }
                    let mut first_col = true;
                    buffer.push('[');
                    for c in 0..*cols {
                        if !first_col {
                            buffer.push_str(", ");
                        }
                        buffer += &format!("{:?}", self[[r, c]]);
                        first_col = false;
                    }
                    buffer.push(']');
                    first_row = false;
                }
                buffer.push(']');
                buffer
            }
            _ => unimplemented!(),
        }
    }
}

impl ToTextual for Role {
    fn to_textual(&self) -> String {
        format!("{:?}", self.0)
    }
}

// Required to serialize PrimDeriveSeedOp
impl ToTextual for SyncKey {
    fn to_textual(&self) -> String {
        format!("{:?}", self.as_bytes())
    }
}

// Required to serialize Send/Receive
impl ToTextual for RendezvousKey {
    fn to_textual(&self) -> String {
        self.as_bytes().to_textual()
    }
}

impl ToTextual for FixedpointConstant {
    fn to_textual(&self) -> String {
        format!("value: {:?} precision: {:?}", self.value, self.precision)
    }
}

impl ToTextual for Signature {
    fn to_textual(&self) -> String {
        match self {
            Signature::Nullary(NullarySignature { ret }) => format!("() -> {}", ret.to_textual()),
            Signature::Unary(UnarySignature { arg0, ret }) => {
                format!("({}) -> {}", arg0.to_textual(), ret.to_textual())
            }
            Signature::Binary(BinarySignature { arg0, arg1, ret }) => format!(
                "({}, {}) -> {}",
                arg0.to_textual(),
                arg1.to_textual(),
                ret.to_textual()
            ),
            Signature::Ternary(TernarySignature {
                arg0,
                arg1,
                arg2,
                ret,
            }) => format!(
                "({}, {}, {}) -> {}",
                arg0.to_textual(),
                arg1.to_textual(),
                arg2.to_textual(),
                ret.to_textual()
            ),
            Signature::Variadic(VariadicSignature { args, ret }) => {
                format!("(vec[{}]) -> {}", args.to_textual(), ret.to_textual())
            }
        }
    }
}

macro_rules! use_debug_to_textual {
    ($op:ty) => {
        impl ToTextual for $op {
            fn to_textual(&self) -> String {
                format!("{:?}", self)
            }
        }
    };
}

use_debug_to_textual!(String);
use_debug_to_textual!(usize);
use_debug_to_textual!(u32);
use_debug_to_textual!(Vec<u32>);
use_debug_to_textual!(u64);
use_debug_to_textual!(bool);

impl ToTextual for SliceInfo {
    fn to_textual(&self) -> String {
        // TODO: Find a good textual format for the SliceInfo
        format!("{:?}", self.0)
    }
}

impl ToTextual for [u8] {
    fn to_textual(&self) -> String {
        let mut s = String::new();
        for &byte in self {
            s.push_str(&format!("{:02x}", byte));
        }
        s
    }
}

#[cfg(test)]
mod tests {
    use super::*;
    use std::convert::TryInto;

    #[test]
    fn test_constant_literal() -> Result<(), anyhow::Error> {
        let (_, parsed_f32) = constant_literal::<(&str, ErrorKind)>("Float32(1.23)")?;
        assert_eq!(parsed_f32, Constant::Float32(1.23));
        let (_, parsed_f64) = constant_literal::<(&str, ErrorKind)>("Float64(1.23)")?;
        assert_eq!(parsed_f64, Constant::Float64(1.23));
        let (_, parsed_str) = constant_literal::<(&str, ErrorKind)>("\"abc\"")?;
        assert_eq!(parsed_str, Constant::String("abc".into()));
        let (_, parsed_str) = constant_literal::<(&str, ErrorKind)>("String(\"abc\")")?;
        assert_eq!(parsed_str, Constant::String("abc".into()));
        let (_, parsed_str) = constant_literal::<(&str, ErrorKind)>("\"1.23\"")?;
        assert_eq!(parsed_str, Constant::String("1.23".into()));
        let (_, parsed_str) = constant_literal::<(&str, ErrorKind)>("\"1. 2\\\"3\"")?;
        assert_eq!(parsed_str, Constant::String("1. 2\"3".into()));
        let (_, parsed_ring64_tensor) =
            constant_literal::<(&str, ErrorKind)>("Ring64Tensor([1,2,3])")?;
        assert_eq!(
            parsed_ring64_tensor,
            Constant::HostRing64Tensor(vec![1, 2, 3].into())
        );
        let (_, parsed_ring128_tensor) =
            constant_literal::<(&str, ErrorKind)>("Ring128Tensor([1,2,3])")?;
        assert_eq!(
            parsed_ring128_tensor,
            Constant::HostRing128Tensor(vec![1, 2, 3].into())
        );
        let (_, parsed_shape) = constant_literal::<(&str, ErrorKind)>("Shape([1,2,3])")?;
        assert_eq!(parsed_shape, Constant::RawShape(RawShape(vec![1, 2, 3])));
        let (_, parsed_u8_tensor) = constant_literal::<(&str, ErrorKind)>("Uint8Tensor([1,2,3])")?;
        assert_eq!(
            parsed_u8_tensor,
            Constant::HostUint8Tensor(vec![1, 2, 3].into())
        );
        let (_, parsed_seed) =
            constant_literal::<(&str, ErrorKind)>("Seed(529c2fc9bf573d077f45f42b19cfb8d4)")?;
        assert_eq!(
            parsed_seed,
            Constant::RawSeed(RawSeed([
                0x52, 0x9c, 0x2f, 0xc9, 0xbf, 0x57, 0x3d, 0x07, 0x7f, 0x45, 0xf4, 0x2b, 0x19, 0xcf,
                0xb8, 0xd4
            ]))
        );
        let (_, parsed_ring64) = constant_literal::<(&str, ErrorKind)>("Ring64(42)")?;
        assert_eq!(parsed_ring64, Constant::Ring64(42));

        Ok(())
    }

    #[test]
    fn test_array_literal() -> Result<(), anyhow::Error> {
        use ndarray::prelude::*;
        use std::convert::TryInto;
        let parsed_f32: Constant = "Float32Tensor([[1.0, 2.0], [3.0, 4.0]])".try_into()?;

        let x = crate::host::HostFloat32Tensor::from(
            array![[1.0, 2.0], [3.0, 4.0]]
                .into_dimensionality::<IxDyn>()
                .unwrap(),
        );

        assert_eq!(parsed_f32, Constant::HostFloat32Tensor(x));

        let parsed_ring64: Constant = "Ring64Tensor([[1, 2], [3, 4]])".try_into()?;

        let x_backing: ArrayD<i64> = array![[1, 2], [3, 4]]
            .into_dimensionality::<IxDyn>()
            .unwrap();
        let x = crate::host::HostRing64Tensor::from(x_backing);

        assert_eq!(parsed_ring64, Constant::HostRing64Tensor(x));

        Ok(())
    }

    #[test]
    fn test_type_parsing() -> Result<(), anyhow::Error> {
        let (_, parsed_type) = parse_type::<(&str, ErrorKind)>("Unit")?;
        assert_eq!(parsed_type, Ty::Unit);
        let (_, parsed) = operator_signature::<(&str, ErrorKind)>(0)(
            ": (Float32Tensor, Float64Tensor) -> Uint16Tensor",
        )?;
        assert_eq!(
            parsed,
            Signature::binary(
                Ty::HostFloat32Tensor,
                Ty::HostFloat64Tensor,
                Ty::HostUint16Tensor
            ),
        );

        let (_, parsed) =
            operator_signature::<(&str, ErrorKind)>(0)(": ([Float32Tensor]) -> Float32Tensor")?;
        assert_eq!(
            parsed,
            Signature::variadic(Ty::HostFloat32Tensor, Ty::HostFloat32Tensor),
        );

        let parsed: IResult<_, _, VerboseError<&str>> = parse_type("blah");
        if let Err(Error(e)) = parsed {
            assert_eq!(
                convert_error("blah", e),
                "0: at line 1, in Tag:\nblah\n^\n\n"
            );
        } else {
            panic!("Type parsing should have given an error on an invalid type, but did not");
        }
        Ok(())
    }

    #[test]
    fn test_constant() -> Result<(), anyhow::Error> {
        let (_, op) = parse_assignment::<(&str, ErrorKind)>(
            "x = Constant{value = Float32Tensor([1.0])}: () -> Float32Tensor () @Host(alice)",
        )?;
        assert_eq!(op.name, "x");
        assert_eq!(
            op.kind,
            Operator::Constant(ConstantOp {
                sig: Signature::nullary(Ty::HostFloat32Tensor),
                value: Constant::HostFloat32Tensor(vec![1.0].into())
            })
        );

        // 2D tensor
        use ndarray::prelude::*;
        let x = crate::host::HostFloat32Tensor::from(
            array![[1.0, 2.0], [3.0, 4.0]]
                .into_dimensionality::<IxDyn>()
                .unwrap(),
        );
        let (_, op) = parse_assignment::<(&str, ErrorKind)>(
            "x = Constant{value = Float32Tensor([[1.0, 2.0], [3.0, 4.0]])}: () -> Float32Tensor () @Replicated(alice, bob, charlie)",
        )?;
        assert_eq!(
            op.kind,
            Operator::Constant(ConstantOp {
                sig: Signature::nullary(Ty::HostFloat32Tensor),
                value: Constant::HostFloat32Tensor(x)
            })
        );
        Ok(())
    }

    #[test]
    fn test_stdbinary() -> Result<(), anyhow::Error> {
        let (_, op) = parse_assignment::<(&str, ErrorKind)>(
            "z = HostAdd: (Float32Tensor, Float32Tensor) -> Float32Tensor (x, y) @Host(carole)",
        )?;
        assert_eq!(op.name, "z");
        assert_eq!(
            op.kind,
            Operator::HostAdd(HostAddOp {
                sig: Signature::binary(
                    Ty::HostFloat32Tensor,
                    Ty::HostFloat32Tensor,
                    Ty::HostFloat32Tensor
                ),
            })
        );
        let (_, op) = parse_assignment::<(&str, ErrorKind)>(
            "z = HostMul: (Float32Tensor, Float32Tensor) -> Float32Tensor (x, y) @Host(carole)",
        )?;
        assert_eq!(op.name, "z");
        assert_eq!(
            op.kind,
            Operator::HostMul(HostMulOp {
                sig: Signature::binary(
                    Ty::HostFloat32Tensor,
                    Ty::HostFloat32Tensor,
                    Ty::HostFloat32Tensor
                ),
            })
        );
        Ok(())
    }

    #[test]
    fn test_stdadd_err() {
        let data = "z = HostAdd: (Float32Tensor) -> Float32Tensor (x, y) @Host(carole)";
        let emsg = r#"0: at line 1, in Tag:
z = HostAdd: (Float32Tensor) -> Float32Tensor (x, y) @Host(carole)
              ^

1: at line 1, in Alt:
z = HostAdd: (Float32Tensor) -> Float32Tensor (x, y) @Host(carole)
             ^

"#;

        let parsed: IResult<_, _, VerboseError<&str>> = parse_assignment(data);
        if let Err(Failure(e)) = parsed {
            assert_eq!(convert_error(data, e), emsg);
        } else {
            panic!("Type parsing should have given an error on an invalid type, but did not");
        }
    }

    #[test]
    fn test_primprfkeygen() -> Result<(), anyhow::Error> {
        let (_, op) = parse_assignment::<(&str, ErrorKind)>("key = PrimPrfKeyGen() @Host(alice)")?;
        assert_eq!(op.name, "key");
        Ok(())
    }

    #[test]
    fn test_seed() -> Result<(), anyhow::Error> {
        let (_, op) = parse_assignment::<(&str, ErrorKind)>(
            "seed = PrimDeriveSeed{sync_key = [1, 2, 3]}(key)@Host(alice)",
        )?;
        assert_eq!(op.name, "seed");
        assert_eq!(
            op.kind,
            Operator::PrimDeriveSeed(PrimDeriveSeedOp {
                sig: Signature::nullary(Ty::Seed),
                sync_key: SyncKey::try_from(vec![1, 2, 3])?
            })
        );
        Ok(())
    }

    #[test]
    fn test_send() -> Result<(), anyhow::Error> {
        let (_, op) = parse_assignment::<(&str, ErrorKind)>(
            r#"send = Send{rendezvous_key = 30313233343536373839616263646566, receiver = "bob"}() @Host(alice)"#,
        )?;
        assert_eq!(op.name, "send");
        assert_eq!(
            op.kind,
            Operator::Send(SendOp {
                sig: Signature::unary(Ty::Unknown, Ty::Unknown),
                rendezvous_key: "0123456789abcdef".try_into()?,
                receiver: Role::from("bob")
            })
        );
        Ok(())
    }

    #[test]
    fn test_receive() -> Result<(), anyhow::Error> {
        let (_, op) = parse_assignment::<(&str, ErrorKind)>(
            r#"receive = Receive{rendezvous_key = 30313233343536373839616263646566, sender = "bob"} : () -> Float32Tensor () @Host(alice)"#,
        )?;
        assert_eq!(op.name, "receive");
        assert_eq!(
            op.kind,
            Operator::Receive(ReceiveOp {
                sig: Signature::nullary(Ty::HostFloat32Tensor),
                rendezvous_key: "0123456789abcdef".try_into()?,
                sender: Role::from("bob"),
            })
        );
        Ok(())
    }

    #[test]
    fn test_output() -> Result<(), anyhow::Error> {
        let (_, op) = parse_assignment::<(&str, ErrorKind)>(
            "z = Output: (Ring64Tensor) -> Ring64Tensor (x10) @Host(alice)",
        )?;
        assert_eq!(op.name, "z");
        Ok(())
    }

    #[test]
    fn test_ring_sample() -> Result<(), anyhow::Error> {
        let (_, op) = parse_assignment::<(&str, ErrorKind)>(
            "x10 = RingSampleSeeded{max_value = 1}: (Shape, Seed) -> Ring64Tensor (shape, seed) @Host(alice)",
        )?;
        assert_eq!(op.name, "x10");
        Ok(())
    }

    #[test]
    fn test_fixedpoint_ring_mean() -> Result<(), anyhow::Error> {
        let (_, op) = parse_assignment::<(&str, ErrorKind)>(
            "op = RingFixedpointMean{scaling_base = 3, scaling_exp = 1, axis = 0} : () -> Float32Tensor () @Host(alice)",
        )?;
        assert_eq!(
            op.kind,
            Operator::RingFixedpointMean(RingFixedpointMeanOp {
                sig: Signature::nullary(Ty::HostFloat32Tensor),
                axis: Some(0),
                scaling_base: 3,
                scaling_exp: 1,
            })
        );

        let (_, op) = parse_assignment::<(&str, ErrorKind)>(
            "op = RingFixedpointMean{scaling_base = 3, scaling_exp = 1} : () -> Float32Tensor () @Host(alice)",
        )?;
        assert_eq!(
            op.kind,
            Operator::RingFixedpointMean(RingFixedpointMeanOp {
                sig: Signature::nullary(Ty::HostFloat32Tensor),
                axis: None,
                scaling_base: 3,
                scaling_exp: 1,
            })
        );

        Ok(())
    }

    #[test]
    fn test_underscore() -> Result<(), anyhow::Error> {
        let (_, op) = parse_assignment::<(&str, ErrorKind)>(
            "x_shape = Constant{value = Shape([2, 2])} () @Host(alice)",
        )?;
        assert_eq!(op.name, "x_shape");
        let (_, op) = parse_assignment::<(&str, ErrorKind)>(
            "z_result = HostAdd: (Float32Tensor, Float32Tensor) -> Float32Tensor (x_shape, y_shape) @Host(carole)",
        )?;
        assert_eq!(op.name, "z_result");
        assert_eq!(op.inputs, vec!["x_shape", "y_shape"]);
        Ok(())
    }

    #[test]
    fn test_various() -> Result<(), anyhow::Error> {
        // The following tests are verifying that each valid line is parsed successfuly.
        // It does not assert on the result.
        parse_assignment::<(&str, ErrorKind)>(
            r#"z = Input{arg_name = "prompt"}: () -> Float32Tensor () @Host(alice)"#,
        )?;
        parse_assignment::<(&str, ErrorKind)>(
            "z = HostExpandDims {axis = [0]}: (Float32Tensor) -> Float32Tensor () @Host(alice)",
        )?;
        parse_assignment::<(&str, ErrorKind)>(
            "z = HostAtLeast2D {to_column_vector = false}: (Float32Tensor) -> Float32Tensor () @Host(alice)",
        )?;
        parse_assignment::<(&str, ErrorKind)>(
            "z = HostSlice {start = 1, end = 2}: (Float32Tensor) -> Float32Tensor () @Host(alice)",
        )?;
        parse_assignment::<(&str, ErrorKind)>(
            "z = HostDiag: (Float32Tensor) -> Float32Tensor () @Host(alice)",
        )?;
        parse_assignment::<(&str, ErrorKind)>(
            "z = HostSqrt: (Float32Tensor) -> Float32Tensor () @Host(alice)",
        )?;
        parse_assignment::<(&str, ErrorKind)>(
            "z = RingSum {axis = 0}: (Float32Tensor) -> Float32Tensor () @Host(alice)",
        )?;
        parse_assignment::<(&str, ErrorKind)>(
            "z = RingFill {value = Ring64(42)}: (Shape) -> Ring64Tensor (s) @Host(alice)",
        )?;
        parse_assignment::<(&str, ErrorKind)>(
            "z = RingShl {amount = 2}: (Float32Tensor) -> Float32Tensor () @Host(alice)",
        )?;
        parse_assignment::<(&str, ErrorKind)>(
            "z = RingShr {amount = 2}: (Float32Tensor) -> Float32Tensor () @Host(alice)",
        )?;
        parse_assignment::<(&str, ErrorKind)>(
            "z = RingFixedpointDecode {scaling_base = 3, scaling_exp = 2}: (Float32Tensor) -> Float32Tensor () @Host(alice)",
        )?;
        parse_assignment::<(&str, ErrorKind)>(
            "z = RingFixedpointEncode {scaling_base = 3, scaling_exp = 2}: (Float32Tensor) -> Float32Tensor () @Host(alice)",
        )?;
        parse_assignment::<(&str, ErrorKind)>(
            "z = RingInject {bit_idx = 2} : (Float32Tensor) -> Float32Tensor () @Host(alice)",
        )?;
        parse_assignment::<(&str, ErrorKind)>(
            "z = BitExtract {bit_idx = 2} : (Float32Tensor) -> Float32Tensor () @Host(alice)",
        )?;
        parse_assignment::<(&str, ErrorKind)>(
            "z = BitSampleSeeded: (Shape, Seed) -> BitTensor (shape, seed) @Host(alice)",
        )?;
        parse_assignment::<(&str, ErrorKind)>(
            "z = BitFill {value = Ring64(0)}: (Shape) -> BitTensor (s) @Host(alice)",
        )?;
        parse_assignment::<(&str, ErrorKind)>(
            "z = BitXor: (BitTensor, BitTensor) -> BitTensor (x, y) @Host(alice)",
        )?;

        parse_assignment::<(&str, ErrorKind)>(
            "load = Load: (String, String) -> Float64Tensor (xuri, xconstant) @Host(alice)",
        )?;

        Ok(())
    }

    #[test]
    fn test_sample_computation() -> Result<(), anyhow::Error> {
        let (_, comp) = parse_computation::<(&str, ErrorKind)>(
            "x = Constant{value = Float32Tensor([1.0])}() @Host(alice)
            y = Constant{value = Float32Tensor([2.0])}: () -> Float32Tensor () @Host(bob)
            // ignore = Constant([1.0]: Float32Tensor) @Host(alice)
            z = HostAdd: (Float32Tensor, Float32Tensor) -> Float32Tensor (x, y) @Host(carole)
            ",
        )?;
        assert_eq!(comp.operations.len(), 3);
        assert_eq!(
            comp.operations[0].kind,
            Operator::Constant(ConstantOp {
                sig: Signature::nullary(Ty::HostFloat32Tensor),
                value: Constant::HostFloat32Tensor(vec![1.0].into())
            })
        );
        assert_eq!(
            comp.operations[1].kind,
            Operator::Constant(ConstantOp {
                sig: Signature::nullary(Ty::HostFloat32Tensor),
                value: Constant::HostFloat32Tensor(vec![2.0].into())
            })
        );
        assert_eq!(comp.operations[2].name, "z");
        assert_eq!(
            comp.operations[2].kind,
            Operator::HostAdd(HostAddOp {
                sig: Signature::binary(
                    Ty::HostFloat32Tensor,
                    Ty::HostFloat32Tensor,
                    Ty::HostFloat32Tensor
                ),
            })
        );
        assert_eq!(comp.operations[2].inputs, vec!("x", "y"));
        assert_eq!(
            comp.operations[2].placement,
            Placement::Host(HostPlacement {
                owner: Role::from("carole"),
            })
        );
        Ok(())
    }

    #[test]
    fn test_sample_computation_err() {
        let data = r#"a = Constant{value = "a"} () @Host(alice)
            err = HostAdd: (Float32Tensor) -> Float32Tensor (x, y) @Host(carole)
            b = Constant{value = "b"} () @Host(alice)"#;
        let emsg = r#"0: at line 2, in Tag:
            err = HostAdd: (Float32Tensor) -> Float32Tensor (x, y) @Host(carole)
                            ^

1: at line 2, in Alt:
            err = HostAdd: (Float32Tensor) -> Float32Tensor (x, y) @Host(carole)
                           ^

"#;
        let parsed: IResult<_, _, VerboseError<&str>> = parse_computation(data);
        if let Err(Failure(e)) = parsed {
            assert_eq!(convert_error(data, e), emsg);
        }
    }

    #[test]
    fn test_computation_try_into() -> Result<(), anyhow::Error> {
        use std::convert::TryInto;
        let comp: Computation = "x = Constant{value = Float32Tensor([1.0])} @Host(alice)
            y = Constant{value = Float32Tensor([2.0])}: () -> Float32Tensor () @Host(bob)
            z = HostAdd: (Float32Tensor, Float32Tensor) -> Float32Tensor (x, y) @Host(carole)"
            .try_into()?;
        assert_eq!(comp.operations.len(), 3);
        Ok(())
    }

    #[test]
    fn test_value_try_into() -> Result<(), anyhow::Error> {
        use std::convert::TryInto;
        let v: Constant = "Float32Tensor([1.0, 2.0, 3.0])".try_into()?;
        assert_eq!(v, Constant::HostFloat32Tensor(vec![1.0, 2.0, 3.0].into()));
        Ok(())
    }

    #[test]
    fn test_whitespace() -> Result<(), anyhow::Error> {
        use std::convert::TryInto;
        let source = r#"
        x = Constant{value=Float32Tensor([[1.0, 2.0], [3.0, 4.0]])} @Host(alice)

        y = Constant {value=Float32Tensor([[1.0, 2.0], [3.0, 4.0]])} @Host(bob)

        "#;
        let comp: Computation = source.try_into()?;
        assert_eq!(comp.operations.len(), 2);
        Ok(())
    }

    #[test]
    fn test_computation_into_text() -> Result<(), anyhow::Error> {
        use std::convert::TryInto;
        let comp: Computation = "x = Constant{value = Float32Tensor([1.0])} @Host(alice)
            y = Constant{value = Float32Tensor([[1.0, 2.0], [3.0, 4.0]])}: () -> Float32Tensor @Host(bob)
            z = HostAdd: (Float32Tensor, Float32Tensor) -> Float32Tensor (x, y) @Replicated(alice, bob, carole)
            seed = PrimDeriveSeed{sync_key = [1, 2, 3]} (key) @Host(alice)
            seed2 = Constant{value = Seed(529c2fc9bf573d077f45f42b19cfb8d4)} @Host(alice)
            o = Output: (Float32Tensor) -> Float32Tensor (z) @Host(alice)"
            .try_into()?;
        let textual = comp.to_textual();
        // After serializing it into the textual IR we need to make sure it parses back the same
        let comp2: Computation = textual.try_into()?;
        assert_eq!(comp.operations[0], comp2.operations[0]);
        Ok(())
    }
}<|MERGE_RESOLUTION|>--- conflicted
+++ resolved
@@ -1319,11 +1319,7 @@
             Div(op) => op.to_textual(),
             BitXor(op) => op.to_textual(),
             BitAnd(op) => op.to_textual(),
-<<<<<<< HEAD
-            BitNeg(_) => unimplemented!(),
-=======
             BitNeg(op) => op.to_textual(),
->>>>>>> a97bcb3a
             BitFill(op) => op.to_textual(),
             RingFill(op) => op.to_textual(),
             HostAdd(op) => op.to_textual(),
@@ -1402,13 +1398,9 @@
             RepAdd(op) => op.to_textual(),
             RepSub(op) => op.to_textual(),
             RepMul(op) => op.to_textual(),
-<<<<<<< HEAD
             RepAnd(_) => unimplemented!(),
             RepXor(_) => unimplemented!(),
-            RepNeg(_) => unimplemented!(),
-=======
             RepNeg(op) => op.to_textual(),
->>>>>>> a97bcb3a
             RepTruncPr(op) => op.to_textual(),
             AdtReveal(op) => op.to_textual(),
             AdtFill(op) => op.to_textual(),

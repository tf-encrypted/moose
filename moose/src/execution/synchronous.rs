//! Synchronous/eager execution of computations

use super::*;
use crate::error::{Error, Result};
use crate::host::*;
use crate::kernels::{DispatchKernel, PlacementSetupGen};
use crate::networking::LocalSyncNetworking;
use crate::replicated::*;
use crate::storage::LocalSyncStorage;
use crate::types::*;
use std::collections::HashMap;
use std::rc::Rc;
use std::sync::Arc;

pub type SyncNetworkingImpl = Rc<dyn SyncNetworking>;
pub type SyncStorageImpl = Rc<dyn SyncStorage>;

/// Session object for synchronous/eager execution.
pub struct SyncSession {
    session_id: SessionId,
    replicated_keys: std::sync::RwLock<HashMap<ReplicatedPlacement, Arc<ReplicatedSetup>>>,
    arguments: HashMap<String, Value>,
    role_assignments: HashMap<Role, Identity>,
    storage: SyncStorageImpl,
    networking: SyncNetworkingImpl,
}

/// Default session should only be used in tests.
///
/// Use `new()` for the real sessions instead.
impl Default for SyncSession {
    fn default() -> Self {
        SyncSession {
            session_id: SessionId::random(),
            replicated_keys: Default::default(),
            arguments: Default::default(),
            role_assignments: Default::default(),
            storage: Rc::new(LocalSyncStorage::default()),
            networking: Rc::new(LocalSyncNetworking::default()),
        }
    }
}

impl SyncSession {
    pub fn from_session_id(sid: SessionId) -> Self {
        SyncSession {
            session_id: sid,
            replicated_keys: Default::default(),
            arguments: Default::default(),
            role_assignments: Default::default(),
            storage: Rc::new(LocalSyncStorage::default()),
            networking: Rc::new(LocalSyncNetworking::default()),
        }
    }

    pub fn from_storage(
        sid: SessionId,
        arguments: HashMap<String, Value>,
        role_assignments: HashMap<Role, Identity>,
        storage: SyncStorageImpl,
    ) -> Self {
        SyncSession {
            session_id: sid,
            replicated_keys: Default::default(),
            arguments,
            role_assignments,
            storage,
            networking: Rc::new(LocalSyncNetworking::default()),
        }
    }

    pub fn from_networking(
        sid: SessionId,
        arguments: HashMap<String, Value>,
        role_assignments: HashMap<Role, Identity>,
        networking: SyncNetworkingImpl,
    ) -> Self {
        SyncSession {
            session_id: sid,
            replicated_keys: Default::default(),
            arguments,
            role_assignments,
            storage: Rc::new(LocalSyncStorage::default()),
            networking,
        }
    }

    pub fn from_roles<'a>(roles: impl Iterator<Item = &'a Role>) -> Self {
        let own_identity = Identity::from("tester");
        let role_assignment = roles
            .map(|role| (role.clone(), own_identity.clone()))
            .collect();
        SyncSession {
            session_id: SessionId::random(),
            replicated_keys: Default::default(),
            arguments: Default::default(),
            role_assignments: role_assignment,
            storage: Rc::new(LocalSyncStorage::default()),
            networking: Rc::new(LocalSyncNetworking::default()),
        }
    }
}

impl Session for SyncSession {
    type Value = Value;

    fn execute(&self, op: Operator, plc: &Placement, operands: Vec<Value>) -> Result<Value> {
        use Operator::*;
        let kernel_output = match op {
            Send(op) => {
                assert_eq!(operands.len(), 1);
                let x = operands.get(0).unwrap();
                self.networking.send(
                    x,
                    self.find_role_assignment(&op.receiver)?,
                    &op.rendezvous_key,
                    &self.session_id,
                )?;
                let host = match plc {
                    Placement::Host(host) => host,
                    _ => unimplemented!(
                        "SyncSession does not support running Send on non-host placements yet"
                    ),
                };
                Unit(host.clone()).into()
            }
            // TODO(Morten) we should verify type of received value
            Receive(op) => self.networking.receive(
                self.find_role_assignment(&op.sender)?,
                &op.rendezvous_key,
                &self.session_id,
            )?,
            // TODO(Morten) we should verify type of loaded value
            Load(op) => {
                use std::convert::TryInto;
                assert_eq!(operands.len(), 2);
                let key: HostString = operands.get(0).unwrap().clone().try_into()?;
                let query: HostString = operands.get(1).unwrap().clone().try_into()?;
                self.storage
                    .load(&key.0, &self.session_id, Some(op.sig.ret()), &query.0)?
            }
            Save(_) => {
                use std::convert::TryInto;
                assert_eq!(operands.len(), 2);
                let key: HostString = operands.get(0).unwrap().clone().try_into()?;
                let x = operands.get(1).unwrap().clone();
                self.storage.save(&key.0, &self.session_id, &x)?;
                let host = match plc {
                    Placement::Host(host) => host,
                    _ => unimplemented!(
                        "SyncSession does not support running Save on non-host placements yet"
                    ),
                };
                Unit(host.clone()).into()
            }

            // The regular kernels
            Shape(op) => DispatchKernel::compile(&op, plc)?(self, operands)?,
            Broadcast(op) => DispatchKernel::compile(&op, plc)?(self, operands)?,
            RingFill(op) => DispatchKernel::compile(&op, plc)?(self, operands)?,
            PrimPrfKeyGen(op) => DispatchKernel::compile(&op, plc)?(self, operands)?,
            BitSample(op) => DispatchKernel::compile(&op, plc)?(self, operands)?,
            BitSampleSeeded(op) => DispatchKernel::compile(&op, plc)?(self, operands)?,
            Xor(op) => DispatchKernel::compile(&op, plc)?(self, operands)?,
            And(op) => DispatchKernel::compile(&op, plc)?(self, operands)?,
            Or(op) => DispatchKernel::compile(&op, plc)?(self, operands)?,
            BitExtract(op) => DispatchKernel::compile(&op, plc)?(self, operands)?,
            RingSample(op) => DispatchKernel::compile(&op, plc)?(self, operands)?,
            RingSampleSeeded(op) => DispatchKernel::compile(&op, plc)?(self, operands)?,
            Shl(op) => DispatchKernel::compile(&op, plc)?(self, operands)?,
            Shr(op) => DispatchKernel::compile(&op, plc)?(self, operands)?,
            RingFixedpointMean(op) => DispatchKernel::compile(&op, plc)?(self, operands)?,
            RingFixedpointEncode(op) => DispatchKernel::compile(&op, plc)?(self, operands)?,
            RingFixedpointDecode(op) => DispatchKernel::compile(&op, plc)?(self, operands)?,
            RingInject(op) => DispatchKernel::compile(&op, plc)?(self, operands)?,
            Fill(op) => DispatchKernel::compile(&op, plc)?(self, operands)?,
            RepSetup(op) => DispatchKernel::compile(&op, plc)?(self, operands)?,
<<<<<<< HEAD
            Share(op) => DispatchKernel::compile(&op, plc)?(self, operands)?,
            Reveal(op) => DispatchKernel::compile(&op, plc)?(self, operands)?,
            RepAnd(op) => DispatchKernel::compile(&op, plc)?(self, operands)?,
            RepXor(op) => DispatchKernel::compile(&op, plc)?(self, operands)?,
=======
            RepShare(op) => DispatchKernel::compile(&op, plc)?(self, operands)?,
            RepReveal(op) => DispatchKernel::compile(&op, plc)?(self, operands)?,
>>>>>>> 007fb695
            RepTruncPr(op) => DispatchKernel::compile(&op, plc)?(self, operands)?,
            Msb(op) => DispatchKernel::compile(&op, plc)?(self, operands)?,
            Abs(op) => DispatchKernel::compile(&op, plc)?(self, operands)?,
            RepToAdt(op) => DispatchKernel::compile(&op, plc)?(self, operands)?,
            RepFixedpointMean(op) => DispatchKernel::compile(&op, plc)?(self, operands)?,
            AddN(op) => DispatchKernel::compile(&op, plc)?(self, operands)?,
            Index(op) => DispatchKernel::compile(&op, plc)?(self, operands)?,
            BitCompose(op) => DispatchKernel::compile(&op, plc)?(self, operands)?,
            RepShlDim(op) => DispatchKernel::compile(&op, plc)?(self, operands)?,
            AdtFill(op) => DispatchKernel::compile(&op, plc)?(self, operands)?,
            AdtToRep(op) => DispatchKernel::compile(&op, plc)?(self, operands)?,
            PrimDeriveSeed(op) => DispatchKernel::compile(&op, plc)?(self, operands)?,
            Decrypt(op) => DispatchKernel::compile(&op, plc)?(self, operands)?,
            Constant(op) => DispatchKernel::compile(&op, plc)?(self, operands)?,
            HostOnes(op) => DispatchKernel::compile(&op, plc)?(self, operands)?,
            Input(op) => DispatchKernel::compile(&op, plc)?(self, operands)?,
            Output(op) => DispatchKernel::compile(&op, plc)?(self, operands)?,
            HostMean(op) => DispatchKernel::compile(&op, plc)?(self, operands)?,
            Sqrt(op) => DispatchKernel::compile(&op, plc)?(self, operands)?,
            FixedpointEncode(op) => DispatchKernel::compile(&op, plc)?(self, operands)?,
            FixedpointDecode(op) => DispatchKernel::compile(&op, plc)?(self, operands)?,
            FixedpointTruncPr(op) => DispatchKernel::compile(&op, plc)?(self, operands)?,
            FixedpointMean(op) => DispatchKernel::compile(&op, plc)?(self, operands)?,
            Diag(op) => DispatchKernel::compile(&op, plc)?(self, operands)?,
            HostShlDim(op) => DispatchKernel::compile(&op, plc)?(self, operands)?,
            ExpandDims(op) => DispatchKernel::compile(&op, plc)?(self, operands)?,
            Squeeze(op) => DispatchKernel::compile(&op, plc)?(self, operands)?,
            Sign(op) => DispatchKernel::compile(&op, plc)?(self, operands)?,
            FloatingpointOnes(op) => DispatchKernel::compile(&op, plc)?(self, operands)?,
            FloatingpointConcat(op) => DispatchKernel::compile(&op, plc)?(self, operands)?,
            FloatingpointMean(op) => DispatchKernel::compile(&op, plc)?(self, operands)?,
            BitDecompose(op) => DispatchKernel::compile(&op, plc)?(self, operands)?,
            Identity(op) => DispatchKernel::compile(&op, plc)?(self, operands)?,
            Cast(op) => DispatchKernel::compile(&op, plc)?(self, operands)?,
            AtLeast2D(op) => DispatchKernel::compile(&op, plc)?(self, operands)?,
            IndexAxis(op) => DispatchKernel::compile(&op, plc)?(self, operands)?,
            Slice(op) => DispatchKernel::compile(&op, plc)?(self, operands)?,
            Ones(op) => DispatchKernel::compile(&op, plc)?(self, operands)?,
            Concat(op) => DispatchKernel::compile(&op, plc)?(self, operands)?,
            Reshape(op) => DispatchKernel::compile(&op, plc)?(self, operands)?,
            Transpose(op) => DispatchKernel::compile(&op, plc)?(self, operands)?,
            Dot(op) => DispatchKernel::compile(&op, plc)?(self, operands)?,
            Inverse(op) => DispatchKernel::compile(&op, plc)?(self, operands)?,
            Add(op) => DispatchKernel::compile(&op, plc)?(self, operands)?,
            Sub(op) => DispatchKernel::compile(&op, plc)?(self, operands)?,
            Mul(op) => DispatchKernel::compile(&op, plc)?(self, operands)?,
            Mean(op) => DispatchKernel::compile(&op, plc)?(self, operands)?,
            Neg(op) => DispatchKernel::compile(&op, plc)?(self, operands)?,
            Sum(op) => DispatchKernel::compile(&op, plc)?(self, operands)?,
            Div(op) => DispatchKernel::compile(&op, plc)?(self, operands)?,
            Mux(op) => DispatchKernel::compile(&op, plc)?(self, operands)?,
            Pow2(op) => DispatchKernel::compile(&op, plc)?(self, operands)?,
            Exp(op) => DispatchKernel::compile(&op, plc)?(self, operands)?,
            Sigmoid(op) => DispatchKernel::compile(&op, plc)?(self, operands)?,
            Equal(op) => DispatchKernel::compile(&op, plc)?(self, operands)?,
            Less(op) => DispatchKernel::compile(&op, plc)?(self, operands)?,
            GreaterThan(op) => DispatchKernel::compile(&op, plc)?(self, operands)?,
            Maximum(op) => DispatchKernel::compile(&op, plc)?(self, operands)?,
            Softmax(op) => DispatchKernel::compile(&op, plc)?(self, operands)?,
            Demirror(op) => DispatchKernel::compile(&op, plc)?(self, operands)?,
            Mirror(op) => DispatchKernel::compile(&op, plc)?(self, operands)?,
        };
        Ok(kernel_output)
    }
}

impl SetupGeneration<ReplicatedPlacement> for SyncSession {
    type Setup = RepSetup<PrfKey>;

    fn setup(&self, plc: &ReplicatedPlacement) -> Arc<Self::Setup> {
        let mut replicated_keys = self.replicated_keys.write().unwrap();
        let setup = replicated_keys
            .entry(plc.clone())
            .or_insert_with(|| Arc::new(plc.gen_setup(self)));
        Arc::clone(setup)
    }
}

impl RuntimeSession for SyncSession {
    fn session_id(&self) -> &SessionId {
        &self.session_id
    }

    fn find_argument(&self, key: &str) -> Option<Value> {
        self.arguments.get(key).cloned()
    }

    fn find_role_assignment(&self, role: &Role) -> Result<&Identity> {
        self.role_assignments
            .get(role)
            .ok_or_else(|| Error::Networking(format!("Missing role assignment for {}", role)))
    }
}

#[derive(Default)]
pub struct TestSyncExecutor {
    // Placeholder for the future state we want to keep
}

impl TestSyncExecutor {
    pub fn run_computation(
        &self,
        computation: &Computation,
        session: &SyncSession,
    ) -> anyhow::Result<HashMap<String, Value>> {
        let mut env: HashMap<String, Value> = HashMap::default();

        let output_names: Vec<String> = computation
            .operations
            .iter() // guessing that par_iter won't help here
            .filter_map(|op| match op.kind {
                Operator::Output(_) => Some(op.name.clone()),
                _ => None,
            })
            .collect();

        for op in computation.operations.iter() {
            let operator = op.kind.clone();
            let operands = op
                .inputs
                .iter()
                .map(|input_name| env.get(input_name).unwrap().clone())
                .collect();
            let value = session
                .execute(operator, &op.placement, operands)
                .map_err(|e| {
                    Error::Compilation(format!(
                        "SyncSession failed to execute computation due to an error: {:?}",
                        e,
                    ))
                })?;
            env.insert(op.name.clone(), value);
        }

        let outputs: HashMap<String, Value> = output_names
            .iter()
            .map(|op_name| (op_name.clone(), env.get(op_name).cloned().unwrap()))
            .collect();
        Ok(outputs)
    }
}<|MERGE_RESOLUTION|>--- conflicted
+++ resolved
@@ -175,15 +175,8 @@
             RingInject(op) => DispatchKernel::compile(&op, plc)?(self, operands)?,
             Fill(op) => DispatchKernel::compile(&op, plc)?(self, operands)?,
             RepSetup(op) => DispatchKernel::compile(&op, plc)?(self, operands)?,
-<<<<<<< HEAD
             Share(op) => DispatchKernel::compile(&op, plc)?(self, operands)?,
             Reveal(op) => DispatchKernel::compile(&op, plc)?(self, operands)?,
-            RepAnd(op) => DispatchKernel::compile(&op, plc)?(self, operands)?,
-            RepXor(op) => DispatchKernel::compile(&op, plc)?(self, operands)?,
-=======
-            RepShare(op) => DispatchKernel::compile(&op, plc)?(self, operands)?,
-            RepReveal(op) => DispatchKernel::compile(&op, plc)?(self, operands)?,
->>>>>>> 007fb695
             RepTruncPr(op) => DispatchKernel::compile(&op, plc)?(self, operands)?,
             Msb(op) => DispatchKernel::compile(&op, plc)?(self, operands)?,
             Abs(op) => DispatchKernel::compile(&op, plc)?(self, operands)?,

use crate::computation::{
    BitAndOp, BitExtractOp, BitFillOp, BitSampleOp, BitSampleSeededOp, BitXorOp, CanonicalType,
<<<<<<< HEAD
    Constant, HostAddOp, HostAtLeast2DOp, HostBitDecOp, HostConcatOp, HostDivOp, HostDotOp,
    HostExpandDimsOp, HostIndexAxisOp, HostInverseOp, HostMeanOp, HostMulOp, HostOnesOp,
    HostPlacement, HostReshapeOp, HostSliceOp, HostSqrtOp, HostSubOp, HostSumOp, HostTransposeOp,
    KnownType, Placed, Placement, RingAddOp, RingDotOp, RingFillOp, RingFixedpointDecodeOp,
    RingFixedpointEncodeOp, RingFixedpointMeanOp, RingInjectOp, RingMulOp, RingNegOp, RingSampleOp,
    RingSampleSeededOp, RingShlOp, RingShrOp, RingSubOp, RingSumOp, Role, ShapeOp, SliceOp,
    SymbolicType,
=======
    Constant, HostAddOp, HostBitDecOp, HostConcatOp, HostDiagOp, HostDivOp, HostDotOp,
    HostExpandDimsOp, HostIndexAxisOp, HostInverseOp, HostMeanOp, HostMulOp, HostOnesOp,
    HostPlacement, HostReshapeOp, HostShlDimOp, HostSliceOp, HostSqrtOp, HostSqueezeOp, HostSubOp,
    HostSumOp, HostTransposeOp, KnownType, Placed, Placement, ReplicatedPlacement, RingAddOp,
    RingDotOp, RingFillOp, RingFixedpointMeanOp, RingInjectOp, RingMulOp, RingNegOp, RingSampleOp,
    RingSampleSeededOp, RingShlOp, RingShrOp, RingSubOp, RingSumOp, Role, ShapeOp, SymbolicType,
>>>>>>> 87351dd6
};
use crate::error::Error;
use crate::error::Result;
use crate::kernels::{
<<<<<<< HEAD
    PlacementAdd, PlacementAnd, PlacementAtLeast2D, PlacementBitDec, PlacementBitExtract,
    PlacementConcatenate, PlacementDiv, PlacementDot, PlacementExpandDims, PlacementFill,
    PlacementIndex, PlacementInverse, PlacementMean, PlacementMeanAsFixedpoint, PlacementMul,
    PlacementNeg, PlacementPlace, PlacementRingFixedpointDecode, PlacementRingFixedpointEncode,
    PlacementSample, PlacementSampleSeeded, PlacementSampleUniform, PlacementSampleUniformSeeded,
    PlacementShl, PlacementShr, PlacementSlice, PlacementSqrt, PlacementSub, PlacementSum,
    PlacementTranspose, PlacementXor, RuntimeSession, Session, SyncSession, Tensor,
=======
    PlacementAdd, PlacementAnd, PlacementBitDec, PlacementBitExtract, PlacementDiag, PlacementDot,
    PlacementFill, PlacementIndex, PlacementMean, PlacementMul, PlacementNeg, PlacementPlace,
    PlacementSample, PlacementSampleSeeded, PlacementSampleUniform, PlacementSampleUniformSeeded,
    PlacementShl, PlacementShlDim, PlacementShr, PlacementSlice, PlacementSub, PlacementSum,
    PlacementTruncPr, PlacementXor, RuntimeSession, Session, SyncSession, Tensor,
>>>>>>> 87351dd6
};
use crate::prim::{RawSeed, Seed};
use crate::prng::AesRng;
use crate::symbolic::{Symbolic, SymbolicHandle, SymbolicSession};
use ndarray::prelude::*;
use ndarray::LinalgScalar;
use ndarray::Slice;
use ndarray_linalg::types::{Lapack, Scalar};
use ndarray_linalg::*;
use num_traits::Zero;
use num_traits::{Float, FromPrimitive};
use rand::prelude::*;
use serde::{Deserialize, Serialize};
use std::cmp::Reverse;
use std::convert::TryFrom;
use std::fmt::Debug;
use std::num::Wrapping;
use std::ops::{Add, Div, Mul, Sub}; // related to TODOs
use std::ops::{BitAnd, BitXor, Neg, Shl, Shr};

impl SymbolicType for String {
    type Type = Symbolic<String>;
}

impl Placed for String {
    type Placement = Placement;

    fn placement(&self) -> Result<Self::Placement> {
        // TODO we need a wrapper for strings that contains placement info
        unimplemented!()
    }
}

#[derive(Serialize, Deserialize, PartialEq, Clone, Debug)]
pub struct RawShape(pub Vec<usize>);

impl RawShape {
    pub fn extend_singletons(self, mut axis: Vec<usize>) -> Self {
        let ax = axis.pop();
        match ax {
            Some(ax) => {
                let (left, right) = self.0.split_at(ax);
                RawShape::extend_singletons(RawShape([left, right].join(&1usize)), axis)
            }
            None => self,
        }
    }

    pub fn slice(self, begin: usize, end: usize) -> Self {
        let slc = &self.0[begin..end];
        RawShape(slc.to_vec())
    }

    pub fn unsqueeze(mut self, axis: usize) -> Self {
        self.0.insert(axis, 1);
        self
    }

    pub fn squeeze(mut self, axis: Option<usize>) -> Self {
        match axis {
            Some(axis) => {
                let removed_axis = self.0.remove(axis);
                match removed_axis {
                    1 => self,
                    _ => panic!(
                        "The axis selected has a value of {:?}. Cannot select an axis to squeeze out
                        which has size not equal to one", removed_axis
                    ),
                }
            }
            None => RawShape(self.0.into_iter().filter(|x| *x != 1).collect::<Vec<_>>()),
        }
    }
}

#[derive(Serialize, Deserialize, PartialEq, Clone, Debug)]
pub struct HostShape(pub RawShape, pub HostPlacement);

impl SymbolicType for HostShape {
    type Type = Symbolic<HostShape>;
}

impl Placed for HostShape {
    type Placement = HostPlacement;

    fn placement(&self) -> Result<Self::Placement> {
        Ok(self.1.clone())
    }
}

impl PlacementPlace<SyncSession, HostShape> for HostPlacement {
    fn place(&self, _sess: &SyncSession, shape: HostShape) -> HostShape {
        match shape.placement() {
            Ok(place) if self == &place => shape,
            _ => {
                // TODO just updating the placement isn't enough,
                // we need this to eventually turn into Send + Recv
                HostShape(shape.0, self.clone())
            }
        }
    }
}

impl PlacementPlace<SymbolicSession, Symbolic<HostShape>> for HostPlacement {
    fn place(&self, _sess: &SymbolicSession, x: Symbolic<HostShape>) -> Symbolic<HostShape> {
        match x.placement() {
            Ok(place) if &place == self => x,
            _ => {
                match x {
                    Symbolic::Concrete(shape) => {
                        // TODO insert Place ops?
                        Symbolic::Concrete(HostShape(shape.0, self.clone()))
                    }
                    Symbolic::Symbolic(SymbolicHandle { op, plc: _ }) => {
                        // TODO insert `Place` ops here?
                        Symbolic::Symbolic(SymbolicHandle {
                            op,
                            plc: self.clone(),
                        })
                    }
                }
            }
        }
    }
}

/// One slice for slicing op
#[derive(Serialize, Deserialize, PartialEq, Clone, Debug)]
pub struct SliceInfoElem {
    /// start index; negative are counted from the back of the axis
    pub start: isize,
    /// end index; negative are counted from the back of the axis; when not present
    /// the default is the full length of the axis.
    pub end: Option<isize>,
    /// step size in elements; the default is 1, for every element.
    pub step: Option<isize>,
}

/// An ndarray slice needs a SliceInfoElem for each shape dimension
#[derive(Serialize, Deserialize, PartialEq, Clone, Debug)]
pub struct SliceInfo(pub Vec<SliceInfoElem>);

impl From<SliceInfo> for ndarray::SliceInfo<Vec<ndarray::SliceInfoElem>, IxDyn, IxDyn> {
    fn from(s: SliceInfo) -> ndarray::SliceInfo<Vec<ndarray::SliceInfoElem>, IxDyn, IxDyn> {
        let all_slices: Vec<ndarray::SliceInfoElem> = s
            .0
            .iter()
            .map(|x| ndarray::SliceInfoElem::from(Slice::new(x.start, x.end, x.step.unwrap_or(1))))
            .collect();
        ndarray::SliceInfo::<Vec<ndarray::SliceInfoElem>, IxDyn, IxDyn>::try_from(all_slices)
            .unwrap()
    }
}

#[derive(Serialize, Deserialize, Clone, Debug, PartialEq)]
pub struct HostTensor<T>(pub ArrayD<T>, pub HostPlacement);

impl<T> Placed for HostTensor<T> {
    type Placement = HostPlacement;

    fn placement(&self) -> Result<Self::Placement> {
        Ok(self.1.clone())
    }
}

pub type HostFloat32Tensor = HostTensor<f32>;
pub type HostFloat64Tensor = HostTensor<f64>;
pub type HostInt8Tensor = HostTensor<i8>;
pub type HostInt16Tensor = HostTensor<i16>;
pub type HostInt32Tensor = HostTensor<i32>;
pub type HostInt64Tensor = HostTensor<i64>;
pub type HostUint8Tensor = HostTensor<u8>;
pub type HostUint16Tensor = HostTensor<u16>;
pub type HostUint32Tensor = HostTensor<u32>;
pub type HostUint64Tensor = HostTensor<u64>;

impl<T> SymbolicType for HostTensor<T> {
    type Type = Symbolic<HostTensor<T>>;
}

impl<T> TryFrom<Symbolic<HostTensor<T>>> for HostTensor<T> {
    type Error = Error;
    fn try_from(v: Symbolic<HostTensor<T>>) -> crate::error::Result<Self> {
        match v {
            Symbolic::Concrete(x) => Ok(x),
            _ => Err(Error::Unexpected), // TODO err message
        }
    }
}

impl From<HostShape> for Symbolic<HostShape> {
    fn from(x: HostShape) -> Self {
        Symbolic::Concrete(x)
    }
}

impl From<HostRing64Tensor> for Symbolic<HostRing64Tensor> {
    fn from(x: HostRing64Tensor) -> Self {
        Symbolic::Concrete(x)
    }
}

impl From<HostRing128Tensor> for Symbolic<HostRing128Tensor> {
    fn from(x: HostRing128Tensor) -> Self {
        Symbolic::Concrete(x)
    }
}

impl<RingT: Placed> From<AbstractHostFixedTensor<RingT>>
    for Symbolic<AbstractHostFixedTensor<RingT>>
{
    fn from(x: AbstractHostFixedTensor<RingT>) -> Self {
        Symbolic::Concrete(x)
    }
}

impl From<HostBitTensor> for Symbolic<HostBitTensor> {
    fn from(x: HostBitTensor) -> Self {
        Symbolic::Concrete(x)
    }
}

impl TryFrom<Symbolic<HostBitTensor>> for HostBitTensor {
    type Error = Error;
    fn try_from(v: Symbolic<HostBitTensor>) -> crate::error::Result<Self> {
        match v {
            Symbolic::Concrete(x) => Ok(x),
            _ => Err(Error::Unexpected), // TODO err message
        }
    }
}

impl TryFrom<Symbolic<HostRing64Tensor>> for HostRing64Tensor {
    type Error = Error;
    fn try_from(v: Symbolic<HostRing64Tensor>) -> crate::error::Result<Self> {
        match v {
            Symbolic::Concrete(x) => Ok(x),
            _ => Err(Error::Unexpected), // TODO err message
        }
    }
}

impl TryFrom<Symbolic<HostRing128Tensor>> for HostRing128Tensor {
    type Error = Error;
    fn try_from(v: Symbolic<HostRing128Tensor>) -> crate::error::Result<Self> {
        match v {
            Symbolic::Concrete(x) => Ok(x),
            _ => Err(Error::Unexpected), // TODO err message
        }
    }
}

impl<RingT: Placed> TryFrom<Symbolic<AbstractHostFixedTensor<RingT>>>
    for AbstractHostFixedTensor<RingT>
{
    type Error = Error;
    fn try_from(v: Symbolic<AbstractHostFixedTensor<RingT>>) -> crate::error::Result<Self> {
        match v {
            Symbolic::Concrete(x) => Ok(x),
            _ => Err(Error::Unexpected), // TODO err message
        }
    }
}

impl<T> From<HostTensor<T>> for Symbolic<HostTensor<T>> {
    fn from(x: HostTensor<T>) -> Self {
        Symbolic::Concrete(x)
    }
}

impl<T> PlacementPlace<SyncSession, HostTensor<T>> for HostPlacement {
    fn place(&self, _sess: &SyncSession, x: HostTensor<T>) -> HostTensor<T> {
        match x.placement() {
            Ok(place) if &place == self => x,
            _ => HostTensor(x.0, self.clone()),
        }
    }
}

/// This implementation is required to do the `plc.place(sess, x)`
impl<T> PlacementPlace<SymbolicSession, Symbolic<HostTensor<T>>> for HostPlacement {
    fn place(
        &self,
        _sess: &SymbolicSession,
        x: Symbolic<HostTensor<T>>,
    ) -> Symbolic<HostTensor<T>> {
        match x {
            Symbolic::Concrete(x) => Symbolic::Concrete(x),
            Symbolic::Symbolic(SymbolicHandle { op, plc: _ }) => {
                Symbolic::Symbolic(SymbolicHandle {
                    op,
                    plc: self.clone(),
                })
            }
        }
    }
}

modelled!(PlacementMeanAsFixedpoint::mean_as_fixedpoint, HostPlacement, attributes[axis: Option<u32>, scaling_base: u64, scaling_exp: u32] (HostRing64Tensor) -> HostRing64Tensor, RingFixedpointMeanOp);
modelled!(PlacementMeanAsFixedpoint::mean_as_fixedpoint, HostPlacement, attributes[axis: Option<u32>, scaling_base: u64, scaling_exp: u32] (HostRing128Tensor) -> HostRing128Tensor, RingFixedpointMeanOp);

kernel! {
    RingFixedpointMeanOp,
    [
        (HostPlacement, (HostRing64Tensor) -> HostRing64Tensor => [runtime] attributes[axis, scaling_base, scaling_exp] Self::ring64_kernel),
        (HostPlacement, (HostRing128Tensor) -> HostRing128Tensor => [runtime] attributes[axis, scaling_base, scaling_exp] Self::ring128_kernel),
    ]
}

impl RingFixedpointMeanOp {
    fn ring64_kernel<S: RuntimeSession>(
        sess: &S,
        plc: &HostPlacement,
        axis: Option<u32>,
        scaling_base: u64,
        scaling_exp: u32,
        x: HostRing64Tensor,
    ) -> HostRing64Tensor
    where
        HostPlacement: PlacementPlace<S, HostRing64Tensor>,
    {
        let scaling_factor = u64::pow(scaling_base, scaling_exp);
        let axis = axis.map(|a| a as usize);
        let mean = HostRing64Tensor::fixedpoint_mean(x, axis, scaling_factor);
        plc.place(sess, mean)
    }

    fn ring128_kernel<S: RuntimeSession>(
        sess: &S,
        plc: &HostPlacement,
        axis: Option<u32>,
        scaling_base: u64,
        scaling_exp: u32,
        x: HostRing128Tensor,
    ) -> HostRing128Tensor
    where
        HostPlacement: PlacementPlace<S, HostRing128Tensor>,
    {
        let scaling_factor = u128::pow(scaling_base as u128, scaling_exp);
        let axis = axis.map(|a| a as usize);
        let mean = HostRing128Tensor::fixedpoint_mean(x, axis, scaling_factor);
        plc.place(sess, mean)
    }
}

modelled!(PlacementAdd::add, HostPlacement, (HostFloat32Tensor, HostFloat32Tensor) -> HostFloat32Tensor, HostAddOp);
modelled!(PlacementAdd::add, HostPlacement, (HostFloat64Tensor, HostFloat64Tensor) -> HostFloat64Tensor, HostAddOp);

kernel! {
    HostAddOp,
    [
        (HostPlacement, (HostFloat32Tensor, HostFloat32Tensor) -> HostFloat32Tensor => [runtime] Self::kernel),
        (HostPlacement, (HostFloat64Tensor, HostFloat64Tensor) -> HostFloat64Tensor => [runtime] Self::kernel),
    ]
}

impl HostAddOp {
    pub fn kernel<S: RuntimeSession, T: LinalgScalar + FromPrimitive>(
        sess: &S,
        plc: &HostPlacement,
        x: HostTensor<T>,
        y: HostTensor<T>,
    ) -> HostTensor<T>
    where
        HostPlacement: PlacementPlace<S, HostTensor<T>>,
    {
        plc.place(sess, x + y)
    }
}

modelled!(PlacementSub::sub, HostPlacement, (HostFloat32Tensor, HostFloat32Tensor) -> HostFloat32Tensor, HostSubOp);
modelled!(PlacementSub::sub, HostPlacement, (HostFloat64Tensor, HostFloat64Tensor) -> HostFloat64Tensor, HostSubOp);

kernel! {
    HostSubOp,
    [
        (HostPlacement, (HostFloat32Tensor, HostFloat32Tensor) -> HostFloat32Tensor => [runtime] Self::kernel),
        (HostPlacement, (HostFloat64Tensor, HostFloat64Tensor) -> HostFloat64Tensor => [runtime] Self::kernel),
    ]
}

impl HostSubOp {
    pub fn kernel<S: RuntimeSession, T: LinalgScalar + FromPrimitive>(
        sess: &S,
        plc: &HostPlacement,
        x: HostTensor<T>,
        y: HostTensor<T>,
    ) -> HostTensor<T>
    where
        HostPlacement: PlacementPlace<S, HostTensor<T>>,
    {
        plc.place(sess, x - y)
    }
}

modelled!(PlacementMul::mul, HostPlacement, (HostFloat32Tensor, HostFloat32Tensor) -> HostFloat32Tensor, HostMulOp);
modelled!(PlacementMul::mul, HostPlacement, (HostFloat64Tensor, HostFloat64Tensor) -> HostFloat64Tensor, HostMulOp);

kernel! {
    HostMulOp,
    [
        (HostPlacement, (HostFloat32Tensor, HostFloat32Tensor) -> HostFloat32Tensor => [runtime] Self::kernel),
        (HostPlacement, (HostFloat64Tensor, HostFloat64Tensor) -> HostFloat64Tensor => [runtime] Self::kernel),
    ]
}

impl HostMulOp {
    pub fn kernel<S: RuntimeSession, T: LinalgScalar + FromPrimitive>(
        sess: &S,
        plc: &HostPlacement,
        x: HostTensor<T>,
        y: HostTensor<T>,
    ) -> HostTensor<T>
    where
        HostPlacement: PlacementPlace<S, HostTensor<T>>,
    {
        plc.place(sess, x * y)
    }
}

modelled!(PlacementDiv::div, HostPlacement, (HostFloat32Tensor, HostFloat32Tensor) -> HostFloat32Tensor, HostDivOp);
modelled!(PlacementDiv::div, HostPlacement, (HostFloat64Tensor, HostFloat64Tensor) -> HostFloat64Tensor, HostDivOp);

kernel! {
    HostDivOp,
    [
        (HostPlacement, (HostFloat32Tensor, HostFloat32Tensor) -> HostFloat32Tensor => [runtime] Self::kernel),
        (HostPlacement, (HostFloat64Tensor, HostFloat64Tensor) -> HostFloat64Tensor => [runtime] Self::kernel),
    ]
}

impl HostDivOp {
    pub fn kernel<S: RuntimeSession, T: LinalgScalar + FromPrimitive>(
        sess: &S,
        plc: &HostPlacement,
        x: HostTensor<T>,
        y: HostTensor<T>,
    ) -> HostTensor<T>
    where
        HostPlacement: PlacementPlace<S, HostTensor<T>>,
    {
        plc.place(sess, x / y)
    }
}

modelled!(PlacementDot::dot, HostPlacement, (HostFloat32Tensor, HostFloat32Tensor) -> HostFloat32Tensor, HostDotOp);
modelled!(PlacementDot::dot, HostPlacement, (HostFloat64Tensor, HostFloat64Tensor) -> HostFloat64Tensor, HostDotOp);

kernel! {
    HostDotOp,
    [
        (HostPlacement, (HostFloat32Tensor, HostFloat32Tensor) -> HostFloat32Tensor => [runtime] Self::kernel),
        (HostPlacement, (HostFloat64Tensor, HostFloat64Tensor) -> HostFloat64Tensor => [runtime] Self::kernel),
    ]
}

impl HostDotOp {
    pub fn kernel<S: RuntimeSession, T: LinalgScalar + FromPrimitive>(
        sess: &S,
        plc: &HostPlacement,
        x: HostTensor<T>,
        y: HostTensor<T>,
    ) -> HostTensor<T>
    where
        HostPlacement: PlacementPlace<S, HostTensor<T>>,
    {
        plc.place(sess, x.dot(y))
    }
}

impl HostOnesOp {
    pub fn kernel<S: RuntimeSession, T: LinalgScalar>(
        sess: &S,
        plc: &HostPlacement,
        shape: HostShape,
    ) -> HostTensor<T>
    where
        HostPlacement: PlacementPlace<S, HostTensor<T>>,
    {
        plc.place(sess, HostTensor::ones(shape))
    }
}

impl ShapeOp {
    pub(crate) fn host_kernel<S: RuntimeSession, T>(
        _sess: &S,
        plc: &HostPlacement,
        x: HostTensor<T>,
    ) -> HostShape {
        let raw_shape = RawShape(x.0.shape().into());
        HostShape(raw_shape, plc.clone())
    }
}

modelled!(PlacementAtLeast2D::at_least_2d, HostPlacement, attributes[to_column_vector: bool] (HostFloat32Tensor) -> HostFloat32Tensor, HostAtLeast2DOp);
modelled!(PlacementAtLeast2D::at_least_2d, HostPlacement, attributes[to_column_vector: bool] (HostFloat64Tensor) -> HostFloat64Tensor, HostAtLeast2DOp);

kernel! {
    HostAtLeast2DOp,
    [
        (HostPlacement, (HostFloat32Tensor) -> HostFloat32Tensor => [runtime] attributes[to_column_vector] Self::hostfloat_kernel),
        (HostPlacement, (HostFloat64Tensor) -> HostFloat64Tensor => [runtime] attributes[to_column_vector] Self::hostfloat_kernel),
    ]
}

impl HostAtLeast2DOp {
    fn hostfloat_kernel<S: RuntimeSession, T>(
        _sess: &S,
        _plc: &HostPlacement,
        _to_column_vector: bool,
        _x: HostTensor<T>,
    ) -> HostTensor<T> {
        unimplemented!()
    }
}

unmodelled!(HostPlacement, attributes[slice: SliceInfo] (HostShape) -> HostShape, SliceOp);

kernel! {
    SliceOp,
    [
        (HostPlacement, (HostShape) -> HostShape => [hybrid] attributes[slice] Self::kernel),
        // (HostPlacement, (HostRing64Tensor) -> HostRing64Tensor => [hybrid] attributes[slice] Self::kernel),
        // (HostPlacement, (HostRing128Tensor) -> HostRing128Tensor => [hybrid] attributes[slice] Self::kernel),
    ]
}

impl SliceOp {
    // TODO(lvorona): type inferring fails if I try to make it more generic and have one kernel work for all the types
    pub fn kernel<S: Session>(
        sess: &S,
        plc: &HostPlacement,
        slice_info: SliceInfo,
        x: cs!(HostShape),
    ) -> cs!(HostShape)
    where
        HostShape: KnownType<S>,
        HostPlacement: PlacementSlice<S, cs!(HostShape), cs!(HostShape)>,
    {
        plc.slice(sess, slice_info, &x)
    }
}

modelled!(PlacementSlice::slice, HostPlacement, attributes[slice: SliceInfo] (HostShape) -> HostShape, HostSliceOp);
modelled!(PlacementSlice::slice, HostPlacement, attributes[slice: SliceInfo] (HostRing64Tensor) -> HostRing64Tensor, HostSliceOp);
modelled!(PlacementSlice::slice, HostPlacement, attributes[slice: SliceInfo] (HostRing128Tensor) -> HostRing128Tensor, HostSliceOp);

kernel! {
    HostSliceOp,
    [
        (HostPlacement, (HostShape) -> HostShape => [runtime] attributes[slice] Self::shape_kernel),
        (HostPlacement, (HostRing64Tensor) -> HostRing64Tensor => [runtime] attributes[slice] Self::kernel),
        (HostPlacement, (HostRing128Tensor) -> HostRing128Tensor => [runtime] attributes[slice] Self::kernel),
    ]
}

impl HostSliceOp {
    pub fn kernel<S: RuntimeSession, T>(
        _sess: &S,
        plc: &HostPlacement,
        slice_info: SliceInfo,
        x: AbstractHostRingTensor<T>,
    ) -> AbstractHostRingTensor<T>
    where
        T: Clone,
    {
        let slice_info =
            ndarray::SliceInfo::<Vec<ndarray::SliceInfoElem>, IxDyn, IxDyn>::from(slice_info);
        let sliced = x.0.slice(slice_info).to_owned();
        AbstractHostRingTensor(sliced, plc.clone())
    }

    pub fn shape_kernel<S: RuntimeSession>(
        _sess: &S,
        plc: &HostPlacement,
        slice_info: SliceInfo,
        x: HostShape,
    ) -> HostShape {
        let slice = x.0.slice(
            slice_info.0[0].start as usize,
            slice_info.0[0].end.unwrap() as usize,
        );
        HostShape(slice, plc.clone())
    }
}

modelled!(PlacementDiag::diag, HostPlacement, (HostFloat32Tensor) -> HostFloat32Tensor, HostDiagOp);
modelled!(PlacementDiag::diag, HostPlacement, (HostFloat64Tensor) -> HostFloat64Tensor, HostDiagOp);
modelled!(PlacementDiag::diag, HostPlacement, (HostInt8Tensor) -> HostInt8Tensor, HostDiagOp);
modelled!(PlacementDiag::diag, HostPlacement, (HostInt16Tensor) -> HostInt16Tensor, HostDiagOp);
modelled!(PlacementDiag::diag, HostPlacement, (HostInt32Tensor) -> HostInt32Tensor, HostDiagOp);
modelled!(PlacementDiag::diag, HostPlacement, (HostInt64Tensor) -> HostInt64Tensor, HostDiagOp);
modelled!(PlacementDiag::diag, HostPlacement, (HostUint16Tensor) -> HostUint16Tensor, HostDiagOp);
modelled!(PlacementDiag::diag, HostPlacement, (HostUint32Tensor) -> HostUint32Tensor, HostDiagOp);
modelled!(PlacementDiag::diag, HostPlacement, (HostUint64Tensor) -> HostUint64Tensor, HostDiagOp);
modelled!(PlacementDiag::diag, HostPlacement, (HostBitTensor) -> HostBitTensor, HostDiagOp);
modelled!(PlacementDiag::diag, HostPlacement, (HostRing64Tensor) -> HostRing64Tensor, HostDiagOp);
modelled!(PlacementDiag::diag, HostPlacement, (HostRing128Tensor) -> HostRing128Tensor, HostDiagOp);

kernel! {
    HostDiagOp,
    [
        (HostPlacement, (HostFloat32Tensor) -> HostFloat32Tensor => [runtime] Self::kernel),
        (HostPlacement, (HostFloat64Tensor) -> HostFloat64Tensor => [runtime] Self::kernel),
        (HostPlacement, (HostInt8Tensor) -> HostInt8Tensor => [runtime] Self::kernel),
        (HostPlacement, (HostInt16Tensor) -> HostInt16Tensor => [runtime] Self::kernel),
        (HostPlacement, (HostInt32Tensor) -> HostInt32Tensor => [runtime] Self::kernel),
        (HostPlacement, (HostInt64Tensor) -> HostInt64Tensor => [runtime] Self::kernel),
        (HostPlacement, (HostUint16Tensor) -> HostUint16Tensor => [runtime] Self::kernel),
        (HostPlacement, (HostUint32Tensor) -> HostUint32Tensor => [runtime] Self::kernel),
        (HostPlacement, (HostUint64Tensor) -> HostUint64Tensor => [runtime] Self::kernel),
        (HostPlacement, (HostBitTensor) -> HostBitTensor => [runtime] Self::bit_kernel),
        (HostPlacement, (HostRing64Tensor) -> HostRing64Tensor => [runtime] Self::ring_kernel),
        (HostPlacement, (HostRing128Tensor) -> HostRing128Tensor => [runtime] Self::ring_kernel),
    ]
}

impl HostDiagOp {
    pub fn kernel<S: RuntimeSession, T>(
        _sess: &S,
        plc: &HostPlacement,
        x: HostTensor<T>,
    ) -> HostTensor<T> {
        let diag = x.0.into_diag().into_dimensionality::<IxDyn>().unwrap();
        HostTensor::<T>(diag, plc.clone())
    }

    pub fn ring_kernel<S: RuntimeSession, T>(
        _sess: &S,
        plc: &HostPlacement,
        x: AbstractHostRingTensor<T>,
    ) -> AbstractHostRingTensor<T> {
        let diag = x.0.into_diag().into_dimensionality::<IxDyn>().unwrap();
        AbstractHostRingTensor::<T>(diag, plc.clone())
    }

    pub fn bit_kernel<S: RuntimeSession>(
        _sess: &S,
        plc: &HostPlacement,
        x: HostBitTensor,
    ) -> HostBitTensor {
        let diag = x.0.into_diag().into_dimensionality::<IxDyn>().unwrap();
        HostBitTensor(diag, plc.clone())
    }
}

modelled!(PlacementIndex::index_axis, HostPlacement, attributes[axis:usize, index: usize] (HostRing64Tensor) -> HostRing64Tensor, HostIndexAxisOp);
modelled!(PlacementIndex::index_axis, HostPlacement, attributes[axis:usize, index: usize] (HostRing128Tensor) -> HostRing128Tensor, HostIndexAxisOp);
modelled!(PlacementIndex::index_axis, HostPlacement, attributes[axis:usize, index: usize] (HostBitTensor) -> HostBitTensor, HostIndexAxisOp);

kernel! {
    HostIndexAxisOp,
    [
        (HostPlacement, (HostRing64Tensor) -> HostRing64Tensor => [runtime] attributes[axis, index] Self::kernel),
        (HostPlacement, (HostRing128Tensor) -> HostRing128Tensor => [runtime] attributes[axis, index] Self::kernel),
        (HostPlacement, (HostBitTensor) -> HostBitTensor => [runtime] attributes[axis, index] Self::bit_kernel),
    ]
}

impl HostIndexAxisOp {
    pub fn kernel<S: RuntimeSession, T>(
        _sess: &S,
        plc: &HostPlacement,
        axis: usize,
        index: usize,
        x: AbstractHostRingTensor<T>,
    ) -> AbstractHostRingTensor<T>
    where
        T: Clone,
    {
        let axis = Axis(axis);
        let result = x.0.index_axis(axis, index);
        AbstractHostRingTensor(result.to_owned(), plc.clone())
    }

    pub fn bit_kernel<S: RuntimeSession>(
        _sess: &S,
        plc: &HostPlacement,
        axis: usize,
        index: usize,
        x: HostBitTensor,
    ) -> HostBitTensor {
        let axis = Axis(axis);
        let result = x.0.index_axis(axis, index);
        HostBitTensor(result.to_owned(), plc.clone())
    }
}

modelled!(PlacementShlDim::shl_dim, HostPlacement, attributes[amount:usize, bit_length: usize] (HostBitTensor) -> HostBitTensor, HostShlDimOp);

kernel! {
    HostShlDimOp,
    [
        (HostPlacement, (HostBitTensor) -> HostBitTensor => [runtime] attributes[amount, bit_length] Self::bit_kernel),
    ]
}

impl HostShlDimOp {
    pub fn bit_kernel<S: RuntimeSession>(
        _sess: &S,
        plc: &HostPlacement,
        amount: usize,
        bit_length: usize,
        x: HostBitTensor,
    ) -> HostBitTensor {
        let axis = Axis(0);
        let mut raw_tensor_shape = x.0.shape().to_vec();
        raw_tensor_shape.remove(0);
        let raw_shape = raw_tensor_shape.as_ref();

        let zero = ArrayD::from_elem(raw_shape, 0);
        let zero_view = zero.view();

        let concatenated: Vec<_> = (0..bit_length)
            .map(|i| {
                if i < bit_length - amount {
                    x.0.index_axis(axis, i + amount)
                } else {
                    zero_view.clone()
                }
            })
            .collect();

        let result = ndarray::stack(Axis(0), &concatenated).unwrap();

        HostBitTensor(result, plc.clone())
    }
}

modelled!(PlacementBitDec::bit_decompose, HostPlacement, (HostRing64Tensor) -> HostRing64Tensor, HostBitDecOp);
modelled!(PlacementBitDec::bit_decompose, HostPlacement, (HostRing128Tensor) -> HostRing128Tensor, HostBitDecOp);
modelled!(PlacementBitDec::bit_decompose, HostPlacement, (HostRing64Tensor) -> HostBitTensor, HostBitDecOp);
modelled!(PlacementBitDec::bit_decompose, HostPlacement, (HostRing128Tensor) -> HostBitTensor, HostBitDecOp);

kernel! {
    HostBitDecOp,
    [
        (HostPlacement, (HostRing64Tensor) -> HostRing64Tensor => [runtime] Self::ring64_kernel),
        (HostPlacement, (HostRing128Tensor) -> HostRing128Tensor => [runtime] Self::ring128_kernel),
        (HostPlacement, (HostRing64Tensor) -> HostBitTensor => [runtime] Self::bit64_kernel),
        (HostPlacement, (HostRing128Tensor) -> HostBitTensor => [runtime] Self::bit128_kernel),
    ]
}

impl HostBitDecOp {
    fn ring64_kernel<S: RuntimeSession>(
        _sess: &S,
        plc: &HostPlacement,
        x: HostRing64Tensor,
    ) -> HostRing64Tensor
where {
        let shape = x.shape();
        let raw_shape = shape.0 .0;
        let ones = ArrayD::from_elem(raw_shape, Wrapping(1));

        let bit_rep: Vec<_> = (0..HostRing64Tensor::SIZE)
            .map(|i| (&x.0 >> i) & (&ones))
            .collect();
        let bit_rep_view: Vec<_> = bit_rep.iter().map(ArrayView::from).collect();

        // by default we put bits as rows, ie access i'th bit from tensor T is done through index_axis(Axis(0), T)
        // in the current protocols it's easier to reason that the bits are stacked on axis(0)
        let result = ndarray::stack(Axis(0), &bit_rep_view).unwrap();
        AbstractHostRingTensor(result, plc.clone())
    }

    fn ring128_kernel<S: RuntimeSession>(
        _sess: &S,
        plc: &HostPlacement,
        x: HostRing128Tensor,
    ) -> HostRing128Tensor
where {
        let shape = x.shape();
        let raw_shape = shape.0 .0;
        let ones = ArrayD::from_elem(raw_shape, Wrapping(1));

        let bit_rep: Vec<_> = (0..HostRing128Tensor::SIZE)
            .map(|i| (&x.0 >> i) & (&ones))
            .collect();

        let bit_rep_view: Vec<_> = bit_rep.iter().map(ArrayView::from).collect();
        let result = ndarray::stack(Axis(0), &bit_rep_view).unwrap();
        AbstractHostRingTensor(result, plc.clone())
    }

    fn bit64_kernel<S: RuntimeSession>(
        _sess: &S,
        plc: &HostPlacement,
        x: HostRing64Tensor,
    ) -> HostBitTensor
where {
        let shape = x.shape();
        let raw_shape = shape.0 .0;
        let ones = ArrayD::from_elem(raw_shape, Wrapping(1));

        let bit_rep: Vec<_> = (0..HostRing64Tensor::SIZE)
            .map(|i| (&x.0 >> i) & (&ones))
            .collect();

        let bit_rep_view: Vec<_> = bit_rep.iter().map(ArrayView::from).collect();
        let result = ndarray::stack(Axis(0), &bit_rep_view).unwrap();
        // we unwrap only at the end since shifting can cause overflow
        HostBitTensor(result.map(|v| v.0 as u8), plc.clone())
    }

    fn bit128_kernel<S: RuntimeSession>(
        _sess: &S,
        plc: &HostPlacement,
        x: HostRing128Tensor,
    ) -> HostBitTensor
where {
        let shape = x.shape();
        let raw_shape = shape.0 .0;
        let ones = ArrayD::from_elem(raw_shape, Wrapping(1));

        let bit_rep: Vec<_> = (0..HostRing128Tensor::SIZE)
            .map(|i| (&x.0 >> i) & (&ones))
            .collect();

        let bit_rep_view: Vec<_> = bit_rep.iter().map(ArrayView::from).collect();
        let result = ndarray::stack(Axis(0), &bit_rep_view).unwrap();
        // we unwrap only at the end since shifting can cause overflow
        HostBitTensor(result.map(|v| v.0 as u8), plc.clone())
    }
}

impl<T> HostTensor<T>
where
    T: LinalgScalar,
{
    pub fn place(plc: &HostPlacement, x: ArrayD<T>) -> HostTensor<T> {
        HostTensor::<T>(x, plc.clone())
    }

    pub fn atleast_2d(self, to_column_vector: bool) -> HostTensor<T> {
        match self.0.ndim() {
            0 => HostTensor::<T>(self.0.into_shape(IxDyn(&[1, 1])).unwrap(), self.1),
            1 => {
                let length = self.0.len();
                let newshape = if to_column_vector {
                    IxDyn(&[length, 1])
                } else {
                    IxDyn(&[1, length])
                };
                HostTensor::<T>(self.0.into_shape(newshape).unwrap(), self.1)
            }
            2 => self,
            otherwise => panic!(
                "Tensor input for `atleast_2d` must have rank <= 2, found rank {:?}.",
                otherwise
            ),
        }
    }

    pub fn dot(self, other: HostTensor<T>) -> HostTensor<T> {
        match (self.0.ndim(), other.0.ndim()) {
            (1, 1) => {
                let l = self.0.into_dimensionality::<Ix1>().unwrap();
                let r = other.0.into_dimensionality::<Ix1>().unwrap();
                let res = Array::from_elem([], l.dot(&r))
                    .into_dimensionality::<IxDyn>()
                    .unwrap();
                HostTensor::<T>(res, self.1)
            }
            (1, 2) => {
                let l = self.0.into_dimensionality::<Ix1>().unwrap();
                let r = other.0.into_dimensionality::<Ix2>().unwrap();
                let res = l.dot(&r).into_dimensionality::<IxDyn>().unwrap();
                HostTensor::<T>(res, self.1)
            }
            (2, 1) => {
                let l = self.0.into_dimensionality::<Ix2>().unwrap();
                let r = other.0.into_dimensionality::<Ix1>().unwrap();
                let res = l.dot(&r).into_dimensionality::<IxDyn>().unwrap();
                HostTensor::<T>(res, self.1)
            }
            (2, 2) => {
                let l = self.0.into_dimensionality::<Ix2>().unwrap();
                let r = other.0.into_dimensionality::<Ix2>().unwrap();
                let res = l.dot(&r).into_dimensionality::<IxDyn>().unwrap();
                HostTensor::<T>(res, self.1)
            }
            (self_rank, other_rank) => panic!(
                // TODO: replace with proper error handling
                "Dot<HostTensor> not implemented between tensors of rank {:?} and {:?}.",
                self_rank, other_rank,
            ),
        }
    }

    pub fn ones(shape: HostShape) -> Self {
        HostTensor::<T>(ArrayD::ones(shape.0 .0), shape.1)
    }

    pub fn reshape(self, newshape: HostShape) -> Self {
        HostTensor::<T>(self.0.into_shape(newshape.0 .0).unwrap(), self.1) // TODO need to be fix (unwrap)
    }

    pub fn expand_dims(self, mut axis: Vec<usize>) -> Self {
        let plc = (&self.1).clone();
        axis.sort_by_key(|ax| Reverse(*ax));
        let newshape = self.shape().0.extend_singletons(axis);
        self.reshape(HostShape(newshape, plc))
    }

    pub fn squeeze(self, axis: Option<usize>) -> Self {
        let plc = (&self.1).clone();
        let newshape = self.shape().0.squeeze(axis);
        self.reshape(HostShape(newshape, plc))
    }

    pub fn shape(&self) -> HostShape {
        HostShape(RawShape(self.0.shape().into()), self.1.clone())
    }

    pub fn sum(self, axis: Option<usize>) -> Self {
        if let Some(i) = axis {
            HostTensor::<T>(self.0.sum_axis(Axis(i)), self.1)
        } else {
            let out = Array::from_elem([], self.0.sum())
                .into_dimensionality::<IxDyn>()
                .unwrap();
            HostTensor::<T>(out, self.1)
        }
    }

    pub fn transpose(self) -> Self {
        HostTensor::<T>(self.0.reversed_axes(), self.1)
    }
}

impl<T> HostTensor<T>
where
    T: LinalgScalar + FromPrimitive,
{
    pub fn mean(self, axis: Option<usize>) -> Self {
        match axis {
            Some(i) => {
                let reduced = self.0.mean_axis(Axis(i)).unwrap();
                HostTensor::<T>(reduced, self.1)
            }
            None => {
                let mean = self.0.mean().unwrap();
                let out = Array::from_elem([], mean)
                    .into_dimensionality::<IxDyn>()
                    .unwrap();
                HostTensor::<T>(out, self.1)
            }
        }
    }
}

modelled!(PlacementMean::mean, HostPlacement, attributes[axis: Option<u32>] (HostFloat32Tensor) -> HostFloat32Tensor, HostMeanOp);
modelled!(PlacementMean::mean, HostPlacement, attributes[axis: Option<u32>] (HostFloat64Tensor) -> HostFloat64Tensor, HostMeanOp);

kernel! {
    HostMeanOp,
    [
        (HostPlacement, (HostFloat32Tensor) -> HostFloat32Tensor => [runtime] attributes[axis] Self::kernel),
        (HostPlacement, (HostFloat64Tensor) -> HostFloat64Tensor => [runtime] attributes[axis] Self::kernel),
    ]
}

impl HostMeanOp {
    pub fn kernel<S: RuntimeSession, T: LinalgScalar + FromPrimitive>(
        _sess: &S,
        plc: &HostPlacement,
        axis: Option<u32>,
        x: HostTensor<T>,
    ) -> HostTensor<T>
    where
        HostPlacement: PlacementPlace<S, HostTensor<T>>,
    {
        match axis {
            Some(i) => {
                let reduced: ArrayD<T> = x.0.mean_axis(Axis(i as usize)).unwrap();
                HostTensor::place(plc, reduced)
            }
            None => {
                let mean = x.0.mean().unwrap();
                let out = Array::from_elem([], mean)
                    .into_dimensionality::<IxDyn>()
                    .unwrap();
                HostTensor::place(plc, out)
            }
        }
    }
}

modelled!(PlacementSqrt::sqrt, HostPlacement, (HostFloat32Tensor) -> HostFloat32Tensor, HostSqrtOp);
modelled!(PlacementSqrt::sqrt, HostPlacement, (HostFloat64Tensor) -> HostFloat64Tensor, HostSqrtOp);

kernel! {
    HostSqrtOp, [
        (HostPlacement, (HostFloat32Tensor) -> HostFloat32Tensor => [runtime] Self::kernel),
        (HostPlacement, (HostFloat64Tensor) -> HostFloat64Tensor => [runtime] Self::kernel),
    ]
}

impl HostSqrtOp {
    pub fn kernel<S: RuntimeSession, T: 'static + Float>(
        _sess: &S,
        plc: &HostPlacement,
        x: HostTensor<T>,
    ) -> HostTensor<T>
    where
        HostPlacement: PlacementPlace<S, HostTensor<T>>,
    {
        let x_sqrt = x.0.mapv(T::sqrt);
        HostTensor::place(plc, x_sqrt)
    }
}

modelled!(PlacementSum::sum, HostPlacement, attributes[axis: Option<u32>] (HostFloat64Tensor) -> HostFloat64Tensor, HostSumOp);

kernel! {
    HostSumOp, [
        (HostPlacement, (HostFloat64Tensor) -> HostFloat64Tensor => [runtime] attributes[axis] Self::kernel),
    ]
}

impl HostSumOp {
    pub fn kernel<S: RuntimeSession, T: LinalgScalar + FromPrimitive>(
        sess: &S,
        plc: &HostPlacement,
        axis: Option<u32>,
        x: HostTensor<T>,
    ) -> HostTensor<T>
    where
        HostPlacement: PlacementPlace<S, HostTensor<T>>,
    {
        let axis = axis.map(|a| a as usize);
        plc.place(sess, x.sum(axis))
    }
}

modelled!(PlacementExpandDims::expand_dims, HostPlacement, attributes[axis: Vec<u32>] (HostFloat64Tensor) -> HostFloat64Tensor, HostExpandDimsOp);

kernel! {
    HostExpandDimsOp, [
        (HostPlacement, (HostFloat64Tensor) -> HostFloat64Tensor => [runtime] attributes[axis] Self::kernel),
    ]
}

impl HostExpandDimsOp {
    pub fn kernel<S: RuntimeSession, T: LinalgScalar + FromPrimitive>(
        sess: &S,
        plc: &HostPlacement,
        axis: Vec<u32>,
        x: HostTensor<T>,
    ) -> HostTensor<T>
    where
        HostPlacement: PlacementPlace<S, HostTensor<T>>,
    {
        let axis = axis.iter().map(|a| *a as usize).collect();
        plc.place(sess, x.expand_dims(axis))
    }
}

<<<<<<< HEAD
modelled!(PlacementConcatenate::concatenate, HostPlacement, attributes[axis: u32] (HostFloat64Tensor, HostFloat64Tensor) -> HostFloat64Tensor, HostConcatOp);

kernel! {
    HostConcatOp, [
        (HostPlacement, (HostFloat64Tensor, HostFloat64Tensor) -> HostFloat64Tensor => [runtime] attributes[axis] Self::kernel),
    ]
=======
impl HostSqueezeOp {
    pub fn kernel<S: RuntimeSession, T: LinalgScalar + FromPrimitive>(
        sess: &S,
        plc: &HostPlacement,
        axis: Option<u32>,
        x: HostTensor<T>,
    ) -> HostTensor<T>
    where
        HostPlacement: PlacementPlace<S, HostTensor<T>>,
    {
        let axis = axis.map(|a| a as usize);
        plc.place(sess, x.squeeze(axis))
    }
>>>>>>> 87351dd6
}

impl HostConcatOp {
    pub fn kernel<S: RuntimeSession, T: LinalgScalar + FromPrimitive>(
        _sess: &S,
        plc: &HostPlacement,
        axis: u32,
        x: HostTensor<T>,
        y: HostTensor<T>,
    ) -> HostTensor<T> {
        let ax = Axis(axis as usize);
        let x = x.0.view();
        let y = y.0.view();

        let c =
            ndarray::concatenate(ax, &[x, y]).expect("Failed to concatenate arrays with ndarray");
        HostTensor(c, plc.clone())
    }
}

modelled!(PlacementTranspose::transpose, HostPlacement, (HostFloat64Tensor) -> HostFloat64Tensor, HostTransposeOp);

kernel! {
    HostTransposeOp, [
        (HostPlacement, (HostFloat64Tensor) -> HostFloat64Tensor => [runtime] Self::kernel),
    ]
}

impl HostTransposeOp {
    pub fn kernel<S: RuntimeSession, T: LinalgScalar + FromPrimitive>(
        sess: &S,
        plc: &HostPlacement,
        x: HostTensor<T>,
    ) -> HostTensor<T>
    where
        HostPlacement: PlacementPlace<S, HostTensor<T>>,
    {
        plc.place(sess, x.transpose())
    }
}

modelled!(PlacementInverse::inverse, HostPlacement, (HostFloat64Tensor) -> HostFloat64Tensor, HostInverseOp);

kernel! {
    HostInverseOp, [
        (HostPlacement, (HostFloat64Tensor) -> HostFloat64Tensor => [runtime] Self::kernel),
    ]
}

impl HostInverseOp {
    pub fn kernel<S: RuntimeSession, T: LinalgScalar + FromPrimitive + Lapack>(
        sess: &S,
        plc: &HostPlacement,
        x: HostTensor<T>,
    ) -> HostTensor<T>
    where
        HostPlacement: PlacementPlace<S, HostTensor<T>>,
    {
        plc.place(sess, x.inv())
    }
}

impl<T> HostTensor<T>
where
    T: Scalar + Lapack,
{
    pub fn inv(self) -> Self {
        match self.0.ndim() {
            2 => {
                let two_dim: Array2<T> = self.0.into_dimensionality::<Ix2>().unwrap();
                HostTensor::<T>(
                    two_dim
                        .inv()
                        .unwrap()
                        .into_dimensionality::<IxDyn>()
                        .unwrap(),
                    self.1,
                )
            }
            other_rank => panic!(
                "Inverse only defined for rank 2 matrices, not rank {:?}",
                other_rank,
            ),
        }
    }
}

modelled!(PlacementRingFixedpointEncode::fixedpoint_ring_encode, HostPlacement, attributes[scaling_base: u64, scaling_exp: u32] (HostFloat64Tensor) -> HostRing128Tensor, RingFixedpointEncodeOp);
modelled!(PlacementRingFixedpointEncode::fixedpoint_ring_encode, HostPlacement, attributes[scaling_base: u64, scaling_exp: u32] (HostFloat32Tensor) -> HostRing64Tensor, RingFixedpointEncodeOp);

kernel! {
    RingFixedpointEncodeOp, [
        (HostPlacement, (HostFloat64Tensor) -> HostRing128Tensor => [runtime] attributes[scaling_base, scaling_exp] Self::float64_kernel),
        (HostPlacement, (HostFloat32Tensor) -> HostRing64Tensor => [runtime] attributes[scaling_base, scaling_exp] Self::float32_kernel),
    ]
}

impl RingFixedpointEncodeOp {
    fn float32_kernel<S: RuntimeSession>(
        _sess: &S,
        _plc: &HostPlacement,
        _scaling_base: u64,
        _scaling_exp: u32,
        _x: HostFloat32Tensor,
    ) -> HostRing64Tensor {
        // let scaling_factor = u64::pow(scaling_base, scaling_exp);
        // HostRing64Tensor::encode(&x, scaling_factor)
        unimplemented!()
    }

    fn float64_kernel<S: RuntimeSession>(
        _sess: &S,
        plc: &HostPlacement,
        scaling_base: u64,
        scaling_exp: u32,
        x: HostFloat64Tensor,
    ) -> HostRing128Tensor {
        let scaling_factor = u128::pow(scaling_base as u128, scaling_exp);
        let x_upshifted = &x.0 * (scaling_factor as f64);
        let x_converted: ArrayD<Wrapping<u128>> =
            x_upshifted.mapv(|el| Wrapping((el as i128) as u128));
        AbstractHostRingTensor(x_converted, plc.clone())
    }
}

modelled!(PlacementRingFixedpointDecode::fixedpoint_ring_decode, HostPlacement, attributes[scaling_base: u64, scaling_exp: u32] (HostRing128Tensor) -> HostFloat64Tensor, RingFixedpointDecodeOp);
modelled!(PlacementRingFixedpointDecode::fixedpoint_ring_decode, HostPlacement, attributes[scaling_base: u64, scaling_exp: u32] (HostRing64Tensor) -> HostFloat32Tensor, RingFixedpointDecodeOp);

kernel! {
    RingFixedpointDecodeOp, [
        (HostPlacement, (HostRing128Tensor) -> HostFloat64Tensor => [runtime] attributes[scaling_base, scaling_exp] Self::float64_kernel),
        (HostPlacement, (HostRing64Tensor) -> HostFloat32Tensor => [runtime] attributes[scaling_base, scaling_exp] Self::float32_kernel),
    ]
}

impl RingFixedpointDecodeOp {
    fn float32_kernel<S: RuntimeSession, ST, TT>(
        _sess: &S,
        _plc: &HostPlacement,
        _scaling_base: u64,
        _scaling_exp: u32,
        _x: AbstractHostRingTensor<ST>,
    ) -> HostTensor<TT> {
        unimplemented!()
    }

    fn float64_kernel<S: RuntimeSession>(
        _sess: &S,
        plc: &HostPlacement,
        scaling_base: u64,
        scaling_exp: u32,
        x: HostRing128Tensor,
    ) -> HostFloat64Tensor {
        let scaling_factor = u128::pow(scaling_base as u128, scaling_exp);
        let x_upshifted: ArrayD<i128> = x.0.mapv(|xi| xi.0 as i128);
        let x_converted = x_upshifted.mapv(|el| el as f64);
        HostTensor(x_converted / scaling_factor as f64, plc.clone())
    }
}

// This implementation is only used by the old kernels. Construct HostTensor(tensor, plc.clone()) with a proper placement instead.
#[cfg(not(feature = "exclude_old_framework"))]
impl<T> From<ArrayD<T>> for HostTensor<T>
where
    T: LinalgScalar,
{
    fn from(v: ArrayD<T>) -> HostTensor<T> {
        HostTensor::<T>(
            v,
            HostPlacement {
                owner: "TODO".into(), // Fake owner for the old kernels
            },
        )
    }
}

#[cfg(not(feature = "exclude_old_framework"))]
impl<T> Add for HostTensor<T>
where
    T: LinalgScalar,
{
    type Output = HostTensor<T>;
    fn add(self, other: HostTensor<T>) -> Self::Output {
        match self.0.broadcast(other.0.dim()) {
            Some(self_broadcasted) => {
                HostTensor::<T>(self_broadcasted.to_owned() + other.0, self.1.clone())
            }
            None => HostTensor::<T>(self.0 + other.0, self.1.clone()),
        }
    }
}

#[cfg(not(feature = "exclude_old_framework"))]
impl<T> Sub for HostTensor<T>
where
    T: LinalgScalar,
{
    type Output = HostTensor<T>;
    fn sub(self, other: HostTensor<T>) -> Self::Output {
        match self.0.broadcast(other.0.dim()) {
            Some(self_broadcasted) => {
                HostTensor::<T>(self_broadcasted.to_owned() - other.0, self.1.clone())
            }
            None => HostTensor::<T>(self.0 - other.0, self.1.clone()),
        }
    }
}

#[cfg(not(feature = "exclude_old_framework"))]
impl<T> Mul for HostTensor<T>
where
    T: LinalgScalar,
{
    type Output = HostTensor<T>;
    fn mul(self, other: HostTensor<T>) -> Self::Output {
        match self.0.broadcast(other.0.dim()) {
            Some(self_broadcasted) => {
                HostTensor::<T>(self_broadcasted.to_owned() * other.0, self.1.clone())
            }
            None => HostTensor::<T>(self.0 * other.0, self.1.clone()),
        }
    }
}

#[cfg(not(feature = "exclude_old_framework"))]
impl<T> Div for HostTensor<T>
where
    T: LinalgScalar,
{
    type Output = HostTensor<T>;
    fn div(self, other: HostTensor<T>) -> Self::Output {
        match self.0.broadcast(other.0.dim()) {
            Some(self_broadcasted) => {
                HostTensor::<T>(self_broadcasted.to_owned() / other.0, self.1.clone())
            }
            None => HostTensor::<T>(self.0 / other.0, self.1.clone()),
        }
    }
}

// This implementation is only used by the old kernels. Construct HostTensor(tensor, plc.clone()) with a proper placement instead.
#[cfg(not(feature = "exclude_old_framework"))]
impl<T> From<Vec<T>> for HostTensor<T> {
    fn from(v: Vec<T>) -> HostTensor<T> {
        HostTensor(
            Array::from(v).into_dyn(),
            HostPlacement {
                owner: "TODO".into(), // Fake owner for the old kernel
            },
        )
    }
}

// This implementation is only used by the old kernels. Construct HostTensor(tensor, plc.clone()) with a proper placement instead.
#[cfg(not(feature = "exclude_old_framework"))]
impl<T> From<Array1<T>> for HostTensor<T> {
    fn from(v: Array1<T>) -> HostTensor<T> {
        HostTensor(
            v.into_dyn(),
            HostPlacement {
                owner: "TODO".into(), // Fake owner for the old kernel
            },
        )
    }
}

// This implementation is only used by the old kernels. Construct HostTensor(tensor, plc.clone()) with a proper placement instead.
#[cfg(not(feature = "exclude_old_framework"))]
impl<T> From<Array2<T>> for HostTensor<T> {
    fn from(v: Array2<T>) -> HostTensor<T> {
        HostTensor(
            v.into_dyn(),
            HostPlacement {
                owner: "TODO".into(), // Fake owner for the old kernel
            },
        )
    }
}

#[cfg(not(feature = "exclude_old_framework"))]
pub fn concatenate<T>(axis: usize, arrays: &[HostTensor<T>]) -> HostTensor<T>
where
    T: LinalgScalar,
{
    let ax = Axis(axis);
    let inner_arrays: Vec<_> = arrays.iter().map(|a| a.0.view()).collect();

    let c = ndarray::concatenate(ax, &inner_arrays).unwrap();
    HostTensor::<T>(
        c,
        HostPlacement {
            owner: "TODO".into(),
        },
    )
}

#[derive(Serialize, Deserialize, Clone, Debug, PartialEq)]
pub struct HostBitTensor(pub ArrayD<u8>, HostPlacement);

impl SymbolicType for HostBitTensor {
    type Type = Symbolic<HostBitTensor>;
}

impl<S: Session> Tensor<S> for HostBitTensor {
    type Scalar = u8;
}

impl<S: Session> Tensor<S> for Symbolic<HostBitTensor> {
    type Scalar = u8;
}

impl Placed for HostBitTensor {
    type Placement = HostPlacement;

    fn placement(&self) -> Result<Self::Placement> {
        Ok(self.1.clone())
    }
}

impl PlacementPlace<SyncSession, HostBitTensor> for HostPlacement {
    fn place(&self, _sess: &SyncSession, x: HostBitTensor) -> HostBitTensor {
        match x.placement() {
            Ok(place) if &place == self => x,
            _ => {
                // TODO just updating the placement isn't enough,
                // we need this to eventually turn into Send + Recv
                HostBitTensor(x.0, self.clone())
            }
        }
    }
}

impl PlacementPlace<SymbolicSession, Symbolic<HostBitTensor>> for HostPlacement {
    fn place(
        &self,
        _sess: &SymbolicSession,
        x: Symbolic<HostBitTensor>,
    ) -> Symbolic<HostBitTensor> {
        match x.placement() {
            Ok(place) if &place == self => x,
            _ => {
                match x {
                    Symbolic::Concrete(x) => {
                        // TODO insert Place ops?
                        Symbolic::Concrete(HostBitTensor(x.0, self.clone()))
                    }
                    Symbolic::Symbolic(SymbolicHandle { op, plc: _ }) => {
                        // TODO insert `Place` ops here?
                        Symbolic::Symbolic(SymbolicHandle {
                            op,
                            plc: self.clone(),
                        })
                    }
                }
            }
        }
    }
}

impl ShapeOp {
    pub(crate) fn bit_kernel<S: RuntimeSession>(
        _sess: &S,
        plc: &HostPlacement,
        x: HostBitTensor,
    ) -> HostShape {
        let raw_shape = RawShape(x.0.shape().into());
        HostShape(raw_shape, plc.clone())
    }
}

impl HostReshapeOp {
    pub(crate) fn bit_kernel<S: RuntimeSession>(
        _sess: &S,
        plc: &HostPlacement,
        x: HostBitTensor,
        shape: HostShape,
    ) -> HostBitTensor {
        HostBitTensor(x.0.into_shape(shape.0 .0).unwrap(), plc.clone()) // TODO need to be fix (unwrap)
    }
}

impl HostReshapeOp {
    pub(crate) fn host_kernel<S: RuntimeSession, T: LinalgScalar>(
        sess: &S,
        plc: &HostPlacement,
        x: HostTensor<T>,
        shape: HostShape,
    ) -> HostTensor<T>
    where
        HostPlacement: PlacementPlace<S, HostTensor<T>>,
    {
        plc.place(sess, x.reshape(shape))
    }
}

modelled!(PlacementFill::fill, HostPlacement, attributes[value: Constant] (HostShape) -> HostBitTensor, BitFillOp);

kernel! {
    BitFillOp,
    [
        (HostPlacement, (HostShape) -> HostBitTensor => [runtime] attributes[value: Bit] Self::kernel),
    ]
}

impl BitFillOp {
    fn kernel<S: RuntimeSession>(
        _sess: &S,
        plc: &HostPlacement,
        value: u8,
        shape: HostShape,
    ) -> HostBitTensor {
        assert!(value == 0 || value == 1);
        let raw_shape = shape.0 .0;
        let raw_tensor = ArrayD::from_elem(raw_shape.as_ref(), value as u8);
        HostBitTensor(raw_tensor, plc.clone())
    }
}

modelled!(PlacementSampleUniform::sample_uniform, HostPlacement, (HostShape) -> HostBitTensor, BitSampleOp);

kernel! {
    BitSampleOp,
    [
        (HostPlacement, (HostShape) -> HostBitTensor => [runtime] Self::kernel),
    ]
}

impl BitSampleOp {
    fn kernel<S: RuntimeSession>(
        _sess: &S,
        plc: &HostPlacement,
        shape: HostShape,
    ) -> HostBitTensor {
        let mut rng = AesRng::from_random_seed();
        let size = shape.0 .0.iter().product();
        let values: Vec<_> = (0..size).map(|_| rng.get_bit()).collect();
        let ix = IxDyn(shape.0 .0.as_ref());
        HostBitTensor(Array::from_shape_vec(ix, values).unwrap(), plc.clone())
    }
}

modelled!(PlacementSampleUniformSeeded::sample_uniform_seeded, HostPlacement, (HostShape, Seed) -> HostBitTensor, BitSampleSeededOp);

kernel! {
    BitSampleSeededOp,
    [
        (HostPlacement, (HostShape, Seed) -> HostBitTensor => [runtime] Self::kernel),
    ]
}

impl BitSampleSeededOp {
    fn kernel<S: RuntimeSession>(
        _sess: &S,
        plc: &HostPlacement,
        shape: HostShape,
        seed: Seed,
    ) -> HostBitTensor {
        let mut rng = AesRng::from_seed(seed.0 .0);
        let size = shape.0 .0.iter().product();
        let values: Vec<_> = (0..size).map(|_| rng.get_bit()).collect();
        let ix = IxDyn(shape.0 .0.as_ref());
        HostBitTensor(Array::from_shape_vec(ix, values).unwrap(), plc.clone())
    }
}

modelled!(PlacementXor::xor, HostPlacement, (HostBitTensor, HostBitTensor) -> HostBitTensor, BitXorOp);
modelled_alias!(PlacementAdd::add, HostPlacement, (HostBitTensor, HostBitTensor) -> HostBitTensor => PlacementXor::xor); // add = xor in Z2
modelled_alias!(PlacementSub::sub, HostPlacement, (HostBitTensor, HostBitTensor) -> HostBitTensor => PlacementXor::xor); // sub = xor in Z2

kernel! {
    BitXorOp,
    [
        (HostPlacement, (HostBitTensor, HostBitTensor) -> HostBitTensor => [runtime] Self::kernel),
    ]
}

impl BitXorOp {
    fn kernel<S: RuntimeSession>(
        _sess: &S,
        plc: &HostPlacement,
        x: HostBitTensor,
        y: HostBitTensor,
    ) -> HostBitTensor {
        HostBitTensor(x.0 ^ y.0, plc.clone())
    }
}

modelled!(PlacementAnd::and, HostPlacement, (HostBitTensor, HostBitTensor) -> HostBitTensor, BitAndOp);
modelled!(PlacementAnd::and, HostPlacement, (HostRing64Tensor, HostRing64Tensor) -> HostRing64Tensor, BitAndOp);
modelled!(PlacementAnd::and, HostPlacement, (HostRing128Tensor, HostRing128Tensor) -> HostRing128Tensor, BitAndOp);

modelled_alias!(PlacementMul::mul, HostPlacement, (HostBitTensor, HostBitTensor) -> HostBitTensor => PlacementAnd::and); // mul = and in Z2

kernel! {
    BitAndOp,
    [
        (HostPlacement, (HostBitTensor, HostBitTensor) -> HostBitTensor => [runtime] Self::bit_kernel),
        (HostPlacement, (HostRing64Tensor, HostRing64Tensor) -> HostRing64Tensor => [runtime] Self::ring_kernel),
        (HostPlacement, (HostRing128Tensor, HostRing128Tensor) -> HostRing128Tensor => [runtime] Self::ring_kernel),
    ]
}

impl BitAndOp {
    fn bit_kernel<S: RuntimeSession>(
        _sess: &S,
        plc: &HostPlacement,
        x: HostBitTensor,
        y: HostBitTensor,
    ) -> HostBitTensor {
        HostBitTensor(x.0 & y.0, plc.clone())
    }

    fn ring_kernel<S: RuntimeSession, T>(
        _sess: &S,
        plc: &HostPlacement,
        x: AbstractHostRingTensor<T>,
        y: AbstractHostRingTensor<T>,
    ) -> AbstractHostRingTensor<T>
    where
        Wrapping<T>: Clone,
        Wrapping<T>: BitAnd<Wrapping<T>, Output = Wrapping<T>>,
    {
        AbstractHostRingTensor(x.0 & y.0, plc.clone())
    }
}

impl HostBitTensor {
    #[cfg_attr(
        feature = "exclude_old_framework",
        deprecated(
            note = "This function is only used by the old kernels, which are not aware of the placements. See BitSampleSeededOp::kernel for the new code"
        )
    )]
    pub fn sample_uniform(shape: &RawShape) -> Self {
        let mut rng = AesRng::from_random_seed();
        let size = shape.0.iter().product();
        let values: Vec<_> = (0..size).map(|_| rng.get_bit()).collect();
        let ix = IxDyn(shape.0.as_ref());
        HostBitTensor(
            Array::from_shape_vec(ix, values).unwrap(),
            HostPlacement {
                owner: "TODO".into(), // Fake owner for the older kernels.
            },
        )
    }

    #[cfg_attr(
        feature = "exclude_old_framework",
        deprecated(
            note = "This function is only used by the old kernels, which are not aware of the placements. See BitSampleSeededOp::kernel for the new code"
        )
    )]
    pub fn sample_uniform_seeded(shape: &RawShape, seed: &RawSeed) -> Self {
        let mut rng = AesRng::from_seed(seed.0);
        let size = shape.0.iter().product();
        let values: Vec<_> = (0..size).map(|_| rng.get_bit()).collect();
        let ix = IxDyn(shape.0.as_ref());
        HostBitTensor(
            Array::from_shape_vec(ix, values).unwrap(),
            HostPlacement {
                owner: "TODO".into(), // Fake owner for the older kernels.
            },
        )
    }
}

impl HostBitTensor {
    #[cfg_attr(
        feature = "exclude_old_framework",
        deprecated(
            note = "This function is only used by the old kernels, which are not aware of the placements. See BitFillOp::kernel for the new code"
        )
    )]
    pub fn fill(shape: &RawShape, el: u8) -> HostBitTensor {
        assert!(
            el == 0 || el == 1,
            "cannot fill a HostBitTensor with a value {:?}",
            el
        );
        HostBitTensor(
            ArrayD::from_elem(shape.0.as_ref(), el & 1),
            HostPlacement {
                owner: "TODO".into(), // Fake owner for the older kernels.
            },
        )
    }
}

#[allow(dead_code)]
impl HostBitTensor {
    pub(crate) fn from_raw_plc(raw_tensor: ArrayD<u8>, plc: HostPlacement) -> HostBitTensor {
        HostBitTensor(raw_tensor.into_dyn(), plc)
    }
}

// This implementation is only used by the old kernels. Construct HostBitTensor(raw_tensor, plc.clone()) with a proper placement instead.
#[cfg(not(feature = "exclude_old_framework"))]
impl From<ArrayD<u8>> for HostBitTensor {
    fn from(a: ArrayD<u8>) -> HostBitTensor {
        let wrapped = a.mapv(|ai| (ai & 1) as u8);
        HostBitTensor(
            wrapped,
            HostPlacement {
                owner: "TODO".into(), // Fake owner for the older kernels.
            },
        )
    }
}

// This implementation is only used by the old kernels. Construct HostBitTensor(raw_tensor, plc.clone()) with a proper placement instead.
#[cfg(not(feature = "exclude_old_framework"))]
impl From<Vec<u8>> for HostBitTensor {
    fn from(v: Vec<u8>) -> HostBitTensor {
        let ix = IxDyn(&[v.len()]);
        HostBitTensor(
            Array::from_shape_vec(ix, v).unwrap(),
            HostPlacement {
                owner: "TODO".into(), // Fake owner for the older kernels.
            },
        )
    }
}

// This implementation is only used by the old kernels. Construct HostBitTensor(raw_tensor, plc.clone()) with a proper placement instead.
#[cfg(not(feature = "exclude_old_framework"))]
impl From<&[u8]> for HostBitTensor {
    fn from(v: &[u8]) -> HostBitTensor {
        let ix = IxDyn(&[v.len()]);
        let v_wrapped: Vec<_> = v.iter().map(|vi| *vi & 1).collect();
        HostBitTensor(
            Array::from_shape_vec(ix, v_wrapped).unwrap(),
            HostPlacement {
                owner: "TODO".into(), // Fake owner for the older kernels.
            },
        )
    }
}

impl From<HostBitTensor> for ArrayD<u8> {
    fn from(b: HostBitTensor) -> ArrayD<u8> {
        b.0
    }
}

impl BitXor for HostBitTensor {
    type Output = HostBitTensor;
    fn bitxor(self, other: Self) -> Self::Output {
        assert_eq!(self.1, other.1);
        HostBitTensor(self.0 ^ other.0, self.1)
    }
}

impl BitAnd for HostBitTensor {
    type Output = HostBitTensor;
    fn bitand(self, other: Self) -> Self::Output {
        assert_eq!(self.1, other.1);
        HostBitTensor(self.0 & other.0, self.1)
    }
}

modelled!(PlacementBitExtract::bit_extract, HostPlacement, attributes[bit_idx: usize] (HostRing64Tensor) -> HostBitTensor, BitExtractOp);
modelled!(PlacementBitExtract::bit_extract, HostPlacement, attributes[bit_idx: usize] (HostRing128Tensor) -> HostBitTensor, BitExtractOp);

kernel! {
    BitExtractOp,
    [
        (HostPlacement, (HostRing64Tensor) -> HostBitTensor => [runtime] attributes[bit_idx] Self::kernel64),
        (HostPlacement, (HostRing128Tensor) -> HostBitTensor => [runtime] attributes[bit_idx] Self::kernel128),
    ]
}

impl BitExtractOp {
    fn kernel64<S: RuntimeSession>(
        _sess: &S,
        plc: &HostPlacement,
        bit_idx: usize,
        x: HostRing64Tensor,
    ) -> HostBitTensor {
        HostBitTensor((x >> bit_idx).0.mapv(|ai| (ai.0 & 1) as u8), plc.clone())
    }
    fn kernel128<S: RuntimeSession>(
        _sess: &S,
        plc: &HostPlacement,
        bit_idx: usize,
        x: HostRing128Tensor,
    ) -> HostBitTensor {
        HostBitTensor((x >> bit_idx).0.mapv(|ai| (ai.0 & 1) as u8), plc.clone())
    }
}

impl RingInjectOp {
    pub(crate) fn host_kernel<S: RuntimeSession, T>(
        _sess: &S,
        plc: &HostPlacement,
        bit_idx: usize,
        x: HostBitTensor,
    ) -> AbstractHostRingTensor<T>
    where
        T: From<u8>,
        Wrapping<T>: Shl<usize, Output = Wrapping<T>>,
    {
        AbstractHostRingTensor(x.0.mapv(|ai| Wrapping(T::from(ai)) << bit_idx), plc.clone())
    }
}

#[derive(Serialize, Deserialize, Clone, Debug, PartialEq)]
pub struct AbstractHostFixedTensor<HostRingT>(pub HostRingT);

pub type HostFixed64Tensor = AbstractHostFixedTensor<HostRing64Tensor>;

impl SymbolicType for HostFixed64Tensor {
    type Type = Symbolic<AbstractHostFixedTensor<Symbolic<HostRing64Tensor>>>;
}

impl<T> From<T> for HostFixed64Tensor
where
    HostRing64Tensor: From<T>,
{
    fn from(x: T) -> Self {
        AbstractHostFixedTensor(HostRing64Tensor::from(x))
    }
}

pub type HostFixed128Tensor = AbstractHostFixedTensor<HostRing128Tensor>;

impl SymbolicType for HostFixed128Tensor {
    type Type = Symbolic<AbstractHostFixedTensor<Symbolic<HostRing128Tensor>>>;
}

impl<T> From<T> for HostFixed128Tensor
where
    HostRing128Tensor: From<T>,
{
    fn from(x: T) -> Self {
        AbstractHostFixedTensor(HostRing128Tensor::from(x))
    }
}

impl<RingT: Placed> Placed for AbstractHostFixedTensor<RingT> {
    type Placement = RingT::Placement;

    fn placement(&self) -> Result<Self::Placement> {
        self.0.placement()
    }
}

#[derive(Serialize, Deserialize, Clone, Debug, PartialEq)]
pub struct AbstractHostRingTensor<T>(pub ArrayD<Wrapping<T>>, pub HostPlacement);

/// Tensor for ring arithmetic over Z_{2^64}
pub type HostRing64Tensor = AbstractHostRingTensor<u64>;

/// Tensor for ring arithmetic over Z_{2^128}
pub type HostRing128Tensor = AbstractHostRingTensor<u128>;

impl SymbolicType for HostRing64Tensor {
    type Type = Symbolic<HostRing64Tensor>;
}

impl SymbolicType for HostRing128Tensor {
    type Type = Symbolic<HostRing128Tensor>;
}

impl CanonicalType for HostBitTensor {
    type Type = HostBitTensor;
}

impl CanonicalType for Symbolic<HostBitTensor> {
    type Type = HostBitTensor;
}

impl CanonicalType for HostShape {
    type Type = HostShape;
}

impl CanonicalType for Symbolic<HostShape> {
    type Type = HostShape;
}

impl<S: Session, T> Tensor<S> for AbstractHostRingTensor<T> {
    type Scalar = T;
}

impl<S: Session, T> Tensor<S> for Symbolic<AbstractHostRingTensor<T>> {
    type Scalar = T;
}

impl<T> Placed for AbstractHostRingTensor<T> {
    type Placement = HostPlacement;

    fn placement(&self) -> Result<Self::Placement> {
        Ok(self.1.clone())
    }
}

pub trait RingSize {
    const SIZE: usize;
}

impl RingSize for HostRing64Tensor {
    const SIZE: usize = 64;
}

impl RingSize for HostRing128Tensor {
    const SIZE: usize = 128;
}

pub trait FromRawPlc<P, T> {
    fn from_raw_plc(raw_tensor: ArrayD<T>, plc: P) -> Self;
}

impl<P> FromRawPlc<P, u64> for HostRing64Tensor
where
    P: Into<HostPlacement>,
{
    fn from_raw_plc(raw_tensor: ArrayD<u64>, plc: P) -> HostRing64Tensor {
        let tensor = raw_tensor.mapv(Wrapping).into_dyn();
        AbstractHostRingTensor(tensor, plc.into())
    }
}

impl<P> FromRawPlc<P, u128> for HostRing128Tensor
where
    P: Into<HostPlacement>,
{
    fn from_raw_plc(raw_tensor: ArrayD<u128>, plc: P) -> HostRing128Tensor {
        let tensor = raw_tensor.mapv(Wrapping).into_dyn();
        AbstractHostRingTensor(tensor, plc.into())
    }
}

impl<P, T> FromRawPlc<P, T> for HostTensor<T>
where
    P: Into<HostPlacement>,
{
    fn from_raw_plc(raw_tensor: ArrayD<T>, plc: P) -> HostTensor<T> {
        HostTensor(raw_tensor, plc.into())
    }
}

impl<R: RingSize + Placed> RingSize for Symbolic<R> {
    const SIZE: usize = R::SIZE;
}

impl<T> PlacementPlace<SyncSession, AbstractHostRingTensor<T>> for HostPlacement
where
    AbstractHostRingTensor<T>: Placed<Placement = HostPlacement>,
{
    fn place(
        &self,
        _sess: &SyncSession,
        x: AbstractHostRingTensor<T>,
    ) -> AbstractHostRingTensor<T> {
        match x.placement() {
            Ok(place) if &place == self => x,
            _ => {
                // TODO just updating the placement isn't enough,
                // we need this to eventually turn into Send + Recv
                AbstractHostRingTensor(x.0, self.clone())
            }
        }
    }
}

impl<T> PlacementPlace<SymbolicSession, Symbolic<AbstractHostRingTensor<T>>> for HostPlacement {
    fn place(
        &self,
        _sess: &SymbolicSession,
        x: Symbolic<AbstractHostRingTensor<T>>,
    ) -> Symbolic<AbstractHostRingTensor<T>> {
        match x.placement() {
            Ok(place) if &place == self => x,
            _ => {
                match x {
                    Symbolic::Concrete(x) => {
                        // TODO insert Place ops?
                        Symbolic::Concrete(AbstractHostRingTensor(x.0, self.clone()))
                    }
                    Symbolic::Symbolic(SymbolicHandle { op, plc: _ }) => {
                        // TODO insert `Place` ops here?
                        Symbolic::Symbolic(SymbolicHandle {
                            op,
                            plc: self.clone(),
                        })
                    }
                }
            }
        }
    }
}

modelled!(PlacementFill::fill, HostPlacement, attributes[value: Constant] (HostShape) -> HostRing64Tensor, RingFillOp);
modelled!(PlacementFill::fill, HostPlacement, attributes[value: Constant] (HostShape) -> HostRing128Tensor, RingFillOp);

kernel! {
    RingFillOp,
    [
        (HostPlacement, (HostShape) -> HostRing64Tensor => [runtime] attributes[value: Ring64] Self::ring64_kernel),
        (HostPlacement, (HostShape) -> HostRing128Tensor => [runtime] attributes[value: Ring128] Self::ring128_kernel),
    ]
}

impl RingFillOp {
    fn ring64_kernel<S: RuntimeSession>(
        _sess: &S,
        plc: &HostPlacement,
        value: u64,
        shape: HostShape,
    ) -> HostRing64Tensor {
        let raw_shape = shape.0 .0;
        let raw_tensor = ArrayD::from_elem(raw_shape.as_ref(), Wrapping(value));
        AbstractHostRingTensor(raw_tensor, plc.clone())
    }

    fn ring128_kernel<S: RuntimeSession>(
        _sess: &S,
        plc: &HostPlacement,
        value: u128,
        shape: HostShape,
    ) -> HostRing128Tensor {
        let raw_shape = shape.0 .0;
        let raw_tensor = ArrayD::from_elem(raw_shape.as_ref(), Wrapping(value));
        AbstractHostRingTensor(raw_tensor, plc.clone())
    }
}

impl ShapeOp {
    pub(crate) fn ring_kernel<S: RuntimeSession, T>(
        _sess: &S,
        plc: &HostPlacement,
        x: AbstractHostRingTensor<T>,
    ) -> HostShape {
        let raw_shape = RawShape(x.0.shape().into());
        HostShape(raw_shape, plc.clone())
    }
}

impl HostReshapeOp {
    pub(crate) fn ring_kernel<S: RuntimeSession, T>(
        _sess: &S,
        plc: &HostPlacement,
        x: AbstractHostRingTensor<T>,
        shape: HostShape,
    ) -> AbstractHostRingTensor<T> {
        AbstractHostRingTensor::<T>(x.0.into_shape(shape.0 .0).unwrap(), plc.clone())
        // TODO need to be fix (unwrap)
    }
}

modelled!(PlacementAdd::add, HostPlacement, (HostRing64Tensor, HostRing64Tensor) -> HostRing64Tensor, RingAddOp);
modelled!(PlacementAdd::add, HostPlacement, (HostRing128Tensor, HostRing128Tensor) -> HostRing128Tensor, RingAddOp);

kernel! {
    RingAddOp,
    [
        (HostPlacement, (HostRing64Tensor, HostRing64Tensor) -> HostRing64Tensor => [runtime] Self::kernel),
        (HostPlacement, (HostRing128Tensor, HostRing128Tensor) -> HostRing128Tensor => [runtime] Self::kernel),
    ]
}

impl RingAddOp {
    fn kernel<S: RuntimeSession, T>(
        _sess: &S,
        plc: &HostPlacement,
        x: AbstractHostRingTensor<T>,
        y: AbstractHostRingTensor<T>,
    ) -> AbstractHostRingTensor<T>
    where
        Wrapping<T>: Clone,
        Wrapping<T>: Add<Wrapping<T>, Output = Wrapping<T>>,
    {
        AbstractHostRingTensor(x.0 + y.0, plc.clone())
    }
}

modelled!(PlacementSub::sub, HostPlacement, (HostRing64Tensor, HostRing64Tensor) -> HostRing64Tensor, RingSubOp);
modelled!(PlacementSub::sub, HostPlacement, (HostRing128Tensor, HostRing128Tensor) -> HostRing128Tensor, RingSubOp);

kernel! {
    RingSubOp,
    [
        (HostPlacement, (HostRing64Tensor, HostRing64Tensor) -> HostRing64Tensor => [runtime] Self::kernel),
        (HostPlacement, (HostRing128Tensor, HostRing128Tensor) -> HostRing128Tensor => [runtime] Self::kernel),
    ]
}

impl RingSubOp {
    fn kernel<S: RuntimeSession, T>(
        _sess: &S,
        plc: &HostPlacement,
        x: AbstractHostRingTensor<T>,
        y: AbstractHostRingTensor<T>,
    ) -> AbstractHostRingTensor<T>
    where
        Wrapping<T>: Clone,
        Wrapping<T>: Sub<Wrapping<T>, Output = Wrapping<T>>,
    {
        AbstractHostRingTensor(x.0 - y.0, plc.clone())
    }
}

modelled!(PlacementNeg::neg, HostPlacement, (HostRing64Tensor) -> HostRing64Tensor, RingNegOp);
modelled!(PlacementNeg::neg, HostPlacement, (HostRing128Tensor) -> HostRing128Tensor, RingNegOp);

kernel! {
    RingNegOp,
    [
        (HostPlacement, (HostRing64Tensor) -> HostRing64Tensor => [runtime] Self::kernel),
        (HostPlacement, (HostRing128Tensor) -> HostRing128Tensor => [runtime] Self::kernel),
    ]
}

impl RingNegOp {
    fn kernel<S: RuntimeSession, T>(
        _sess: &S,
        plc: &HostPlacement,
        x: AbstractHostRingTensor<T>,
    ) -> AbstractHostRingTensor<T>
    where
        Wrapping<T>: Clone,
        Wrapping<T>: Neg<Output = Wrapping<T>>,
    {
        AbstractHostRingTensor(x.0.neg(), plc.clone())
    }
}

modelled!(PlacementMul::mul, HostPlacement, (HostRing64Tensor, HostRing64Tensor) -> HostRing64Tensor, RingMulOp);
modelled!(PlacementMul::mul, HostPlacement, (HostRing128Tensor, HostRing128Tensor) -> HostRing128Tensor, RingMulOp);

kernel! {
    RingMulOp,
    [
        (HostPlacement, (HostRing64Tensor, HostRing64Tensor) -> HostRing64Tensor => [runtime] Self::kernel),
        (HostPlacement, (HostRing128Tensor, HostRing128Tensor) -> HostRing128Tensor => [runtime] Self::kernel),
    ]
}

impl RingMulOp {
    fn kernel<S: RuntimeSession, T>(
        _sess: &S,
        plc: &HostPlacement,
        x: AbstractHostRingTensor<T>,
        y: AbstractHostRingTensor<T>,
    ) -> AbstractHostRingTensor<T>
    where
        Wrapping<T>: Clone,
        Wrapping<T>: Mul<Wrapping<T>, Output = Wrapping<T>>,
    {
        AbstractHostRingTensor(x.0 * y.0, plc.clone())
    }
}

modelled!(PlacementDot::dot, HostPlacement, (HostRing64Tensor, HostRing64Tensor) -> HostRing64Tensor, RingDotOp);
modelled!(PlacementDot::dot, HostPlacement, (HostRing128Tensor, HostRing128Tensor) -> HostRing128Tensor, RingDotOp);

kernel! {
    RingDotOp,
    [
        (HostPlacement, (HostRing64Tensor, HostRing64Tensor) -> HostRing64Tensor => [runtime] Self::kernel),
        (HostPlacement, (HostRing128Tensor, HostRing128Tensor) -> HostRing128Tensor => [runtime] Self::kernel),
    ]
}

impl RingDotOp {
    fn kernel<S: RuntimeSession, T>(
        _sess: &S,
        plc: &HostPlacement,
        x: AbstractHostRingTensor<T>,
        y: AbstractHostRingTensor<T>,
    ) -> AbstractHostRingTensor<T>
    where
        Wrapping<T>: Clone,
        Wrapping<T>: Mul<Wrapping<T>, Output = Wrapping<T>>,
        Wrapping<T>: LinalgScalar,
    {
        AbstractHostRingTensor(x.dot(y).0, plc.clone())
    }
}

modelled!(PlacementSum::sum, HostPlacement, attributes[axis: Option<u32>] (HostRing64Tensor) -> HostRing64Tensor, RingSumOp);
modelled!(PlacementSum::sum, HostPlacement, attributes[axis: Option<u32>] (HostRing128Tensor) -> HostRing128Tensor, RingSumOp);

kernel! {
    RingSumOp,
    [
        (HostPlacement, (HostRing64Tensor) -> HostRing64Tensor => [runtime] attributes[axis] Self::kernel),
        (HostPlacement, (HostRing128Tensor) -> HostRing128Tensor => [runtime] attributes[axis] Self::kernel),
    ]
}

impl RingSumOp {
    fn kernel<S: RuntimeSession, T>(
        sess: &S,
        plc: &HostPlacement,
        axis: Option<u32>,
        x: AbstractHostRingTensor<T>,
    ) -> AbstractHostRingTensor<T>
    where
        T: FromPrimitive + Zero,
        Wrapping<T>: Clone,
        Wrapping<T>: Add<Output = Wrapping<T>>,
        HostPlacement: PlacementPlace<S, AbstractHostRingTensor<T>>,
    {
        let sum = x.sum(axis.map(|a| a as usize));
        plc.place(sess, sum)
    }
}

modelled!(PlacementShl::shl, HostPlacement, attributes[amount: usize] (HostRing64Tensor) -> HostRing64Tensor, RingShlOp);
modelled!(PlacementShl::shl, HostPlacement, attributes[amount: usize] (HostRing128Tensor) -> HostRing128Tensor, RingShlOp);

kernel! {
    RingShlOp,
    [
        (HostPlacement, (HostRing64Tensor) -> HostRing64Tensor => [runtime] attributes[amount] Self::kernel),
        (HostPlacement, (HostRing128Tensor) -> HostRing128Tensor => [runtime] attributes[amount] Self::kernel),
    ]
}

impl RingShlOp {
    fn kernel<S: RuntimeSession, T>(
        _sess: &S,
        plc: &HostPlacement,
        amount: usize,
        x: AbstractHostRingTensor<T>,
    ) -> AbstractHostRingTensor<T>
    where
        Wrapping<T>: Clone,
        Wrapping<T>: Shl<usize, Output = Wrapping<T>>,
    {
        AbstractHostRingTensor(x.0 << amount, plc.clone())
    }
}

modelled!(PlacementShr::shr, HostPlacement, attributes[amount: usize] (HostRing64Tensor) -> HostRing64Tensor, RingShrOp);
modelled!(PlacementShr::shr, HostPlacement, attributes[amount: usize] (HostRing128Tensor) -> HostRing128Tensor, RingShrOp);

kernel! {
    RingShrOp,
    [
        (HostPlacement, (HostRing64Tensor) -> HostRing64Tensor => [runtime] attributes[amount] Self::kernel),
        (HostPlacement, (HostRing128Tensor) -> HostRing128Tensor => [runtime] attributes[amount] Self::kernel),
    ]
}

impl RingShrOp {
    fn kernel<S: RuntimeSession, T>(
        _sess: &S,
        plc: &HostPlacement,
        amount: usize,
        x: AbstractHostRingTensor<T>,
    ) -> AbstractHostRingTensor<T>
    where
        Wrapping<T>: Clone,
        Wrapping<T>: Shr<usize, Output = Wrapping<T>>,
    {
        AbstractHostRingTensor(x.0 >> amount, plc.clone())
    }
}

modelled!(PlacementSample::sample, HostPlacement, attributes[max_value: Option<u64>] (HostShape) -> HostRing64Tensor, RingSampleOp);
modelled!(PlacementSample::sample, HostPlacement, attributes[max_value: Option<u64>] (HostShape) -> HostRing128Tensor, RingSampleOp);

kernel! {
    RingSampleOp,
    [
        (HostPlacement, (HostShape) -> HostRing64Tensor => [runtime] custom |op| {
            match op.max_value {
                None => Box::new(|ctx, plc, shape| {
                    Self::kernel_uniform_u64(ctx, plc, shape)
                }),
                Some(max_value) if max_value == 1 => Box::new(|ctx, plc, shape| {
                    Self::kernel_bits_u64(ctx, plc, shape)
                }),
                _ => unimplemented!(),
            }
        }),
        (HostPlacement, (HostShape) -> HostRing128Tensor => [runtime] custom |op| {
            match op.max_value {
                None => Box::new(|ctx, plc, shape| {
                    Self::kernel_uniform_u128(ctx, plc, shape)
                }),
                Some(max_value) if max_value == 1 => Box::new(|ctx, plc, shape| {
                    Self::kernel_bits_u128(ctx, plc, shape)
                }),
                _ => unimplemented!(),
            }
        }),
    ]
}

impl RingSampleOp {
    fn kernel_uniform_u64<S: RuntimeSession>(
        _sess: &S,
        plc: &HostPlacement,
        shape: HostShape,
    ) -> HostRing64Tensor {
        let mut rng = AesRng::from_random_seed();
        let size = shape.0 .0.iter().product();
        let values: Vec<_> = (0..size).map(|_| Wrapping(rng.next_u64())).collect();
        let ix = IxDyn(shape.0 .0.as_ref());
        let raw_array = Array::from_shape_vec(ix, values).unwrap();
        AbstractHostRingTensor(raw_array, plc.clone())
    }

    fn kernel_bits_u64<S: RuntimeSession>(
        _sess: &S,
        plc: &HostPlacement,
        shape: HostShape,
    ) -> HostRing64Tensor {
        let mut rng = AesRng::from_random_seed();
        let size = shape.0 .0.iter().product();
        let values: Vec<_> = (0..size).map(|_| Wrapping(rng.get_bit() as u64)).collect();
        let ix = IxDyn(shape.0 .0.as_ref());
        AbstractHostRingTensor(Array::from_shape_vec(ix, values).unwrap(), plc.clone())
    }

    fn kernel_uniform_u128<S: RuntimeSession>(
        _sess: &S,
        plc: &HostPlacement,
        shape: HostShape,
    ) -> HostRing128Tensor {
        let mut rng = AesRng::from_random_seed();
        let size = shape.0 .0.iter().product();
        let values: Vec<_> = (0..size)
            .map(|_| Wrapping(((rng.next_u64() as u128) << 64) + rng.next_u64() as u128))
            .collect();
        let ix = IxDyn(shape.0 .0.as_ref());
        AbstractHostRingTensor(Array::from_shape_vec(ix, values).unwrap(), plc.clone())
    }

    fn kernel_bits_u128<S: RuntimeSession>(
        _sess: &S,
        plc: &HostPlacement,
        shape: HostShape,
    ) -> HostRing128Tensor {
        let mut rng = AesRng::from_random_seed();
        let size = shape.0 .0.iter().product();
        let values: Vec<_> = (0..size).map(|_| Wrapping(rng.get_bit() as u128)).collect();
        let ix = IxDyn(shape.0 .0.as_ref());
        AbstractHostRingTensor(Array::from_shape_vec(ix, values).unwrap(), plc.clone())
    }
}

modelled!(PlacementSampleSeeded::sample_seeded, HostPlacement, attributes[max_value: Option<u64>] (HostShape, Seed) -> HostRing64Tensor, RingSampleSeededOp);
modelled!(PlacementSampleSeeded::sample_seeded, HostPlacement, attributes[max_value: Option<u64>] (HostShape, Seed) -> HostRing128Tensor, RingSampleSeededOp);

kernel! {
    RingSampleSeededOp,
    [
        (HostPlacement, (HostShape, Seed) -> HostRing64Tensor => [runtime] custom |op| {
            match op.max_value {
                None => Box::new(|ctx, plc, shape, seed| {
                    Self::kernel_uniform_u64(ctx, plc, shape, seed)
                }),
                Some(max_value) if max_value == 1 => Box::new(|ctx, plc, shape, seed| {
                    Self::kernel_bits_u64(ctx, plc, shape, seed)
                }),
                _ => unimplemented!(),
            }
        }),
        (HostPlacement, (HostShape, Seed) -> HostRing128Tensor => [runtime] custom |op| {
            match op.max_value {
                None => Box::new(|ctx, plc, shape, seed| {
                    Self::kernel_uniform_u128(ctx, plc, shape, seed)
                }),
                Some(max_value) if max_value == 1 => Box::new(|ctx, plc, shape, seed| {
                    Self::kernel_bits_u128(ctx, plc, shape, seed)
                }),
                _ => unimplemented!(),
            }
        }),
    ]
}

impl RingSampleSeededOp {
    fn kernel_uniform_u64<S: RuntimeSession>(
        _sess: &S,
        plc: &HostPlacement,
        shape: HostShape,
        seed: Seed,
    ) -> HostRing64Tensor {
        let mut rng = AesRng::from_seed(seed.0 .0);
        let size = shape.0 .0.iter().product();
        let values: Vec<_> = (0..size).map(|_| Wrapping(rng.next_u64())).collect();
        let ix = IxDyn(shape.0 .0.as_ref());
        let raw_array = Array::from_shape_vec(ix, values).unwrap();
        AbstractHostRingTensor(raw_array, plc.clone())
    }

    fn kernel_bits_u64<S: RuntimeSession>(
        _sess: &S,
        plc: &HostPlacement,
        shape: HostShape,
        seed: Seed,
    ) -> HostRing64Tensor {
        let mut rng = AesRng::from_seed(seed.0 .0);
        let size = shape.0 .0.iter().product();
        let values: Vec<_> = (0..size).map(|_| Wrapping(rng.get_bit() as u64)).collect();
        let ix = IxDyn(shape.0 .0.as_ref());
        AbstractHostRingTensor(Array::from_shape_vec(ix, values).unwrap(), plc.clone())
    }

    fn kernel_uniform_u128<S: RuntimeSession>(
        _sess: &S,
        plc: &HostPlacement,
        shape: HostShape,
        seed: Seed,
    ) -> HostRing128Tensor {
        let mut rng = AesRng::from_seed(seed.0 .0);
        let size = shape.0 .0.iter().product();
        let values: Vec<_> = (0..size)
            .map(|_| Wrapping(((rng.next_u64() as u128) << 64) + rng.next_u64() as u128))
            .collect();
        let ix = IxDyn(shape.0 .0.as_ref());
        AbstractHostRingTensor(Array::from_shape_vec(ix, values).unwrap(), plc.clone())
    }

    fn kernel_bits_u128<S: RuntimeSession>(
        _sess: &S,
        plc: &HostPlacement,
        shape: HostShape,
        seed: Seed,
    ) -> HostRing128Tensor {
        let mut rng = AesRng::from_seed(seed.0 .0);
        let size = shape.0 .0.iter().product();
        let values: Vec<_> = (0..size).map(|_| Wrapping(rng.get_bit() as u128)).collect();
        let ix = IxDyn(shape.0 .0.as_ref());
        AbstractHostRingTensor(Array::from_shape_vec(ix, values).unwrap(), plc.clone())
    }
}

#[cfg(not(feature = "exclude_old_framework"))]
impl HostRing64Tensor {
    pub fn sample_uniform(shape: &RawShape) -> HostRing64Tensor {
        let mut rng = AesRng::from_random_seed();
        let size = shape.0.iter().product();
        let values: Vec<_> = (0..size).map(|_| Wrapping(rng.next_u64())).collect();
        let ix = IxDyn(shape.0.as_ref());
        HostRing64Tensor::new(Array::from_shape_vec(ix, values).unwrap())
    }
    pub fn sample_bits(shape: &RawShape) -> Self {
        let mut rng = AesRng::from_random_seed();
        let size = shape.0.iter().product();
        let values: Vec<_> = (0..size).map(|_| Wrapping(rng.get_bit() as u64)).collect();
        let ix = IxDyn(shape.0.as_ref());
        HostRing64Tensor::new(Array::from_shape_vec(ix, values).unwrap())
    }
}

#[cfg(not(feature = "exclude_old_framework"))]
impl HostRing128Tensor {
    pub fn sample_uniform(shape: &RawShape) -> Self {
        let mut rng = AesRng::from_random_seed();
        let size = shape.0.iter().product();
        let values: Vec<_> = (0..size)
            .map(|_| {
                let upper = rng.next_u64() as u128;
                let lower = rng.next_u64() as u128;
                Wrapping((upper << 64) + lower)
            })
            .collect();
        let ix = IxDyn(shape.0.as_ref());
        HostRing128Tensor::new(Array::from_shape_vec(ix, values).unwrap())
    }

    pub fn sample_bits(shape: &RawShape) -> Self {
        let mut rng = AesRng::from_random_seed();
        let size = shape.0.iter().product();
        let values: Vec<_> = (0..size).map(|_| Wrapping(rng.get_bit() as u128)).collect();
        let ix = IxDyn(shape.0.as_ref());
        HostRing128Tensor::new(Array::from_shape_vec(ix, values).unwrap())
    }
}

#[cfg(not(feature = "exclude_old_framework"))]
impl HostRing64Tensor {
    pub fn sample_uniform_seeded(shape: &RawShape, seed: &RawSeed) -> HostRing64Tensor {
        let mut rng = AesRng::from_seed(seed.0);
        let size = shape.0.iter().product();
        let values: Vec<_> = (0..size).map(|_| Wrapping(rng.next_u64())).collect();
        let ix = IxDyn(shape.0.as_ref());
        HostRing64Tensor::new(Array::from_shape_vec(ix, values).unwrap())
    }
    pub fn sample_bits_seeded(shape: &RawShape, seed: &RawSeed) -> Self {
        let mut rng = AesRng::from_seed(seed.0);
        let size = shape.0.iter().product();
        let values: Vec<_> = (0..size).map(|_| Wrapping(rng.get_bit() as u64)).collect();
        let ix = IxDyn(shape.0.as_ref());
        HostRing64Tensor::new(Array::from_shape_vec(ix, values).unwrap())
    }
}

#[cfg(not(feature = "exclude_old_framework"))]
impl HostRing128Tensor {
    pub fn sample_uniform_seeded(shape: &RawShape, seed: &RawSeed) -> Self {
        let mut rng = AesRng::from_seed(seed.0);
        let size = shape.0.iter().product();
        let values: Vec<_> = (0..size)
            .map(|_| {
                let upper = rng.next_u64() as u128;
                let lower = rng.next_u64() as u128;
                Wrapping((upper << 64) + lower)
            })
            .collect();
        let ix = IxDyn(shape.0.as_ref());
        HostRing128Tensor::new(Array::from_shape_vec(ix, values).unwrap())
    }

    pub fn sample_bits_seeded(shape: &RawShape, seed: &RawSeed) -> Self {
        let mut rng = AesRng::from_seed(seed.0);
        let size = shape.0.iter().product();
        let values: Vec<_> = (0..size).map(|_| Wrapping(rng.get_bit() as u128)).collect();
        let ix = IxDyn(shape.0.as_ref());
        HostRing128Tensor::new(Array::from_shape_vec(ix, values).unwrap())
    }
}

#[cfg(not(feature = "exclude_old_framework"))]
impl HostRing64Tensor {
    pub fn bit_extract(&self, bit_idx: usize) -> HostBitTensor {
        let temp = &self.0 >> bit_idx;
        let lsb = temp.mapv(|ai| (ai.0 & 1) as u8);
        HostBitTensor::from(lsb)
    }
}

#[cfg(not(feature = "exclude_old_framework"))]
impl HostRing128Tensor {
    pub fn bit_extract(&self, bit_idx: usize) -> HostBitTensor {
        let temp = &self.0 >> bit_idx;
        let lsb = temp.mapv(|ai| (ai.0 & 1) as u8);
        HostBitTensor::from(lsb)
    }
}

impl<T> AbstractHostRingTensor<T>
where
    T: Clone,
{
    pub fn from_raw_plc<D: ndarray::Dimension, P: Into<HostPlacement>>(
        raw_tensor: Array<T, D>,
        plc: P,
    ) -> AbstractHostRingTensor<T> {
        let tensor = raw_tensor.mapv(Wrapping).into_dyn();
        AbstractHostRingTensor(tensor, plc.into())
    }
}

// This implementation is only used by the old kernels. Construct AbstractHostRingTensor(tensor, plc.clone()) with a proper placement instead.
#[cfg(not(feature = "exclude_old_framework"))]
impl<T> AbstractHostRingTensor<T>
where
    Wrapping<T>: Clone,
{
    #[cfg_attr(
        feature = "exclude_old_framework",
        deprecated(
            note = "This function is only used by the old kernels, which are not aware of the placements."
        )
    )]
    pub fn fill(shape: &RawShape, el: T) -> AbstractHostRingTensor<T> {
        AbstractHostRingTensor(
            ArrayD::from_elem(shape.0.as_ref(), Wrapping(el)),
            HostPlacement {
                owner: Role::from("TODO"), // Fake owner for the old kernels
            },
        )
    }
}

impl<T> AbstractHostRingTensor<T> {
    pub(crate) fn shape(&self) -> HostShape {
        HostShape(RawShape(self.0.shape().into()), self.1.clone())
    }
}

// This implementation is only used by the old kernels. Construct AbstractHostRingTensor(tensor, plc.clone()) with a proper placement instead.
#[cfg(not(feature = "exclude_old_framework"))]
impl<T> From<ArrayD<T>> for AbstractHostRingTensor<T>
where
    T: Clone,
{
    fn from(a: ArrayD<T>) -> AbstractHostRingTensor<T> {
        let wrapped = a.mapv(Wrapping);
        AbstractHostRingTensor(
            wrapped,
            HostPlacement {
                owner: Role::from("TODO"), // Fake owner for the old kernels
            },
        )
    }
}

// This implementation is only used by the old kernels. Construct AbstractHostRingTensor(tensor, plc.clone()) with a proper placement instead.
#[cfg(not(feature = "exclude_old_framework"))]
impl From<ArrayD<i64>> for AbstractHostRingTensor<u64> {
    fn from(a: ArrayD<i64>) -> AbstractHostRingTensor<u64> {
        let ring_rep = a.mapv(|ai| Wrapping(ai as u64));
        AbstractHostRingTensor(
            ring_rep,
            HostPlacement {
                owner: Role::from("TODO"), // Fake owner for the old kernels
            },
        )
    }
}

// This implementation is only used by the old kernels. Construct AbstractHostRingTensor(tensor, plc.clone()) with a proper placement instead.
#[cfg(not(feature = "exclude_old_framework"))]
impl From<ArrayD<i128>> for AbstractHostRingTensor<u128> {
    fn from(a: ArrayD<i128>) -> AbstractHostRingTensor<u128> {
        let ring_rep = a.mapv(|ai| Wrapping(ai as u128));
        AbstractHostRingTensor(
            ring_rep,
            HostPlacement {
                owner: Role::from("TODO"), // Fake owner for the old kernels
            },
        )
    }
}

#[cfg(not(feature = "exclude_old_framework"))]
impl<T> AbstractHostRingTensor<T> {
    pub fn new(a: ArrayD<Wrapping<T>>) -> AbstractHostRingTensor<T> {
        AbstractHostRingTensor(
            a,
            HostPlacement {
                owner: Role::from("TODO"), // Fake owner for the old kernels
            },
        )
    }
}

// This implementation is only used by the old kernels. Construct AbstractHostRingTensor(tensor, plc.clone()) with a proper placement instead.
#[cfg(not(feature = "exclude_old_framework"))]
impl<T> From<HostBitTensor> for AbstractHostRingTensor<T>
where
    T: From<u8>,
{
    fn from(b: HostBitTensor) -> AbstractHostRingTensor<T> {
        let ring_rep = b.0.mapv(|ai| Wrapping(ai.into()));
        AbstractHostRingTensor(
            ring_rep,
            HostPlacement {
                owner: Role::from("TODO"), // Fake owner for the old kernels
            },
        )
    }
}

impl From<&AbstractHostRingTensor<u64>> for ArrayD<i64> {
    fn from(r: &AbstractHostRingTensor<u64>) -> ArrayD<i64> {
        r.0.mapv(|element| element.0 as i64)
    }
}

impl From<&AbstractHostRingTensor<u128>> for ArrayD<i128> {
    fn from(r: &AbstractHostRingTensor<u128>) -> ArrayD<i128> {
        r.0.mapv(|element| element.0 as i128)
    }
}

// This implementation is only used by the old kernels. Construct AbstractHostRingTensor(tensor, plc.clone()) with a proper placement instead.
#[cfg(not(feature = "exclude_old_framework"))]
impl<T> From<Vec<T>> for AbstractHostRingTensor<T> {
    fn from(v: Vec<T>) -> AbstractHostRingTensor<T> {
        let ix = IxDyn(&[v.len()]);
        use vec_utils::VecExt;
        let v_wrapped: Vec<_> = v.map(Wrapping);
        AbstractHostRingTensor(
            Array::from_shape_vec(ix, v_wrapped).unwrap(),
            HostPlacement {
                owner: Role::from("TODO"), // Fake owner for the old kernels
            },
        )
    }
}

// This implementation is only used by the old kernels. Construct AbstractHostRingTensor(tensor, plc.clone()) with a proper placement instead.
#[cfg(not(feature = "exclude_old_framework"))]
impl<T> From<&[T]> for AbstractHostRingTensor<T>
where
    T: Copy,
{
    fn from(v: &[T]) -> AbstractHostRingTensor<T> {
        let ix = IxDyn(&[v.len()]);
        let v_wrapped: Vec<_> = v.iter().map(|vi| Wrapping(*vi)).collect();
        AbstractHostRingTensor(
            Array::from_shape_vec(ix, v_wrapped).unwrap(),
            HostPlacement {
                owner: Role::from("TODO"), // Fake owner for the old kernels
            },
        )
    }
}

#[cfg(not(feature = "exclude_old_framework"))]
impl<T> Add<AbstractHostRingTensor<T>> for AbstractHostRingTensor<T>
where
    Wrapping<T>: Clone,
    Wrapping<T>: Add<Wrapping<T>, Output = Wrapping<T>>,
{
    type Output = AbstractHostRingTensor<T>;
    fn add(self, other: AbstractHostRingTensor<T>) -> Self::Output {
        AbstractHostRingTensor(self.0 + other.0, self.1)
    }
}

#[cfg(not(feature = "exclude_old_framework"))]
impl<T> Mul<AbstractHostRingTensor<T>> for AbstractHostRingTensor<T>
where
    Wrapping<T>: Clone,
    Wrapping<T>: Mul<Wrapping<T>, Output = Wrapping<T>>,
{
    type Output = AbstractHostRingTensor<T>;
    fn mul(self, other: AbstractHostRingTensor<T>) -> Self::Output {
        AbstractHostRingTensor(self.0 * other.0, self.1)
    }
}

#[cfg(not(feature = "exclude_old_framework"))]
impl<T> Sub<AbstractHostRingTensor<T>> for AbstractHostRingTensor<T>
where
    Wrapping<T>: Clone,
    Wrapping<T>: Sub<Wrapping<T>, Output = Wrapping<T>>,
{
    type Output = AbstractHostRingTensor<T>;
    fn sub(self, other: AbstractHostRingTensor<T>) -> Self::Output {
        AbstractHostRingTensor(self.0 - other.0, self.1)
    }
}

#[cfg(not(feature = "exclude_old_framework"))]
impl<T> Shl<usize> for AbstractHostRingTensor<T>
where
    Wrapping<T>: Clone,
    Wrapping<T>: Shl<usize, Output = Wrapping<T>>,
{
    type Output = AbstractHostRingTensor<T>;
    fn shl(self, other: usize) -> Self::Output {
        AbstractHostRingTensor(self.0 << other, self.1)
    }
}

#[cfg(not(feature = "exclude_old_framework"))]
impl<T> Shr<usize> for AbstractHostRingTensor<T>
where
    Wrapping<T>: Clone,
    Wrapping<T>: Shr<usize, Output = Wrapping<T>>,
{
    type Output = AbstractHostRingTensor<T>;
    fn shr(self, other: usize) -> Self::Output {
        AbstractHostRingTensor(self.0 >> other, self.1)
    }
}

#[cfg(not(feature = "exclude_old_framework"))]
impl<T> BitAnd<AbstractHostRingTensor<T>> for AbstractHostRingTensor<T>
where
    Wrapping<T>: Clone,
    Wrapping<T>: BitAnd<Wrapping<T>, Output = Wrapping<T>>,
{
    type Output = AbstractHostRingTensor<T>;
    fn bitand(self, other: AbstractHostRingTensor<T>) -> Self::Output {
        AbstractHostRingTensor(self.0 & other.0, self.1)
    }
}

#[cfg(not(feature = "exclude_old_framework"))]
impl<T> AbstractHostRingTensor<T>
where
    Wrapping<T>: LinalgScalar,
{
    pub fn dot(self, rhs: AbstractHostRingTensor<T>) -> AbstractHostRingTensor<T> {
        match self.0.ndim() {
            1 => match rhs.0.ndim() {
                1 => {
                    let l = self.0.into_dimensionality::<Ix1>().unwrap();
                    let r = rhs.0.into_dimensionality::<Ix1>().unwrap();
                    let res = Array::from_elem([], l.dot(&r))
                        .into_dimensionality::<IxDyn>()
                        .unwrap();
                    AbstractHostRingTensor(res, self.1)
                }
                2 => {
                    let l = self.0.into_dimensionality::<Ix1>().unwrap();
                    let r = rhs.0.into_dimensionality::<Ix2>().unwrap();
                    let res = l.dot(&r).into_dimensionality::<IxDyn>().unwrap();
                    AbstractHostRingTensor(res, self.1)
                }
                other => panic!(
                    "Dot<AbstractHostRingTensor> cannot handle argument of rank {:?} ",
                    other
                ),
            },
            2 => match rhs.0.ndim() {
                1 => {
                    let l = self.0.into_dimensionality::<Ix2>().unwrap();
                    let r = rhs.0.into_dimensionality::<Ix1>().unwrap();
                    let res = l.dot(&r).into_dimensionality::<IxDyn>().unwrap();
                    AbstractHostRingTensor(res, self.1)
                }
                2 => {
                    let l = self.0.into_dimensionality::<Ix2>().unwrap();
                    let r = rhs.0.into_dimensionality::<Ix2>().unwrap();
                    let res = l.dot(&r).into_dimensionality::<IxDyn>().unwrap();
                    AbstractHostRingTensor(res, self.1)
                }
                other => panic!(
                    "Dot<AbstractHostRingTensor> cannot handle argument of rank {:?} ",
                    other
                ),
            },
            other => panic!(
                "Dot<AbstractHostRingTensor> not implemented for tensors of rank {:?}",
                other
            ),
        }
    }
}

#[cfg(not(feature = "exclude_old_framework"))]
impl<T> AbstractHostRingTensor<T>
where
    Wrapping<T>: Clone + Zero,
{
    pub fn sum(self, axis: Option<usize>) -> AbstractHostRingTensor<T> {
        if let Some(i) = axis {
            AbstractHostRingTensor(self.0.sum_axis(Axis(i)), self.1)
        } else {
            let out = Array::from_elem([], self.0.sum())
                .into_dimensionality::<IxDyn>()
                .unwrap();
            AbstractHostRingTensor(out, self.1)
        }
    }
}

#[cfg(test)]
mod tests {
    use super::*;

    #[test]
    fn dot_prod_f32() {
        let x = HostTensor::<f32>::from(
            array![[1.0, -2.0], [3.0, -4.0]]
                .into_dimensionality::<IxDyn>()
                .unwrap(),
        );
        let y = x.clone();
        let z = x.dot(y);
        assert_eq!(
            z,
            HostTensor::<f32>::from(
                array![[-5.0, 6.0], [-9.0, 10.0]]
                    .into_dimensionality::<IxDyn>()
                    .unwrap()
            )
        );
    }

    #[test]
    fn test_inverse() {
        let x = HostTensor::<f32>::from(
            array![[1.0, 2.0], [3.0, 4.0]]
                .into_dimensionality::<IxDyn>()
                .unwrap(),
        );

        let x_inv = x.inv();

        assert_eq!(
            x_inv,
            HostTensor::<f32>::from(
                array![[-2.0, 1.0], [1.5, -0.5]]
                    .into_dimensionality::<IxDyn>()
                    .unwrap()
            )
        );
    }

    #[test]
    fn test_shape_slice() {
        let x_shape = RawShape(vec![1, 2, 3]);
        let x_slice = x_shape.slice(1, 3);
        assert_eq!(x_slice, RawShape(vec![2, 3]))
    }

    #[test]
    fn test_tensor_slice() {
        let x_backing: ArrayD<u64> = array![[1, 2], [3, 4]]
            .into_dimensionality::<IxDyn>()
            .unwrap();

        let alice = HostPlacement {
            owner: "alice".into(),
        };
        let x = HostRing64Tensor::from_raw_plc(x_backing, alice.clone());

        let slice = SliceInfo(vec![
            SliceInfoElem {
                start: 1,
                end: None,
                step: None,
            },
            SliceInfoElem {
                start: 0,
                end: None,
                step: None,
            },
        ]);

        let sess = SyncSession::default();
        let y = alice.slice(&sess, slice, &x);

        let target: ArrayD<u64> = array![[3, 4]].into_dimensionality::<IxDyn>().unwrap();

        assert_eq!(y, HostRing64Tensor::from_raw_plc(target, alice))
    }

    #[test]
    fn test_diag() {
        let x_backing: ArrayD<f64> = array![[1.0, 2.0], [3.0, 4.0]]
            .into_dimensionality::<IxDyn>()
            .unwrap();

        let alice = HostPlacement {
            owner: "alice".into(),
        };

        let x = HostTensor::<f64>(x_backing, alice.clone());
        let sess = SyncSession::default();
        let y = alice.diag(&sess, &x);
        let target: ArrayD<f64> = array![1.0, 4.0].into_dimensionality::<IxDyn>().unwrap();
        assert_eq!(y, HostTensor::<f64>(target, alice))
    }

    #[test]
    fn test_index() {
        let x_backing: ArrayD<u64> = array![[[1, 2], [3, 4]], [[4, 5], [6, 7]]]
            .into_dimensionality::<IxDyn>()
            .unwrap();

        let alice = HostPlacement {
            owner: "alice".into(),
        };
        let x = HostRing64Tensor::from_raw_plc(x_backing, alice.clone());
        let sess = SyncSession::default();
        let y = alice.index_axis(&sess, 0, 1, &x);

        let target: ArrayD<u64> = array![[4, 5], [6, 7]]
            .into_dimensionality::<IxDyn>()
            .unwrap();

        assert_eq!(y, HostRing64Tensor::from_raw_plc(target, alice))
    }

    #[test]
    fn test_transpose() {
        let x = HostTensor::<f32>::from(
            array![[1.0, 2.0], [3.0, 4.0]]
                .into_dimensionality::<IxDyn>()
                .unwrap(),
        );
        let y = x.transpose();
        assert_eq!(
            y,
            HostTensor::<f32>::from(
                array![[1.0, 3.0], [2.0, 4.0]]
                    .into_dimensionality::<IxDyn>()
                    .unwrap()
            )
        );
    }

    #[test]
    fn test_concatenate() {
        let a = HostTensor::<f32>::from(
            array![[[1.0, 2.0], [3.0, 4.0]]]
                .into_dimensionality::<IxDyn>()
                .unwrap(),
        );
        let b = HostTensor::<f32>::from(
            array![[[1.0, 2.0], [3.0, 4.0]]]
                .into_dimensionality::<IxDyn>()
                .unwrap(),
        );
        let expected = HostTensor::<f32>::from(
            array![[[1.0, 2.0], [3.0, 4.0]], [[1.0, 2.0], [3.0, 4.0]]]
                .into_dimensionality::<IxDyn>()
                .unwrap(),
        );
        let conc = concatenate(0, &vec![a, b]);
        assert_eq!(conc, expected)
    }

    #[test]
    fn test_atleast_2d() {
        let a = HostTensor::<f32>::from(
            array![[1.0, 2.0], [3.0, 4.0]]
                .into_dimensionality::<IxDyn>()
                .unwrap(),
        );
        let a_exp = a.clone();
        let b = HostTensor::<f32>::from(
            array![1.0, 2.0, 3.0, 4.0]
                .into_dimensionality::<IxDyn>()
                .unwrap(),
        );
        let b_exp = HostTensor::<f32>::from(
            array![[1.0, 2.0, 3.0, 4.0]]
                .into_dimensionality::<IxDyn>()
                .unwrap(),
        );
        let c = HostTensor::<f32>::from(
            array![1.0, 2.0, 3.0, 4.0]
                .into_dimensionality::<IxDyn>()
                .unwrap(),
        );
        let c_exp = HostTensor::<f32>::from(
            array![[1.0], [2.0], [3.0], [4.0]]
                .into_dimensionality::<IxDyn>()
                .unwrap(),
        );
        let d = HostTensor::<f32>::from(
            Array::from_elem([], 1.0)
                .into_dimensionality::<IxDyn>()
                .unwrap(),
        );
        let d_exp = HostTensor::<f32>::from(array![[1.0]].into_dimensionality::<IxDyn>().unwrap());
        let ax = a.atleast_2d(true);
        let bx = b.atleast_2d(false);
        let cx = c.atleast_2d(true);
        let dx = d.atleast_2d(true);
        assert_eq!(ax, a_exp);
        assert_eq!(bx, b_exp);
        assert_eq!(cx, c_exp);
        assert_eq!(dx, d_exp);
    }

    #[test]
    fn test_add_broadcasting() {
        let x_1 = HostTensor::<f32>::from(array![2.0].into_dimensionality::<IxDyn>().unwrap());
        let y_1 = HostTensor::<f32>::from(array![1.0, 2.0].into_dimensionality::<IxDyn>().unwrap());
        let z_1 = x_1.add(y_1);
        let z_1_exp =
            HostTensor::<f32>::from(array![3.0, 4.0].into_dimensionality::<IxDyn>().unwrap());
        let x_2 = HostTensor::<f32>::from(array![1.0, 2.0].into_dimensionality::<IxDyn>().unwrap());
        let y_2 = HostTensor::<f32>::from(array![2.0].into_dimensionality::<IxDyn>().unwrap());
        let z_2 = x_2.add(y_2);
        let z_2_exp =
            HostTensor::<f32>::from(array![3.0, 4.0].into_dimensionality::<IxDyn>().unwrap());

        assert_eq!(z_1, z_1_exp);
        assert_eq!(z_2, z_2_exp);
    }

    #[test]
    fn test_sub_broadcasting() {
        let x_1 = HostTensor::<f32>::from(array![2.0].into_dimensionality::<IxDyn>().unwrap());
        let y_1 = HostTensor::<f32>::from(array![1.0, 2.0].into_dimensionality::<IxDyn>().unwrap());
        let z_1 = x_1.sub(y_1);
        let z_1_exp =
            HostTensor::<f32>::from(array![1.0, 0.0].into_dimensionality::<IxDyn>().unwrap());
        let x_2 = HostTensor::<f32>::from(array![1.0, 2.0].into_dimensionality::<IxDyn>().unwrap());
        let y_2 = HostTensor::<f32>::from(array![2.0].into_dimensionality::<IxDyn>().unwrap());
        let z_2 = x_2.sub(y_2);
        let z_2_exp =
            HostTensor::<f32>::from(array![-1.0, 0.0].into_dimensionality::<IxDyn>().unwrap());

        assert_eq!(z_1, z_1_exp);
        assert_eq!(z_2, z_2_exp);
    }

    #[test]
    fn test_mul_broadcasting() {
        let x_1 = HostTensor::<f32>::from(array![2.0].into_dimensionality::<IxDyn>().unwrap());
        let y_1 = HostTensor::<f32>::from(array![1.0, 2.0].into_dimensionality::<IxDyn>().unwrap());
        let z_1 = x_1.mul(y_1);
        let z_1_exp =
            HostTensor::<f32>::from(array![2.0, 4.0].into_dimensionality::<IxDyn>().unwrap());
        let x_2 = HostTensor::<f32>::from(array![1.0, 2.0].into_dimensionality::<IxDyn>().unwrap());
        let y_2 = HostTensor::<f32>::from(array![2.0].into_dimensionality::<IxDyn>().unwrap());
        let z_2 = x_2.mul(y_2);
        let z_2_exp =
            HostTensor::<f32>::from(array![2.0, 4.0].into_dimensionality::<IxDyn>().unwrap());

        assert_eq!(z_1, z_1_exp);
        assert_eq!(z_2, z_2_exp);
    }

    #[test]
    fn test_div_broadcasting() {
        let x_1 = HostTensor::<f32>::from(array![1.0].into_dimensionality::<IxDyn>().unwrap());
        let y_1 = HostTensor::<f32>::from(array![2.0, 4.0].into_dimensionality::<IxDyn>().unwrap());
        let z_1 = x_1.div(y_1);
        let z_1_exp =
            HostTensor::<f32>::from(array![0.5, 0.25].into_dimensionality::<IxDyn>().unwrap());
        let x_2 = HostTensor::<f32>::from(array![2.0, 4.0].into_dimensionality::<IxDyn>().unwrap());
        let y_2 = HostTensor::<f32>::from(array![2.0].into_dimensionality::<IxDyn>().unwrap());
        let z_2 = x_2.div(y_2);
        let z_2_exp =
            HostTensor::<f32>::from(array![1.0, 2.0].into_dimensionality::<IxDyn>().unwrap());

        assert_eq!(z_1, z_1_exp);
        assert_eq!(z_2, z_2_exp);
    }

    #[test]
    fn test_kernel_inverse() {
        use crate::kernels::PlacementInverse;
        let alice = HostPlacement {
            owner: "alice".into(),
        };
        let sess = SyncSession::default();
        let x = crate::host::HostTensor::<f64>::from(
            array![[1.0, 2.0], [3.0, 4.0]]
                .into_dimensionality::<IxDyn>()
                .unwrap(),
        );
        let inv = alice.inverse(&sess, &x);
        assert_eq!("[[-2, 1],\n [1.5, -0.5]]", format!("{}", inv.0));
    }

    #[test]
    fn test_kernel_sqrt() {
        use crate::kernels::PlacementSqrt;
        let alice = HostPlacement {
            owner: "alice".into(),
        };
        let sess = SyncSession::default();
        let x = crate::host::HostTensor::<f64>::from(
            array![[4.0, 9.0], [16.0, 25.0]]
                .into_dimensionality::<IxDyn>()
                .unwrap(),
        );
        let exp = crate::host::HostTensor::<f64>(
            array![[2.0, 3.0], [4.0, 5.0]]
                .into_dimensionality::<IxDyn>()
                .unwrap(),
            alice.clone(),
        );
        let sqrt = alice.sqrt(&sess, &x);
        assert_eq!(exp, sqrt)
    }

    use rstest::rstest;
    #[rstest]
    #[case(None)]
    #[case(Some(2))]
    fn test_kernel_squeeze(#[case] axis: Option<u32>) {
        use crate::kernels::PlacementSqueeze;
        let alice = HostPlacement {
            owner: "alice".into(),
        };
        let sess = SyncSession::default();
        let x = crate::host::HostTensor::<f64>::from(
            array![[1.0, 2.0], [3.0, 4.0]]
                .into_dimensionality::<IxDyn>()
                .unwrap(),
        );
        let x_expanded = x.expand_dims(vec![2]);
        let exp_shape = RawShape(vec![2, 2]);

        let x_squeezed = alice.squeeze(&sess, axis, &x_expanded);

        assert_eq!(exp_shape, x_squeezed.shape().0)
    }

    #[test]
    fn test_kernel_transpose() {
        use crate::kernels::PlacementTranspose;
        let alice = HostPlacement {
            owner: "alice".into(),
        };
        let sess = SyncSession::default();
        let x = crate::host::HostTensor::<f64>::from(
            array![[1.0, 2.0], [3.0, 4.0]]
                .into_dimensionality::<IxDyn>()
                .unwrap(),
        );
        let t = alice.transpose(&sess, &x);
        assert_eq!("[[1, 3],\n [2, 4]]", format!("{}", t.0));
    }

    #[test]
    fn test_kernel_concatenate() {
        use crate::kernels::PlacementConcatenate;
        let alice = HostPlacement {
            owner: "alice".into(),
        };
        let sess = SyncSession::default();
        let x = crate::host::HostTensor::<f64>::from(
            array![[1.0, 2.0], [3.0, 4.0]]
                .into_dimensionality::<IxDyn>()
                .unwrap(),
        );
        let y = crate::host::HostTensor::<f64>::from(
            array![[5.0, 6.0], [7.0, 8.0]]
                .into_dimensionality::<IxDyn>()
                .unwrap(),
        );
        let c = alice.concatenate(&sess, 0, &x, &y);
        assert_eq!("[[1, 2],\n [3, 4],\n [5, 6],\n [7, 8]]", format!("{}", c.0));
    }

    #[test]
    fn bit_sample() {
        let shape = RawShape(vec![5]);
        let seed = RawSeed([0u8; 16]);
        let r = HostBitTensor::sample_uniform_seeded(&shape, &seed);
        assert_eq!(r, HostBitTensor::from(vec![0, 1, 1, 0, 0,]));
    }

    #[test]
    fn bit_fill() {
        let shape = RawShape(vec![2]);
        let r = HostBitTensor::fill(&shape, 1);
        assert_eq!(r, HostBitTensor::from(vec![1, 1]))
    }

    #[test]
    fn bit_ops() {
        let shape = RawShape(vec![5]);

        // test xor
        assert_eq!(
            HostBitTensor::fill(&shape, 0) ^ HostBitTensor::fill(&shape, 1),
            HostBitTensor::fill(&shape, 1)
        );
        assert_eq!(
            HostBitTensor::fill(&shape, 1) ^ HostBitTensor::fill(&shape, 0),
            HostBitTensor::fill(&shape, 1)
        );
        assert_eq!(
            HostBitTensor::fill(&shape, 1) ^ HostBitTensor::fill(&shape, 1),
            HostBitTensor::fill(&shape, 0)
        );
        assert_eq!(
            HostBitTensor::fill(&shape, 0) ^ HostBitTensor::fill(&shape, 0),
            HostBitTensor::fill(&shape, 0)
        );

        // test and
        assert_eq!(
            HostBitTensor::fill(&shape, 0) & HostBitTensor::fill(&shape, 1),
            HostBitTensor::fill(&shape, 0)
        );
        assert_eq!(
            HostBitTensor::fill(&shape, 1) & HostBitTensor::fill(&shape, 0),
            HostBitTensor::fill(&shape, 0)
        );
        assert_eq!(
            HostBitTensor::fill(&shape, 1) & HostBitTensor::fill(&shape, 1),
            HostBitTensor::fill(&shape, 1)
        );
        assert_eq!(
            HostBitTensor::fill(&shape, 0) & HostBitTensor::fill(&shape, 0),
            HostBitTensor::fill(&shape, 0)
        );
    }

    #[test]
    fn ring_matrix_vector_prod() {
        let array_backing: ArrayD<i64> = array![[1, 2], [3, 4]]
            .into_dimensionality::<IxDyn>()
            .unwrap();
        let x = HostRing64Tensor::from(array_backing);
        let y = HostRing64Tensor::from(vec![1, 1]);
        let z = x.dot(y);

        let result = HostRing64Tensor::from(vec![3, 7]);
        assert_eq!(result, z)
    }

    #[test]
    fn ring_matrix_matrix_prod() {
        let x_backing: ArrayD<i64> = array![[1, 2], [3, 4]]
            .into_dimensionality::<IxDyn>()
            .unwrap();
        let y_backing: ArrayD<i64> = array![[1, 0], [0, 1]]
            .into_dimensionality::<IxDyn>()
            .unwrap();
        let x = HostRing64Tensor::from(x_backing);
        let y = HostRing64Tensor::from(y_backing);
        let z = x.dot(y);

        let r_backing: ArrayD<i64> = array![[1, 2], [3, 4]]
            .into_dimensionality::<IxDyn>()
            .unwrap();
        let result = HostRing64Tensor::from(r_backing);
        assert_eq!(result, z)
    }

    #[test]
    fn ring_vector_prod() {
        let x_backing = vec![1, 2];
        let y_backing = vec![1, 1];
        let x = HostRing64Tensor::from(x_backing);
        let y = HostRing64Tensor::from(y_backing);
        let z = x.dot(y);

        let r_backing = Array::from_elem([], Wrapping(3))
            .into_dimensionality::<IxDyn>()
            .unwrap();
        let result = HostRing64Tensor::new(r_backing);
        assert_eq!(result, z)
    }

    #[test]
    fn ring_sample() {
        let shape = RawShape(vec![5]);
        let seed = RawSeed([0u8; 16]);
        let r = HostRing64Tensor::sample_uniform_seeded(&shape, &seed);
        assert_eq!(
            r,
            HostRing64Tensor::from(vec![
                4263935709876578662,
                3326810793440857224,
                17325099178452873543,
                15208531650305571673,
                9619880027406922172
            ])
        );

        let r128 = HostRing128Tensor::sample_uniform_seeded(&shape, &seed);
        assert_eq!(
            r128,
            HostRing128Tensor::from(vec![
                78655730786844307471556614669614075016,
                319591670596555766473793801091584867161,
                177455464885365520564027128957528354027,
                72628979995024532377123578937486303732,
                299726520301515014350190124791858941972
            ])
        );

        let r_bits = HostRing64Tensor::sample_bits_seeded(&shape, &seed);
        assert_eq!(r_bits, HostRing64Tensor::from(vec![0, 1, 1, 0, 0]));

        let r128_bits = HostRing128Tensor::sample_bits_seeded(&shape, &seed);
        assert_eq!(r128_bits, HostRing128Tensor::from(vec![0, 1, 1, 0, 0]));
    }

    #[test]
    fn ring_fill() {
        let r = HostRing64Tensor::fill(&RawShape(vec![2]), 1);
        assert_eq!(r, HostRing64Tensor::from(vec![1, 1]))
    }

    #[test]
    fn ring_sum_with_axis() {
        let x_backing: ArrayD<i64> = array![[1, 2], [3, 4]]
            .into_dimensionality::<IxDyn>()
            .unwrap();
        let x = HostRing64Tensor::from(x_backing);
        let out = x.sum(Some(0));
        assert_eq!(out, HostRing64Tensor::from(vec![4, 6]))
    }

    #[test]
    fn ring_sum_without_axis() {
        let x_backing: ArrayD<i64> = array![[1, 2], [3, 4]]
            .into_dimensionality::<IxDyn>()
            .unwrap();
        let x = HostRing64Tensor::from(x_backing);
        let exp_v: u64 = 10;
        let exp_backing = Array::from_elem([], exp_v)
            .into_dimensionality::<IxDyn>()
            .unwrap();
        let exp = HostRing64Tensor::from(exp_backing);
        let out = x.sum(None);
        assert_eq!(out, exp)
    }

    #[test]
    fn bit_extract() {
        let shape = RawShape(vec![5]);
        let value = 7;

        let r0 = HostRing64Tensor::fill(&shape, value).bit_extract(0);
        assert_eq!(HostBitTensor::fill(&shape, 1), r0,);

        let r1 = HostRing64Tensor::fill(&shape, value).bit_extract(1);
        assert_eq!(HostBitTensor::fill(&shape, 1), r1,);

        let r2 = HostRing64Tensor::fill(&shape, value).bit_extract(2);
        assert_eq!(HostBitTensor::fill(&shape, 1), r2,);

        let r3 = HostRing64Tensor::fill(&shape, value).bit_extract(3);
        assert_eq!(HostBitTensor::fill(&shape, 0), r3,)
    }

    #[test]
    fn test_bit_dec() {
        let x_backing: ArrayD<u64> = array![[[1, 2], [3, 4]], [[4, 5], [6, 7]]]
            .into_dimensionality::<IxDyn>()
            .unwrap();

        let alice = HostPlacement {
            owner: "alice".into(),
        };
        let x = HostRing64Tensor::from_raw_plc(x_backing, alice.clone());
        let sess = SyncSession::default();
        let x_bits: HostBitTensor = alice.bit_decompose(&sess, &x);
        let targets: Vec<_> = (0..64).map(|i| alice.bit_extract(&sess, i, &x)).collect();

        for (i, target) in targets.iter().enumerate() {
            let sliced = alice.index_axis(&sess, 0, i, &x_bits);
            assert_eq!(&sliced, target);
        }
    }
}<|MERGE_RESOLUTION|>--- conflicted
+++ resolved
@@ -1,41 +1,7 @@
-use crate::computation::{
-    BitAndOp, BitExtractOp, BitFillOp, BitSampleOp, BitSampleSeededOp, BitXorOp, CanonicalType,
-<<<<<<< HEAD
-    Constant, HostAddOp, HostAtLeast2DOp, HostBitDecOp, HostConcatOp, HostDivOp, HostDotOp,
-    HostExpandDimsOp, HostIndexAxisOp, HostInverseOp, HostMeanOp, HostMulOp, HostOnesOp,
-    HostPlacement, HostReshapeOp, HostSliceOp, HostSqrtOp, HostSubOp, HostSumOp, HostTransposeOp,
-    KnownType, Placed, Placement, RingAddOp, RingDotOp, RingFillOp, RingFixedpointDecodeOp,
-    RingFixedpointEncodeOp, RingFixedpointMeanOp, RingInjectOp, RingMulOp, RingNegOp, RingSampleOp,
-    RingSampleSeededOp, RingShlOp, RingShrOp, RingSubOp, RingSumOp, Role, ShapeOp, SliceOp,
-    SymbolicType,
-=======
-    Constant, HostAddOp, HostBitDecOp, HostConcatOp, HostDiagOp, HostDivOp, HostDotOp,
-    HostExpandDimsOp, HostIndexAxisOp, HostInverseOp, HostMeanOp, HostMulOp, HostOnesOp,
-    HostPlacement, HostReshapeOp, HostShlDimOp, HostSliceOp, HostSqrtOp, HostSqueezeOp, HostSubOp,
-    HostSumOp, HostTransposeOp, KnownType, Placed, Placement, ReplicatedPlacement, RingAddOp,
-    RingDotOp, RingFillOp, RingFixedpointMeanOp, RingInjectOp, RingMulOp, RingNegOp, RingSampleOp,
-    RingSampleSeededOp, RingShlOp, RingShrOp, RingSubOp, RingSumOp, Role, ShapeOp, SymbolicType,
->>>>>>> 87351dd6
-};
+use crate::computation::*;
 use crate::error::Error;
 use crate::error::Result;
-use crate::kernels::{
-<<<<<<< HEAD
-    PlacementAdd, PlacementAnd, PlacementAtLeast2D, PlacementBitDec, PlacementBitExtract,
-    PlacementConcatenate, PlacementDiv, PlacementDot, PlacementExpandDims, PlacementFill,
-    PlacementIndex, PlacementInverse, PlacementMean, PlacementMeanAsFixedpoint, PlacementMul,
-    PlacementNeg, PlacementPlace, PlacementRingFixedpointDecode, PlacementRingFixedpointEncode,
-    PlacementSample, PlacementSampleSeeded, PlacementSampleUniform, PlacementSampleUniformSeeded,
-    PlacementShl, PlacementShr, PlacementSlice, PlacementSqrt, PlacementSub, PlacementSum,
-    PlacementTranspose, PlacementXor, RuntimeSession, Session, SyncSession, Tensor,
-=======
-    PlacementAdd, PlacementAnd, PlacementBitDec, PlacementBitExtract, PlacementDiag, PlacementDot,
-    PlacementFill, PlacementIndex, PlacementMean, PlacementMul, PlacementNeg, PlacementPlace,
-    PlacementSample, PlacementSampleSeeded, PlacementSampleUniform, PlacementSampleUniformSeeded,
-    PlacementShl, PlacementShlDim, PlacementShr, PlacementSlice, PlacementSub, PlacementSum,
-    PlacementTruncPr, PlacementXor, RuntimeSession, Session, SyncSession, Tensor,
->>>>>>> 87351dd6
-};
+use crate::kernels::*;
 use crate::prim::{RawSeed, Seed};
 use crate::prng::AesRng;
 use crate::symbolic::{Symbolic, SymbolicHandle, SymbolicSession};
@@ -1094,14 +1060,14 @@
     }
 }
 
-<<<<<<< HEAD
 modelled!(PlacementConcatenate::concatenate, HostPlacement, attributes[axis: u32] (HostFloat64Tensor, HostFloat64Tensor) -> HostFloat64Tensor, HostConcatOp);
 
 kernel! {
     HostConcatOp, [
         (HostPlacement, (HostFloat64Tensor, HostFloat64Tensor) -> HostFloat64Tensor => [runtime] attributes[axis] Self::kernel),
     ]
-=======
+}
+
 impl HostSqueezeOp {
     pub fn kernel<S: RuntimeSession, T: LinalgScalar + FromPrimitive>(
         sess: &S,
@@ -1115,7 +1081,6 @@
         let axis = axis.map(|a| a as usize);
         plc.place(sess, x.squeeze(axis))
     }
->>>>>>> 87351dd6
 }
 
 impl HostConcatOp {

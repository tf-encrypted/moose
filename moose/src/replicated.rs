//! Placements backed by replicated secret sharing
use crate::additive::{AbstractAdditiveTensor, AdditiveRing128Tensor, AdditiveRing64Tensor};
use crate::computation::*;
use crate::error::{Error, Result};
use crate::host::{
    AbstractHostBitArray, AbstractHostFixedTensor, HostBitArray128, HostBitArray64, HostBitTensor,
    HostFixed128Tensor, HostFixed64Tensor, HostRing128Tensor, HostRing64Tensor, HostShape,
<<<<<<< HEAD
    RingSize, SliceInfo,
=======
    SliceInfo,
>>>>>>> 94d3402a
};
use crate::kernels::*;
use crate::prim::{PrfKey, Seed, SyncKey};
use crate::symbolic::Symbolic;
use crate::{Const, Ring, N128, N64};
use macros::with_context;
use serde::{Deserialize, Serialize};
use std::convert::{TryFrom, TryInto};
use std::marker::PhantomData;

#[derive(Clone, Debug, PartialEq, Serialize, Deserialize)]
pub struct AbstractReplicatedRingTensor<HostRingT> {
    pub shares: [[HostRingT; 2]; 3],
}

impl<HostRingT: Ring> Ring for AbstractReplicatedRingTensor<HostRingT> {
    type BitLength = HostRingT::BitLength;
}

moose_type!(ReplicatedRing64Tensor = AbstractReplicatedRingTensor<HostRing64Tensor>);
moose_type!(ReplicatedRing128Tensor = AbstractReplicatedRingTensor<HostRing128Tensor>);
moose_type!(ReplicatedBitTensor = AbstractReplicatedRingTensor<HostBitTensor>);

#[derive(Clone, Debug, PartialEq, Serialize, Deserialize)]
pub struct AbstractReplicatedBitArray<RepBitTensorT, N>(RepBitTensorT, PhantomData<N>);

pub type ReplicatedBitArray64 = AbstractReplicatedBitArray<ReplicatedBitTensor, N64>;

// TODO implement using moose_type macro
impl<RepBitTensorT: Placed, N> Placed for AbstractReplicatedBitArray<RepBitTensorT, N> {
    type Placement = RepBitTensorT::Placement;

    fn placement(&self) -> Result<Self::Placement> {
        self.0.placement()
    }
}

impl SymbolicType for ReplicatedBitArray64 {
    type Type =
        Symbolic<AbstractReplicatedBitArray<<ReplicatedBitTensor as SymbolicType>::Type, N64>>;
}

pub type ReplicatedBitArray128 = AbstractReplicatedBitArray<ReplicatedBitTensor, N128>;

impl SymbolicType for ReplicatedBitArray128 {
    type Type =
        Symbolic<AbstractReplicatedBitArray<<ReplicatedBitTensor as SymbolicType>::Type, N128>>;
}

impl<RepBitT: Placed, N> From<AbstractReplicatedBitArray<RepBitT, N>>
    for Symbolic<AbstractReplicatedBitArray<RepBitT, N>>
where
    RepBitT: Placed<Placement = ReplicatedPlacement>,
{
    fn from(x: AbstractReplicatedBitArray<RepBitT, N>) -> Self {
        Symbolic::Concrete(x)
    }
}

impl<RepBitT, N> TryFrom<Symbolic<AbstractReplicatedBitArray<RepBitT, N>>>
    for AbstractReplicatedBitArray<RepBitT, N>
where
    RepBitT: Placed<Placement = ReplicatedPlacement>,
{
    type Error = Error;
    fn try_from(v: Symbolic<AbstractReplicatedBitArray<RepBitT, N>>) -> crate::error::Result<Self> {
        match v {
            Symbolic::Concrete(x) => Ok(x),
            _ => Err(Error::Unexpected), // TODO err message
        }
    }
}

impl<HostTenT> Placed for AbstractReplicatedRingTensor<HostTenT>
where
    HostTenT: Placed<Placement = HostPlacement>,
{
    type Placement = ReplicatedPlacement;

    fn placement(&self) -> Result<Self::Placement> {
        let AbstractReplicatedRingTensor {
            shares: [[x00, x10], [x11, x21], [x22, x02]],
        } = self;

        let owner0 = x00.placement()?.owner;
        let owner1 = x11.placement()?.owner;
        let owner2 = x22.placement()?.owner;

        if x10.placement()?.owner == owner0
            && x21.placement()?.owner == owner1
            && x02.placement()?.owner == owner2
        {
            let owners = [owner0, owner1, owner2];
            Ok(ReplicatedPlacement { owners })
        } else {
            Err(Error::MalformedPlacement)
        }
    }
}

impl<S: Session, R> PlacementPlace<S, AbstractReplicatedRingTensor<R>> for ReplicatedPlacement
where
    RepTen<R>: Placed<Placement = ReplicatedPlacement>,
    HostPlacement: PlacementPlace<S, R>,
{
    fn place(&self, sess: &S, x: RepTen<R>) -> RepTen<R> {
        match x.placement() {
            Ok(place) if &place == self => x,
            _ => {
                let RepTen {
                    shares: [[x00, x10], [x11, x21], [x22, x02]],
                } = x;

                let (player0, player1, player2) = self.host_placements();
                RepTen {
                    shares: [
                        [player0.place(sess, x00), player0.place(sess, x10)],
                        [player1.place(sess, x11), player1.place(sess, x21)],
                        [player2.place(sess, x22), player2.place(sess, x02)],
                    ],
                }
            }
        }
    }
}

#[derive(Serialize, Deserialize, Clone, Debug, PartialEq)]
pub struct AbstractReplicatedFixedTensor<RepRingT>(pub RepRingT);

moose_type!(ReplicatedFixed64Tensor = AbstractReplicatedFixedTensor<ReplicatedRing64Tensor>);
moose_type!(ReplicatedFixed128Tensor = AbstractReplicatedFixedTensor<ReplicatedRing128Tensor>);

impl<RepRingT: Placed> Placed for AbstractReplicatedFixedTensor<RepRingT> {
    type Placement = RepRingT::Placement;

    fn placement(&self) -> Result<Self::Placement> {
        self.0.placement()
    }
}

#[derive(Clone, Debug, PartialEq, Serialize, Deserialize)]
pub struct AbstractReplicatedSetup<K> {
    pub keys: [[K; 2]; 3],
}

moose_type!(ReplicatedSetup = AbstractReplicatedSetup<PrfKey>);

impl<K> Placed for AbstractReplicatedSetup<K>
where
    K: Placed<Placement = HostPlacement>,
{
    type Placement = ReplicatedPlacement;

    fn placement(&self) -> Result<Self::Placement> {
        let AbstractReplicatedSetup {
            keys: [[k00, k10], [k11, k21], [k22, k02]],
        } = self;

        let owner0 = k00.placement()?.owner;
        let owner1 = k11.placement()?.owner;
        let owner2 = k22.placement()?.owner;

        if k10.placement()?.owner == owner0
            && k21.placement()?.owner == owner1
            && k02.placement()?.owner == owner2
        {
            let owners = [owner0, owner1, owner2];
            Ok(ReplicatedPlacement { owners })
        } else {
            Err(Error::MalformedPlacement)
        }
    }
}

#[derive(Clone, Debug, PartialEq, Serialize, Deserialize)]
pub struct AbstractReplicatedShape<S> {
    pub shapes: [S; 3],
}

moose_type!(ReplicatedShape = AbstractReplicatedShape<HostShape>);

impl<KeyT> Placed for AbstractReplicatedShape<KeyT>
where
    KeyT: Placed<Placement = HostPlacement>,
{
    type Placement = ReplicatedPlacement;

    fn placement(&self) -> Result<Self::Placement> {
        let AbstractReplicatedShape {
            shapes: [s0, s1, s2],
        } = self;

        let owner0 = s0.placement()?.owner;
        let owner1 = s1.placement()?.owner;
        let owner2 = s2.placement()?.owner;

        let owners = [owner0, owner1, owner2];
        Ok(ReplicatedPlacement { owners })
    }
}

// Type aliases to shorten out impl in replicated protocols
type RepTen<T> = AbstractReplicatedRingTensor<T>;
type AdtTen<T> = AbstractAdditiveTensor<T>;

modelled!(PlacementSetupGen::gen_setup, ReplicatedPlacement, () -> ReplicatedSetup, RepSetupOp);

kernel! {
    RepSetupOp,
    [
        (ReplicatedPlacement, () -> ReplicatedSetup => [hybrid] Self::kernel),
    ]
}

impl RepSetupOp {
    fn kernel<S: Session, K: Clone>(
        sess: &S,
        rep: &ReplicatedPlacement,
    ) -> AbstractReplicatedSetup<K>
    where
        HostPlacement: PlacementKeyGen<S, K>,
        HostPlacement: PlacementPlace<S, K>,
    {
        let (player0, player1, player2) = rep.host_placements();

        let k0 = player0.gen_key(sess);
        let k1 = player1.gen_key(sess);
        let k2 = player2.gen_key(sess);

        AbstractReplicatedSetup {
            keys: [
                [
                    player0.place(sess, k0.clone()),
                    player0.place(sess, k1.clone()),
                ],
                [player1.place(sess, k1), player1.place(sess, k2.clone())],
                [player2.place(sess, k2), player2.place(sess, k0)],
            ],
        }
    }
}

modelled!(PlacementShareSetup::share, ReplicatedPlacement, (ReplicatedSetup, HostFixed64Tensor) -> ReplicatedFixed64Tensor, RepShareOp);
modelled!(PlacementShareSetup::share, ReplicatedPlacement, (ReplicatedSetup, HostFixed128Tensor) -> ReplicatedFixed128Tensor, RepShareOp);
modelled!(PlacementShareSetup::share, ReplicatedPlacement, (ReplicatedSetup, HostRing64Tensor) -> ReplicatedRing64Tensor, RepShareOp);
modelled!(PlacementShareSetup::share, ReplicatedPlacement, (ReplicatedSetup, HostRing128Tensor) -> ReplicatedRing128Tensor, RepShareOp);
modelled!(PlacementShareSetup::share, ReplicatedPlacement, (ReplicatedSetup, HostBitTensor) -> ReplicatedBitTensor, RepShareOp);

kernel! {
    RepShareOp,
    [
        (ReplicatedPlacement, (ReplicatedSetup, HostFixed64Tensor) -> ReplicatedFixed64Tensor => [hybrid] Self::fixed_kernel),
        (ReplicatedPlacement, (ReplicatedSetup, HostFixed128Tensor) -> ReplicatedFixed128Tensor => [hybrid] Self::fixed_kernel),
        (ReplicatedPlacement, (ReplicatedSetup, HostRing64Tensor) -> ReplicatedRing64Tensor => [hybrid] Self::ring_kernel),
        (ReplicatedPlacement, (ReplicatedSetup, HostRing128Tensor) -> ReplicatedRing128Tensor => [hybrid] Self::ring_kernel),
        (ReplicatedPlacement, (ReplicatedSetup, HostBitTensor) -> ReplicatedBitTensor => [hybrid] Self::ring_kernel),
    ]
}

impl RepShareOp {
    fn fixed_kernel<S: Session, SetupT, HostRingT, RepRingT>(
        sess: &S,
        plc: &ReplicatedPlacement,
        setup: SetupT,
        x: AbstractHostFixedTensor<HostRingT>,
    ) -> AbstractReplicatedFixedTensor<RepRingT>
    where
        ReplicatedPlacement: PlacementShareSetup<S, SetupT, HostRingT, RepRingT>,
    {
        AbstractReplicatedFixedTensor(plc.share(sess, &setup, &x.0))
    }

    fn ring_kernel<S: Session, ShapeT, SeedT, KeyT, RingT>(
        sess: &S,
        plc: &ReplicatedPlacement,
        setup: AbstractReplicatedSetup<KeyT>,
        x: RingT,
    ) -> RepTen<RingT>
    where
        RingT: Clone + Placed<Placement = HostPlacement>,
        HostPlacement: PlacementShape<S, RingT, ShapeT>,
        HostPlacement: PlacementSampleUniformSeeded<S, ShapeT, SeedT, RingT>,
        HostPlacement: PlacementZeros<S, ShapeT, RingT>,
        HostPlacement: PlacementDeriveSeed<S, KeyT, SeedT>,
        HostPlacement: PlacementAdd<S, RingT, RingT, RingT>,
        HostPlacement: PlacementSub<S, RingT, RingT, RingT>,
        ReplicatedPlacement: PlacementPlace<S, RepTen<RingT>>,
    {
        let x_player = x.placement().unwrap();

        let AbstractReplicatedSetup {
            keys: [[k00, k10], [k11, k21], [k22, k02]],
        } = &setup;

        let (player0, player1, player2) = plc.host_placements();

        let shares = match () {
            _ if x_player == player0 => {
                let sync_key = SyncKey::random();
                let shape = x_player.shape(sess, &x);

                let seed0 = player0.derive_seed(sess, sync_key.clone(), k00);
                let x00 = x_player.sample_uniform_seeded(sess, &shape, &seed0);
                let x10 = with_context!(x_player, sess, x - x00);

                let seed2 = player2.derive_seed(sess, sync_key, k02);
                let x22 = player2.zeros(sess, &shape);
                let x02 = player2.sample_uniform_seeded(sess, &shape, &seed2);

                let x11 = x10.clone();
                let x21 = player1.zeros(sess, &shape);

                [[x00, x10], [x11, x21], [x22, x02]]
            }
            _ if x_player == player1 => {
                let sync_key = SyncKey::random();
                let shape = x_player.shape(sess, &x);

                let seed1 = player1.derive_seed(sess, sync_key.clone(), k11);
                let x11 = x_player.sample_uniform_seeded(sess, &shape, &seed1);
                let x21 = with_context!(x_player, sess, x - x11);

                let seed0 = player0.derive_seed(sess, sync_key, k10);
                let x00 = player0.zeros(sess, &shape);
                let x10 = player0.sample_uniform_seeded(sess, &shape, &seed0);

                let x22 = x21.clone();
                let x02 = player2.zeros(sess, &shape);

                [[x00, x10], [x11, x21], [x22, x02]]
            }
            _ if x_player == player2 => {
                let sync_key = SyncKey::random();
                let shape = x_player.shape(sess, &x);

                let seed2 = player2.derive_seed(sess, sync_key.clone(), k22);
                let x22 = player2.sample_uniform_seeded(sess, &shape, &seed2);
                let x02 = with_context!(x_player, sess, x - x22);

                let seed1 = player1.derive_seed(sess, sync_key, k21);
                let x11 = player1.zeros(sess, &shape);
                let x21 = player1.sample_uniform_seeded(sess, &shape, &seed1);

                let x00 = x02.clone();
                let x10 = player0.zeros(sess, &shape);

                [[x00, x10], [x11, x21], [x22, x02]]
            }
            _ => {
                // in this case, where x_owner is _not_ among the replicated players,
                // we cannot use the zeros optimization trick but we can still make sure
                // that seeds are used as much as possible instead of dense random tensors;
                // however, we must make sure keys are not revealed to x_owner and only seeds

                let sync_key0 = SyncKey::random();
                let sync_key1 = SyncKey::random();
                let shape = x_player.shape(sess, &x);

                let seed00 = player0.derive_seed(sess, sync_key0.clone(), k00);
                let seed02 = player2.derive_seed(sess, sync_key0, k02);

                let seed11 = player1.derive_seed(sess, sync_key1.clone(), k11);
                let seed10 = player0.derive_seed(sess, sync_key1, k10);

                let x0 = x_player.sample_uniform_seeded(sess, &shape, &seed00);
                let x1 = x_player.sample_uniform_seeded(sess, &shape, &seed11);
                let x2 = with_context!(x_player, sess, x - x0 - x1);

                let x00 = player0.sample_uniform_seeded(sess, &shape, &seed00);
                let x10 = player0.sample_uniform_seeded(sess, &shape, &seed10);

                let x11 = player1.sample_uniform_seeded(sess, &shape, &seed11);
                let x21 = x2.clone();

                let x22 = x2;
                let x02 = player2.sample_uniform_seeded(sess, &shape, &seed02);

                [[x00, x10], [x11, x21], [x22, x02]]
            }
        };

        plc.place(sess, RepTen { shares })
    }
}

modelled!(PlacementReveal::reveal, HostPlacement, (ReplicatedFixed64Tensor) -> HostFixed64Tensor, RepRevealOp);
modelled!(PlacementReveal::reveal, HostPlacement, (ReplicatedFixed128Tensor) -> HostFixed128Tensor, RepRevealOp);
modelled!(PlacementReveal::reveal, HostPlacement, (ReplicatedRing64Tensor) -> HostRing64Tensor, RepRevealOp);
modelled!(PlacementReveal::reveal, HostPlacement, (ReplicatedRing128Tensor) -> HostRing128Tensor, RepRevealOp);
modelled!(PlacementReveal::reveal, HostPlacement, (ReplicatedBitTensor) -> HostBitTensor, RepRevealOp);
modelled!(PlacementReveal::reveal, HostPlacement, (ReplicatedBitArray64) -> HostBitArray64, RepRevealOp);
modelled!(PlacementReveal::reveal, HostPlacement, (ReplicatedBitArray128) -> HostBitArray128, RepRevealOp);

kernel! {
    RepRevealOp,
    [
        (HostPlacement, (ReplicatedFixed64Tensor) -> HostFixed64Tensor => [hybrid] Self::fixed_kernel),
        (HostPlacement, (ReplicatedFixed128Tensor) -> HostFixed128Tensor => [hybrid] Self::fixed_kernel),
        (HostPlacement, (ReplicatedRing64Tensor) -> HostRing64Tensor => [hybrid] Self::ring_kernel),
        (HostPlacement, (ReplicatedRing128Tensor) -> HostRing128Tensor => [hybrid] Self::ring_kernel),
        (HostPlacement, (ReplicatedBitTensor) -> HostBitTensor => [hybrid] Self::ring_kernel),
        (HostPlacement, (ReplicatedBitArray64) -> HostBitArray64 => [hybrid] Self::bit_array_kernel),
        (HostPlacement, (ReplicatedBitArray128) -> HostBitArray128 => [hybrid] Self::bit_array_kernel),
    ]
}

impl RepRevealOp {
    fn fixed_kernel<S: Session, RepRingT, HostRingT>(
        sess: &S,
        receiver: &HostPlacement,
        xe: AbstractReplicatedFixedTensor<RepRingT>,
    ) -> AbstractHostFixedTensor<HostRingT>
    where
        HostPlacement: PlacementReveal<S, RepRingT, HostRingT>,
    {
        let x = receiver.reveal(sess, &xe.0);
        AbstractHostFixedTensor(x)
    }

    fn bit_array_kernel<S: Session, RepBitT, HostBitT, N>(
        sess: &S,
        receiver: &HostPlacement,
        xe: AbstractReplicatedBitArray<RepBitT, N>,
    ) -> AbstractHostBitArray<HostBitT, N>
    where
        HostPlacement: PlacementReveal<S, RepBitT, HostBitT>,
    {
        let x = receiver.reveal(sess, &xe.0);
        AbstractHostBitArray(x, PhantomData)
    }

    fn ring_kernel<S: Session, R: Clone>(sess: &S, receiver: &HostPlacement, xe: RepTen<R>) -> R
    where
        R: Placed<Placement = HostPlacement>,
        HostPlacement: PlacementAdd<S, R, R, R>,
    {
        let RepTen {
            shares: [[x00, x10], [x11, x21], [x22, x02]],
        } = &xe;

        let (player0, player1, player2) = &xe.placement().unwrap().host_placements();

        match () {
            _ if receiver == player0 => {
                // make sure to use both shares on player0
                with_context!(receiver, sess, x00 + x10 + x21)
            }
            _ if receiver == player1 => {
                // make sure to use both shares on player1
                with_context!(receiver, sess, x02 + x11 + x21)
            }
            _ if receiver == player2 => {
                // make sure to use both shares on player2
                with_context!(receiver, sess, x02 + x10 + x22)
            }
            _ => {
                with_context!(receiver, sess, x00 + x10 + x21)
            }
        }
    }
}

modelled!(PlacementAdd::add, ReplicatedPlacement, (ReplicatedRing64Tensor, ReplicatedRing64Tensor) -> ReplicatedRing64Tensor, RepAddOp);
modelled!(PlacementAdd::add, ReplicatedPlacement, (ReplicatedRing128Tensor, ReplicatedRing128Tensor) -> ReplicatedRing128Tensor, RepAddOp);
modelled!(PlacementAdd::add, ReplicatedPlacement, (HostRing64Tensor, ReplicatedRing64Tensor) -> ReplicatedRing64Tensor, RepAddOp);
modelled!(PlacementAdd::add, ReplicatedPlacement, (HostRing128Tensor, ReplicatedRing128Tensor) -> ReplicatedRing128Tensor, RepAddOp);
modelled!(PlacementAdd::add, ReplicatedPlacement, (ReplicatedRing64Tensor, HostRing64Tensor) -> ReplicatedRing64Tensor, RepAddOp);
modelled!(PlacementAdd::add, ReplicatedPlacement, (ReplicatedRing128Tensor, HostRing128Tensor) -> ReplicatedRing128Tensor, RepAddOp);
modelled!(PlacementAdd::add, ReplicatedPlacement, (ReplicatedBitTensor, ReplicatedBitTensor) -> ReplicatedBitTensor, RepAddOp);

kernel! {
    RepAddOp,
    [
        (ReplicatedPlacement, (ReplicatedRing64Tensor, ReplicatedRing64Tensor) -> ReplicatedRing64Tensor => [hybrid] Self::rep_rep_kernel),
        (ReplicatedPlacement, (ReplicatedRing128Tensor, ReplicatedRing128Tensor) -> ReplicatedRing128Tensor => [hybrid] Self::rep_rep_kernel),
        (ReplicatedPlacement, (HostRing64Tensor, ReplicatedRing64Tensor) -> ReplicatedRing64Tensor => [hybrid] Self::ring_rep_kernel),
        (ReplicatedPlacement, (HostRing128Tensor, ReplicatedRing128Tensor) -> ReplicatedRing128Tensor => [hybrid] Self::ring_rep_kernel),
        (ReplicatedPlacement, (ReplicatedRing64Tensor, HostRing64Tensor) -> ReplicatedRing64Tensor => [hybrid] Self::rep_ring_kernel),
        (ReplicatedPlacement, (ReplicatedRing128Tensor, HostRing128Tensor) -> ReplicatedRing128Tensor => [hybrid] Self::rep_ring_kernel),
        (ReplicatedPlacement, (ReplicatedBitTensor, ReplicatedBitTensor) -> ReplicatedBitTensor => [hybrid] Self::rep_rep_kernel),
    ]
}

impl RepAddOp {
    fn rep_rep_kernel<S: Session, R>(
        sess: &S,
        rep: &ReplicatedPlacement,
        x: RepTen<R>,
        y: RepTen<R>,
    ) -> RepTen<R>
    where
        HostPlacement: PlacementAdd<S, R, R, R>,
    {
        let (player0, player1, player2) = rep.host_placements();

        let RepTen {
            shares: [[x00, x10], [x11, x21], [x22, x02]],
        } = &x;

        let RepTen {
            shares: [[y00, y10], [y11, y21], [y22, y02]],
        } = &y;

        let z00 = with_context!(player0, sess, x00 + y00);
        let z10 = with_context!(player0, sess, x10 + y10);

        let z11 = with_context!(player1, sess, x11 + y11);
        let z21 = with_context!(player1, sess, x21 + y21);

        let z22 = with_context!(player2, sess, x22 + y22);
        let z02 = with_context!(player2, sess, x02 + y02);

        RepTen {
            shares: [[z00, z10], [z11, z21], [z22, z02]],
        }
    }

    fn ring_rep_kernel<S: Session, R>(
        sess: &S,
        rep: &ReplicatedPlacement,
        x: R,
        y: RepTen<R>,
    ) -> RepTen<R>
    where
        R: Placed<Placement = HostPlacement>,
        HostPlacement: PlacementAdd<S, R, R, R>,
        ReplicatedPlacement: PlacementPlace<S, RepTen<R>>,
    {
        let (player0, player1, player2) = rep.host_placements();
        let x_plc = x.placement().unwrap();

        let RepTen {
            shares: [[y00, y10], [y11, y21], [y22, y02]],
        } = y;

        let shares = match () {
            _ if x_plc == player0 => {
                // add x to y0
                [
                    [with_context!(player0, sess, x + y00), y10],
                    [y11, y21],
                    [y22, with_context!(player2, sess, x + y02)],
                ]
            }
            _ if x_plc == player1 => {
                // add x to y1
                [
                    [y00, with_context!(player0, sess, x + y10)],
                    [with_context!(player1, sess, x + y11), y21],
                    [y22, y02],
                ]
            }
            _ if x_plc == player2 => {
                // add x to y2
                [
                    [y00, y10],
                    [y11, with_context!(player1, sess, x + y21)],
                    [with_context!(player2, sess, x + y22), y02],
                ]
            }
            _ => {
                // add x to y0; we could randomize this
                [
                    [with_context!(player0, sess, x + y00), y10],
                    [y11, y21],
                    [y22, with_context!(player2, sess, x + y02)],
                ]
            }
        };

        rep.place(sess, RepTen { shares })
    }

    fn rep_ring_kernel<S: Session, R>(
        sess: &S,
        rep: &ReplicatedPlacement,
        x: RepTen<R>,
        y: R,
    ) -> RepTen<R>
    where
        R: Placed<Placement = HostPlacement>,
        HostPlacement: PlacementAdd<S, R, R, R>,
        ReplicatedPlacement: PlacementPlace<S, RepTen<R>>,
    {
        let (player0, player1, player2) = rep.host_placements();
        let y_plc = y.placement().unwrap();

        let RepTen {
            shares: [[x00, x10], [x11, x21], [x22, x02]],
        } = x;

        let shares = match () {
            _ if y_plc == player0 => {
                // add y to x0
                [
                    [with_context!(player0, sess, x00 + y), x10],
                    [x11, x21],
                    [x22, with_context!(player2, sess, x02 + y)],
                ]
            }
            _ if y_plc == player1 => {
                // add y to x1
                [
                    [x00, with_context!(player0, sess, x10 + y)],
                    [with_context!(player1, sess, x11 + y), x21],
                    [x22, x02],
                ]
            }
            _ if y_plc == player2 => {
                // add y to x2
                [
                    [x00, x10],
                    [x11, with_context!(player1, sess, x21 + y)],
                    [with_context!(player2, sess, x22 + y), x02],
                ]
            }
            _ => {
                // add y to x0; we could randomize this
                [
                    [with_context!(player0, sess, x00 + y), x10],
                    [x11, x21],
                    [x22, with_context!(player2, sess, x02 + y)],
                ]
            }
        };

        rep.place(sess, RepTen { shares })
    }
}

modelled!(PlacementSub::sub, ReplicatedPlacement, (ReplicatedRing64Tensor, ReplicatedRing64Tensor) -> ReplicatedRing64Tensor, RepSubOp);
modelled!(PlacementSub::sub, ReplicatedPlacement, (ReplicatedRing128Tensor, ReplicatedRing128Tensor) -> ReplicatedRing128Tensor, RepSubOp);
modelled!(PlacementSub::sub, ReplicatedPlacement, (HostRing64Tensor, ReplicatedRing64Tensor) -> ReplicatedRing64Tensor, RepSubOp);
modelled!(PlacementSub::sub, ReplicatedPlacement, (HostRing128Tensor, ReplicatedRing128Tensor) -> ReplicatedRing128Tensor, RepSubOp);
modelled!(PlacementSub::sub, ReplicatedPlacement, (ReplicatedRing64Tensor, HostRing64Tensor) -> ReplicatedRing64Tensor, RepSubOp);
modelled!(PlacementSub::sub, ReplicatedPlacement, (ReplicatedRing128Tensor, HostRing128Tensor) -> ReplicatedRing128Tensor, RepSubOp);
modelled!(PlacementSub::sub, ReplicatedPlacement, (ReplicatedBitTensor, ReplicatedBitTensor) -> ReplicatedBitTensor, RepSubOp);

kernel! {
    RepSubOp,
    [
        (ReplicatedPlacement, (ReplicatedRing64Tensor, ReplicatedRing64Tensor) -> ReplicatedRing64Tensor => [hybrid] Self::rep_rep_kernel),
        (ReplicatedPlacement, (ReplicatedRing128Tensor, ReplicatedRing128Tensor) -> ReplicatedRing128Tensor => [hybrid] Self::rep_rep_kernel),
        (ReplicatedPlacement, (HostRing64Tensor, ReplicatedRing64Tensor) -> ReplicatedRing64Tensor => [hybrid] Self::ring_rep_kernel),
        (ReplicatedPlacement, (HostRing128Tensor, ReplicatedRing128Tensor) -> ReplicatedRing128Tensor => [hybrid] Self::ring_rep_kernel),
        (ReplicatedPlacement, (ReplicatedRing64Tensor, HostRing64Tensor) -> ReplicatedRing64Tensor => [hybrid] Self::rep_ring_kernel),
        (ReplicatedPlacement, (ReplicatedRing128Tensor, HostRing128Tensor) -> ReplicatedRing128Tensor => [hybrid] Self::rep_ring_kernel),
        (ReplicatedPlacement, (ReplicatedBitTensor, ReplicatedBitTensor) -> ReplicatedBitTensor => [hybrid] Self::rep_rep_kernel),
    ]
}

impl RepSubOp {
    fn rep_rep_kernel<S: Session, R>(
        sess: &S,
        rep: &ReplicatedPlacement,
        x: RepTen<R>,
        y: RepTen<R>,
    ) -> RepTen<R>
    where
        HostPlacement: PlacementSub<S, R, R, R>,
    {
        let (player0, player1, player2) = rep.host_placements();

        let RepTen {
            shares: [[x00, x10], [x11, x21], [x22, x02]],
        } = &x;

        let RepTen {
            shares: [[y00, y10], [y11, y21], [y22, y02]],
        } = &y;

        let z00 = with_context!(player0, sess, x00 - y00);
        let z10 = with_context!(player0, sess, x10 - y10);

        let z11 = with_context!(player1, sess, x11 - y11);
        let z21 = with_context!(player1, sess, x21 - y21);

        let z22 = with_context!(player2, sess, x22 - y22);
        let z02 = with_context!(player2, sess, x02 - y02);

        RepTen {
            shares: [[z00, z10], [z11, z21], [z22, z02]],
        }
    }

    fn ring_rep_kernel<S: Session, R>(
        sess: &S,
        rep: &ReplicatedPlacement,
        x: R,
        y: RepTen<R>,
    ) -> RepTen<R>
    where
        R: Placed<Placement = HostPlacement>,
        HostPlacement: PlacementSub<S, R, R, R>,
        ReplicatedPlacement: PlacementPlace<S, RepTen<R>>,
    {
        let (player0, player1, player2) = rep.host_placements();
        let x_plc = x.placement().unwrap();

        let RepTen {
            shares: [[y00, y10], [y11, y21], [y22, y02]],
        } = y;

        let shares = match () {
            _ if x_plc == player0 => {
                // sub y0 from x
                [
                    [with_context!(player0, sess, x - y00), y10],
                    [y11, y21],
                    [y22, with_context!(player2, sess, x - y02)],
                ]
            }
            _ if x_plc == player1 => {
                // sub y1 from x
                [
                    [y00, with_context!(player0, sess, x - y10)],
                    [with_context!(player1, sess, x - y11), y21],
                    [y22, y02],
                ]
            }
            _ if x_plc == player2 => {
                // sub y2 from x
                [
                    [y00, y10],
                    [y11, with_context!(player1, sess, x - y21)],
                    [with_context!(player2, sess, x - y22), y02],
                ]
            }
            _ => {
                // sub y0 from x; we could randomize this
                [
                    [with_context!(player0, sess, x - y00), y10],
                    [y11, y21],
                    [y22, with_context!(player2, sess, x - y02)],
                ]
            }
        };

        rep.place(sess, RepTen { shares })
    }

    fn rep_ring_kernel<S: Session, R>(
        sess: &S,
        rep: &ReplicatedPlacement,
        x: RepTen<R>,
        y: R,
    ) -> RepTen<R>
    where
        R: Placed<Placement = HostPlacement>,
        HostPlacement: PlacementSub<S, R, R, R>,
        ReplicatedPlacement: PlacementPlace<S, RepTen<R>>,
    {
        let (player0, player1, player2) = rep.host_placements();
        let y_plc = y.placement().unwrap();

        let RepTen {
            shares: [[x00, x10], [x11, x21], [x22, x02]],
        } = x;

        let shares = match () {
            _ if y_plc == player0 => {
                // sub y0 from x
                [
                    [with_context!(player0, sess, x00 - y), x10],
                    [x11, x21],
                    [x22, with_context!(player2, sess, x02 - y)],
                ]
            }
            _ if y_plc == player1 => {
                // sub y1 from x
                [
                    [x00, with_context!(player0, sess, x10 - y)],
                    [with_context!(player1, sess, x11 - y), x21],
                    [x22, x02],
                ]
            }
            _ if y_plc == player2 => {
                // sub y2 from x
                [
                    [x00, x10],
                    [x11, with_context!(player1, sess, x21 - y)],
                    [with_context!(player2, sess, x22 - y), x02],
                ]
            }
            _ => {
                // sub y0 from x; we could randomize this
                [
                    [with_context!(player0, sess, x00 - y), x10],
                    [x11, x21],
                    [x22, with_context!(player2, sess, x02 - y)],
                ]
            }
        };

        rep.place(sess, RepTen { shares })
    }
}

modelled!(PlacementMulSetup::mul_setup, ReplicatedPlacement, (ReplicatedSetup, ReplicatedRing64Tensor, ReplicatedRing64Tensor) -> ReplicatedRing64Tensor, RepMulOp);
modelled!(PlacementMulSetup::mul_setup, ReplicatedPlacement, (ReplicatedSetup, ReplicatedRing128Tensor, ReplicatedRing128Tensor) -> ReplicatedRing128Tensor, RepMulOp);
modelled!(PlacementMulSetup::mul_setup, ReplicatedPlacement, (ReplicatedSetup, HostRing64Tensor, ReplicatedRing64Tensor) -> ReplicatedRing64Tensor, RepMulOp);
modelled!(PlacementMulSetup::mul_setup, ReplicatedPlacement, (ReplicatedSetup, HostRing128Tensor, ReplicatedRing128Tensor) -> ReplicatedRing128Tensor, RepMulOp);
modelled!(PlacementMulSetup::mul_setup, ReplicatedPlacement, (ReplicatedSetup, ReplicatedRing64Tensor, HostRing64Tensor) -> ReplicatedRing64Tensor, RepMulOp);
modelled!(PlacementMulSetup::mul_setup, ReplicatedPlacement, (ReplicatedSetup, ReplicatedRing128Tensor, HostRing128Tensor) -> ReplicatedRing128Tensor, RepMulOp);
modelled!(PlacementMulSetup::mul_setup, ReplicatedPlacement, (ReplicatedSetup, ReplicatedBitTensor, ReplicatedBitTensor) -> ReplicatedBitTensor, RepMulOp);

kernel! {
    RepMulOp,
    [
        (ReplicatedPlacement, (ReplicatedSetup, ReplicatedRing64Tensor, ReplicatedRing64Tensor) -> ReplicatedRing64Tensor => [hybrid] Self::rep_rep_kernel),
        (ReplicatedPlacement, (ReplicatedSetup, ReplicatedRing128Tensor, ReplicatedRing128Tensor) -> ReplicatedRing128Tensor => [hybrid] Self::rep_rep_kernel),
        (ReplicatedPlacement, (ReplicatedSetup, ReplicatedBitTensor, ReplicatedBitTensor) -> ReplicatedBitTensor => [hybrid] Self::rep_rep_kernel),
        (ReplicatedPlacement, (ReplicatedSetup, HostRing64Tensor, ReplicatedRing64Tensor) -> ReplicatedRing64Tensor => [hybrid] Self::ring_rep_kernel),
        (ReplicatedPlacement, (ReplicatedSetup, HostRing128Tensor, ReplicatedRing128Tensor) -> ReplicatedRing128Tensor => [hybrid] Self::ring_rep_kernel),
        (ReplicatedPlacement, (ReplicatedSetup, ReplicatedRing64Tensor, HostRing64Tensor) -> ReplicatedRing64Tensor => [hybrid] Self::rep_ring_kernel),
        (ReplicatedPlacement, (ReplicatedSetup, ReplicatedRing128Tensor, HostRing128Tensor) -> ReplicatedRing128Tensor => [hybrid] Self::rep_ring_kernel),
    ]
}

impl RepMulOp {
    fn rep_rep_kernel<S: Session, RingT, KeyT, ShapeT>(
        sess: &S,
        rep: &ReplicatedPlacement,
        setup: AbstractReplicatedSetup<KeyT>,
        x: RepTen<RingT>,
        y: RepTen<RingT>,
    ) -> RepTen<RingT>
    where
        RingT: Clone,
        HostPlacement: PlacementAdd<S, RingT, RingT, RingT>,
        HostPlacement: PlacementMul<S, RingT, RingT, RingT>,
        HostPlacement: PlacementShape<S, RingT, ShapeT>,
        ReplicatedPlacement: ZeroShareGen<S, KeyT, RingT, ShapeT>,
        ReplicatedPlacement: PlacementPlace<S, RepTen<RingT>>,
    {
        let (player0, player1, player2) = rep.host_placements();

        let RepTen {
            shares: [[x00, x10], [x11, x21], [x22, x02]],
        } = &x;

        let RepTen {
            shares: [[y00, y10], [y11, y21], [y22, y02]],
        } = &y;

        let v0 = with_context!(player0, sess, { x00 * y00 + x00 * y10 + x10 * y00 });
        let v1 = with_context!(player1, sess, { x11 * y11 + x11 * y21 + x21 * y11 });
        let v2 = with_context!(player2, sess, { x22 * y22 + x22 * y02 + x02 * y22 });

        let s0 = player0.shape(sess, &v0);
        let s1 = player1.shape(sess, &v1);
        let s2 = player2.shape(sess, &v2);
        let zero_shape = AbstractReplicatedShape {
            shapes: [s0, s1, s2],
        };

        let AbstractReplicatedZeroShare {
            alphas: [a0, a1, a2],
        } = rep.gen_zero_share(sess, &setup, &zero_shape);

        let z0 = with_context!(player0, sess, { v0 + a0 });
        let z1 = with_context!(player1, sess, { v1 + a1 });
        let z2 = with_context!(player2, sess, { v2 + a2 });

        rep.place(
            sess,
            RepTen {
                shares: [[z0.clone(), z1.clone()], [z1, z2.clone()], [z2, z0]],
            },
        )
    }

    fn ring_rep_kernel<S: Session, RingT, KeyT>(
        sess: &S,
        rep: &ReplicatedPlacement,
        _setup: AbstractReplicatedSetup<KeyT>,
        x: RingT,
        y: RepTen<RingT>,
    ) -> RepTen<RingT>
    where
        HostPlacement: PlacementMul<S, RingT, RingT, RingT>,
    {
        let (player0, player1, player2) = rep.host_placements();

        let RepTen {
            shares: [[y00, y10], [y11, y21], [y22, y02]],
        } = &y;

        let z00 = with_context!(player0, sess, x * y00);
        let z10 = with_context!(player0, sess, x * y10);

        let z11 = with_context!(player1, sess, x * y11);
        let z21 = with_context!(player1, sess, x * y21);

        let z22 = with_context!(player2, sess, x * y22);
        let z02 = with_context!(player2, sess, x * y02);

        RepTen {
            shares: [[z00, z10], [z11, z21], [z22, z02]],
        }
    }

    fn rep_ring_kernel<S: Session, RingT, KeyT>(
        sess: &S,
        rep: &ReplicatedPlacement,
        _setup: AbstractReplicatedSetup<KeyT>,
        x: RepTen<RingT>,
        y: RingT,
    ) -> RepTen<RingT>
    where
        HostPlacement: PlacementMul<S, RingT, RingT, RingT>,
    {
        let (player0, player1, player2) = rep.host_placements();

        let RepTen {
            shares: [[x00, x10], [x11, x21], [x22, x02]],
        } = &x;

        let z00 = with_context!(player0, sess, x00 * y);
        let z10 = with_context!(player0, sess, x10 * y);

        let z11 = with_context!(player1, sess, x11 * y);
        let z21 = with_context!(player1, sess, x21 * y);

        let z22 = with_context!(player2, sess, x22 * y);
        let z02 = with_context!(player2, sess, x02 * y);

        RepTen {
            shares: [[z00, z10], [z11, z21], [z22, z02]],
        }
    }
}

modelled!(PlacementDotSetup::dot_setup, ReplicatedPlacement, (ReplicatedSetup, ReplicatedRing64Tensor, ReplicatedRing64Tensor) -> ReplicatedRing64Tensor, RepDotOp);
modelled!(PlacementDotSetup::dot_setup, ReplicatedPlacement, (ReplicatedSetup, ReplicatedRing128Tensor, ReplicatedRing128Tensor) -> ReplicatedRing128Tensor, RepDotOp);
modelled!(PlacementDotSetup::dot_setup, ReplicatedPlacement, (ReplicatedSetup, HostRing64Tensor, ReplicatedRing64Tensor) -> ReplicatedRing64Tensor, RepDotOp);
modelled!(PlacementDotSetup::dot_setup, ReplicatedPlacement, (ReplicatedSetup, HostRing128Tensor, ReplicatedRing128Tensor) -> ReplicatedRing128Tensor, RepDotOp);
modelled!(PlacementDotSetup::dot_setup, ReplicatedPlacement, (ReplicatedSetup, ReplicatedRing64Tensor, HostRing64Tensor) -> ReplicatedRing64Tensor, RepDotOp);
modelled!(PlacementDotSetup::dot_setup, ReplicatedPlacement, (ReplicatedSetup, ReplicatedRing128Tensor, HostRing128Tensor) -> ReplicatedRing128Tensor, RepDotOp);

kernel! {
    RepDotOp,
    [
        (ReplicatedPlacement, (ReplicatedSetup, ReplicatedRing64Tensor, ReplicatedRing64Tensor) -> ReplicatedRing64Tensor => [hybrid] Self::rep_rep_kernel),
        (ReplicatedPlacement, (ReplicatedSetup, ReplicatedRing128Tensor, ReplicatedRing128Tensor) -> ReplicatedRing128Tensor => [hybrid] Self::rep_rep_kernel),
        (ReplicatedPlacement, (ReplicatedSetup, HostRing64Tensor, ReplicatedRing64Tensor) -> ReplicatedRing64Tensor => [hybrid] Self::ring_rep_kernel),
        (ReplicatedPlacement, (ReplicatedSetup, HostRing128Tensor, ReplicatedRing128Tensor) -> ReplicatedRing128Tensor => [hybrid] Self::ring_rep_kernel),
        (ReplicatedPlacement, (ReplicatedSetup, ReplicatedRing64Tensor, HostRing64Tensor) -> ReplicatedRing64Tensor => [hybrid] Self::rep_ring_kernel),
        (ReplicatedPlacement, (ReplicatedSetup, ReplicatedRing128Tensor, HostRing128Tensor) -> ReplicatedRing128Tensor => [hybrid] Self::rep_ring_kernel),
    ]
}

impl RepDotOp {
    fn rep_rep_kernel<S: Session, RingT, KeyT, ShapeT>(
        sess: &S,
        rep: &ReplicatedPlacement,
        setup: AbstractReplicatedSetup<KeyT>,
        x: RepTen<RingT>,
        y: RepTen<RingT>,
    ) -> RepTen<RingT>
    where
        RingT: Clone,
        HostPlacement: PlacementAdd<S, RingT, RingT, RingT>,
        HostPlacement: PlacementDot<S, RingT, RingT, RingT>,
        HostPlacement: PlacementShape<S, RingT, ShapeT>,
        ReplicatedPlacement: ZeroShareGen<S, KeyT, RingT, ShapeT>,
        ReplicatedPlacement: PlacementPlace<S, RepTen<RingT>>,
    {
        let (player0, player1, player2) = rep.host_placements();

        let RepTen {
            shares: [[x00, x10], [x11, x21], [x22, x02]],
        } = &x;

        let RepTen {
            shares: [[y00, y10], [y11, y21], [y22, y02]],
        } = &y;

        let v0 = with_context!(player0, sess, {
            dot(x00, y00) + dot(x00, y10) + dot(x10, y00)
        });
        let v1 = with_context!(player1, sess, {
            dot(x11, y11) + dot(x11, y21) + dot(x21, y11)
        });
        let v2 = with_context!(player2, sess, {
            dot(x22, y22) + dot(x22, y02) + dot(x02, y22)
        });

        let s0 = player0.shape(sess, &v0);
        let s1 = player1.shape(sess, &v1);
        let s2 = player2.shape(sess, &v2);
        let zero_shape = AbstractReplicatedShape {
            shapes: [s0, s1, s2],
        };

        let AbstractReplicatedZeroShare {
            alphas: [a0, a1, a2],
        } = rep.gen_zero_share(sess, &setup, &zero_shape);

        let z0 = with_context!(player0, sess, { v0 + a0 });
        let z1 = with_context!(player1, sess, { v1 + a1 });
        let z2 = with_context!(player2, sess, { v2 + a2 });

        rep.place(
            sess,
            RepTen {
                shares: [[z0.clone(), z1.clone()], [z1, z2.clone()], [z2, z0]],
            },
        )
    }

    fn ring_rep_kernel<S: Session, RingT, KeyT>(
        sess: &S,
        rep: &ReplicatedPlacement,
        _setup: AbstractReplicatedSetup<KeyT>,
        x: RingT,
        y: RepTen<RingT>,
    ) -> RepTen<RingT>
    where
        HostPlacement: PlacementDot<S, RingT, RingT, RingT>,
    {
        let (player0, player1, player2) = rep.host_placements();

        let RepTen {
            shares: [[y00, y10], [y11, y21], [y22, y02]],
        } = &y;

        let z00 = with_context!(player0, sess, dot(&x, y00));
        let z10 = with_context!(player0, sess, dot(&x, y10));

        let z11 = with_context!(player1, sess, dot(&x, y11));
        let z21 = with_context!(player1, sess, dot(&x, y21));

        let z22 = with_context!(player2, sess, dot(&x, y22));
        let z02 = with_context!(player2, sess, dot(&x, y02));

        RepTen {
            shares: [[z00, z10], [z11, z21], [z22, z02]],
        }
    }

    fn rep_ring_kernel<S: Session, RingT, KeyT>(
        sess: &S,
        rep: &ReplicatedPlacement,
        _setup: AbstractReplicatedSetup<KeyT>,
        x: RepTen<RingT>,
        y: RingT,
    ) -> RepTen<RingT>
    where
        HostPlacement: PlacementDot<S, RingT, RingT, RingT>,
    {
        let (player0, player1, player2) = rep.host_placements();

        let RepTen {
            shares: [[x00, x10], [x11, x21], [x22, x02]],
        } = &x;

        let z00 = with_context!(player0, sess, dot(x00, &y));
        let z10 = with_context!(player0, sess, dot(x10, &y));

        let z11 = with_context!(player1, sess, dot(x11, &y));
        let z21 = with_context!(player1, sess, dot(x21, &y));

        let z22 = with_context!(player2, sess, dot(x22, &y));
        let z02 = with_context!(player2, sess, dot(x02, &y));

        RepTen {
            shares: [[z00, z10], [z11, z21], [z22, z02]],
        }
    }
}

modelled!(PlacementMeanAsFixedpoint::mean_as_fixedpoint, ReplicatedPlacement, attributes[axis: Option<u32>, scaling_base: u64, scaling_exp: u32] (ReplicatedRing64Tensor) -> ReplicatedRing64Tensor, RepFixedpointMeanOp);
modelled!(PlacementMeanAsFixedpoint::mean_as_fixedpoint, ReplicatedPlacement, attributes[axis: Option<u32>, scaling_base: u64, scaling_exp: u32] (ReplicatedRing128Tensor) -> ReplicatedRing128Tensor, RepFixedpointMeanOp);

kernel! {
    RepFixedpointMeanOp,
    [
        (ReplicatedPlacement, (ReplicatedRing64Tensor) -> ReplicatedRing64Tensor => [hybrid] attributes[axis, scaling_base, scaling_exp] Self::kernel),
        (ReplicatedPlacement, (ReplicatedRing128Tensor) -> ReplicatedRing128Tensor => [hybrid] attributes[axis, scaling_base, scaling_exp] Self::kernel),
    ]
}

impl RepFixedpointMeanOp {
    fn kernel<S: Session, HostRingT>(
        sess: &S,
        rep: &ReplicatedPlacement,
        axis: Option<u32>,
        scaling_base: u64,
        scaling_exp: u32,
        x: RepTen<HostRingT>,
    ) -> RepTen<HostRingT>
    where
        HostPlacement: PlacementMeanAsFixedpoint<S, HostRingT, HostRingT>,
    {
        let (player0, player1, player2) = rep.host_placements();

        let RepTen {
            shares: [[x00, x10], [x11, x21], [x22, x02]],
        } = &x;

        let z00 = player0.mean_as_fixedpoint(sess, axis, scaling_base, scaling_exp, x00);
        let z10 = player0.mean_as_fixedpoint(sess, axis, scaling_base, scaling_exp, x10);
        let z11 = player1.mean_as_fixedpoint(sess, axis, scaling_base, scaling_exp, x11);
        let z21 = player1.mean_as_fixedpoint(sess, axis, scaling_base, scaling_exp, x21);
        let z22 = player2.mean_as_fixedpoint(sess, axis, scaling_base, scaling_exp, x22);
        let z02 = player2.mean_as_fixedpoint(sess, axis, scaling_base, scaling_exp, x02);

        RepTen {
            shares: [[z00, z10], [z11, z21], [z22, z02]],
        }
    }
}

modelled!(PlacementSum::sum, ReplicatedPlacement, attributes[axis: Option<u32>] (ReplicatedRing64Tensor) -> ReplicatedRing64Tensor, RepSumOp);
modelled!(PlacementSum::sum, ReplicatedPlacement, attributes[axis: Option<u32>] (ReplicatedRing128Tensor) -> ReplicatedRing128Tensor, RepSumOp);

kernel! {
    RepSumOp,
    [
        (ReplicatedPlacement, (ReplicatedRing64Tensor) -> ReplicatedRing64Tensor => [hybrid] attributes[axis] Self::kernel),
        (ReplicatedPlacement, (ReplicatedRing128Tensor) -> ReplicatedRing128Tensor => [hybrid] attributes[axis] Self::kernel),
    ]
}

impl RepSumOp {
    fn kernel<S: Session, RingT>(
        sess: &S,
        rep: &ReplicatedPlacement,
        axis: Option<u32>,
        x: RepTen<RingT>,
    ) -> RepTen<RingT>
    where
        HostPlacement: PlacementSum<S, RingT, RingT>,
        ReplicatedPlacement: PlacementPlace<S, RepTen<RingT>>,
    {
        let (player0, player1, player2) = rep.host_placements();

        let RepTen {
            shares: [[x00, x10], [x11, x21], [x22, x02]],
        } = &x;

        let z00 = player0.sum(sess, axis, x00);
        let z10 = player0.sum(sess, axis, x10);
        let z11 = player1.sum(sess, axis, x11);
        let z21 = player1.sum(sess, axis, x21);
        let z22 = player2.sum(sess, axis, x22);
        let z02 = player2.sum(sess, axis, x02);

        rep.place(
            sess,
            RepTen {
                shares: [[z00, z10], [z11, z21], [z22, z02]],
            },
        )
    }
}

// TODO(Morten) should we rename this as a shift?
modelled!(PlacementTruncPr::trunc_pr, ReplicatedPlacement, attributes[amount: u32] (ReplicatedRing64Tensor) -> ReplicatedRing64Tensor, RepTruncPrOp);
modelled!(PlacementTruncPr::trunc_pr, ReplicatedPlacement, attributes[amount: u32] (ReplicatedRing128Tensor) -> ReplicatedRing128Tensor, RepTruncPrOp);

kernel! {
    RepTruncPrOp,
    [
        (ReplicatedPlacement,  (ReplicatedRing64Tensor) -> ReplicatedRing64Tensor => [hybrid] attributes[amount] Self::kernel),
        (ReplicatedPlacement,  (ReplicatedRing128Tensor) -> ReplicatedRing128Tensor => [hybrid] attributes[amount] Self::kernel),
    ]
}

impl RepTruncPrOp {
    fn kernel<S: Session, RingT>(
        sess: &S,
        rep: &ReplicatedPlacement,
        amount: u32,
        xe: RepTen<RingT>,
    ) -> st!(RepTen<RingT>, S)
    where
        RingT: Clone,
        RepTen<RingT>: Into<st!(RepTen<RingT>)>,
        st!(AdtTen<RingT>): TryInto<AdtTen<RingT>>,
        AdtTen<RingT>: Into<st!(AdtTen<RingT>)>,
        st!(AdtTen<RingT>): TryInto<AdtTen<RingT>>,

        AdtTen<RingT>: CanonicalType,
        <AdtTen<RingT> as CanonicalType>::Type: KnownType<S>,
        RepTen<RingT>: CanonicalType,
        <RepTen<RingT> as CanonicalType>::Type: KnownType<S>,

        AdditivePlacement: PlacementRepToAdt<S, st!(RepTen<RingT>), st!(AdtTen<RingT>)>,

        AdditivePlacement: PlacementTruncPrProvider<S, AdtTen<RingT>, AdtTen<RingT>>,

        ReplicatedPlacement: PlacementAdtToRep<S, st!(AdtTen<RingT>), st!(RepTen<RingT>)>,
    {
        let (player0, player1, player2) = rep.host_placements();

        let adt = AdditivePlacement {
            owners: [player0.owner, player1.owner],
        };
        let provider = player2;

        let x_adt = adt.rep_to_adt(sess, &xe.into()).try_into().ok().unwrap();
        let y_adt = adt.trunc_pr(sess, amount as usize, &provider, &x_adt);
        rep.adt_to_rep(sess, &y_adt.into())
    }
}

modelled!(PlacementAdtToRep::adt_to_rep, ReplicatedPlacement, (AdditiveRing64Tensor) -> ReplicatedRing64Tensor, AdtToRepOp);
modelled!(PlacementAdtToRep::adt_to_rep, ReplicatedPlacement, (AdditiveRing128Tensor) -> ReplicatedRing128Tensor, AdtToRepOp);

kernel! {
    AdtToRepOp,
    [
        (ReplicatedPlacement, (AdditiveRing64Tensor) -> ReplicatedRing64Tensor => [hybrid] Self::kernel),
        (ReplicatedPlacement, (AdditiveRing128Tensor) -> ReplicatedRing128Tensor => [hybrid] Self::kernel),
    ]
}

impl AdtToRepOp {
    fn kernel<S: Session, ShapeT, SeedT, KeyT, RingT>(
        sess: &S,
        rep: &ReplicatedPlacement,
        x: AdtTen<RingT>,
    ) -> RepTen<RingT>
    where
        RingT: Placed<Placement = HostPlacement> + Clone,
        AdtTen<RingT>: CanonicalType,
        <AdtTen<RingT> as CanonicalType>::Type: KnownType<S>,
        HostPlacement: PlacementShape<S, RingT, ShapeT>,
        HostPlacement: PlacementKeyGen<S, KeyT>,
        HostPlacement: PlacementSampleUniformSeeded<S, ShapeT, SeedT, RingT>,
        HostPlacement: PlacementDeriveSeed<S, KeyT, SeedT>,
        AdditivePlacement:
            PlacementSub<S, st!(AdtTen<RingT>, S), st!(AdtTen<RingT>, S), st!(AdtTen<RingT>, S)>,
        AdtTen<RingT>: Into<st!(AdtTen<RingT>, S)>,
        HostPlacement: PlacementReveal<S, st!(AdtTen<RingT>, S), RingT>,
        ReplicatedPlacement: PlacementPlace<S, RepTen<RingT>>,
    {
        let AdtTen { shares: [x0, x1] } = &x;

        let adt = x.placement().unwrap();
        let (adt_player0, adt_player1) = adt.host_placements();
        let (rep_player0, rep_player1, rep_player2) = rep.host_placements();
        let (provider, provider_index, rep_others) = match () {
            _ if rep_player0 != adt_player0 && rep_player0 != adt_player1 => {
                (rep_player0, 0, [rep_player1, rep_player2])
            }
            _ if rep_player1 != adt_player0 && rep_player1 != adt_player1 => {
                (rep_player1, 1, [rep_player2, rep_player0])
            }
            _ if rep_player2 != adt_player0 && rep_player2 != adt_player1 => {
                (rep_player2, 2, [rep_player0, rep_player1])
            }
            _ => unimplemented!(), // something is wrong in the protocol otherwise
        };

        let sync_key0 = SyncKey::random();
        let sync_key1 = SyncKey::random();

        let k = provider.gen_key(sess);
        let seed1 = provider.derive_seed(sess, sync_key0, &k);
        let seed2 = provider.derive_seed(sess, sync_key1, &k);

        let shape0 = adt_player0.shape(sess, x0);
        let shape1 = adt_player1.shape(sess, x1);

        let y0 = adt_player0.sample_uniform_seeded(sess, &shape0, &seed1);
        let y1 = adt_player1.sample_uniform_seeded(sess, &shape1, &seed2);

        let y0_provider = provider.sample_uniform_seeded(sess, &shape0, &seed1);
        let y1_provider = provider.sample_uniform_seeded(sess, &shape0, &seed2);

        let y = AdtTen {
            shares: [y0.clone(), y1.clone()],
        };
        let c = adt_player0.reveal(sess, &adt.sub(sess, &x.into(), &y.into()));

        let shares = match () {
            _ if provider_index == 0 => {
                match () {
                    // (D, adt_0, adt_1) case
                    _ if adt_player0 == rep_others[0] => {
                        [[y1_provider, y0_provider], [y0, c.clone()], [c, y1]]
                    }
                    // (D, adt_1, adt_0) case
                    _ if adt_player0 == rep_others[1] => {
                        [[y0_provider, y1_provider], [y1, c.clone()], [c, y0]]
                    }
                    // same as previously, we don't care since parties sends their shares
                    _ => [[y0_provider, y1_provider], [y1, c.clone()], [c, y0]],
                }
            }
            _ if provider_index == 1 => {
                match () {
                    // (adt_1, D, adt_0)
                    _ if adt_player0 == rep_others[0] => {
                        [[c.clone(), y1], [y1_provider, y0_provider], [y0, c]]
                    }
                    // (adt_0, D, adt_1)
                    _ if adt_player0 == rep_others[1] => {
                        [[c.clone(), y0], [y0_provider, y1_provider], [y1, c]]
                    }
                    // same as previously, we don't care since parties sends their shares
                    _ => [[c.clone(), y0], [y0_provider, y1_provider], [y1, c]],
                }
            }
            _ => {
                match () {
                    // (adt0, adt1, D)
                    _ if adt_player0 == rep_others[0] => {
                        [[y0, c.clone()], [c, y1], [y1_provider, y0_provider]]
                    }
                    // (adt1, adt0, D)
                    _ if adt_player0 == rep_others[1] => {
                        [[y1, c.clone()], [c, y0], [y0_provider, y1_provider]]
                    }
                    // same as previously, we don't care since parties sends their shares
                    _ => [[y1, c.clone()], [c, y0], [y0_provider, y1_provider]],
                }
            }
        };
        rep.place(sess, RepTen { shares })
    }
}

modelled!(PlacementFill::fill, ReplicatedPlacement, attributes[value: Constant] (ReplicatedShape) -> ReplicatedRing64Tensor, RepFillOp);
modelled!(PlacementFill::fill, ReplicatedPlacement, attributes[value: Constant] (ReplicatedShape) -> ReplicatedRing128Tensor, RepFillOp);
modelled!(PlacementFill::fill, ReplicatedPlacement, attributes[value: Constant] (ReplicatedShape) -> ReplicatedBitTensor, RepFillOp);

kernel! {
    RepFillOp,
    [
        (ReplicatedPlacement, (ReplicatedShape) -> ReplicatedRing64Tensor => [hybrid] custom |op| {
                let value: u64 = match op.value {
                    Constant::Ring64(v) => v,
                    _ => unimplemented!()  // TODO: replace
                };
                assert!(value == 0 || value == 1);
                Ok(Box::new(move |sess, rep, rep_shape| {
                    Self::ring64_kernel(sess, rep, value, rep_shape)
                }))
            }),
        (ReplicatedPlacement, (ReplicatedShape) -> ReplicatedRing128Tensor => [hybrid] custom |op| {
                let value: u128 = match op.value {
                    Constant::Ring128(v) => v,
                    _ => unimplemented!()  // TODO: replace
                };
                assert!(value == 0 || value == 1);
                Ok(Box::new(move |sess, rep, rep_shape| {
                    Self::ring128_kernel(sess, rep, value, rep_shape)
                }))
        }),
        (ReplicatedPlacement, (ReplicatedShape) -> ReplicatedBitTensor => [hybrid] custom |op| {
                let value: u8 = match op.value {
                    Constant::Bit(v) => v,
                    _ => unimplemented!()    // TODO: replace
                };
                assert!(value == 0 || value == 1);
                Ok(Box::new(move |sess, rep, rep_shape| {
                    Self::bit_kernel(sess, rep, value, rep_shape)
                }))
        }),
    ]
}

impl RepFillOp {
    fn bit_kernel<S: Session, ShapeT, RingT>(
        sess: &S,
        rep: &ReplicatedPlacement,
        value: u8,
        rep_shape: AbstractReplicatedShape<ShapeT>,
    ) -> RepTen<RingT>
    where
        HostPlacement: PlacementFill<S, ShapeT, RingT>,
    {
        // TODO should really return PublicReplicatedTensor, but we don't have that type yet
        let (player0, player1, player2) = rep.host_placements();

        let AbstractReplicatedShape {
            shapes: [s0, s1, s2],
        } = &rep_shape;

        let shares = [
            [
                player0.fill(sess, Constant::Bit(value), s0),
                player0.fill(sess, Constant::Bit(0_u8), s0),
            ],
            [
                player1.fill(sess, Constant::Bit(0_u8), s1),
                player1.fill(sess, Constant::Bit(0_u8), s1),
            ],
            [
                player2.fill(sess, Constant::Bit(0_u8), s2),
                player2.fill(sess, Constant::Bit(value), s2),
            ],
        ];

        RepTen { shares }
    }

    fn ring64_kernel<S: Session, ShapeT, RingT>(
        sess: &S,
        rep: &ReplicatedPlacement,
        value: u64,
        rep_shape: AbstractReplicatedShape<ShapeT>,
    ) -> RepTen<RingT>
    where
        HostPlacement: PlacementFill<S, ShapeT, RingT>,
    {
        // TODO should really return PublicReplicatedTensor, but we don't have that type yet
        let (player0, player1, player2) = rep.host_placements();

        let AbstractReplicatedShape {
            shapes: [s0, s1, s2],
        } = &rep_shape;

        let shares = [
            [
                player0.fill(sess, Constant::Ring64(value), s0),
                player0.fill(sess, Constant::Ring64(0_u64), s0),
            ],
            [
                player1.fill(sess, Constant::Ring64(0_u64), s1),
                player1.fill(sess, Constant::Ring64(0_u64), s1),
            ],
            [
                player2.fill(sess, Constant::Ring64(0_u64), s2),
                player2.fill(sess, Constant::Ring64(value), s2),
            ],
        ];

        RepTen { shares }
    }

    fn ring128_kernel<S: Session, ShapeT, RingT>(
        sess: &S,
        rep: &ReplicatedPlacement,
        value: u128,
        rep_shape: AbstractReplicatedShape<ShapeT>,
    ) -> RepTen<RingT>
    where
        HostPlacement: PlacementFill<S, ShapeT, RingT>,
    {
        // TODO should really return PublicReplicatedTensor, but we don't have that type yet
        let (player0, player1, player2) = rep.host_placements();

        let AbstractReplicatedShape {
            shapes: [s0, s1, s2],
        } = &rep_shape;

        let shares = [
            [
                player0.fill(sess, Constant::Ring128(value), s0),
                player0.fill(sess, Constant::Ring128(0_u128), s0),
            ],
            [
                player1.fill(sess, Constant::Ring128(0_u128), s1),
                player1.fill(sess, Constant::Ring128(0_u128), s1),
            ],
            [
                player2.fill(sess, Constant::Ring128(0_u128), s2),
                player2.fill(sess, Constant::Ring128(value), s2),
            ],
        ];

        RepTen { shares }
    }
}

modelled!(PlacementShl::shl, ReplicatedPlacement, attributes[amount: usize] (ReplicatedRing64Tensor) -> ReplicatedRing64Tensor, RepShlOp);
modelled!(PlacementShl::shl, ReplicatedPlacement, attributes[amount: usize] (ReplicatedRing128Tensor) -> ReplicatedRing128Tensor, RepShlOp);

kernel! {
    RepShlOp,
    [
        (ReplicatedPlacement, (ReplicatedRing64Tensor) -> ReplicatedRing64Tensor => [hybrid] attributes[amount] Self::kernel),
        (ReplicatedPlacement, (ReplicatedRing128Tensor) -> ReplicatedRing128Tensor => [hybrid] attributes[amount] Self::kernel),
    ]
}

impl RepShlOp {
    fn kernel<S: Session, RingT>(
        sess: &S,
        plc: &ReplicatedPlacement,
        amount: usize,
        x: RepTen<RingT>,
    ) -> RepTen<RingT>
    where
        HostPlacement: PlacementShl<S, RingT, RingT>,
    {
        let (player0, player1, player2) = plc.host_placements();
        let AbstractReplicatedRingTensor {
            shares: [[x00, x10], [x11, x21], [x22, x02]],
        } = &x;
        let z00 = player0.shl(sess, amount, x00);
        let z10 = player0.shl(sess, amount, x10);

        let z11 = player1.shl(sess, amount, x11);
        let z21 = player1.shl(sess, amount, x21);

        let z22 = player2.shl(sess, amount, x22);
        let z02 = player2.shl(sess, amount, x02);

        RepTen {
            shares: [[z00, z10], [z11, z21], [z22, z02]],
        }
    }
}

modelled!(PlacementIndexAxis::index_axis, ReplicatedPlacement, attributes[axis: usize, index: usize] (ReplicatedRing64Tensor) -> ReplicatedRing64Tensor, RepIndexAxisOp);
modelled!(PlacementIndexAxis::index_axis, ReplicatedPlacement, attributes[axis: usize, index: usize] (ReplicatedRing128Tensor) -> ReplicatedRing128Tensor, RepIndexAxisOp);
modelled!(PlacementIndexAxis::index_axis, ReplicatedPlacement, attributes[axis: usize, index: usize] (ReplicatedBitTensor) -> ReplicatedBitTensor, RepIndexAxisOp);

kernel! {
    RepIndexAxisOp,
    [
        (ReplicatedPlacement, (ReplicatedRing64Tensor) -> ReplicatedRing64Tensor => [hybrid] attributes[axis, index] Self::kernel),
        (ReplicatedPlacement, (ReplicatedRing128Tensor) -> ReplicatedRing128Tensor => [hybrid] attributes[axis, index] Self::kernel),
        (ReplicatedPlacement, (ReplicatedBitTensor) -> ReplicatedBitTensor => [hybrid] attributes[axis, index] Self::kernel),
    ]
}

impl RepIndexAxisOp {
    fn kernel<S: Session, RingT>(
        sess: &S,
        plc: &ReplicatedPlacement,
        axis: usize,
        index: usize,
        x: RepTen<RingT>,
    ) -> RepTen<RingT>
    where
        HostPlacement: PlacementIndexAxis<S, RingT, RingT>,
    {
        let (player0, player1, player2) = plc.host_placements();
        let RepTen {
            shares: [[x00, x10], [x11, x21], [x22, x02]],
        } = &x;

        let z00 = player0.index_axis(sess, axis, index, x00);
        let z10 = player0.index_axis(sess, axis, index, x10);

        let z11 = player1.index_axis(sess, axis, index, x11);
        let z21 = player1.index_axis(sess, axis, index, x21);

        let z22 = player2.index_axis(sess, axis, index, x22);
        let z02 = player2.index_axis(sess, axis, index, x02);

        RepTen {
            shares: [[z00, z10], [z11, z21], [z22, z02]],
        }
    }
}

modelled!(PlacementIndex::index, ReplicatedPlacement, attributes[index: usize] (ReplicatedBitArray64) -> ReplicatedBitTensor, RepIndexOp);
modelled!(PlacementIndex::index, ReplicatedPlacement, attributes[index: usize] (ReplicatedBitArray128) -> ReplicatedBitTensor, RepIndexOp);

kernel! {
    RepIndexOp,
    [
        (ReplicatedPlacement, (ReplicatedBitArray64) -> ReplicatedBitTensor => [hybrid] attributes[index] Self::kernel),
        (ReplicatedPlacement, (ReplicatedBitArray128) -> ReplicatedBitTensor => [hybrid] attributes[index] Self::kernel),
    ]
}

impl RepIndexOp {
    fn kernel<S: Session, RepBitT, N>(
        sess: &S,
        plc: &ReplicatedPlacement,
        index: usize,
        x: AbstractReplicatedBitArray<RepBitT, N>,
    ) -> RepBitT
    where
        ReplicatedPlacement: PlacementIndexAxis<S, RepBitT, RepBitT>,
    {
        // TODO until we have HostBitArrays we simply delegate to IndexAxis operations
        let stacked_tensor = x.0;
        plc.index_axis(sess, 0, index, &stacked_tensor)
    }
}

modelled!(PlacementDiag::diag, ReplicatedPlacement, (ReplicatedRing64Tensor) -> ReplicatedRing64Tensor, RepDiagOp);
modelled!(PlacementDiag::diag, ReplicatedPlacement, (ReplicatedRing128Tensor) -> ReplicatedRing128Tensor, RepDiagOp);
modelled!(PlacementDiag::diag, ReplicatedPlacement, (ReplicatedBitTensor) -> ReplicatedBitTensor, RepDiagOp);

kernel! {
    RepDiagOp,
    [
        (ReplicatedPlacement, (ReplicatedRing64Tensor) -> ReplicatedRing64Tensor => [hybrid] Self::kernel),
        (ReplicatedPlacement, (ReplicatedRing128Tensor) -> ReplicatedRing128Tensor => [hybrid] Self::kernel),
        (ReplicatedPlacement, (ReplicatedBitTensor) -> ReplicatedBitTensor => [hybrid] Self::kernel),
    ]
}

impl RepDiagOp {
    fn kernel<S: Session, HostRingT>(
        sess: &S,
        plc: &ReplicatedPlacement,
        x: RepTen<HostRingT>,
    ) -> RepTen<HostRingT>
    where
        HostPlacement: PlacementDiag<S, HostRingT, HostRingT>,
    {
        let (player0, player1, player2) = plc.host_placements();
        let RepTen {
            shares: [[x00, x10], [x11, x21], [x22, x02]],
        } = &x;

        let z00 = player0.diag(sess, x00);
        let z10 = player0.diag(sess, x10);

        let z11 = player1.diag(sess, x11);
        let z21 = player1.diag(sess, x21);

        let z22 = player2.diag(sess, x22);
        let z02 = player2.diag(sess, x02);

        RepTen {
            shares: [[z00, z10], [z11, z21], [z22, z02]],
        }
    }
}

modelled!(PlacementSlice::slice, ReplicatedPlacement, attributes[slice: SliceInfo] (ReplicatedShape) -> ReplicatedShape, RepSliceOp);

kernel! {
    RepSliceOp,
    [
        (ReplicatedPlacement, (ReplicatedShape) -> ReplicatedShape => [runtime] attributes[slice] Self::shape_kernel),
    ]
}

impl RepSliceOp {
    pub fn shape_kernel<S: Session, ShapeT>(
        sess: &S,
        plc: &ReplicatedPlacement,
        slice_info: SliceInfo,
        shape: AbstractReplicatedShape<ShapeT>,
    ) -> AbstractReplicatedShape<ShapeT>
    where
        HostPlacement: PlacementSlice<S, ShapeT, ShapeT>,
    {
        let (player0, player1, player2) = plc.host_placements();

        let AbstractReplicatedShape {
            shapes: [shape0, shape1, shape2],
        } = shape;

        let new_shape0 = player0.slice(sess, slice_info.clone(), &shape0);
        let new_shape1 = player1.slice(sess, slice_info.clone(), &shape1);
        let new_shape2 = player2.slice(sess, slice_info, &shape2);

        AbstractReplicatedShape {
            shapes: [new_shape0, new_shape1, new_shape2],
        }
    }
}

modelled!(PlacementShlDim::shl_dim, ReplicatedPlacement, attributes[amount: usize, bit_length: usize] (ReplicatedBitTensor) -> ReplicatedBitTensor, RepShlDimOp);

kernel! {
    RepShlDimOp,
    [
        (ReplicatedPlacement, (ReplicatedBitTensor) -> ReplicatedBitTensor => [runtime] attributes[amount, bit_length] Self::kernel),
    ]
}

impl RepShlDimOp {
    fn kernel<S: Session, HostBitTensorT>(
        sess: &S,
        plc: &ReplicatedPlacement,
        amount: usize,
        bit_length: usize,
        x: RepTen<HostBitTensorT>,
    ) -> RepTen<HostBitTensorT>
    where
        HostPlacement: PlacementShlDim<S, HostBitTensorT, HostBitTensorT>,
    {
        let (player0, player1, player2) = plc.host_placements();
        let RepTen {
            shares: [[x00, x10], [x11, x21], [x22, x02]],
        } = x;

        let z00 = player0.shl_dim(sess, amount, bit_length, &x00);
        let z10 = player0.shl_dim(sess, amount, bit_length, &x10);

        let z11 = player1.shl_dim(sess, amount, bit_length, &x11);
        let z21 = player1.shl_dim(sess, amount, bit_length, &x21);

        let z22 = player2.shl_dim(sess, amount, bit_length, &x22);
        let z02 = player2.shl_dim(sess, amount, bit_length, &x02);

        RepTen {
            shares: [[z00, z10], [z11, z21], [z22, z02]],
        }
    }
}

modelled!(PlacementMsb::msb, ReplicatedPlacement, (ReplicatedSetup, ReplicatedRing64Tensor) -> ReplicatedBitTensor, RepMsbOp);
modelled!(PlacementMsb::msb, ReplicatedPlacement, (ReplicatedSetup, ReplicatedRing128Tensor) -> ReplicatedBitTensor, RepMsbOp);
modelled!(PlacementMsb::msb, ReplicatedPlacement, (ReplicatedSetup, ReplicatedRing64Tensor) -> ReplicatedRing64Tensor, RepMsbOp);
modelled!(PlacementMsb::msb, ReplicatedPlacement, (ReplicatedSetup, ReplicatedRing128Tensor) -> ReplicatedRing128Tensor, RepMsbOp);

kernel! {
    RepMsbOp,
    [
        (ReplicatedPlacement,  (ReplicatedSetup, ReplicatedRing64Tensor) -> ReplicatedBitTensor => [hybrid] Self::bit64_kernel),
        (ReplicatedPlacement,  (ReplicatedSetup, ReplicatedRing128Tensor) -> ReplicatedBitTensor => [hybrid] Self::bit128_kernel),
        (ReplicatedPlacement,  (ReplicatedSetup, ReplicatedRing64Tensor) -> ReplicatedRing64Tensor => [hybrid] Self::ring_kernel),
        (ReplicatedPlacement,  (ReplicatedSetup, ReplicatedRing128Tensor) -> ReplicatedRing128Tensor => [hybrid] Self::ring_kernel),
    ]
}

impl RepMsbOp {
    // TODO merge bit64_kernel and bit128_kernel; should be possible
    // after getting rid of const generics

    fn bit64_kernel<S: Session, SetupT, RepBitT>(
        sess: &S,
        rep: &ReplicatedPlacement,
        setup: SetupT,
        x: cs!(ReplicatedRing64Tensor),
    ) -> RepBitT
    where
        ReplicatedRing64Tensor: KnownType<S>,
        ReplicatedBitArray64: KnownType<S>,
        ReplicatedPlacement:
            PlacementBitDecSetup<S, SetupT, cs!(ReplicatedRing64Tensor), cs!(ReplicatedBitArray64)>,
        ReplicatedPlacement: PlacementIndex<S, cs!(ReplicatedBitArray64), RepBitT>,
    {
        let bits = rep.bit_decompose(sess, &setup, &x);
        rep.index(
            sess,
            <ReplicatedRing64Tensor as Ring>::BitLength::VALUE - 1,
            &bits,
        )
    }

    fn bit128_kernel<S: Session, SetupT, RepBitT>(
        sess: &S,
        rep: &ReplicatedPlacement,
        setup: SetupT,
        x: cs!(ReplicatedRing128Tensor),
    ) -> RepBitT
    where
        ReplicatedRing128Tensor: KnownType<S>,
        ReplicatedBitArray128: KnownType<S>,
        ReplicatedPlacement: PlacementBitDecSetup<
            S,
            SetupT,
            cs!(ReplicatedRing128Tensor),
            cs!(ReplicatedBitArray128),
        >,
        ReplicatedPlacement: PlacementIndex<S, cs!(ReplicatedBitArray128), RepBitT>,
    {
        let bits = rep.bit_decompose(sess, &setup, &x);
        rep.index(
            sess,
            <ReplicatedRing128Tensor as Ring>::BitLength::VALUE - 1,
            &bits,
        )
    }

    fn ring_kernel<S: Session, SetupT, RingT>(
        sess: &S,
        rep: &ReplicatedPlacement,
        setup: SetupT,
        x: RepTen<RingT>,
    ) -> st!(RepTen<RingT>)
    where
        RepTen<RingT>: Into<st!(RepTen<RingT>)>,

        RepTen<RingT>: CanonicalType,
        <RepTen<RingT> as CanonicalType>::Type: KnownType<S>,
        RepTen<HostBitTensor>: KnownType<S>,

        ReplicatedPlacement: PlacementMsb<S, SetupT, st!(RepTen<RingT>), st!(ReplicatedBitTensor)>,
        ReplicatedPlacement: PlacementRingInject<S, st!(ReplicatedBitTensor), st!(RepTen<RingT>)>,
    {
        let x_bin = rep.msb(sess, &setup, &x.into());
        rep.ring_inject(sess, 0, &x_bin)
    }
}

modelled!(PlacementAbs::abs, ReplicatedPlacement, (ReplicatedSetup, ReplicatedRing64Tensor) -> ReplicatedRing64Tensor, RepAbsOp);
modelled!(PlacementAbs::abs, ReplicatedPlacement, (ReplicatedSetup, ReplicatedRing128Tensor) -> ReplicatedRing128Tensor, RepAbsOp);

kernel! {
    RepAbsOp,
    [
        (ReplicatedPlacement,  (ReplicatedSetup, ReplicatedRing64Tensor) -> ReplicatedRing64Tensor => [hybrid] Self::kernel),
        (ReplicatedPlacement,  (ReplicatedSetup, ReplicatedRing128Tensor) -> ReplicatedRing128Tensor => [hybrid] Self::kernel),
    ]
}

impl RepAbsOp {
    fn kernel<S: Session, SetupT, RingT, ShapeT>(
        sess: &S,
        rep: &ReplicatedPlacement,
        setup: SetupT,
        x: RepTen<RingT>,
    ) -> st!(RepTen<RingT>)
    where
        RepTen<RingT>: Into<st!(RepTen<RingT>)>,
        RepTen<RingT>: CanonicalType,
        <RepTen<RingT> as CanonicalType>::Type: KnownType<S>,

        RepTen<RingT>: Clone,

        RingT: Tensor<S>,
        RingT::Scalar: Into<Constant>,
        RingT::Scalar: From<u8>,

        ReplicatedPlacement: PlacementMsb<S, SetupT, st!(RepTen<RingT>), st!(RepTen<RingT>)>,
        ReplicatedPlacement: PlacementFill<S, ShapeT, st!(RepTen<RingT>)>,
        ReplicatedPlacement: PlacementShape<S, st!(RepTen<RingT>), ShapeT>,
        ReplicatedPlacement: PlacementMulSetup<
            S,
            SetupT,
            st!(RepTen<RingT>),
            st!(RepTen<RingT>),
            st!(RepTen<RingT>),
        >,
        ReplicatedPlacement: PlacementShl<S, st!(RepTen<RingT>), st!(RepTen<RingT>)>,
        ReplicatedPlacement:
            PlacementSub<S, st!(RepTen<RingT>), st!(RepTen<RingT>), st!(RepTen<RingT>)>,
    {
        // TODO(Dragos) Remove un-necessary cloning due to st! macro
        let msb_ring: st!(RepTen<RingT>) = rep.msb(sess, &setup, &x.clone().into());
        let double = rep.shl(sess, 1, &msb_ring);

        let one_r = RingT::Scalar::from(1).into();
        let ones = rep.fill(sess, one_r, &rep.shape(sess, &msb_ring));
        let sign = rep.sub(sess, &ones, &double);

        rep.mul_setup(sess, &setup, &sign, &x.into())
    }
}

impl ShapeOp {
    pub(crate) fn rep_kernel<S: Session, RingT, ShapeT>(
        sess: &S,
        rep: &ReplicatedPlacement,
        x: RepTen<RingT>,
    ) -> AbstractReplicatedShape<ShapeT>
    where
        HostPlacement: PlacementShape<S, RingT, ShapeT>,
    {
        let (player0, player1, player2) = rep.host_placements();
        let RepTen {
            shares: [[x00, _x10], [x11, _x21], [x22, _x02]],
        } = &x;
        AbstractReplicatedShape {
            shapes: [
                player0.shape(sess, x00),
                player1.shape(sess, x11),
                player2.shape(sess, x22),
            ],
        }
    }
}

modelled_alias!(PlacementXor::xor, ReplicatedPlacement, (ReplicatedBitTensor, ReplicatedBitTensor) -> ReplicatedBitTensor => PlacementAdd::add); // add = xor in Z2
modelled_alias!(PlacementAndSetup::and_setup, ReplicatedPlacement, (ReplicatedSetup, ReplicatedBitTensor, ReplicatedBitTensor) -> ReplicatedBitTensor => PlacementMulSetup::mul_setup); // sub = xor in Z2

trait BinaryAdder<S: Session, SetupT, RepBitT> {
    fn binary_adder(
        &self,
        sess: &S,
        setup: SetupT,
        x: RepBitT,
        y: RepBitT,
        ring_size: usize,
    ) -> RepBitT;
}

/// Binary addition protocol for tensors
impl<S: Session, SetupT, RepBitT> BinaryAdder<S, SetupT, RepBitT> for ReplicatedPlacement
where
    RepBitT: Clone,
    ReplicatedPlacement: PlacementAndSetup<S, SetupT, RepBitT, RepBitT, RepBitT>,
    ReplicatedPlacement: PlacementXor<S, RepBitT, RepBitT, RepBitT>,
    ReplicatedPlacement: PlacementShlDim<S, RepBitT, RepBitT>,
{
    fn binary_adder(
        &self,
        sess: &S,
        setup: SetupT,
        x: RepBitT,
        y: RepBitT,
        ring_size: usize,
    ) -> RepBitT {
        #![allow(clippy::many_single_char_names)]

        let rep = self;
        let log_r = (ring_size as f64).log2() as usize; // we know that R = 64/128

        // g is part of the generator set, p propagator set
        // A few helpful diagrams to understand what is happening here:
        // https://www.chessprogramming.org/Kogge-Stone_Algorithm or here: https://inst.eecs.berkeley.edu/~eecs151/sp19/files/lec20-adders.pdf

        // consider we have inputs a, b to the P,G computing gate
        // P = P_a and P_b
        // G = G_b xor (G_a and P_b)

        // P, G can be computed in a tree fashion, performing ops on chunks of len 2^i
        // Note the first level is computed as P0 = x ^ y, G0 = x & y;

        // Perform `g = x * y` for every tensor
        let mut g = rep.and_setup(sess, &setup, &x, &y);

        // Perform `p_store = x + y` (just a helper to avoid compute xor() twice)
        let p_store = rep.xor(sess, &x, &y);
        let mut p = p_store.clone();

        // (Dragos) Note that in the future we might want to delete shl_dim op and replace it with
        // slice + stack op - however atm we can't do this. It can be unblocked after the following are implemented:
        // 1) slice tensors with unknown shape at compile time
        // 2) stack variable length of replicated tensors (variadic kernels + stack op)

        for i in 0..log_r {
            // computes p << (1<<i)
            // [ a[0], ... a[amount] ... a[ring_size - 1]
            // [ a[amount]...a[ring_size-1] 0 ... 0 ]
            let p1 = rep.shl_dim(sess, 1 << i, ring_size, &p);
            // computes g >> (1<<i)
            let g1 = rep.shl_dim(sess, 1 << i, ring_size, &g);

            // Note that the original algorithm had G_a and P_b, but we can have
            // G_a and P_a instead because the 1s in P_a do not matter in the final result
            // since they are cancelled out by the zeros in G_a
            let p_and_g = rep.and_setup(sess, &setup, &p1, &g1);

            // update `g = g xor p1 and g1`
            g = rep.xor(sess, &g, &p_and_g);

            // update `p = p * p1`
            p = rep.and_setup(sess, &setup, &p, &p1);
        }

        // c is a copy of g with the first tensor (corresponding to the first bit) zeroed out
        let c = rep.shl_dim(sess, 1, ring_size, &g);

        // final result is `z = c xor p_store`
        rep.xor(sess, &c, &p_store)
    }
}

impl RingInjectOp {
    pub(crate) fn rep_kernel<S: Session, RingT, ReplicatedBitT, BitT, ShapeT>(
        sess: &S,
        rep: &ReplicatedPlacement,
        bit_idx: usize,
        x: ReplicatedBitT,
    ) -> RepTen<RingT>
    where
        ReplicatedPlacement: PlacementShape<S, ReplicatedBitT, AbstractReplicatedShape<ShapeT>>,
        ReplicatedPlacement: PlacementAdtToRep<S, AdtTen<RingT>, RepTen<RingT>>,
        AdditivePlacement: PlacementDaBitProvider<S, ShapeT, AdtTen<RingT>, AdtTen<BitT>>,
        AdditivePlacement: PlacementRepToAdt<S, ReplicatedBitT, AdtTen<BitT>>,
        AdditivePlacement: PlacementAdd<S, AdtTen<BitT>, AdtTen<BitT>, AdtTen<BitT>>,
        AdditivePlacement: PlacementAdd<S, AdtTen<RingT>, RingT, AdtTen<RingT>>,
        AdditivePlacement: PlacementMul<S, AdtTen<RingT>, RingT, AdtTen<RingT>>,
        AdditivePlacement: PlacementSub<S, AdtTen<RingT>, AdtTen<RingT>, AdtTen<RingT>>,
        AdditivePlacement: PlacementShl<S, AdtTen<RingT>, AdtTen<RingT>>,
        HostPlacement: PlacementReveal<S, AdtTen<BitT>, BitT>,
        HostPlacement: PlacementRingInject<S, BitT, RingT>,
    {
        let (player0, player1, player2) = rep.host_placements();

        let adt = AdditivePlacement {
            owners: [player0.clone().owner, player1.owner],
        };
        let provider = player2;

        let x_shape = rep.shape(sess, &x);
        let AbstractReplicatedShape {
            shapes: [s0, _, s_provider],
        } = x_shape;
        // One could think to wrap this up into an additive shape for Hosts@(P0, P2)
        // but the additive placement that generates a dabit is Hosts@(P0, P1)
        // to avoid confusion the API corresponding gen_dabit takes two input shapes
        // 1) s_provider - provider (dealer) shape
        // 2) s_0 - shape that corresponds to the party expanding the seeds received from provider.

        let (b_ring, b_bin): (AdtTen<RingT>, AdtTen<BitT>) =
            adt.gen_dabit(sess, s_provider, s0, &provider);

        let x_adt = adt.rep_to_adt(sess, &x);

        let c = with_context!(adt, sess, x_adt + b_bin);
        let c_open = player0.reveal(sess, &c);
        let c_ring = player0.ring_inject(sess, 0, &c_open);
        let x_adt_ring = with_context!(
            adt,
            sess,
            b_ring + c_ring - b_ring * c_ring - b_ring * c_ring
        );
        let shifted_x_adt = adt.shl(sess, bit_idx, &x_adt_ring);
        rep.adt_to_rep(sess, &shifted_x_adt)
    }
}

modelled!(PlacementBitDecSetup::bit_decompose, ReplicatedPlacement, (ReplicatedSetup, ReplicatedRing64Tensor) -> ReplicatedBitArray64, RepBitDecOp);
modelled!(PlacementBitDecSetup::bit_decompose, ReplicatedPlacement, (ReplicatedSetup, ReplicatedRing128Tensor) -> ReplicatedBitArray128, RepBitDecOp);

kernel! {
    RepBitDecOp,
    [
        (ReplicatedPlacement, (ReplicatedSetup, ReplicatedRing64Tensor) -> ReplicatedBitArray64 => [hybrid] Self::ring_kernel),
        (ReplicatedPlacement, (ReplicatedSetup, ReplicatedRing128Tensor) -> ReplicatedBitArray128 => [hybrid] Self::ring_kernel),
    ]
}

impl RepBitDecOp {
    fn ring_kernel<S: Session, SetupT, ShapeT, HostRingT, HostBitT, RepBitT, N: Const>(
        sess: &S,
        rep: &ReplicatedPlacement,
        setup: SetupT,
        x: RepTen<HostRingT>,
    ) -> AbstractReplicatedBitArray<RepBitT, N>
    where
        HostRingT: Ring<BitLength = N>,

        RepBitT: From<RepTen<HostBitT>>,
        RepBitT: Clone,

        HostBitT: Clone,

        HostPlacement: PlacementAdd<S, HostRingT, HostRingT, HostRingT>,
        HostPlacement: PlacementBitDec<S, HostRingT, HostBitT>,
        HostPlacement: PlacementShape<S, HostRingT, ShapeT>,
        HostPlacement: PlacementFill<S, ShapeT, HostBitT>,
        ReplicatedPlacement: PlacementShareSetup<S, SetupT, HostBitT, RepBitT>,
        ReplicatedPlacement: BinaryAdder<S, SetupT, RepBitT>,
        ReplicatedPlacement: PlacementIndexAxis<S, RepBitT, RepBitT>,
    {
        let (player0, player1, player2) = rep.host_placements();
        let RepTen {
            shares: [[x00, x10], [x11, x21], [x22, _x02]],
        } = &x;

        let p0_zero = player0.fill(sess, 0_u8.into(), &player0.shape(sess, x00));
        let p1_zero = player1.fill(sess, 0_u8.into(), &player1.shape(sess, x11));
        let p2_zero = player2.fill(sess, 0_u8.into(), &player2.shape(sess, x22));

        let left = with_context!(player0, sess, x00 + x10);
        let bsl = player0.bit_decompose(sess, &left);

        // transform x2 into boolean sharing
        let x2_on_1 = player1.bit_decompose(sess, x21);
        let x2_on_2 = player2.bit_decompose(sess, x22);

        let rep_bsl = rep.share(sess, &setup, &bsl);
        let rep_bsr = RepTen {
            shares: [
                [p0_zero.clone(), p0_zero],
                [p1_zero, x2_on_1],
                [x2_on_2, p2_zero],
            ],
        }
        .into();

        let res = rep.binary_adder(sess, setup, rep_bsl, rep_bsr, HostRingT::BitLength::VALUE);
        AbstractReplicatedBitArray(res, PhantomData)
    }
}

struct AbstractReplicatedSeeds<T> {
    seeds: [[T; 2]; 3],
}

trait ReplicatedSeedsGen<S: Session, KeyT, SeedT> {
    fn gen_seeds(
        &self,
        ctx: &S,
        setup: &AbstractReplicatedSetup<KeyT>,
    ) -> AbstractReplicatedSeeds<SeedT>;
}

impl<S: Session> ReplicatedSeedsGen<S, cs!(PrfKey), cs!(Seed)> for ReplicatedPlacement
where
    PrfKey: KnownType<S>,
    Seed: KnownType<S>,
    HostPlacement: PlacementDeriveSeed<S, cs!(PrfKey), cs!(Seed)>,
{
    fn gen_seeds(
        &self,
        ctx: &S,
        setup: &AbstractReplicatedSetup<cs!(PrfKey)>,
    ) -> AbstractReplicatedSeeds<cs!(Seed)> {
        let (player0, player1, player2) = self.host_placements();

        let AbstractReplicatedSetup {
            keys: [[k00, k10], [k11, k21], [k22, k02]],
        } = setup;

        // NOTE for now we pick random sync_keys _at compile time_, which is okay from
        // a security perspective since the seeds depend on both the keys and the sid.
        // however, with sub-computations we could fix these as eg `0`, `1`, and `2`
        // and make compilation a bit more deterministic
        let sync_key0 = SyncKey::random();
        let sync_key1 = SyncKey::random();
        let sync_key2 = SyncKey::random();

        let s00 = player0.derive_seed(ctx, sync_key0.clone(), k00);
        let s10 = player0.derive_seed(ctx, sync_key1.clone(), k10);

        let s11 = player1.derive_seed(ctx, sync_key1, k11);
        let s21 = player1.derive_seed(ctx, sync_key2.clone(), k21);

        let s22 = player2.derive_seed(ctx, sync_key2, k22);
        let s02 = player2.derive_seed(ctx, sync_key0, k02);

        let seeds = [[s00, s10], [s11, s21], [s22, s02]];
        AbstractReplicatedSeeds { seeds }
    }
}

#[derive(Clone, Debug, PartialEq, Serialize, Deserialize)]
struct AbstractReplicatedZeroShare<R> {
    alphas: [R; 3],
}

trait ZeroShareGen<S: Session, KeyT, RingT, ShapeT> {
    fn gen_zero_share(
        &self,
        sess: &S,
        setup: &AbstractReplicatedSetup<KeyT>,
        shape: &AbstractReplicatedShape<ShapeT>,
    ) -> AbstractReplicatedZeroShare<RingT>;
}

impl<S: Session, RingT> ZeroShareGen<S, cs!(PrfKey), RingT, cs!(HostShape)> for ReplicatedPlacement
where
    PrfKey: KnownType<S>,
    Seed: KnownType<S>,
    HostShape: KnownType<S>,
    HostPlacement: PlacementSampleUniformSeeded<S, cs!(HostShape), cs!(Seed), RingT>,
    HostPlacement: PlacementSub<S, RingT, RingT, RingT>,
    ReplicatedPlacement: ReplicatedSeedsGen<S, cs!(PrfKey), cs!(Seed)>,
{
    fn gen_zero_share(
        &self,
        sess: &S,
        setup: &AbstractReplicatedSetup<cs!(PrfKey)>,
        shape: &AbstractReplicatedShape<cs!(HostShape)>,
    ) -> AbstractReplicatedZeroShare<RingT> {
        let (player0, player1, player2) = self.host_placements();

        let AbstractReplicatedShape {
            shapes: [shape0, shape1, shape2],
        } = shape;

        let AbstractReplicatedSeeds {
            seeds: [[s00, s10], [s11, s21], [s22, s02]],
        } = &self.gen_seeds(sess, setup);

        let r00 = player0.sample_uniform_seeded(sess, shape0, s00);
        let r10 = player0.sample_uniform_seeded(sess, shape0, s10);
        let alpha0 = with_context!(player0, sess, r00 - r10);

        let r11 = player1.sample_uniform_seeded(sess, shape1, s11);
        let r21 = player1.sample_uniform_seeded(sess, shape1, s21);
        let alpha1 = with_context!(player1, sess, r11 - r21);

        let r22 = player2.sample_uniform_seeded(sess, shape2, s22);
        let r02 = player2.sample_uniform_seeded(sess, shape2, s02);
        let alpha2 = with_context!(player2, sess, r22 - r02);

        AbstractReplicatedZeroShare {
            alphas: [alpha0, alpha1, alpha2],
        }
    }
}

#[cfg(test)]
mod tests {
    use super::*;
    use crate::host::AbstractHostRingTensor;
    use crate::host::FromRawPlc;
    use crate::kernels::{
        PlacementRingFixedpointDecode, PlacementRingFixedpointEncode, SyncSession,
    };
    use ndarray::array;
    use proptest::prelude::*;

    #[test]
    fn test_adt_to_rep() {
        let alice = HostPlacement {
            owner: "alice".into(),
        };
        let bob = HostPlacement {
            owner: "bob".into(),
        };
        let carole = HostPlacement {
            owner: "carole".into(),
        };

        let rep = ReplicatedPlacement {
            owners: ["alice".into(), "bob".into(), "carole".into()],
        };

        let x1 = AdditiveRing64Tensor {
            shares: [
                AbstractHostRingTensor::from_raw_plc(
                    array![1, 2, 3],
                    HostPlacement {
                        owner: "alice".into(),
                    },
                ),
                AbstractHostRingTensor::from_raw_plc(
                    array![4, 5, 6],
                    HostPlacement {
                        owner: "bob".into(),
                    },
                ),
            ],
        };

        let sess = SyncSession::default();

        let x1_rep = rep.adt_to_rep(&sess, &x1);
        assert_eq!(alice.reveal(&sess, &x1_rep), alice.reveal(&sess, &x1));
        assert_eq!(bob.reveal(&sess, &x1_rep), bob.reveal(&sess, &x1));
        assert_eq!(carole.reveal(&sess, &x1_rep), carole.reveal(&sess, &x1));

        let x2 = AdditiveRing64Tensor {
            shares: [
                AbstractHostRingTensor::from_raw_plc(
                    array![1, 2, 3],
                    HostPlacement {
                        owner: "bob".into(),
                    },
                ),
                AbstractHostRingTensor::from_raw_plc(
                    array![4, 5, 6],
                    HostPlacement {
                        owner: "alice".into(),
                    },
                ),
            ],
        };

        let x2_rep = rep.adt_to_rep(&sess, &x2);
        assert_eq!(alice.reveal(&sess, &x2_rep), alice.reveal(&sess, &x2));
        assert_eq!(bob.reveal(&sess, &x2_rep), bob.reveal(&sess, &x2));
        assert_eq!(carole.reveal(&sess, &x2_rep), carole.reveal(&sess, &x2));

        let x3 = AdditiveRing64Tensor {
            shares: [
                AbstractHostRingTensor::from_raw_plc(
                    array![1, 2, 3],
                    HostPlacement {
                        owner: "david".into(),
                    },
                ),
                AbstractHostRingTensor::from_raw_plc(
                    array![4, 5, 6],
                    HostPlacement {
                        owner: "eric".into(),
                    },
                ),
            ],
        };

        let x3_rep = rep.adt_to_rep(&sess, &x3);
        assert_eq!(alice.reveal(&sess, &x3_rep), alice.reveal(&sess, &x3));
        assert_eq!(bob.reveal(&sess, &x3_rep), bob.reveal(&sess, &x3));
        assert_eq!(carole.reveal(&sess, &x3_rep), carole.reveal(&sess, &x3));

        let x4 = AdditiveRing64Tensor {
            shares: [
                AbstractHostRingTensor::from_raw_plc(
                    array![1, 2, 3],
                    HostPlacement {
                        owner: "alice".into(),
                    },
                ),
                AbstractHostRingTensor::from_raw_plc(
                    array![4, 5, 6],
                    HostPlacement {
                        owner: "eric".into(),
                    },
                ),
            ],
        };

        let x4_rep = rep.adt_to_rep(&sess, &x4);
        assert_eq!(alice.reveal(&sess, &x4_rep), alice.reveal(&sess, &x4));
        assert_eq!(bob.reveal(&sess, &x4_rep), bob.reveal(&sess, &x4));
        assert_eq!(carole.reveal(&sess, &x4_rep), carole.reveal(&sess, &x4));
    }

    #[test]
    fn test_rep_mean() {
        let alice = HostPlacement {
            owner: "alice".into(),
        };

        let rep = ReplicatedPlacement {
            owners: ["alice".into(), "bob".into(), "carole".into()],
        };

        let sess = SyncSession::default();
        let setup = rep.gen_setup(&sess);

        let scaling_base = 2;
        let scaling_exp = 24;

        let x = crate::host::HostFloat64Tensor::from_raw_plc(
            array![1.0, 2.0, 3.0]
                .into_dimensionality::<IxDyn>()
                .unwrap(),
            alice.clone(),
        );
        let x = alice.fixedpoint_ring_encode(&sess, scaling_base, scaling_exp, &x);
        let x_shared = rep.share(&sess, &setup, &x);

        let mean = rep.mean_as_fixedpoint(&sess, None, scaling_base, scaling_exp, &x_shared);
        let mean = rep.trunc_pr(&sess, scaling_exp, &mean);
        let opened_result = alice.reveal(&sess, &mean);
        let decoded_result =
            alice.fixedpoint_ring_decode(&sess, scaling_base, scaling_exp, &opened_result);

        assert!(num_traits::abs(2.0 - decoded_result.0[[]]) < 0.01);
    }

    use ndarray::prelude::*;
    use rstest::rstest;

    #[test]
    fn test_rep_sum() {
        let alice = HostPlacement {
            owner: "alice".into(),
        };
        let rep = ReplicatedPlacement {
            owners: ["alice".into(), "bob".into(), "carole".into()],
        };

        let x = AbstractHostRingTensor::from_raw_plc(array![1u64, 2, 3], alice.clone());

        let sess = SyncSession::default();
        let setup = rep.gen_setup(&sess);

        let x_shared = rep.share(&sess, &setup, &x);

        let sum = rep.sum(&sess, None, &x_shared);
        let opened_result = alice.reveal(&sess, &sum);

        assert_eq!(6, opened_result.0[[]].0);
    }

    macro_rules! diag_op_test {
        ($func_name:ident, $rt:ty, $tt:ident) => {
            fn $func_name() {
                let x = array![[1 as $rt, 2], [3, 4]].into_dyn();
                let exp = array![1 as $rt, 4].into_dyn();

                let alice = HostPlacement {
                    owner: "alice".into(),
                };
                let rep = ReplicatedPlacement {
                    owners: ["alice".into(), "bob".into(), "carole".into()],
                };

                let xr = $tt::from_raw_plc(x, alice.clone());

                let sess = SyncSession::default();
                let setup = rep.gen_setup(&sess);

                let x_shared = rep.share(&sess, &setup, &xr);

                let diag = rep.diag(&sess, &x_shared);
                let opened_diag = alice.reveal(&sess, &diag);
                assert_eq!(opened_diag, $tt::from_raw_plc(exp, alice.clone()))
            }
        };
    }

    diag_op_test!(rep_diag_bit, u8, HostBitTensor);
    diag_op_test!(rep_diag_ring64, u64, AbstractHostRingTensor);
    diag_op_test!(rep_diag_ring128, u128, AbstractHostRingTensor);

    #[test]
    fn test_rep_diag_bit() {
        rep_diag_bit()
    }

    #[test]
    fn test_rep_diag_ring64() {
        rep_diag_ring64()
    }

    #[test]
    fn test_rep_diag_ring128() {
        rep_diag_ring128()
    }

    macro_rules! index_axis_op_test {
        ($func_name:ident, $rt:ty, $tt:ident) => {
            fn $func_name() {
                let x = array![[[1 as $rt, 2], [3, 4]], [[4, 5], [6, 7]]].into_dyn();
                let exp = array![[4 as $rt, 5], [6, 7]].into_dyn();

                let alice = HostPlacement {
                    owner: "alice".into(),
                };
                let rep = ReplicatedPlacement {
                    owners: ["alice".into(), "bob".into(), "carole".into()],
                };

                let xr = $tt::from_raw_plc(x, alice.clone());

                let sess = SyncSession::default();
                let setup = rep.gen_setup(&sess);

                let x_shared = rep.share(&sess, &setup, &xr);

                let index_axis = rep.index_axis(&sess, 0, 1, &x_shared);
                let opened_index_axis = alice.reveal(&sess, &index_axis);
                assert_eq!(opened_index_axis, $tt::from_raw_plc(exp, alice.clone()))
            }
        };
    }

    index_axis_op_test!(rep_index_axis_bit, u8, HostBitTensor);
    index_axis_op_test!(rep_index_axis_ring64, u64, AbstractHostRingTensor);
    index_axis_op_test!(rep_index_axis_ring128, u128, AbstractHostRingTensor);

    #[test]
    fn test_rep_index_axis_bit() {
        rep_index_axis_bit()
    }

    #[test]
    fn test_rep_index_axis_ring64() {
        rep_index_axis_ring64()
    }

    #[test]
    fn test_rep_index_axis_ring128() {
        rep_index_axis_ring128()
    }

    macro_rules! index_op_test {
        ($func_name:ident, $rt:ty, $tt:ident, $n:ty) => {
            fn $func_name() {
                let x = array![[1 as $rt, 2], [3, 4]].into_dyn();
                let exp = array![1 as $rt, 2].into_dyn();

                let alice = HostPlacement {
                    owner: "alice".into(),
                };
                let rep = ReplicatedPlacement {
                    owners: ["alice".into(), "bob".into(), "carole".into()],
                };

                let xr = HostBitTensor::from_raw_plc(x, alice.clone());

                let sess = SyncSession::default();
                let setup = rep.gen_setup(&sess);

                let x_shared = rep.share(&sess, &setup, &xr);
                let x_shared_bit_array =
                    AbstractReplicatedBitArray::<ReplicatedBitTensor, $n>(x_shared, PhantomData);

                let index = rep.index(&sess, 0, &x_shared_bit_array);
                let opened_index = alice.reveal(&sess, &index);
                assert_eq!(opened_index, $tt::from_raw_plc(exp, alice.clone()))
            }
        };
    }

    index_op_test!(rep_index_bit64, u8, HostBitTensor, N64);
    index_op_test!(rep_index_bit128, u8, HostBitTensor, N128);

    #[test]
    fn test_rep_index_bit64() {
        rep_index_bit64()
    }

    #[test]
    fn test_rep_index_bit128() {
        rep_index_bit128()
    }

    macro_rules! rep_add_test {
        ($func_name:ident, $tt: ident) => {
            fn $func_name(xs: ArrayD<$tt>, ys: ArrayD<$tt>, zs: ArrayD<$tt>) {
                let alice = HostPlacement {
                    owner: "alice".into(),
                };
                let rep = ReplicatedPlacement {
                    owners: ["alice".into(), "bob".into(), "carole".into()],
                };

                let x = AbstractHostRingTensor::from_raw_plc(xs, alice.clone());
                let y = AbstractHostRingTensor::from_raw_plc(ys, alice.clone());

                let sess = SyncSession::default();
                let setup = rep.gen_setup(&sess);

                let x_shared = rep.share(&sess, &setup, &x);
                let y_shared = rep.share(&sess, &setup, &y);

                let sum = rep.add(&sess, &x_shared, &y_shared);
                let opened_sum = alice.reveal(&sess, &sum);
                assert_eq!(
                    opened_sum,
                    AbstractHostRingTensor::from_raw_plc(zs, alice.clone())
                );
            }
        };
    }

    rep_add_test!(test_rep_add64, u64);
    rep_add_test!(test_rep_add128, u128);

    #[rstest]
    #[case(array![1_u64, 2, 3].into_dyn(),
        array![1_u64, 2, 3].into_dyn(),
        array![2_u64, 4, 6].into_dyn())
    ]
    #[case(array![-1_i64 as u64, -2_i64 as u64, -3_i64 as u64].into_dyn(),
        array![1_u64, 2, 3].into_dyn(),
        array![0_u64, 0, 0].into_dyn())
    ]
    fn test_rep_add_64(#[case] x: ArrayD<u64>, #[case] y: ArrayD<u64>, #[case] z: ArrayD<u64>) {
        test_rep_add64(x, y, z);
    }

    #[rstest]
    #[case(array![1_u128, 2, 3].into_dyn(),
        array![1_u128, 2, 3].into_dyn(),
        array![2_u128, 4, 6].into_dyn())
    ]
    #[case(array![-1_i128 as u128, -2_i128 as u128, -3_i128 as u128].into_dyn(),
        array![1_u128, 2, 3].into_dyn(),
        array![0_u128, 0, 0].into_dyn())
    ]
    fn test_rep_add_128(#[case] x: ArrayD<u128>, #[case] y: ArrayD<u128>, #[case] z: ArrayD<u128>) {
        test_rep_add128(x, y, z);
    }

    macro_rules! rep_binary_func_test {
        ($func_name:ident, $test_func: ident<$tt: ty>) => {
            fn $func_name(xs: ArrayD<$tt>, ys: ArrayD<$tt>, zs: ArrayD<$tt>) {
                let alice = HostPlacement {
                    owner: "alice".into(),
                };
                let rep = ReplicatedPlacement {
                    owners: ["alice".into(), "bob".into(), "carole".into()],
                };

                let x = AbstractHostRingTensor::from_raw_plc(xs, alice.clone());
                let y = AbstractHostRingTensor::from_raw_plc(ys, alice.clone());

                let sess = SyncSession::default();
                let setup = rep.gen_setup(&sess);

                let x_shared = rep.share(&sess, &setup, &x);
                let y_shared = rep.share(&sess, &setup, &y);

                let sum = rep.$test_func(&sess, &setup, &x_shared, &y_shared);
                let opened_product = alice.reveal(&sess, &sum);
                assert_eq!(
                    opened_product,
                    AbstractHostRingTensor::from_raw_plc(zs, alice.clone())
                );
            }
        };
    }

    rep_binary_func_test!(test_rep_mul64, mul_setup<u64>);
    rep_binary_func_test!(test_rep_mul128, mul_setup<u128>);
    rep_binary_func_test!(test_rep_dot64, dot_setup<u64>);
    rep_binary_func_test!(test_rep_dot128, dot_setup<u128>);

    macro_rules! pairwise_same_length {
        ($func_name:ident, $tt: ident) => {
            fn $func_name() -> impl Strategy<Value = (ArrayD<$tt>, ArrayD<$tt>)> {
                (1usize..25)
                    .prop_flat_map(|length| {
                        (
                            proptest::collection::vec(any::<$tt>(), length),
                            proptest::collection::vec(any::<$tt>(), length),
                        )
                    })
                    .prop_map(|(x, y)| {
                        let a = Array::from_shape_vec(IxDyn(&[x.len()]), x).unwrap();
                        let b = Array::from_shape_vec(IxDyn(&[y.len()]), y).unwrap();
                        (a, b)
                    })
                    .boxed()
            }
        };
    }

    pairwise_same_length!(pairwise_same_length64, u64);
    pairwise_same_length!(pairwise_same_length128, u128);

    proptest! {
        #[test]
        fn test_fuzzy_rep_mul64((a,b) in pairwise_same_length64())
        {
            let mut target = Array::from_shape_vec(IxDyn(&[a.len()]), vec![0u64; a.len()]).unwrap();
            for i in 0..a.len() {
                target[i] = (std::num::Wrapping(a[i]) * std::num::Wrapping(b[i])).0;
            }
            test_rep_mul64(a, b, target);
        }

        #[test]
        fn test_fuzzy_rep_mul128((a,b) in pairwise_same_length128())
        {
            let mut target = Array::from_shape_vec(IxDyn(&[a.len()]), vec![0u128; a.len()]).unwrap();
            for i in 0..a.len() {
                target[i] = (std::num::Wrapping(a[i]) * std::num::Wrapping(b[i])).0;
            }
            test_rep_mul128(a, b, target);
        }

        #[test]
        fn test_fuzzy_rep_dot64((a,b) in pairwise_same_length64())
        {
            let mut target = std::num::Wrapping(0);
            for i in 0..a.len() {
                target += std::num::Wrapping(a[i]) * std::num::Wrapping(b[i]);
            }
            let target = Array::from_shape_vec(IxDyn(&[]), vec![target.0]).unwrap();
            test_rep_dot64(a, b, target);
        }

        #[test]
        fn test_fuzzy_rep_dot128((a,b) in pairwise_same_length128())
        {
            let mut target = std::num::Wrapping(0);
            for i in 0..a.len() {
                target += std::num::Wrapping(a[i]) * std::num::Wrapping(b[i]);
            }
            let target = Array::from_shape_vec(IxDyn(&[]), vec![target.0]).unwrap();
            test_rep_dot128(a, b, target);
        }

    }

    macro_rules! rep_truncation_test {
        ($func_name:ident, $tt: ident) => {
            fn $func_name(xs: ArrayD<$tt>, amount: u32, ys: ArrayD<$tt>) {
                let alice = HostPlacement {
                    owner: "alice".into(),
                };
                let bob = HostPlacement {
                    owner: "bob".into(),
                };
                let carole = HostPlacement {
                    owner: "carole".into(),
                };

                let rep = ReplicatedPlacement {
                    owners: ["alice".into(), "bob".into(), "carole".into()],
                };

                let sess = SyncSession::default();
                let setup = rep.gen_setup(&sess);

                let alice_x1 = AbstractHostRingTensor::from_raw_plc(xs.clone(), alice.clone());
                let alice_rep = rep.share(&sess, &setup, &alice_x1);
                let alice_tr = rep.trunc_pr(&sess, amount, &alice_rep);
                let alice_open = alice.reveal(&sess, &alice_tr);

                let alice_y = AbstractHostRingTensor::from_raw_plc(ys.clone(), alice.clone());
                assert_eq!(alice_open.1, alice_y.1); // make sure placements are equal

                // truncation can be off by 1
                for (i, value) in alice_y.0.iter().enumerate() {
                    let diff = value - &alice_open.0[i];
                    assert!(
                        diff == std::num::Wrapping(1 as $tt)
                            || diff == std::num::Wrapping($tt::MAX)
                            || diff == std::num::Wrapping(0),
                        "difference = {}, lhs = {}, rhs = {}",
                        diff,
                        value,
                        &alice_open.0[i]
                    );
                }

                let bob_x1 = AbstractHostRingTensor::from_raw_plc(xs.clone(), bob.clone());
                let bob_rep = rep.share(&sess, &setup, &bob_x1);
                let bob_tr = rep.trunc_pr(&sess, amount, &bob_rep);
                let bob_open = bob.reveal(&sess, &bob_tr);

                let bob_y = AbstractHostRingTensor::from_raw_plc(ys.clone(), bob.clone());
                assert_eq!(bob_open.1, bob);

                for (i, value) in bob_y.0.iter().enumerate() {
                    let diff = value - &bob_open.0[i];
                    assert!(
                        diff == std::num::Wrapping(1 as $tt)
                            || diff == std::num::Wrapping($tt::MAX)
                            || diff == std::num::Wrapping(0),
                        "difference = {}, lhs = {}, rhs = {}",
                        diff,
                        value,
                        &bob_open.0[i]
                    );
                }

                let carole_x1 = AbstractHostRingTensor::from_raw_plc(xs.clone(), carole.clone());
                let carole_rep = rep.share(&sess, &setup, &carole_x1);
                let carole_tr = rep.trunc_pr(&sess, amount, &carole_rep);
                let carole_open = carole.reveal(&sess, &carole_tr);

                let carole_y = AbstractHostRingTensor::from_raw_plc(ys.clone(), bob.clone());
                assert_eq!(carole_open.1, carole);

                for (i, value) in carole_y.0.iter().enumerate() {
                    let diff = value - &carole_open.0[i];
                    assert!(
                        diff == std::num::Wrapping(1 as $tt)
                            || diff == std::num::Wrapping($tt::MAX)
                            || diff == std::num::Wrapping(0),
                        "difference = {}, lhs = {}, rhs = {}",
                        diff,
                        value,
                        &carole_open.0[i]
                    );
                }
            }
        };
    }

    rep_truncation_test!(test_rep_truncation64, u64);
    rep_truncation_test!(test_rep_truncation128, u128);

    #[rstest]
    #[case(array![1_u64, 2, 4, 8, 16, 32, 64, 128, 256, 512, 1024, 2048, 4096, 8192, 16384, 32768, 65536, 131072, 262144, 524288, 1048576, 2097152, 4194304, 8388608, 16777216, 33554432, 67108864, 134217728, 268435456, 536870912, 1073741824, 2147483648, 4294967296, 8589934592, 17179869184, 34359738368, 68719476736, 137438953472, 274877906944, 549755813888, 1099511627776, 2199023255552, 4398046511104, 8796093022208, 17592186044416, 35184372088832, 70368744177664, 140737488355328, 281474976710656, 562949953421312, 1125899906842624, 2251799813685248, 4503599627370496, 9007199254740992, 18014398509481984, 36028797018963968, 72057594037927936, 144115188075855872, 288230376151711744, 576460752303423488, 1152921504606846976, 2305843009213693952, 4611686018427387904].into_dyn(),
        1,
        array![0_u64, 1, 2, 4, 8, 16, 32, 64, 128, 256, 512, 1024, 2048, 4096, 8192, 16384, 32768, 65536, 131072, 262144, 524288, 1048576, 2097152, 4194304, 8388608, 16777216, 33554432, 67108864, 134217728, 268435456, 536870912, 1073741824, 2147483648, 4294967296, 8589934592, 17179869184, 34359738368, 68719476736, 137438953472, 274877906944, 549755813888, 1099511627776, 2199023255552, 4398046511104, 8796093022208, 17592186044416, 35184372088832, 70368744177664, 140737488355328, 281474976710656, 562949953421312, 1125899906842624, 2251799813685248, 4503599627370496, 9007199254740992, 18014398509481984, 36028797018963968, 72057594037927936, 144115188075855872, 288230376151711744, 576460752303423488, 1152921504606846976, 2305843009213693952].into_dyn())
    ]
    #[case(array![1_u64, 2, 4, 8, 16, 32, 64, 128, 256, 512, 1024, 2048, 4096, 8192, 16384, 32768, 65536, 131072, 262144, 524288, 1048576, 2097152, 4194304, 8388608, 16777216, 33554432, 67108864, 134217728, 268435456, 536870912, 1073741824, 2147483648, 4294967296, 8589934592, 17179869184, 34359738368, 68719476736, 137438953472, 274877906944, 549755813888, 1099511627776, 2199023255552, 4398046511104, 8796093022208, 17592186044416, 35184372088832, 70368744177664, 140737488355328, 281474976710656, 562949953421312, 1125899906842624, 2251799813685248, 4503599627370496, 9007199254740992, 18014398509481984, 36028797018963968, 72057594037927936, 144115188075855872, 288230376151711744, 576460752303423488, 1152921504606846976, 2305843009213693952, 4611686018427387904].into_dyn(),
        62,
        array![0_u64, 0, 0, 0, 0, 0, 0, 0, 0, 0, 0, 0, 0, 0, 0, 0, 0, 0, 0, 0, 0, 0, 0, 0, 0, 0, 0, 0, 0, 0, 0, 0, 0, 0, 0, 0, 0, 0, 0, 0, 0, 0, 0, 0, 0, 0, 0, 0, 0, 0, 0, 0, 0, 0, 0, 0, 0, 0, 0, 0, 0, 0, 1].into_dyn())
    ]
    #[case(array![1_u64, 2, 4, 8, 16, 32, 64, 128, 256, 512, 1024, 2048, 4096, 8192, 16384, 32768, 65536, 131072, 262144, 524288, 1048576, 2097152, 4194304, 8388608, 16777216, 33554432, 67108864, 134217728, 268435456, 536870912, 1073741824, 2147483648, 4294967296, 8589934592, 17179869184, 34359738368, 68719476736, 137438953472, 274877906944, 549755813888, 1099511627776, 2199023255552, 4398046511104, 8796093022208, 17592186044416, 35184372088832, 70368744177664, 140737488355328, 281474976710656, 562949953421312, 1125899906842624, 2251799813685248, 4503599627370496, 9007199254740992, 18014398509481984, 36028797018963968, 72057594037927936, 144115188075855872, 288230376151711744, 576460752303423488, 1152921504606846976, 2305843009213693952, 4611686018427387904].into_dyn(),
        61,
        array![0_u64, 0, 0, 0, 0, 0, 0, 0, 0, 0, 0, 0, 0, 0, 0, 0, 0, 0, 0, 0, 0, 0, 0, 0, 0, 0, 0, 0, 0, 0, 0, 0, 0, 0, 0, 0, 0, 0, 0, 0, 0, 0, 0, 0, 0, 0, 0, 0, 0, 0, 0, 0, 0, 0, 0, 0, 0, 0, 0, 0, 0, 1, 2].into_dyn())
    ]
    #[case(array![-10_i64 as u64].into_dyn(), 1, array![-5_i64 as u64].into_dyn())]
    #[case(array![-10_i64 as u64].into_dyn(), 0, array![-10_i64 as u64].into_dyn())]
    #[case(array![-1152921504606846976_i64 as u64].into_dyn(), 60, array![-1_i64 as u64].into_dyn())]
    fn test_rep_truncation_64(
        #[case] x: ArrayD<u64>,
        #[case] amount: u32,
        #[case] target: ArrayD<u64>,
    ) {
        test_rep_truncation64(x, amount, target);
    }

    #[rstest]
    #[case(array![1_u128, 2, 4, 8, 16, 32, 64, 128, 256, 512, 1024, 2048, 4096, 8192, 16384, 32768, 65536, 131072, 262144, 524288, 1048576, 2097152, 4194304, 8388608, 16777216, 33554432, 67108864, 134217728, 268435456, 536870912, 1073741824, 2147483648, 4294967296, 8589934592, 17179869184, 34359738368, 68719476736, 137438953472, 274877906944, 549755813888, 1099511627776, 2199023255552, 4398046511104, 8796093022208, 17592186044416, 35184372088832, 70368744177664, 140737488355328, 281474976710656, 562949953421312, 1125899906842624, 2251799813685248, 4503599627370496, 9007199254740992, 18014398509481984, 36028797018963968, 72057594037927936, 144115188075855872, 288230376151711744, 576460752303423488, 1152921504606846976, 2305843009213693952, 4611686018427387904].into_dyn(),
        1,
        array![0_u128, 1, 2, 4, 8, 16, 32, 64, 128, 256, 512, 1024, 2048, 4096, 8192, 16384, 32768, 65536, 131072, 262144, 524288, 1048576, 2097152, 4194304, 8388608, 16777216, 33554432, 67108864, 134217728, 268435456, 536870912, 1073741824, 2147483648, 4294967296, 8589934592, 17179869184, 34359738368, 68719476736, 137438953472, 274877906944, 549755813888, 1099511627776, 2199023255552, 4398046511104, 8796093022208, 17592186044416, 35184372088832, 70368744177664, 140737488355328, 281474976710656, 562949953421312, 1125899906842624, 2251799813685248, 4503599627370496, 9007199254740992, 18014398509481984, 36028797018963968, 72057594037927936, 144115188075855872, 288230376151711744, 576460752303423488, 1152921504606846976, 2305843009213693952].into_dyn())
    ]
    #[case(array![1_u128, 2, 4, 8, 16, 32, 64, 128, 256, 512, 1024, 2048, 4096, 8192, 16384, 32768, 65536, 131072, 262144, 524288, 1048576, 2097152, 4194304, 8388608, 16777216, 33554432, 67108864, 134217728, 268435456, 536870912, 1073741824, 2147483648, 4294967296, 8589934592, 17179869184, 34359738368, 68719476736, 137438953472, 274877906944, 549755813888, 1099511627776, 2199023255552, 4398046511104, 8796093022208, 17592186044416, 35184372088832, 70368744177664, 140737488355328, 281474976710656, 562949953421312, 1125899906842624, 2251799813685248, 4503599627370496, 9007199254740992, 18014398509481984, 36028797018963968, 72057594037927936, 144115188075855872, 288230376151711744, 576460752303423488, 1152921504606846976, 2305843009213693952, 4611686018427387904].into_dyn(),
        62,
        array![0_u128, 0, 0, 0, 0, 0, 0, 0, 0, 0, 0, 0, 0, 0, 0, 0, 0, 0, 0, 0, 0, 0, 0, 0, 0, 0, 0, 0, 0, 0, 0, 0, 0, 0, 0, 0, 0, 0, 0, 0, 0, 0, 0, 0, 0, 0, 0, 0, 0, 0, 0, 0, 0, 0, 0, 0, 0, 0, 0, 0, 0, 0, 1].into_dyn())
    ]
    #[case(array![1_u128, 2, 4, 8, 16, 32, 64, 128, 256, 512, 1024, 2048, 4096, 8192, 16384, 32768, 65536, 131072, 262144, 524288, 1048576, 2097152, 4194304, 8388608, 16777216, 33554432, 67108864, 134217728, 268435456, 536870912, 1073741824, 2147483648, 4294967296, 8589934592, 17179869184, 34359738368, 68719476736, 137438953472, 274877906944, 549755813888, 1099511627776, 2199023255552, 4398046511104, 8796093022208, 17592186044416, 35184372088832, 70368744177664, 140737488355328, 281474976710656, 562949953421312, 1125899906842624, 2251799813685248, 4503599627370496, 9007199254740992, 18014398509481984, 36028797018963968, 72057594037927936, 144115188075855872, 288230376151711744, 576460752303423488, 1152921504606846976, 2305843009213693952, 4611686018427387904].into_dyn(),
        61,
        array![0_u128, 0, 0, 0, 0, 0, 0, 0, 0, 0, 0, 0, 0, 0, 0, 0, 0, 0, 0, 0, 0, 0, 0, 0, 0, 0, 0, 0, 0, 0, 0, 0, 0, 0, 0, 0, 0, 0, 0, 0, 0, 0, 0, 0, 0, 0, 0, 0, 0, 0, 0, 0, 0, 0, 0, 0, 0, 0, 0, 0, 0, 1, 2].into_dyn())
    ]
    #[case(array![-10_i128 as u128].into_dyn(), 1, array![-5_i128 as u128].into_dyn())]
    #[case(array![-10_i128 as u128].into_dyn(), 0, array![-10_i128 as u128].into_dyn())]
    #[case(array![-1152921504606846976_i128 as u128].into_dyn(), 60, array![-1_i128 as u128].into_dyn())]
    fn test_rep_truncation_128(
        #[case] x: ArrayD<u128>,
        #[case] amount: u32,
        #[case] target: ArrayD<u128>,
    ) {
        test_rep_truncation128(x, amount, target);
    }

    fn any_bounded_u64() -> impl Strategy<Value = u64> {
        any::<u64>().prop_map(|x| (x >> 2) - 1)
    }

    fn any_bounded_u128() -> impl Strategy<Value = u128> {
        any::<u128>().prop_map(|x| (x >> 2) - 1)
    }

    proptest! {

        #[test]
        fn test_fuzzy_rep_trunc64(raw_vector in proptest::collection::vec(any_bounded_u64(), 1..5), amount in 0u32..62
        ) {
            let target = raw_vector.iter().map(|x| x >> amount).collect::<Vec<_>>();
            test_rep_truncation64(Array::from_shape_vec(IxDyn(&[raw_vector.len()]), raw_vector).unwrap(), amount, Array::from_shape_vec(IxDyn(&[target.len()]), target).unwrap());
        }

        #[test]
        fn test_fuzzy_rep_trunc128(raw_vector in proptest::collection::vec(any_bounded_u128(), 1..5), amount in 0u32..126
        ) {
            let target = raw_vector.iter().map(|x| x >> amount).collect::<Vec<_>>();
            test_rep_truncation128(Array::from_shape_vec(IxDyn(&[raw_vector.len()]), raw_vector).unwrap(), amount, Array::from_shape_vec(IxDyn(&[target.len()]), target).unwrap());
        }
    }

    macro_rules! rep_unary_func_test {
        ($func_name:ident, $test_func: ident<$tt: ty>) => {
            fn $func_name(xs: ArrayD<$tt>, zs: ArrayD<$tt>) {
                let alice = HostPlacement {
                    owner: "alice".into(),
                };
                let rep = ReplicatedPlacement {
                    owners: ["alice".into(), "bob".into(), "carole".into()],
                };

                let x = AbstractHostRingTensor::from_raw_plc(xs, alice.clone());

                let sess = SyncSession::default();
                let setup = rep.gen_setup(&sess);

                let x_shared = rep.share(&sess, &setup, &x);

                let result: AbstractReplicatedRingTensor<AbstractHostRingTensor<$tt>> =
                    rep.$test_func(&sess, &setup, &x_shared);
                let opened_result = alice.reveal(&sess, &result);
                assert_eq!(
                    opened_result,
                    AbstractHostRingTensor::from_raw_plc(zs, alice.clone())
                );
            }
        };
    }

    rep_unary_func_test!(test_rep_msb64, msb<u64>);
    rep_unary_func_test!(test_rep_msb128, msb<u128>);

    #[rstest]
    #[case(array![-10_i64 as u64, -100_i64 as u64, -200000_i64 as u64, 0, 1].into_dyn(), array![1_u64, 1, 1, 0, 0].into_dyn())]
    fn test_rep_msb_64(#[case] x: ArrayD<u64>, #[case] target: ArrayD<u64>) {
        test_rep_msb64(x, target);
    }

    #[rstest]
    #[case(array![-10_i128 as u128, -100_i128 as u128, -200000_i128 as u128, 0, 1].into_dyn(), array![1_u128, 1, 1, 0, 0].into_dyn())]
    fn test_rep_msb_128(#[case] x: ArrayD<u128>, #[case] target: ArrayD<u128>) {
        test_rep_msb128(x, target);
    }

    proptest! {
        #![proptest_config(ProptestConfig::with_cases(10))]

        #[test]
        fn test_fuzzy_rep_msb64(raw_vector in proptest::collection::vec(any::<i64>().prop_map(|x| x as u64), 1..5)) {
            let target = raw_vector.iter().map(|x|
                (*x as i64).is_negative() as u64
            ).collect::<Vec<_>>();
            test_rep_msb64(Array::from_shape_vec(IxDyn(&[raw_vector.len()]), raw_vector).unwrap(), Array::from_shape_vec(IxDyn(&[target.len()]), target).unwrap());
        }

        #[test]
        fn test_fuzzy_rep_msb128(raw_vector in proptest::collection::vec(any::<i128>().prop_map(|x| x as u128), 1..5)) {
            let target = raw_vector.iter().map(|x|
                (*x as i128).is_negative() as u128
            ).collect::<Vec<_>>();
            test_rep_msb128(Array::from_shape_vec(IxDyn(&[raw_vector.len()]), raw_vector).unwrap(), Array::from_shape_vec(IxDyn(&[target.len()]), target).unwrap());
        }
    }

    #[rstest]
    #[case(array![0_u8, 1, 0].into_dyn())]
    fn test_ring_inject(#[case] xs: ArrayD<u8>) {
        let alice = HostPlacement {
            owner: "alice".into(),
        };
        let rep = ReplicatedPlacement {
            owners: ["alice".into(), "bob".into(), "carole".into()],
        };

        let x = HostBitTensor::from_raw_plc(xs.clone(), alice.clone());

        let sess = SyncSession::default();
        let setup = rep.gen_setup(&sess);

        let x_shared = rep.share(&sess, &setup, &x);

        let x_ring64: ReplicatedRing64Tensor = rep.ring_inject(&sess, 0, &x_shared);
        let x_ring128: ReplicatedRing128Tensor = rep.ring_inject(&sess, 0, &x_shared);

        let target64 = HostRing64Tensor::from_raw_plc(xs.map(|x| *x as u64), alice.clone());
        let target128 = HostRing128Tensor::from_raw_plc(xs.map(|x| *x as u128), alice.clone());

        assert_eq!(alice.reveal(&sess, &x_ring64), target64);
        assert_eq!(alice.reveal(&sess, &x_ring128), target128);

        let shifted_x_ring64: ReplicatedRing64Tensor = rep.ring_inject(&sess, 20, &x_shared);
        assert_eq!(alice.reveal(&sess, &shifted_x_ring64), target64 << 20);
    }

    rep_unary_func_test!(test_rep_abs64, abs<u64>);
    rep_unary_func_test!(test_rep_abs128, abs<u128>);

    #[rstest]
    #[case(array![-10_i64 as u64, -100_i64 as u64, -200000_i64 as u64, 0, 1000].into_dyn(), array![10_u64, 100, 200000, 0, 1000].into_dyn())]
    fn test_rep_abs_64(#[case] x: ArrayD<u64>, #[case] target: ArrayD<u64>) {
        test_rep_abs64(x, target);
    }

    #[rstest]
    #[case(array![-10_i128 as u128, -100_i128 as u128, -200000_i128 as u128, 0, 1000].into_dyn(), array![10_u128, 100, 200000, 0, 1000].into_dyn())]
    fn test_rep_abs_128(#[case] x: ArrayD<u128>, #[case] target: ArrayD<u128>) {
        test_rep_abs128(x, target);
    }

    fn test_rep_bit_dec64(xs: ArrayD<u64>, zs: ArrayD<u8>) {
        let alice = HostPlacement {
            owner: "alice".into(),
        };
        let rep = ReplicatedPlacement {
            owners: ["alice".into(), "bob".into(), "carole".into()],
        };

        let x = AbstractHostRingTensor::from_raw_plc(xs, alice.clone());

        let sess = SyncSession::default();
        let setup = rep.gen_setup(&sess);

        let x_shared = rep.share(&sess, &setup, &x);

        let result: ReplicatedBitArray64 = rep.bit_decompose(&sess, &setup, &x_shared);
        let opened_result = alice.reveal(&sess, &result);
        assert_eq!(opened_result, AbstractHostBitArray::from_raw_plc(zs, alice));
    }

    #[rstest]
    #[case(array![1073741823].into_dyn(),
        array![
            [1_u8],[1],[1],[1],[1],[1],[1],[1],
            [1],[1],[1],[1],[1],[1],[1],[1],
            [1],[1],[1],[1],[1],[1],[1],[1],
            [1],[1],[1],[1],[1],[1],[0],[0],
            [0],[0],[0],[0],[0],[0],[0],[0],
            [0],[0],[0],[0],[0],[0],[0],[0],
            [0],[0],[0],[0],[0],[0],[0],[0],
            [0],[0],[0],[0],[0],[0],[0],[0],
        ].into_dyn()
    )]
    fn test_rep_bit_dec_64(#[case] x: ArrayD<u64>, #[case] y: ArrayD<u8>) {
        test_rep_bit_dec64(x, y);
    }
}<|MERGE_RESOLUTION|>--- conflicted
+++ resolved
@@ -5,11 +5,7 @@
 use crate::host::{
     AbstractHostBitArray, AbstractHostFixedTensor, HostBitArray128, HostBitArray64, HostBitTensor,
     HostFixed128Tensor, HostFixed64Tensor, HostRing128Tensor, HostRing64Tensor, HostShape,
-<<<<<<< HEAD
-    RingSize, SliceInfo,
-=======
     SliceInfo,
->>>>>>> 94d3402a
 };
 use crate::kernels::*;
 use crate::prim::{PrfKey, Seed, SyncKey};

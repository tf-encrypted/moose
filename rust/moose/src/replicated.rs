use crate::additive::{AbstractAdditiveTensor, Additive128Tensor, Additive64Tensor};
use crate::bit::BitTensor;
use crate::computation::KnownType;
use crate::computation::{
    AdditivePlacement, AdtToRepOp, HostPlacement, Placed, RepAddOp, RepMulOp, RepRevealOp,
    RepSetupOp, RepShareOp, RepTruncPrOp, ReplicatedPlacement,
};
use crate::kernels::{
<<<<<<< HEAD
    PlacementAdd, PlacementAdtToRepSetup, PlacementDeriveSeed, PlacementKeyGen, PlacementMul,
    PlacementMulSetup, PlacementRepToAdt, PlacementReveal, PlacementSampleUniform,
    PlacementSetupGen, PlacementShape, PlacementShareSetup, PlacementSub, PlacementTruncPrProvider,
    PlacementTruncPrSetup, PlacementZeros, Session,
=======
    Context, PlacementAdd, PlacementAdtToRepSetup, PlacementDeriveSeed, PlacementKeyGen,
    PlacementMul, PlacementMulSetup, PlacementPlace, PlacementRepToAdt, PlacementReveal,
    PlacementSampleUniform, PlacementSetupGen, PlacementShape, PlacementShareSetup, PlacementSub,
    PlacementTruncPrProvider, PlacementTruncPrSetup, PlacementZeros,
>>>>>>> a4231b66
};
use crate::prim::{PrfKey, RawNonce, Seed};
use crate::ring::{Ring128Tensor, Ring64Tensor};
use crate::standard::Shape;
use macros::with_context;
use serde::{Deserialize, Serialize};

#[derive(Clone, Debug, PartialEq, Serialize, Deserialize)]
pub struct AbstractReplicatedTensor<R> {
    pub shares: [[R; 2]; 3],
}

pub type Replicated64Tensor = AbstractReplicatedTensor<Ring64Tensor>;

pub type Replicated128Tensor = AbstractReplicatedTensor<Ring128Tensor>;

pub type ReplicatedBitTensor = AbstractReplicatedTensor<BitTensor>;

#[derive(Clone, Debug, PartialEq, Serialize, Deserialize)]
pub struct AbstractReplicatedSetup<K> {
    pub keys: [[K; 2]; 3],
}

pub type ReplicatedSetup = AbstractReplicatedSetup<PrfKey>;

struct AbstractReplicatedShape<S> {
    shapes: [S; 3],
}

impl<R> Placed for AbstractReplicatedTensor<R>
where
    R: Placed<Placement = HostPlacement>,
{
    type Placement = ReplicatedPlacement;

    fn placement(&self) -> Self::Placement {
        let AbstractReplicatedTensor {
            shares: [[x00, x10], [x11, x21], [x22, x02]],
        } = self;

        let owner0 = x00.placement().owner;
        assert_eq!(x10.placement().owner, owner0);

        let owner1 = x11.placement().owner;
        assert_eq!(x21.placement().owner, owner1);

        let owner2 = x22.placement().owner;
        assert_eq!(x02.placement().owner, owner2);

        let owners = [owner0, owner1, owner2];
        ReplicatedPlacement { owners }
    }
}

impl<K> Placed for AbstractReplicatedSetup<K>
where
    K: Placed<Placement = HostPlacement>,
{
    type Placement = ReplicatedPlacement;

    fn placement(&self) -> Self::Placement {
        let AbstractReplicatedSetup {
            keys: [[k00, k10], [k11, k21], [k22, k02]],
        } = self;

        let owner0 = k00.placement().owner;
        assert_eq!(k10.placement().owner, owner0);

        let owner1 = k11.placement().owner;
        assert_eq!(k21.placement().owner, owner1);

        let owner2 = k22.placement().owner;
        assert_eq!(k02.placement().owner, owner2);

        let owners = [owner0, owner1, owner2];
        ReplicatedPlacement { owners }
    }
}

impl<C: Context, R> PlacementPlace<C, AbstractReplicatedTensor<R>> for ReplicatedPlacement
where
    AbstractReplicatedTensor<R>: Placed<Placement = ReplicatedPlacement>,
    HostPlacement: PlacementPlace<C, R>,
{
    fn place(&self, ctx: &C, x: AbstractReplicatedTensor<R>) -> AbstractReplicatedTensor<R> {
        if self == &x.placement() {
            x
        } else {
            let AbstractReplicatedTensor {
                shares: [[x00, x10], [x11, x21], [x22, x02]],
            } = x;

            let (player0, player1, player2) = self.host_placements();

            AbstractReplicatedTensor {
                shares: [
                    [player0.place(ctx, x00), player0.place(ctx, x10)],
                    [player1.place(ctx, x11), player1.place(ctx, x21)],
                    [player2.place(ctx, x22), player2.place(ctx, x02)],
                ],
            }
        }
    }
}

modelled!(PlacementSetupGen::gen_setup, ReplicatedPlacement, () -> ReplicatedSetup, RepSetupOp);

hybrid_kernel! {
    RepSetupOp,
    [
        (ReplicatedPlacement, () -> ReplicatedSetup => Self::kernel),
    ]
}

impl RepSetupOp {
    fn kernel<S: Session, K: Clone>(
        sess: &S,
        rep: &ReplicatedPlacement,
    ) -> AbstractReplicatedSetup<K>
    where
        HostPlacement: PlacementKeyGen<S, K>,
    {
        let (player0, player1, player2) = rep.host_placements();

        let k0 = player0.gen_key(sess);
        let k1 = player1.gen_key(sess);
        let k2 = player2.gen_key(sess);

        AbstractReplicatedSetup {
            keys: [[k0.clone(), k1.clone()], [k1, k2.clone()], [k2, k0]],
        }
    }
}

modelled!(PlacementShareSetup::share, ReplicatedPlacement, (ReplicatedSetup, Ring64Tensor) -> Replicated64Tensor, RepShareOp);
modelled!(PlacementShareSetup::share, ReplicatedPlacement, (ReplicatedSetup, Ring128Tensor) -> Replicated128Tensor, RepShareOp);
modelled!(PlacementShareSetup::share, ReplicatedPlacement, (ReplicatedSetup, BitTensor) -> ReplicatedBitTensor, RepShareOp);

hybrid_kernel! {
    RepShareOp,
    [
        (ReplicatedPlacement, (ReplicatedSetup, Ring64Tensor) -> Replicated64Tensor => Self::kernel),
        (ReplicatedPlacement, (ReplicatedSetup, Ring128Tensor) -> Replicated128Tensor => Self::kernel),
        (ReplicatedPlacement, (ReplicatedSetup, BitTensor) -> ReplicatedBitTensor => Self::kernel),
    ]
}

impl RepShareOp {
    fn kernel<S: Session, SeedT, ShapeT, KeyT, RingT>(
        sess: &S,
        plc: &ReplicatedPlacement,
        setup: AbstractReplicatedSetup<KeyT>,
        x: RingT,
    ) -> AbstractReplicatedTensor<RingT>
    where
        RingT: Clone + Placed<Placement = HostPlacement>,
<<<<<<< HEAD
        HostPlacement: PlacementShape<S, RingT, ShapeT>,
        HostPlacement: PlacementSampleUniform<S, SeedT, ShapeT, RingT>,
        HostPlacement: PlacementZeros<S, ShapeT, RingT>,
        HostPlacement: PlacementDeriveSeed<S, KeyT, SeedT>,
        HostPlacement: PlacementAdd<S, RingT, RingT, RingT>,
        HostPlacement: PlacementSub<S, RingT, RingT, RingT>,
=======
        HostPlacement: PlacementShape<C, RingT, ShapeT>,
        HostPlacement: PlacementSampleUniform<C, SeedT, ShapeT, RingT>,
        HostPlacement: PlacementZeros<C, ShapeT, RingT>,
        HostPlacement: PlacementDeriveSeed<C, KeyT, SeedT>,
        HostPlacement: PlacementAdd<C, RingT, RingT, RingT>,
        HostPlacement: PlacementSub<C, RingT, RingT, RingT>,
        ReplicatedPlacement: PlacementPlace<C, AbstractReplicatedTensor<RingT>>,
>>>>>>> a4231b66
    {
        let x_player = x.placement();

        let AbstractReplicatedSetup {
            keys: [[k00, k10], [k11, k21], [k22, k02]],
        } = &setup;

        let (player0, player1, player2) = plc.host_placements();

        let shares = match () {
            _ if x_player == player0 => {
                let sync_key = RawNonce::generate();
                let shape = x_player.shape(sess, &x);

                let seed0 = player0.derive_seed(sess, sync_key.clone(), k00);
                let x00 = x_player.sample_uniform(sess, &seed0, &shape);
                let x10 = with_context!(x_player, sess, x - x00);

                let seed2 = player2.derive_seed(sess, sync_key, k02);
                let x22 = player2.zeros(sess, &shape);
                let x02 = player2.sample_uniform(sess, &seed2, &shape);

                let x11 = x10.clone();
                let x21 = player1.zeros(sess, &shape);

                [[x00, x10], [x11, x21], [x22, x02]]
            }
            _ if x_player == player1 => {
                let sync_key = RawNonce::generate();
                let shape = x_player.shape(sess, &x);

                let seed1 = player1.derive_seed(sess, sync_key.clone(), k11);
                let x11 = x_player.sample_uniform(sess, &seed1, &shape);
                let x21 = with_context!(x_player, sess, x - x11);

                let seed0 = player0.derive_seed(sess, sync_key, k10);
                let x00 = player0.zeros(sess, &shape);
                let x10 = player0.sample_uniform(sess, &seed0, &shape);

                let x22 = x21.clone();
                let x02 = player2.zeros(sess, &shape);

                [[x00, x10], [x11, x21], [x22, x02]]
            }
            _ if x_player == player2 => {
                let sync_key = RawNonce::generate();
                let shape = x_player.shape(sess, &x);

                let seed2 = player2.derive_seed(sess, sync_key.clone(), k22);
                let x22 = player2.sample_uniform(sess, &seed2, &shape);
                let x02 = with_context!(x_player, sess, x - x22);

                let seed1 = player1.derive_seed(sess, sync_key, k21);
                let x11 = player1.zeros(sess, &shape);
                let x21 = player1.sample_uniform(sess, &seed1, &shape);

                let x00 = x02.clone();
                let x10 = player0.zeros(sess, &shape);

                [[x00, x10], [x11, x21], [x22, x02]]
            }
            _ => {
                // in this case, where x_owner is _not_ among the replicated players,
                // we cannot use the zeros optimization trick but we can still make sure
                // that seeds are used as much as possible instead of dense random tensors;
                // however, we must make sure keys are not revealed to x_owner and only seeds

                let sync_key0 = RawNonce::generate();
                let sync_key1 = RawNonce::generate();
                let shape = x_player.shape(sess, &x);

                let seed00 = player0.derive_seed(sess, sync_key0.clone(), k00);
                let seed02 = player2.derive_seed(sess, sync_key0, k02);

                let seed11 = player1.derive_seed(sess, sync_key1.clone(), k11);
                let seed10 = player0.derive_seed(sess, sync_key1, k10);

                let x0 = x_player.sample_uniform(sess, &seed00, &shape);
                let x1 = x_player.sample_uniform(sess, &seed11, &shape);
                let x2 = with_context!(x_player, sess, x - x0 - x1);

                let x00 = player0.sample_uniform(sess, &seed00, &shape);
                let x10 = player0.sample_uniform(sess, &seed10, &shape);

                let x11 = player1.sample_uniform(sess, &seed11, &shape);
                let x21 = x2.clone();

                let x22 = x2;
                let x02 = player2.sample_uniform(sess, &seed02, &shape);

                [[x00, x10], [x11, x21], [x22, x02]]
            }
        };

        plc.place(ctx, AbstractReplicatedTensor { shares })
    }
}

modelled!(PlacementReveal::reveal, HostPlacement, (Replicated64Tensor) -> Ring64Tensor, RepRevealOp);
modelled!(PlacementReveal::reveal, HostPlacement, (Replicated128Tensor) -> Ring128Tensor, RepRevealOp);
modelled!(PlacementReveal::reveal, HostPlacement, (ReplicatedBitTensor) -> BitTensor, RepRevealOp);

hybrid_kernel! {
    RepRevealOp,
    [
        (HostPlacement, (Replicated64Tensor) -> Ring64Tensor => Self::kernel),
        (HostPlacement, (Replicated128Tensor) -> Ring128Tensor => Self::kernel),
        (HostPlacement, (ReplicatedBitTensor) -> BitTensor => Self::kernel),
    ]
}

impl RepRevealOp {
    fn kernel<S: Session, R: Clone>(
        sess: &S,
        receiver: &HostPlacement,
        xe: AbstractReplicatedTensor<R>,
    ) -> R
    where
        R: Placed<Placement = HostPlacement>,
        HostPlacement: PlacementAdd<S, R, R, R>,
    {
        let AbstractReplicatedTensor {
            shares: [[x00, x10], [x11, x21], [x22, x02]],
        } = &xe;

        let (player0, player1, player2) = &xe.placement().host_placements();

        match () {
            _ if receiver == player0 => {
                // make sure to use both shares on player0
                with_context!(receiver, sess, x00 + x10 + x21)
            }
            _ if receiver == player1 => {
                // make sure to use both shares on player1
                with_context!(receiver, sess, x02 + x11 + x21)
            }
            _ if receiver == player2 => {
                // make sure to use both shares on player2
                with_context!(receiver, sess, x02 + x10 + x22)
            }
            _ => {
                with_context!(receiver, sess, x00 + x10 + x21)
            }
        }
    }
}

modelled!(PlacementAdd::add, ReplicatedPlacement, (Replicated64Tensor, Replicated64Tensor) -> Replicated64Tensor, RepAddOp);
modelled!(PlacementAdd::add, ReplicatedPlacement, (Replicated128Tensor, Replicated128Tensor) -> Replicated128Tensor, RepAddOp);
modelled!(PlacementAdd::add, ReplicatedPlacement, (Ring64Tensor, Replicated64Tensor) -> Replicated64Tensor, RepAddOp);
modelled!(PlacementAdd::add, ReplicatedPlacement, (Ring128Tensor, Replicated128Tensor) -> Replicated128Tensor, RepAddOp);
modelled!(PlacementAdd::add, ReplicatedPlacement, (Replicated64Tensor, Ring64Tensor) -> Replicated64Tensor, RepAddOp);
modelled!(PlacementAdd::add, ReplicatedPlacement, (Replicated128Tensor, Ring128Tensor) -> Replicated128Tensor, RepAddOp);
modelled!(PlacementAdd::add, ReplicatedPlacement, (ReplicatedBitTensor, ReplicatedBitTensor) -> ReplicatedBitTensor, RepAddOp);

hybrid_kernel! {
    RepAddOp,
    [
        (ReplicatedPlacement, (Replicated64Tensor, Replicated64Tensor) -> Replicated64Tensor => Self::rep_rep_kernel),
        (ReplicatedPlacement, (Replicated128Tensor, Replicated128Tensor) -> Replicated128Tensor => Self::rep_rep_kernel),
        (ReplicatedPlacement, (Ring64Tensor, Replicated64Tensor) -> Replicated64Tensor => Self::ring_rep_kernel),
        (ReplicatedPlacement, (Ring128Tensor, Replicated128Tensor) -> Replicated128Tensor => Self::ring_rep_kernel),
        (ReplicatedPlacement, (Replicated64Tensor, Ring64Tensor) -> Replicated64Tensor => Self::rep_ring_kernel),
        (ReplicatedPlacement, (Replicated128Tensor, Ring128Tensor) -> Replicated128Tensor => Self::rep_ring_kernel),
        (ReplicatedPlacement, (ReplicatedBitTensor, ReplicatedBitTensor) -> ReplicatedBitTensor => Self::rep_rep_kernel),
    ]
}

impl RepAddOp {
    fn rep_rep_kernel<S: Session, R>(
        sess: &S,
        rep: &ReplicatedPlacement,
        x: AbstractReplicatedTensor<R>,
        y: AbstractReplicatedTensor<R>,
    ) -> AbstractReplicatedTensor<R>
    where
        HostPlacement: PlacementAdd<S, R, R, R>,
    {
        let (player0, player1, player2) = rep.host_placements();

        let AbstractReplicatedTensor {
            shares: [[x00, x10], [x11, x21], [x22, x02]],
        } = &x;

        let AbstractReplicatedTensor {
            shares: [[y00, y10], [y11, y21], [y22, y02]],
        } = &y;

        let z00 = with_context!(player0, sess, x00 + y00);
        let z10 = with_context!(player0, sess, x10 + y10);

        let z11 = with_context!(player1, sess, x11 + y11);
        let z21 = with_context!(player1, sess, x21 + y21);

        let z22 = with_context!(player2, sess, x22 + y22);
        let z02 = with_context!(player2, sess, x02 + y02);

        AbstractReplicatedTensor {
            shares: [[z00, z10], [z11, z21], [z22, z02]],
        }
    }

    fn ring_rep_kernel<S: Session, R>(
        sess: &S,
        rep: &ReplicatedPlacement,
        x: R,
        y: AbstractReplicatedTensor<R>,
    ) -> AbstractReplicatedTensor<R>
    where
        R: Placed<Placement = HostPlacement>,
<<<<<<< HEAD
        HostPlacement: PlacementAdd<S, R, R, R>,
=======
        HostPlacement: PlacementAdd<C, R, R, R>,
        ReplicatedPlacement: PlacementPlace<C, AbstractReplicatedTensor<R>>,
>>>>>>> a4231b66
    {
        let (player0, player1, player2) = rep.host_placements();
        let x_plc = x.placement();

        let AbstractReplicatedTensor {
            shares: [[y00, y10], [y11, y21], [y22, y02]],
        } = y;

        let shares = match () {
            _ if x_plc == player0 => {
                // add x to y0
                [
                    [with_context!(player0, sess, x + y00), y10],
                    [y11, y21],
                    [y22, with_context!(player2, sess, x + y02)],
                ]
            }
            _ if x_plc == player1 => {
                // add x to y1
                [
                    [y00, with_context!(player0, sess, x + y10)],
                    [with_context!(player1, sess, x + y11), y21],
                    [y22, y02],
                ]
            }
            _ if x_plc == player2 => {
                // add x to y2
                [
                    [y00, y10],
                    [y11, with_context!(player1, sess, x + y21)],
                    [with_context!(player2, sess, x + y22), y02],
                ]
            }
            _ => {
                // add x to y0; we could randomize this
                [
                    [with_context!(player0, sess, x + y00), y10],
                    [y11, y21],
                    [y22, with_context!(player2, sess, x + y02)],
                ]
            }
        };

        rep.place(ctx, AbstractReplicatedTensor { shares })
    }

    fn rep_ring_kernel<S: Session, R>(
        sess: &S,
        rep: &ReplicatedPlacement,
        x: AbstractReplicatedTensor<R>,
        y: R,
    ) -> AbstractReplicatedTensor<R>
    where
        R: Placed<Placement = HostPlacement>,
<<<<<<< HEAD
        HostPlacement: PlacementAdd<S, R, R, R>,
=======
        HostPlacement: PlacementAdd<C, R, R, R>,
        ReplicatedPlacement: PlacementPlace<C, AbstractReplicatedTensor<R>>,
>>>>>>> a4231b66
    {
        let (player0, player1, player2) = rep.host_placements();
        let y_plc = y.placement();

        let AbstractReplicatedTensor {
            shares: [[x00, x10], [x11, x21], [x22, x02]],
        } = x;

        let shares = match () {
            _ if y_plc == player0 => {
                // add y to x0
                [
                    [with_context!(player0, sess, x00 + y), x10],
                    [x11, x21],
                    [x22, with_context!(player2, sess, x02 + y)],
                ]
            }
            _ if y_plc == player1 => {
                // add y to x1
                [
                    [x00, with_context!(player0, sess, x10 + y)],
                    [with_context!(player1, sess, x11 + y), x21],
                    [x22, x02],
                ]
            }
            _ if y_plc == player2 => {
                // add y to x2
                [
                    [x00, x10],
                    [x11, with_context!(player1, sess, x21 + y)],
                    [with_context!(player2, sess, x22 + y), x02],
                ]
            }
            _ => {
                // add y to x0; we could randomize this
                [
                    [with_context!(player0, sess, x00 + y), x10],
                    [x11, x21],
                    [x22, with_context!(player2, sess, x02 + y)],
                ]
            }
        };

        rep.place(ctx, AbstractReplicatedTensor { shares })
    }
}

modelled!(PlacementMulSetup::mul, ReplicatedPlacement, (ReplicatedSetup, Replicated64Tensor, Replicated64Tensor) -> Replicated64Tensor, RepMulOp);
modelled!(PlacementMulSetup::mul, ReplicatedPlacement, (ReplicatedSetup, Replicated128Tensor, Replicated128Tensor) -> Replicated128Tensor, RepMulOp);
modelled!(PlacementMulSetup::mul, ReplicatedPlacement, (ReplicatedSetup, Ring64Tensor, Replicated64Tensor) -> Replicated64Tensor, RepMulOp);
modelled!(PlacementMulSetup::mul, ReplicatedPlacement, (ReplicatedSetup, Ring128Tensor, Replicated128Tensor) -> Replicated128Tensor, RepMulOp);
modelled!(PlacementMulSetup::mul, ReplicatedPlacement, (ReplicatedSetup, Replicated64Tensor, Ring64Tensor) -> Replicated64Tensor, RepMulOp);
modelled!(PlacementMulSetup::mul, ReplicatedPlacement, (ReplicatedSetup, Replicated128Tensor, Ring128Tensor) -> Replicated128Tensor, RepMulOp);
modelled!(PlacementMulSetup::mul, ReplicatedPlacement, (ReplicatedSetup, ReplicatedBitTensor, ReplicatedBitTensor) -> ReplicatedBitTensor, RepMulOp);

hybrid_kernel! {
    RepMulOp,
    [
        (ReplicatedPlacement, (ReplicatedSetup, Replicated64Tensor, Replicated64Tensor) -> Replicated64Tensor => Self::rep_rep_kernel),
        (ReplicatedPlacement, (ReplicatedSetup, Replicated128Tensor, Replicated128Tensor) -> Replicated128Tensor => Self::rep_rep_kernel),
        (ReplicatedPlacement, (ReplicatedSetup, ReplicatedBitTensor, ReplicatedBitTensor) -> ReplicatedBitTensor => Self::rep_rep_kernel),
        (ReplicatedPlacement, (ReplicatedSetup, Ring64Tensor, Replicated64Tensor) -> Replicated64Tensor => Self::ring_rep_kernel),
        (ReplicatedPlacement, (ReplicatedSetup, Ring128Tensor, Replicated128Tensor) -> Replicated128Tensor => Self::ring_rep_kernel),
        (ReplicatedPlacement, (ReplicatedSetup, Replicated64Tensor, Ring64Tensor) -> Replicated64Tensor => Self::rep_ring_kernel),
        (ReplicatedPlacement, (ReplicatedSetup, Replicated128Tensor, Ring128Tensor) -> Replicated128Tensor => Self::rep_ring_kernel),
    ]
}

impl RepMulOp {
    fn rep_rep_kernel<S: Session, RingT, KeyT, ShapeT>(
        sess: &S,
        rep: &ReplicatedPlacement,
        setup: AbstractReplicatedSetup<KeyT>,
        x: AbstractReplicatedTensor<RingT>,
        y: AbstractReplicatedTensor<RingT>,
    ) -> AbstractReplicatedTensor<RingT>
    where
        RingT: Clone,
        HostPlacement: PlacementAdd<S, RingT, RingT, RingT>,
        HostPlacement: PlacementMul<S, RingT, RingT, RingT>,
        HostPlacement: PlacementShape<S, RingT, ShapeT>,
        ReplicatedPlacement: ZeroShareGen<S, KeyT, RingT, ShapeT>,
    {
        let (player0, player1, player2) = rep.host_placements();

        let AbstractReplicatedTensor {
            shares: [[x00, x10], [x11, x21], [x22, x02]],
        } = &x;

        let AbstractReplicatedTensor {
            shares: [[y00, y10], [y11, y21], [y22, y02]],
        } = &y;

        let v0 = with_context!(player0, sess, { x00 * y00 + x00 * y10 + x10 * y00 });
        let v1 = with_context!(player1, sess, { x11 * y11 + x11 * y21 + x21 * y11 });
        let v2 = with_context!(player2, sess, { x22 * y22 + x22 * y02 + x02 * y22 });

        let s0 = player0.shape(sess, &v0);
        let s1 = player1.shape(sess, &v1);
        let s2 = player2.shape(sess, &v2);
        let zero_shape = AbstractReplicatedShape {
            shapes: [s0, s1, s2],
        };

        let AbstractReplicatedZeroShare {
            alphas: [a0, a1, a2],
        } = rep.gen_zero_share(sess, &setup, &zero_shape);

        let z0 = with_context!(player0, sess, { v0 + a0 });
        let z1 = with_context!(player1, sess, { v1 + a1 });
        let z2 = with_context!(player2, sess, { v2 + a2 });

        AbstractReplicatedTensor {
            shares: [[z0.clone(), z1.clone()], [z1, z2.clone()], [z2, z0]],
        }
    }

    fn ring_rep_kernel<S: Session, RingT, KeyT>(
        sess: &S,
        rep: &ReplicatedPlacement,
        _setup: AbstractReplicatedSetup<KeyT>,
        x: RingT,
        y: AbstractReplicatedTensor<RingT>,
    ) -> AbstractReplicatedTensor<RingT>
    where
        HostPlacement: PlacementMul<S, RingT, RingT, RingT>,
    {
        let (player0, player1, player2) = rep.host_placements();

        let AbstractReplicatedTensor {
            shares: [[y00, y10], [y11, y21], [y22, y02]],
        } = &y;

        let z00 = with_context!(player0, sess, x * y00);
        let z10 = with_context!(player0, sess, x * y10);

        let z11 = with_context!(player1, sess, x * y11);
        let z21 = with_context!(player1, sess, x * y21);

        let z22 = with_context!(player2, sess, x * y22);
        let z02 = with_context!(player2, sess, x * y02);

        AbstractReplicatedTensor {
            shares: [[z00, z10], [z11, z21], [z22, z02]],
        }
    }

    fn rep_ring_kernel<S: Session, RingT, KeyT>(
        sess: &S,
        rep: &ReplicatedPlacement,
        _setup: AbstractReplicatedSetup<KeyT>,
        x: AbstractReplicatedTensor<RingT>,
        y: RingT,
    ) -> AbstractReplicatedTensor<RingT>
    where
        HostPlacement: PlacementMul<S, RingT, RingT, RingT>,
    {
        let (player0, player1, player2) = rep.host_placements();

        let AbstractReplicatedTensor {
            shares: [[x00, x10], [x11, x21], [x22, x02]],
        } = &x;

        let z00 = with_context!(player0, sess, x00 * y);
        let z10 = with_context!(player0, sess, x10 * y);

        let z11 = with_context!(player1, sess, x11 * y);
        let z21 = with_context!(player1, sess, x21 * y);

        let z22 = with_context!(player2, sess, x22 * y);
        let z02 = with_context!(player2, sess, x02 * y);

        AbstractReplicatedTensor {
            shares: [[z00, z10], [z11, z21], [z22, z02]],
        }
    }
}

modelled!(PlacementTruncPrSetup::trunc_pr, ReplicatedPlacement, attributes[amount: usize] (ReplicatedSetup, Replicated64Tensor) -> Replicated64Tensor, RepTruncPrOp);
modelled!(PlacementTruncPrSetup::trunc_pr, ReplicatedPlacement, attributes[amount: usize] (ReplicatedSetup, Replicated128Tensor) -> Replicated128Tensor, RepTruncPrOp);

hybrid_kernel! {
    RepTruncPrOp,
    [
        (ReplicatedPlacement,  (ReplicatedSetup, Replicated64Tensor) -> Replicated64Tensor => attributes[amount] Self::kernel),
        (ReplicatedPlacement,  (ReplicatedSetup, Replicated128Tensor) -> Replicated128Tensor => attributes[amount] Self::kernel),
    ]
}

impl RepTruncPrOp {
    fn kernel<S: Session, KeyT, RingT>(
        sess: &S,
        rep: &ReplicatedPlacement,
        amount: usize,
        setup: AbstractReplicatedSetup<KeyT>,
        xe: AbstractReplicatedTensor<RingT>,
    ) -> AbstractReplicatedTensor<RingT>
    where
        AdditivePlacement: PlacementTruncPrProvider<
            S,
            AbstractAdditiveTensor<RingT>,
            AbstractAdditiveTensor<RingT>,
        >,
        AdditivePlacement:
            PlacementRepToAdt<S, AbstractReplicatedTensor<RingT>, AbstractAdditiveTensor<RingT>>,
        ReplicatedPlacement: PlacementAdtToRepSetup<
            S,
            AbstractReplicatedSetup<KeyT>,
            AbstractAdditiveTensor<RingT>,
            AbstractReplicatedTensor<RingT>,
        >,
    {
        let (player0, player1, player2) = rep.host_placements();

        let adt = AdditivePlacement {
            owners: [player0.owner, player1.owner],
        };
        let provider = player2;

        let x_adt = adt.rep_to_adt(sess, &xe);
        let y_adt = adt.trunc_pr(sess, amount, &provider, &x_adt);
        rep.adt_to_rep(sess, &setup, &y_adt)
    }
}

modelled!(PlacementAdtToRepSetup::adt_to_rep, ReplicatedPlacement, (ReplicatedSetup, Additive64Tensor) -> Replicated64Tensor, AdtToRepOp);
modelled!(PlacementAdtToRepSetup::adt_to_rep, ReplicatedPlacement, (ReplicatedSetup, Additive128Tensor) -> Replicated128Tensor, AdtToRepOp);

hybrid_kernel! {
    AdtToRepOp,
    [
        (ReplicatedPlacement, (ReplicatedSetup, Additive64Tensor) -> Replicated64Tensor => Self::kernel),
        (ReplicatedPlacement, (ReplicatedSetup, Additive128Tensor) -> Replicated128Tensor => Self::kernel),
    ]
}

impl AdtToRepOp {
    #[allow(unused_variables)] // Remove when the code below is uncommented
    fn kernel<S: Session, SeedT, ShapeT, KeyT, RingT>(
        sess: &S,
        rep: &ReplicatedPlacement,
        setup: AbstractReplicatedSetup<KeyT>,
        x: AbstractAdditiveTensor<RingT>,
    ) -> AbstractReplicatedTensor<RingT>
    where
        RingT: Placed<Placement = HostPlacement>,
        HostPlacement: PlacementShape<S, RingT, ShapeT>,
        HostPlacement: PlacementKeyGen<S, KeyT>,
        HostPlacement: PlacementSampleUniform<S, SeedT, ShapeT, RingT>,
        HostPlacement: PlacementDeriveSeed<S, KeyT, SeedT>,
        AdditivePlacement: PlacementSub<
            S,
            AbstractAdditiveTensor<RingT>,
            AbstractAdditiveTensor<RingT>,
            AbstractAdditiveTensor<RingT>,
        >,
        HostPlacement: PlacementReveal<S, AbstractAdditiveTensor<RingT>, RingT>,
    {
        let AbstractAdditiveTensor { shares: [x0, x1] } = &x;
        let AbstractReplicatedSetup {
            keys: [[k00, k10], [k11, k21], [k22, k02]],
        } = &setup;

        let adt = x.placement();
        let (adt_player0, adt_player1) = adt.host_placements();
        let (rep_player0, rep_player1, rep_player2) = rep.host_placements();

        let sync_key0 = RawNonce::generate();
        let sync_key1 = RawNonce::generate();
        let shape = adt_player0.shape(sess, x0);

        // TODO
        unimplemented!()

        // // assume that Additive Host Placements are included Replicated Host Placements
        // // the player that is not on the additive is the provider
        // match () {
        //     _ if rep_player0 != adt_player0 && rep_player0 != adt_player1 => {

        //     }
        //     _ if rep_player1 != adt_player0 && rep_player1 != adt_player1 => {
        //         let provider = rep_player1;

        //     }
        //     _ if rep_player2 != adt_player0 && rep_player2 != adt_player1 => {
        //         // use rep_player2 as provider

        //         let seed22 = rep_player2.derive_seed(ctx, sync_key1, k22);
        //         let seed02 = rep_player2.derive_seed(ctx, sync_key0, k02);
        //         let y22 = rep_player2.sample_uniform(ctx, seed22, &shape);
        //         let y02 = rep_player2.sample_uniform(ctx, seed02, &shape);

        //         let seed00 = rep_player0.derive_seed(ctx, sync_key0, k00);
        //         let seed21 = rep_player1.derive_seed(ctx, sync_key1, k21);

        //         let

        //     }
        //     _ => unimplemented!()
        // }

        // let y13 = provider.sample_uniform(ctx);
        // let y33 = provider.sample_uniform(ctx);

        // let y1 = adt_player0.sample_uniform(ctx);
        // let y2 = adt_player1.sample_uniform(ctx);
        // let y = AbstractAdditiveTensor {
        //     shares: [y1.clone(), y2.clone()],
        // };
        // let c = adt_player0.reveal(ctx, &adt.sub(ctx, &x, &y));

        // AbstractReplicatedTensor {
        //     shares: [[y1, c.clone()], [c, y2], [y33, y13]],
        // }
    }
}

struct AbstractReplicatedSeeds<T> {
    seeds: [[T; 2]; 3],
}

trait ReplicatedSeedsGen<S: Session, KeyT, SeedT> {
    fn gen_seeds(
        &self,
        ctx: &S,
        setup: &AbstractReplicatedSetup<KeyT>,
    ) -> AbstractReplicatedSeeds<SeedT>;
}

impl<S: Session> ReplicatedSeedsGen<S, cs!(PrfKey), cs!(Seed)> for ReplicatedPlacement
where
    PrfKey: KnownType<S>,
    Seed: KnownType<S>,
    HostPlacement: PlacementDeriveSeed<S, cs!(PrfKey), cs!(Seed)>,
{
    fn gen_seeds(
        &self,
        ctx: &S,
        setup: &AbstractReplicatedSetup<cs!(PrfKey)>,
    ) -> AbstractReplicatedSeeds<cs!(Seed)> {
        let (player0, player1, player2) = self.host_placements();

        let AbstractReplicatedSetup {
            keys: [[k00, k10], [k11, k21], [k22, k02]],
        } = setup;

        // NOTE for now we pick random sync_keys _at compile time_, which is okay from
        // a security perspective since the seeds depend on both the keys and the sid.
        // however, with sub-computations we could fix these as eg `0`, `1`, and `2`
        // and make compilation a bit more deterministic
        let sync_key0 = RawNonce::generate();
        let sync_key1 = RawNonce::generate();
        let sync_key2 = RawNonce::generate();

        let s00 = player0.derive_seed(ctx, sync_key0.clone(), k00);
        let s10 = player0.derive_seed(ctx, sync_key1.clone(), k10);

        let s11 = player1.derive_seed(ctx, sync_key1, k11);
        let s21 = player1.derive_seed(ctx, sync_key2.clone(), k21);

        let s22 = player2.derive_seed(ctx, sync_key2, k22);
        let s02 = player2.derive_seed(ctx, sync_key0, k02);

        let seeds = [[s00, s10], [s11, s21], [s22, s02]];
        AbstractReplicatedSeeds { seeds }
    }
}

#[derive(Clone, Debug, PartialEq, Serialize, Deserialize)]
struct AbstractReplicatedZeroShare<R> {
    alphas: [R; 3],
}

trait ZeroShareGen<S: Session, KeyT, RingT, ShapeT> {
    fn gen_zero_share(
        &self,
        sess: &S,
        setup: &AbstractReplicatedSetup<KeyT>,
        shape: &AbstractReplicatedShape<ShapeT>,
    ) -> AbstractReplicatedZeroShare<RingT>;
}

impl<S: Session, RingT> ZeroShareGen<S, cs!(PrfKey), RingT, cs!(Shape)> for ReplicatedPlacement
where
    PrfKey: KnownType<S>,
    Seed: KnownType<S>,
    Shape: KnownType<S>,
    HostPlacement: PlacementSampleUniform<S, cs!(Seed), cs!(Shape), RingT>,
    HostPlacement: PlacementSub<S, RingT, RingT, RingT>,
    ReplicatedPlacement: ReplicatedSeedsGen<S, cs!(PrfKey), cs!(Seed)>,
{
    fn gen_zero_share(
        &self,
        sess: &S,
        setup: &AbstractReplicatedSetup<cs!(PrfKey)>,
        shape: &AbstractReplicatedShape<cs!(Shape)>,
    ) -> AbstractReplicatedZeroShare<RingT> {
        let (player0, player1, player2) = self.host_placements();

        let AbstractReplicatedShape {
            shapes: [shape0, shape1, shape2],
        } = shape;

        let AbstractReplicatedSeeds {
            seeds: [[s00, s10], [s11, s21], [s22, s02]],
        } = &self.gen_seeds(sess, setup);

        let r00 = player0.sample_uniform(sess, s00, shape0);
        let r10 = player0.sample_uniform(sess, s10, shape0);
        let alpha0 = with_context!(player0, sess, r00 - r10);

        let r11 = player1.sample_uniform(sess, s11, shape1);
        let r21 = player1.sample_uniform(sess, s21, shape1);
        let alpha1 = with_context!(player1, sess, r11 - r21);

        let r22 = player2.sample_uniform(sess, s22, shape2);
        let r02 = player2.sample_uniform(sess, s02, shape2);
        let alpha2 = with_context!(player2, sess, r22 - r02);

        AbstractReplicatedZeroShare {
            alphas: [alpha0, alpha1, alpha2],
        }
    }
}<|MERGE_RESOLUTION|>--- conflicted
+++ resolved
@@ -6,17 +6,10 @@
     RepSetupOp, RepShareOp, RepTruncPrOp, ReplicatedPlacement,
 };
 use crate::kernels::{
-<<<<<<< HEAD
     PlacementAdd, PlacementAdtToRepSetup, PlacementDeriveSeed, PlacementKeyGen, PlacementMul,
-    PlacementMulSetup, PlacementRepToAdt, PlacementReveal, PlacementSampleUniform,
+    PlacementMulSetup, PlacementPlace, PlacementRepToAdt, PlacementReveal, PlacementSampleUniform,
     PlacementSetupGen, PlacementShape, PlacementShareSetup, PlacementSub, PlacementTruncPrProvider,
     PlacementTruncPrSetup, PlacementZeros, Session,
-=======
-    Context, PlacementAdd, PlacementAdtToRepSetup, PlacementDeriveSeed, PlacementKeyGen,
-    PlacementMul, PlacementMulSetup, PlacementPlace, PlacementRepToAdt, PlacementReveal,
-    PlacementSampleUniform, PlacementSetupGen, PlacementShape, PlacementShareSetup, PlacementSub,
-    PlacementTruncPrProvider, PlacementTruncPrSetup, PlacementZeros,
->>>>>>> a4231b66
 };
 use crate::prim::{PrfKey, RawNonce, Seed};
 use crate::ring::{Ring128Tensor, Ring64Tensor};
@@ -96,12 +89,12 @@
     }
 }
 
-impl<C: Context, R> PlacementPlace<C, AbstractReplicatedTensor<R>> for ReplicatedPlacement
+impl<S: Session, R> PlacementPlace<S, AbstractReplicatedTensor<R>> for ReplicatedPlacement
 where
     AbstractReplicatedTensor<R>: Placed<Placement = ReplicatedPlacement>,
-    HostPlacement: PlacementPlace<C, R>,
+    HostPlacement: PlacementPlace<S, R>,
 {
-    fn place(&self, ctx: &C, x: AbstractReplicatedTensor<R>) -> AbstractReplicatedTensor<R> {
+    fn place(&self, sess: &S, x: AbstractReplicatedTensor<R>) -> AbstractReplicatedTensor<R> {
         if self == &x.placement() {
             x
         } else {
@@ -113,9 +106,9 @@
 
             AbstractReplicatedTensor {
                 shares: [
-                    [player0.place(ctx, x00), player0.place(ctx, x10)],
-                    [player1.place(ctx, x11), player1.place(ctx, x21)],
-                    [player2.place(ctx, x22), player2.place(ctx, x02)],
+                    [player0.place(sess, x00), player0.place(sess, x10)],
+                    [player1.place(sess, x11), player1.place(sess, x21)],
+                    [player2.place(sess, x22), player2.place(sess, x02)],
                 ],
             }
         }
@@ -173,22 +166,13 @@
     ) -> AbstractReplicatedTensor<RingT>
     where
         RingT: Clone + Placed<Placement = HostPlacement>,
-<<<<<<< HEAD
         HostPlacement: PlacementShape<S, RingT, ShapeT>,
         HostPlacement: PlacementSampleUniform<S, SeedT, ShapeT, RingT>,
         HostPlacement: PlacementZeros<S, ShapeT, RingT>,
         HostPlacement: PlacementDeriveSeed<S, KeyT, SeedT>,
         HostPlacement: PlacementAdd<S, RingT, RingT, RingT>,
         HostPlacement: PlacementSub<S, RingT, RingT, RingT>,
-=======
-        HostPlacement: PlacementShape<C, RingT, ShapeT>,
-        HostPlacement: PlacementSampleUniform<C, SeedT, ShapeT, RingT>,
-        HostPlacement: PlacementZeros<C, ShapeT, RingT>,
-        HostPlacement: PlacementDeriveSeed<C, KeyT, SeedT>,
-        HostPlacement: PlacementAdd<C, RingT, RingT, RingT>,
-        HostPlacement: PlacementSub<C, RingT, RingT, RingT>,
-        ReplicatedPlacement: PlacementPlace<C, AbstractReplicatedTensor<RingT>>,
->>>>>>> a4231b66
+        ReplicatedPlacement: PlacementPlace<S, AbstractReplicatedTensor<RingT>>,
     {
         let x_player = x.placement();
 
@@ -283,7 +267,7 @@
             }
         };
 
-        plc.place(ctx, AbstractReplicatedTensor { shares })
+        plc.place(sess, AbstractReplicatedTensor { shares })
     }
 }
 
@@ -399,12 +383,8 @@
     ) -> AbstractReplicatedTensor<R>
     where
         R: Placed<Placement = HostPlacement>,
-<<<<<<< HEAD
         HostPlacement: PlacementAdd<S, R, R, R>,
-=======
-        HostPlacement: PlacementAdd<C, R, R, R>,
-        ReplicatedPlacement: PlacementPlace<C, AbstractReplicatedTensor<R>>,
->>>>>>> a4231b66
+        ReplicatedPlacement: PlacementPlace<S, AbstractReplicatedTensor<R>>,
     {
         let (player0, player1, player2) = rep.host_placements();
         let x_plc = x.placement();
@@ -448,7 +428,7 @@
             }
         };
 
-        rep.place(ctx, AbstractReplicatedTensor { shares })
+        rep.place(sess, AbstractReplicatedTensor { shares })
     }
 
     fn rep_ring_kernel<S: Session, R>(
@@ -459,12 +439,8 @@
     ) -> AbstractReplicatedTensor<R>
     where
         R: Placed<Placement = HostPlacement>,
-<<<<<<< HEAD
         HostPlacement: PlacementAdd<S, R, R, R>,
-=======
-        HostPlacement: PlacementAdd<C, R, R, R>,
-        ReplicatedPlacement: PlacementPlace<C, AbstractReplicatedTensor<R>>,
->>>>>>> a4231b66
+        ReplicatedPlacement: PlacementPlace<S, AbstractReplicatedTensor<R>>,
     {
         let (player0, player1, player2) = rep.host_placements();
         let y_plc = y.placement();
@@ -508,7 +484,7 @@
             }
         };
 
-        rep.place(ctx, AbstractReplicatedTensor { shares })
+        rep.place(sess, AbstractReplicatedTensor { shares })
     }
 }
 

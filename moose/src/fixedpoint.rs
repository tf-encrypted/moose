--- conflicted
+++ resolved
@@ -7,13 +7,8 @@
 use crate::kernels::*;
 use crate::replicated::{
     AbstractMirroredFixedTensor, AbstractReplicatedFixedTensor, Mirrored3Fixed128Tensor,
-<<<<<<< HEAD
-    Mirrored3Fixed64Tensor, ReplicatedFixed128Tensor, ReplicatedFixed64Tensor,
+    Mirrored3Fixed64Tensor, ReplicatedBitTensor, ReplicatedFixed128Tensor, ReplicatedFixed64Tensor,
     ReplicatedRing128Tensor, ReplicatedRing64Tensor, ReplicatedShape, ShapeFill,
-=======
-    Mirrored3Fixed64Tensor, ReplicatedBitTensor, ReplicatedFixed128Tensor, ReplicatedFixed64Tensor,
-    ReplicatedRing128Tensor, ReplicatedRing64Tensor, ReplicatedShape, ShapeFill, Underlying,
->>>>>>> 733d3bfa
 };
 use crate::symbolic::Symbolic;
 use macros::with_context;
@@ -1550,7 +1545,6 @@
     }
 }
 
-<<<<<<< HEAD
 modelled!(PlacementFill::fill, ReplicatedPlacement, attributes[value: Constant] (ReplicatedShape) -> Mirrored3Fixed64Tensor, FillOp);
 modelled!(PlacementFill::fill, ReplicatedPlacement, attributes[value: Constant] (ReplicatedShape) -> Mirrored3Fixed128Tensor, FillOp);
 
@@ -1571,7 +1565,10 @@
             tensor: filled,
             integral_precision,
             fractional_precision,
-=======
+        })
+    }
+}
+
 modelled!(PlacementIfElse::if_else, ReplicatedPlacement, (ReplicatedRing128Tensor, ReplicatedFixed128Tensor, ReplicatedFixed128Tensor) -> ReplicatedFixed128Tensor, IfElseOp);
 modelled!(PlacementIfElse::if_else, ReplicatedPlacement, (ReplicatedRing64Tensor, ReplicatedFixed64Tensor, ReplicatedFixed64Tensor) -> ReplicatedFixed64Tensor, IfElseOp);
 
@@ -1591,7 +1588,6 @@
             tensor: plc.if_else(sess, &s, &x.tensor, &y.tensor),
             fractional_precision: x.fractional_precision,
             integral_precision: u32::max(x.integral_precision, y.integral_precision),
->>>>>>> 733d3bfa
         })
     }
 }

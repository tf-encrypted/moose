use crate::computation::*;
use crate::host::{RawShape, SliceInfo, SliceInfoElem};
use crate::logical::TensorDType;
use crate::prim::{RawPrfKey, RawSeed, SyncKey};
use nom::{
    branch::{alt, permutation},
    bytes::complete::{is_not, tag, take_while_m_n},
    character::complete::{alpha1, alphanumeric1, char, digit1, multispace1, space0},
    combinator::{all_consuming, cut, eof, map, map_opt, map_res, opt, recognize, value, verify},
    error::{
        context, convert_error, make_error, ContextError, ErrorKind, ParseError, VerboseError,
    },
    multi::{fill, fold_many0, many0, many1, separated_list0},
    number::complete::{double, float},
    sequence::{delimited, pair, preceded, tuple},
    Err::{Error, Failure},
    IResult,
};
use std::convert::TryFrom;
use std::str::FromStr;

impl TryFrom<&str> for Computation {
    type Error = anyhow::Error;

    fn try_from(source: &str) -> anyhow::Result<Computation> {
        verbose_parse_computation(source)
    }
}

impl TryFrom<String> for Computation {
    type Error = anyhow::Error;

    fn try_from(source: String) -> anyhow::Result<Computation> {
        verbose_parse_computation(&source)
    }
}

impl TryFrom<&str> for Constant {
    type Error = anyhow::Error;

    fn try_from(source: &str) -> anyhow::Result<Constant> {
        constant_literal::<(&str, ErrorKind)>(source)
            .map(|(_, v)| v)
            .map_err(|_| anyhow::anyhow!("Failed to parse constant literal {}", source))
    }
}

impl FromStr for Constant {
    type Err = anyhow::Error;
    fn from_str(source: &str) -> Result<Self, Self::Err> {
        constant_literal::<(&str, ErrorKind)>(source)
            .map(|(_, v)| v)
            .map_err(|_| anyhow::anyhow!("Failed to parse constant literal {}", source))
    }
}

impl TryFrom<&str> for Value {
    type Error = anyhow::Error;

    fn try_from(source: &str) -> anyhow::Result<Value> {
        value_literal::<(&str, ErrorKind)>(source)
            .map(|(_, v)| v)
            .map_err(|_| anyhow::anyhow!("Failed to parse value literal {}", source))
    }
}

impl FromStr for Value {
    type Err = anyhow::Error;
    fn from_str(source: &str) -> Result<Self, Self::Err> {
        value_literal::<(&str, ErrorKind)>(source)
            .map(|(_, v)| v)
            .map_err(|_| anyhow::anyhow!("Failed to parse value literal {}", source))
    }
}

/// Parses the computation and returns a verbose error description if it fails.
pub fn verbose_parse_computation(source: &str) -> anyhow::Result<Computation> {
    match parse_computation::<VerboseError<&str>>(source) {
        Err(Failure(e)) => Err(anyhow::anyhow!(
            "Failed to parse computation\n{}",
            convert_error(source, e)
        )),
        Err(e) => Err(anyhow::anyhow!("Failed to parse {} due to {}", source, e)),
        Ok((_, computation)) => Ok(computation),
    }
}

/// Parses the computation line by line.
fn parse_computation<'a, E: 'a + ParseError<&'a str> + ContextError<&'a str>>(
    input: &'a str,
) -> IResult<&'a str, Computation, E> {
    let body = all_consuming(map(
        separated_list0(many1(multispace1), cut(parse_line)),
        |operations| Computation {
            operations: operations.into_iter().flatten().collect(),
        },
    ));
    // Allow any number of empty lines around the body
    delimited(many0(multispace1), body, many0(multispace1))(input)
}

/// Parses a single logical line of the textual IR
fn parse_line<'a, E: 'a + ParseError<&'a str> + ContextError<&'a str>>(
    input: &'a str,
) -> IResult<&'a str, Option<Operation>, E> {
    alt((
        recognize_comment,
        map(parse_assignment, Some),
        value(None, eof),
    ))(input)
}

/// Recognizes and consumes away a comment
fn recognize_comment<'a, E: 'a + ParseError<&'a str> + ContextError<&'a str>>(
    input: &'a str,
) -> IResult<&'a str, Option<Operation>, E> {
    value(
        None, // Output is thrown away.
        pair(ws(tag("//")), is_not("\n\r")),
    )(input)
}

/// Parses an individual assignment.
///
/// Accepts an assignment in the form of
///
/// `Identifier = Operation : TypeDefinition @Placement`
fn parse_assignment<'a, E: 'a + ParseError<&'a str> + ContextError<&'a str>>(
    input: &'a str,
) -> IResult<&'a str, Operation, E> {
    let (input, identifier) = ws(identifier)(input)?;
    let (input, _) = tag("=")(input)?;
    let (input, operator) = ws(parse_operator)(input)?;
    let (input, args) = opt(argument_list)(input)?;
    let (input, placement) = ws(parse_placement)(input)?;
    Ok((
        input,
        Operation {
            name: identifier.into(),
            kind: operator,
            inputs: args.unwrap_or_default(),
            placement,
        },
    ))
}

/// Parses placement.
fn parse_placement<'a, E: 'a + ParseError<&'a str> + ContextError<&'a str>>(
    input: &'a str,
) -> IResult<&'a str, Placement, E> {
    alt((
        preceded(
            tag("@Host"),
            cut(context(
                "Expecting alphanumeric host name as in @Host(alice)",
                map(
                    delimited(ws(tag("(")), alphanumeric1, ws(tag(")"))),
                    |name| {
                        Placement::Host(HostPlacement {
                            owner: Role::from(name),
                        })
                    },
                ),
            )),
        ),
        preceded(
            tag("@Replicated"),
            cut(context(
                "Expecting host names triplet as in @Replicated(alice, bob, charlie)",
                map(
                    delimited(
                        ws(tag("(")),
                        verify(
                            separated_list0(tag(","), ws(alphanumeric1)),
                            |v: &Vec<&str>| v.len() == 3,
                        ),
                        ws(tag(")")),
                    ),
                    |names| {
                        Placement::Replicated(ReplicatedPlacement {
                            owners: [
                                Role::from(names[0]),
                                Role::from(names[1]),
                                Role::from(names[2]),
                            ],
                        })
                    },
                ),
            )),
        ),
    ))(input)
}

/// Parses list of attributes.
macro_rules! attributes {
    ($inner:expr) => {
        |input: &'a str| delimited(ws(tag("{")), permutation($inner), ws(tag("}")))(input)
    };
}

/// Constructs a parser for a simple unary operation.
macro_rules! unary {
    ($sub:ident) => {
        |input: &'a str| {
            let (input, sig) = operator_signature(1)(input)?;
            Ok((input, $sub { sig }.into()))
        }
    };
}

/// Constructs a parser for a simple binary operation.
macro_rules! binary {
    ($sub:ident) => {
        |input: &'a str| {
            let (input, sig) = operator_signature(2)(input)?;
            Ok((input, $sub { sig }.into()))
        }
    };
}

/// Constructs a parser for a simple binary operation.
macro_rules! operation_on_axis {
    ($sub:ident) => {
        |input: &'a str| {
            let (input, opt_axis) = opt(attributes_single("axis", parse_int))(input)?;
            let (input, sig) = operator_signature(1)(input)?;
            Ok((
                input,
                $sub {
                    sig,
                    axis: opt_axis,
                }
                .into(),
            ))
        }
    };
}

/// Parses operator - maps names to structs.
fn parse_operator<'a, E: 'a + ParseError<&'a str> + ContextError<&'a str>>(
    input: &'a str,
) -> IResult<&'a str, Operator, E> {
    // NOTE: Ideally, we would group all of these parser declarations into a single `alt`
    // combinator. However, `alt` expects a tuple of parsers with cardinality at most 21.
    // We get around this by nesting calls of `alt`, as recommended by the function docs:
    // https://docs.rs/nom/7.0.0/nom/branch/fn.alt.html
    let part1 = alt((
        preceded(tag(IdentityOp::SHORT_NAME), cut(unary!(IdentityOp))),
        preceded(tag(LoadOp::SHORT_NAME), cut(unary!(LoadOp))),
        preceded(tag(SendOp::SHORT_NAME), cut(send_operator)),
        preceded(tag(ReceiveOp::SHORT_NAME), cut(receive_operator)),
        preceded(tag(InputOp::SHORT_NAME), cut(input_operator)),
        preceded(tag(OutputOp::SHORT_NAME), cut(unary!(OutputOp))),
        preceded(tag(ConstantOp::SHORT_NAME), cut(constant)),
        preceded(tag(ShapeOp::SHORT_NAME), cut(unary!(ShapeOp))),
        preceded(tag(RingFillOp::SHORT_NAME), cut(ring_fill)),
        preceded(tag(SaveOp::SHORT_NAME), cut(save_operator)),
        preceded(tag(HostAddOp::SHORT_NAME), cut(binary!(HostAddOp))),
        preceded(tag(HostSubOp::SHORT_NAME), cut(binary!(HostSubOp))),
        preceded(tag(HostMulOp::SHORT_NAME), cut(binary!(HostMulOp))),
        preceded(tag(HostDivOp::SHORT_NAME), cut(binary!(HostDivOp))),
        preceded(tag(HostDotOp::SHORT_NAME), cut(binary!(HostDotOp))),
        preceded(
            tag(HostMeanOp::SHORT_NAME),
            cut(operation_on_axis!(HostMeanOp)),
        ),
        preceded(tag(HostExpandDimsOp::SHORT_NAME), cut(hostexpanddims)),
        preceded(tag(HostReshapeOp::SHORT_NAME), cut(unary!(HostReshapeOp))),
        preceded(tag(HostAtLeast2DOp::SHORT_NAME), cut(hostatleast2d)),
        preceded(tag(HostSliceOp::SHORT_NAME), cut(hostslice)),
    ));
    let part2 = alt((
        preceded(
            tag(HostSumOp::SHORT_NAME),
            cut(operation_on_axis!(HostSumOp)),
        ),
        preceded(tag(HostOnesOp::SHORT_NAME), cut(unary!(HostOnesOp))),
        preceded(tag(HostConcatOp::SHORT_NAME), cut(hostconcat)),
        preceded(
            tag(HostTransposeOp::SHORT_NAME),
            cut(unary!(HostTransposeOp)),
        ),
        preceded(tag(HostInverseOp::SHORT_NAME), cut(unary!(HostInverseOp))),
        preceded(tag(RingAddOp::SHORT_NAME), cut(binary!(RingAddOp))),
        preceded(tag(RingSubOp::SHORT_NAME), cut(binary!(RingSubOp))),
        preceded(tag(RingMulOp::SHORT_NAME), cut(binary!(RingMulOp))),
        preceded(tag(RingDotOp::SHORT_NAME), cut(binary!(RingDotOp))),
        preceded(
            tag(RingSumOp::SHORT_NAME),
            cut(operation_on_axis!(RingSumOp)),
        ),
        preceded(tag(RingSampleSeededOp::SHORT_NAME), cut(ring_sample_seeded)),
        preceded(tag(RingSampleOp::SHORT_NAME), cut(ring_sample)),
        preceded(tag(RingShlOp::SHORT_NAME), cut(ring_shl)),
        preceded(tag(RingShrOp::SHORT_NAME), cut(ring_shr)),
        preceded(tag(PrimDeriveSeedOp::SHORT_NAME), cut(prim_derive_seed)),
        preceded(tag(PrimPrfKeyGenOp::SHORT_NAME), cut(prim_gen_prf_key)),
        preceded(
            tag(RingFixedpointEncodeOp::SHORT_NAME),
            cut(fixed_point_ring_encode),
        ),
        preceded(
            tag(RingFixedpointDecodeOp::SHORT_NAME),
            cut(fixed_point_ring_decode),
        ),
        preceded(
            tag(RingFixedpointMeanOp::SHORT_NAME),
            cut(fixed_point_ring_mean),
        ),
        preceded(tag(FixedpointEncodeOp::SHORT_NAME), cut(fixed_point_encode)),
        preceded(tag(FixedpointDecodeOp::SHORT_NAME), cut(fixed_point_decode)),
    ));
    let part3 = alt((
        preceded(tag(RingInjectOp::SHORT_NAME), cut(ring_inject)),
        preceded(tag(BitExtractOp::SHORT_NAME), cut(bit_extract)),
        preceded(tag(BitSampleSeededOp::SHORT_NAME), cut(bit_sample_seeded)),
        preceded(tag(BitSampleOp::SHORT_NAME), cut(bit_sample)),
        preceded(tag(BitXorOp::SHORT_NAME), cut(bit_xor)),
        preceded(tag(BitAndOp::SHORT_NAME), cut(bit_and)),
        preceded(tag(HostSqrtOp::SHORT_NAME), cut(unary!(HostSqrtOp))),
        preceded(tag(HostDiagOp::SHORT_NAME), cut(unary!(HostDiagOp))),
        preceded(tag(HostSqueezeOp::SHORT_NAME), cut(hostsqueeze)),
        preceded(tag(AddOp::SHORT_NAME), cut(binary!(AddOp))),
        preceded(tag(SubOp::SHORT_NAME), cut(binary!(SubOp))),
        preceded(tag(MulOp::SHORT_NAME), cut(binary!(MulOp))),
        preceded(tag(DivOp::SHORT_NAME), cut(binary!(DivOp))),
        preceded(tag(DotOp::SHORT_NAME), cut(binary!(DotOp))),
        preceded(tag(MeanOp::SHORT_NAME), cut(operation_on_axis!(MeanOp))),
    ));
    alt((part1, part2, part3))(input)
}

/// Parses a Constant
fn constant<'a, E: 'a + ParseError<&'a str> + ContextError<&'a str>>(
    input: &'a str,
) -> IResult<&'a str, Operator, E> {
    let (input, value) = attributes_single("value", constant_literal)(input)?;
    let (input, optional_type) = opt(operator_signature(0))(input)?;
    let sig = optional_type.unwrap_or_else(|| Signature::nullary(value.ty()));

    Ok((input, ConstantOp { sig, value }.into()))
}

/// Parses a Send operator
fn send_operator<'a, E: 'a + ParseError<&'a str> + ContextError<&'a str>>(
    input: &'a str,
) -> IResult<&'a str, Operator, E> {
    let (input, (rendezvous_key, receiver)) = attributes!((
        attributes_member("rendezvous_key", map(parse_hex, RendezvousKey::from_bytes)),
        attributes_member("receiver", string)
    ))(input)?;
    let (input, optional_type) = opt(operator_signature(0))(input)?;
    let sig = optional_type.unwrap_or_else(|| Signature::unary(Ty::Unknown, Ty::Unknown));
    Ok((
        input,
        SendOp {
            sig,
            rendezvous_key,
            receiver: Role::from(receiver),
        }
        .into(),
    ))
}

/// Parses a Receive operator
fn receive_operator<'a, E: 'a + ParseError<&'a str> + ContextError<&'a str>>(
    input: &'a str,
) -> IResult<&'a str, Operator, E> {
    let (input, (rendezvous_key, sender)) = attributes!((
        attributes_member("rendezvous_key", map(parse_hex, RendezvousKey::from_bytes)),
        attributes_member("sender", string)
    ))(input)?;
    let (input, sig) = operator_signature(0)(input)?;
    Ok((
        input,
        ReceiveOp {
            sig,
            rendezvous_key,
            sender: Role::from(sender),
        }
        .into(),
    ))
}

/// Parses an Input operator
fn input_operator<'a, E: 'a + ParseError<&'a str> + ContextError<&'a str>>(
    input: &'a str,
) -> IResult<&'a str, Operator, E> {
    let (input, arg_name) = attributes_single("arg_name", string)(input)?;
    let (input, sig) = operator_signature(0)(input)?;
    Ok((input, InputOp { sig, arg_name }.into()))
}

/// Parses a HostExpandDims operator
fn hostexpanddims<'a, E: 'a + ParseError<&'a str> + ContextError<&'a str>>(
    input: &'a str,
) -> IResult<&'a str, Operator, E> {
    let (input, axis) = attributes_single("axis", vector(parse_int))(input)?;
    let (input, sig) = operator_signature(1)(input)?;
    Ok((input, HostExpandDimsOp { sig, axis }.into()))
}

/// Parses a HostExpandDims operator
fn hostsqueeze<'a, E: 'a + ParseError<&'a str> + ContextError<&'a str>>(
    input: &'a str,
) -> IResult<&'a str, Operator, E> {
    let (input, axis) = opt(attributes_single("axis", parse_int))(input)?;
    let (input, sig) = operator_signature(1)(input)?;
    Ok((input, HostSqueezeOp { sig, axis }.into()))
}

/// Parses a HostAtLeast2D operator.
fn hostatleast2d<'a, E: 'a + ParseError<&'a str> + ContextError<&'a str>>(
    input: &'a str,
) -> IResult<&'a str, Operator, E> {
    let (input, to_column_vector) = attributes_single("to_column_vector", parse_bool)(input)?;
    let (input, sig) = operator_signature(1)(input)?;
    Ok((
        input,
        HostAtLeast2DOp {
            sig,
            to_column_vector,
        }
        .into(),
    ))
}

/// Parses a HostSlice operator.
fn hostslice<'a, E: 'a + ParseError<&'a str> + ContextError<&'a str>>(
    input: &'a str,
) -> IResult<&'a str, Operator, E> {
    let (input, (start, end)) = attributes!((
        attributes_member("start", parse_int),
        attributes_member("end", parse_int)
    ))(input)?;
    let (input, sig) = operator_signature(1)(input)?;
    Ok((
        input,
        HostSliceOp {
            sig,
            slice: SliceInfo(vec![SliceInfoElem {
                start,
                step: None,
                end: Some(end),
            }]),
        }
        .into(),
    ))
}

/// Parses a HostConcat operator.
fn hostconcat<'a, E: 'a + ParseError<&'a str> + ContextError<&'a str>>(
    input: &'a str,
) -> IResult<&'a str, Operator, E> {
    let (input, axis) = attributes_single("axis", parse_int)(input)?;
    let (input, sig) = operator_signature(2)(input)?;
    Ok((input, HostConcatOp { sig, axis }.into()))
}

/// Parses a RingSampleOp operator.
fn ring_sample<'a, E: 'a + ParseError<&'a str> + ContextError<&'a str>>(
    input: &'a str,
) -> IResult<&'a str, Operator, E> {
    let (input, opt_max_value) = opt(attributes_single("max_value", parse_int))(input)?;
    let (input, sig) = operator_signature(0)(input)?;
    Ok((
        input,
        RingSampleOp {
            sig,
            max_value: opt_max_value,
        }
        .into(),
    ))
}

/// Parses a RingSampleSeededOp operator.
fn ring_sample_seeded<'a, E: 'a + ParseError<&'a str> + ContextError<&'a str>>(
    input: &'a str,
) -> IResult<&'a str, Operator, E> {
    let (input, opt_max_value) = opt(attributes_single("max_value", parse_int))(input)?;
    let (input, sig) = operator_signature(0)(input)?;
    Ok((
        input,
        RingSampleSeededOp {
            sig,
            max_value: opt_max_value,
        }
        .into(),
    ))
}

/// Parses a BitSampleOp operator.
fn bit_sample<'a, E: 'a + ParseError<&'a str> + ContextError<&'a str>>(
    input: &'a str,
) -> IResult<&'a str, Operator, E> {
    let (input, sig) = operator_signature(0)(input)?;
    Ok((input, BitSampleOp { sig }.into()))
}

/// Parses a BitSampleSeededOp operator.
fn bit_sample_seeded<'a, E: 'a + ParseError<&'a str> + ContextError<&'a str>>(
    input: &'a str,
) -> IResult<&'a str, Operator, E> {
    let (input, sig) = operator_signature(0)(input)?;
    Ok((input, BitSampleSeededOp { sig }.into()))
}

/// Parses a RingFill operator.
fn ring_fill<'a, E: 'a + ParseError<&'a str> + ContextError<&'a str>>(
    input: &'a str,
) -> IResult<&'a str, Operator, E> {
    let (input, value) = attributes_single("value", constant_literal)(input)?;
    let (input, sig) = operator_signature(1)(input)?;
    Ok((input, RingFillOp { sig, value }.into()))
}

/// Parses a RingShl operator.
fn ring_shl<'a, E: 'a + ParseError<&'a str> + ContextError<&'a str>>(
    input: &'a str,
) -> IResult<&'a str, Operator, E> {
    let (input, amount) = attributes_single("amount", parse_int)(input)?;
    let (input, sig) = operator_signature(0)(input)?;
    Ok((input, RingShlOp { sig, amount }.into()))
}

/// Parses a RingShr operator.
fn ring_shr<'a, E: 'a + ParseError<&'a str> + ContextError<&'a str>>(
    input: &'a str,
) -> IResult<&'a str, Operator, E> {
    let (input, amount) = attributes_single("amount", parse_int)(input)?;
    let (input, sig) = operator_signature(0)(input)?;
    Ok((input, RingShrOp { sig, amount }.into()))
}

/// Parses a PrimPrfKeyGen operator.
fn prim_gen_prf_key<'a, E: 'a + ParseError<&'a str> + ContextError<&'a str>>(
    input: &'a str,
) -> IResult<&'a str, Operator, E> {
    Ok((
        input,
        PrimPrfKeyGenOp {
            sig: Signature::nullary(Ty::PrfKey),
        }
        .into(),
    ))
}

/// Parses a PrimDeriveSeed operator.
fn prim_derive_seed<'a, E: 'a + ParseError<&'a str> + ContextError<&'a str>>(
    input: &'a str,
) -> IResult<&'a str, Operator, E> {
    let (input, sync_key) =
        attributes_single("sync_key", map_res(vector(parse_int), SyncKey::try_from))(input)
            .map_err(|_: nom::Err<nom::error::Error<&str>>| {
                Error(make_error(input, ErrorKind::MapRes))
            })?;
    let (input, opt_sig) = opt(operator_signature(0))(input)?;
    let sig = opt_sig.unwrap_or_else(|| Signature::nullary(Ty::Seed));
    Ok((input, PrimDeriveSeedOp { sig, sync_key }.into()))
}

/// Parses a RingFixedpointEncode operator.
fn fixed_point_ring_encode<'a, E: 'a + ParseError<&'a str> + ContextError<&'a str>>(
    input: &'a str,
) -> IResult<&'a str, Operator, E> {
    let (input, (scaling_base, scaling_exp)) = attributes!((
        attributes_member("scaling_base", parse_int),
        attributes_member("scaling_exp", parse_int)
    ))(input)?;
    let (input, sig) = operator_signature(0)(input)?;
    Ok((
        input,
        RingFixedpointEncodeOp {
            sig,
            scaling_base,
            scaling_exp,
        }
        .into(),
    ))
}

/// Parses a RingFixedpointDecode operator.
fn fixed_point_ring_decode<'a, E: 'a + ParseError<&'a str> + ContextError<&'a str>>(
    input: &'a str,
) -> IResult<&'a str, Operator, E> {
    let (input, (scaling_base, scaling_exp)) = attributes!((
        attributes_member("scaling_base", parse_int),
        attributes_member("scaling_exp", parse_int)
    ))(input)?;
    let (input, sig) = operator_signature(1)(input)?;
    Ok((
        input,
        RingFixedpointDecodeOp {
            sig,
            scaling_base,
            scaling_exp,
        }
        .into(),
    ))
}

/// Parses a FixedpointEncode operator.
fn fixed_point_encode<'a, E: 'a + ParseError<&'a str> + ContextError<&'a str>>(
    input: &'a str,
) -> IResult<&'a str, Operator, E> {
    let (input, (fractional_precision, integral_precision)) = attributes!((
        attributes_member("fractional_precision", parse_int),
        attributes_member("integral_precision", parse_int)
    ))(input)?;

    let (input, sig) = operator_signature(0)(input)?;
    Ok((
        input,
        FixedpointEncodeOp {
            sig,
            fractional_precision,
            integral_precision,
        }
        .into(),
    ))
}

/// Parses a FixedpointDecode operator.
fn fixed_point_decode<'a, E: 'a + ParseError<&'a str> + ContextError<&'a str>>(
    input: &'a str,
) -> IResult<&'a str, Operator, E> {
    let (input, fractional_precision) =
        attributes_single("fractional_precision", parse_int)(input)?;
    let (input, sig) = operator_signature(1)(input)?;
    Ok((
        input,
        FixedpointDecodeOp {
            sig,
            fractional_precision,
        }
        .into(),
    ))
}

/// Parses a Save operator.
fn save_operator<'a, E: 'a + ParseError<&'a str> + ContextError<&'a str>>(
    input: &'a str,
) -> IResult<&'a str, Operator, E> {
    let (input, sig) = operator_signature(2)(input)?;
    Ok((input, SaveOp { sig }.into()))
}

/// Parses a RingFixedpointMean operator.
fn fixed_point_ring_mean<'a, E: 'a + ParseError<&'a str> + ContextError<&'a str>>(
    input: &'a str,
) -> IResult<&'a str, Operator, E> {
    let (input, (scaling_base, scaling_exp, axis)) = attributes!((
        attributes_member("scaling_base", parse_int),
        attributes_member("scaling_exp", parse_int),
        opt(attributes_member("axis", parse_int))
    ))(input)?;

    let (input, sig) = operator_signature(0)(input)?;
    Ok((
        input,
        RingFixedpointMeanOp {
            sig,
            axis,
            scaling_base,
            scaling_exp,
        }
        .into(),
    ))
}

/// Parses a RingInject operator.
fn ring_inject<'a, E: 'a + ParseError<&'a str> + ContextError<&'a str>>(
    input: &'a str,
) -> IResult<&'a str, Operator, E> {
    let (input, bit_idx) = attributes_single("bit_idx", parse_int)(input)?;
    let (input, sig) = operator_signature(1)(input)?;
    Ok((input, RingInjectOp { sig, bit_idx }.into()))
}

/// Parses a BitExtract operator.
fn bit_extract<'a, E: 'a + ParseError<&'a str> + ContextError<&'a str>>(
    input: &'a str,
) -> IResult<&'a str, Operator, E> {
    let (input, bit_idx) = attributes_single("bit_idx", parse_int)(input)?;
    let (input, sig) = operator_signature(1)(input)?;
    Ok((input, BitExtractOp { sig, bit_idx }.into()))
}

/// Parses a BitXor operator.
fn bit_xor<'a, E: 'a + ParseError<&'a str> + ContextError<&'a str>>(
    input: &'a str,
) -> IResult<&'a str, Operator, E> {
    let (input, opt_sig) = opt(operator_signature(0))(input)?;
    let sig = opt_sig.unwrap_or_else(|| Signature::nullary(Ty::HostBitTensor));
    Ok((input, BitXorOp { sig }.into()))
}

/// Parses a BitAnd operator.
fn bit_and<'a, E: 'a + ParseError<&'a str> + ContextError<&'a str>>(
    input: &'a str,
) -> IResult<&'a str, Operator, E> {
    let (input, opt_sig) = opt(operator_signature(0))(input)?;
    let sig = opt_sig.unwrap_or_else(|| Signature::nullary(Ty::HostBitTensor));
    Ok((input, BitAndOp { sig }.into()))
}

/// Parses list of arguments.
///
/// Accepts input in the form of
///
/// `(name, name, name)`
fn argument_list<'a, E: 'a + ParseError<&'a str> + ContextError<&'a str>>(
    input: &'a str,
) -> IResult<&'a str, Vec<String>, E> {
    context(
        "Expecting comma separated list of identifiers",
        delimited(
            tag("("),
            separated_list0(tag(","), map(ws(identifier), |s| s.to_string())),
            tag(")"),
        ),
    )(input)
}

/// Parses list of attributes when there is only one attribute.
///
/// This is an optimization to avoid permutation cast for the simple case.
fn attributes_single<'a, O, F: 'a, E: 'a + ParseError<&'a str> + ContextError<&'a str>>(
    name: &'a str,
    inner: F,
) -> impl FnMut(&'a str) -> IResult<&'a str, O, E>
where
    F: FnMut(&'a str) -> IResult<&'a str, O, E>,
{
    delimited(ws(tag("{")), attributes_member(name, inner), ws(tag("}")))
}

/// Parses a single attribute with an optional comma at the end.
fn attributes_member<'a, O, F: 'a, E: 'a + ParseError<&'a str> + ContextError<&'a str>>(
    name1: &'a str,
    inner1: F,
) -> impl FnMut(&'a str) -> IResult<&'a str, O, E>
where
    F: FnMut(&'a str) -> IResult<&'a str, O, E>,
{
    map(
        tuple((ws(tag(name1)), ws(tag("=")), inner1, opt(ws(tag(","))))),
        |(_, _, v, _)| v,
    )
}

/// Parses operator's type signature
///
/// Accepts input in the form of
///
/// `: (Float32Tensor, Float32Tensor) -> Float32Tensor`
/// `: ([Float32Tensor]) -> Float32Tensor`
///
/// * `arg_count` - the number of required arguments
fn operator_signature<'a, E: 'a + ParseError<&'a str> + ContextError<&'a str>>(
    arg_count: usize,
) -> impl FnMut(&'a str) -> IResult<&'a str, Signature, E> {
    preceded(
        ws(tag(":")),
        alt((fixed_arrity_signature(arg_count), variadic_signature())),
    )
}

/// Parses operator's type signature - fixed arity form
///
/// Accepts input in the form of
///
/// `(Float32Tensor, Float32Tensor) -> Float32Tensor`
///
/// * `arg_count` - the number of required arguments
fn fixed_arrity_signature<'a, E: 'a + ParseError<&'a str> + ContextError<&'a str>>(
    arg_count: usize,
) -> impl FnMut(&'a str) -> IResult<&'a str, Signature, E> {
    move |input: &'a str| {
        let (input, args_types) = verify(
            delimited(
                tag("("),
                separated_list0(tag(","), ws(parse_type)),
                tag(")"),
            ),
            |v: &Vec<Ty>| v.len() >= arg_count,
        )(input)?;

        let (input, _) = ws(tag("->"))(input)?;
        let (input, result_type) = ws(parse_type)(input)?;

        match args_types.len() {
            0 => Ok((input, Signature::nullary(result_type))),
            1 => Ok((input, Signature::unary(args_types[0], result_type))),
            2 => Ok((
                input,
                Signature::binary(args_types[0], args_types[1], result_type),
            )),
            3 => Ok((
                input,
                Signature::ternary(args_types[0], args_types[1], args_types[2], result_type),
            )),
            _ => Err(Error(make_error(input, ErrorKind::Tag))),
        }
    }
}

/// Parses operator's type signature - variadic form
///
/// Accepts input in the form of
///
/// `([Float32Tensor]) -> Float32Tensor`
fn variadic_signature<'a, E: 'a + ParseError<&'a str> + ContextError<&'a str>>(
) -> impl FnMut(&'a str) -> IResult<&'a str, Signature, E> {
    move |input: &'a str| {
        let (input, (_, _, args_type, _, _)) = tuple((
            ws(tag("(")),
            ws(tag("[")),
            ws(parse_type),
            ws(tag("]")),
            ws(tag(")")),
        ))(input)?;

        let (input, _) = ws(tag("->"))(input)?;
        let (input, result_type) = ws(parse_type)(input)?;

        Ok((input, Signature::variadic(args_type, result_type)))
    }
}

/// Parses an individual type's literal
fn parse_type<'a, E: 'a + ParseError<&'a str> + ContextError<&'a str>>(
    input: &'a str,
) -> IResult<&'a str, Ty, E> {
    let (i, type_name) = alphanumeric1(input)?;
    match type_name {
        "Unknown" => Ok((i, Ty::Unknown)),
        "Shape" => Ok((i, Ty::HostShape)),
        "Seed" => Ok((i, Ty::Seed)),
        "PrfKey" => Ok((i, Ty::PrfKey)),
        "String" => Ok((i, Ty::HostString)),
        "BitTensor" => Ok((i, Ty::HostBitTensor)),
        "BitArray64" => Ok((i, Ty::HostBitArray64)),
        "BitArray128" => Ok((i, Ty::HostBitArray128)),
        "BitArray256" => Ok((i, Ty::HostBitArray256)),
        "Ring64Tensor" => Ok((i, Ty::HostRing64Tensor)),
        "Ring128Tensor" => Ok((i, Ty::HostRing128Tensor)),
        "Float32Tensor" => Ok((i, Ty::HostFloat32Tensor)),
        "Float64Tensor" => Ok((i, Ty::HostFloat64Tensor)),
        "Int8Tensor" => Ok((i, Ty::HostInt8Tensor)),
        "Int16Tensor" => Ok((i, Ty::HostInt16Tensor)),
        "Int32Tensor" => Ok((i, Ty::HostInt32Tensor)),
        "Int64Tensor" => Ok((i, Ty::HostInt64Tensor)),
        "Uint8Tensor" => Ok((i, Ty::HostUint8Tensor)),
        "Uint16Tensor" => Ok((i, Ty::HostUint16Tensor)),
        "Uint32Tensor" => Ok((i, Ty::HostUint32Tensor)),
        "Uint64Tensor" => Ok((i, Ty::HostUint64Tensor)),
        "HostFixed64Tensor" => Ok((i, Ty::HostFixed64Tensor)),
        "HostFixed128Tensor" => Ok((i, Ty::HostFixed128Tensor)),
        "Replicated64Tensor" => Ok((i, Ty::ReplicatedRing64Tensor)),
        "Replicated128Tensor" => Ok((i, Ty::ReplicatedRing128Tensor)),
        "ReplicatedBitTensor" => Ok((i, Ty::ReplicatedBitTensor)),
        "ReplicatedSetup" => Ok((i, Ty::ReplicatedSetup)),
        "Additive64Tensor" => Ok((i, Ty::AdditiveRing64Tensor)),
        "Additive128Tensor" => Ok((i, Ty::AdditiveRing128Tensor)),
        "ReplicatedShape" => Ok((i, Ty::ReplicatedShape)),
        "AdditiveBitTensor" => Ok((i, Ty::AdditiveBitTensor)),
        "AdditiveShape" => Ok((i, Ty::AdditiveShape)),
        "Fixed64Tensor" => Ok((i, Ty::Fixed64Tensor)),
        "Fixed128Tensor" => Ok((i, Ty::Fixed128Tensor)),
        "Unit" => Ok((i, Ty::Unit)),
        "Float32" => Ok((i, Ty::Float32)),
        "Float64" => Ok((i, Ty::Float64)),
        "Ring64" => Ok((i, Ty::Ring64)),
        "Ring128" => Ok((i, Ty::Ring128)),
        "Tensor" => Ok((i, Ty::Tensor(TensorDType::Float64))), // TODO: Find the way to represent inner in the textual
        _ => Err(Error(make_error(input, ErrorKind::Tag))),
    }
}

fn constant_literal_helper<'a, O1, F1, F2, E>(
    expected_type: &'a str,
    parser: F1,
    mapper: F2,
) -> impl FnMut(&'a str) -> IResult<&'a str, Constant, E>
where
    F1: FnMut(&'a str) -> IResult<&'a str, O1, E>,
    F2: FnMut(O1) -> Constant,
    E: 'a + ParseError<&'a str> + ContextError<&'a str>,
{
    map(
        preceded(
            tag(expected_type),
            delimited(ws(tag("(")), parser, ws(tag(")"))),
        ),
        mapper,
    )
}

/// Parses a literal for a constant (not a placed value).
fn constant_literal<'a, E: 'a + ParseError<&'a str> + ContextError<&'a str>>(
    input: &'a str,
) -> IResult<&'a str, Constant, E> {
    alt((
        constant_literal_helper("Seed", parse_hex, |v| Constant::RawSeed(RawSeed(v))),
        constant_literal_helper("PrfKey", parse_hex, |v| Constant::RawPrfKey(RawPrfKey(v))),
        constant_literal_helper("Float32", float, Constant::Float32),
        constant_literal_helper("Float64", double, Constant::Float64),
        constant_literal_helper("String", string, Constant::String),
        map(ws(string), Constant::String), // Alternative syntax for strings - no type
        constant_literal_helper("Ring64", parse_int, Constant::Ring64),
        constant_literal_helper("Ring128", parse_int, Constant::Ring128),
        constant_literal_helper("Shape", vector(parse_int), |v| {
            Constant::RawShape(RawShape(v))
        }),
        constant_literal_helper("Bit", parse_int, Constant::Bit),
        // 1D arrars
        alt((
            constant_literal_helper("Int8Tensor", vector(parse_int), |v| {
                Constant::HostInt8Tensor(v.into())
            }),
            constant_literal_helper("Int16Tensor", vector(parse_int), |v| {
                Constant::HostInt16Tensor(v.into())
            }),
            constant_literal_helper("Int32Tensor", vector(parse_int), |v| {
                Constant::HostInt32Tensor(v.into())
            }),
            constant_literal_helper("Int64Tensor", vector(parse_int), |v| {
                Constant::HostInt64Tensor(v.into())
            }),
            constant_literal_helper("Uint8Tensor", vector(parse_int), |v| {
                Constant::HostUint8Tensor(v.into())
            }),
            constant_literal_helper("Uint16Tensor", vector(parse_int), |v| {
                Constant::HostUint16Tensor(v.into())
            }),
            constant_literal_helper("Uint32Tensor", vector(parse_int), |v| {
                Constant::HostUint32Tensor(v.into())
            }),
            constant_literal_helper("Uint64Tensor", vector(parse_int), |v| {
                Constant::HostUint64Tensor(v.into())
            }),
            constant_literal_helper("Float32Tensor", vector(float), |v| {
                Constant::HostFloat32Tensor(v.into())
            }),
            constant_literal_helper("Float64Tensor", vector(double), |v| {
                Constant::HostFloat64Tensor(v.into())
            }),
            constant_literal_helper("Ring64Tensor", vector(parse_int), |v| {
                Constant::HostRing64Tensor(v.into())
            }),
            constant_literal_helper("Ring128Tensor", vector(parse_int), |v| {
                Constant::HostRing128Tensor(v.into())
            }),
            constant_literal_helper("HostBitTensor", vector(parse_int), |v| {
                Constant::HostBitTensor(v.into())
            }),
        )),
        // 2D arrars
        alt((
            constant_literal_helper("Int8Tensor", vector2(parse_int), |v| {
                Constant::HostInt8Tensor(v.into())
            }),
            constant_literal_helper("Int16Tensor", vector2(parse_int), |v| {
                Constant::HostInt16Tensor(v.into())
            }),
            constant_literal_helper("Int32Tensor", vector2(parse_int), |v| {
                Constant::HostInt32Tensor(v.into())
            }),
            constant_literal_helper("Int64Tensor", vector2(parse_int), |v| {
                Constant::HostInt64Tensor(v.into())
            }),
            constant_literal_helper("Uint8Tensor", vector2(parse_int), |v| {
                Constant::HostUint8Tensor(v.into())
            }),
            constant_literal_helper("Uint16Tensor", vector2(parse_int), |v| {
                Constant::HostUint16Tensor(v.into())
            }),
            constant_literal_helper("Uint32Tensor", vector2(parse_int), |v| {
                Constant::HostUint32Tensor(v.into())
            }),
            constant_literal_helper("Uint64Tensor", vector2(parse_int), |v| {
                Constant::HostUint64Tensor(v.into())
            }),
            constant_literal_helper("Float32Tensor", vector2(float), |v| {
                Constant::HostFloat32Tensor(v.into())
            }),
            constant_literal_helper("Float64Tensor", vector2(double), |v| {
                Constant::HostFloat64Tensor(v.into())
            }),
            constant_literal_helper(
                "Ring64Tensor",
                vector2(parse_int),
                |v: ndarray::ArrayD<u64>| Constant::HostRing64Tensor(v.into()),
            ),
            constant_literal_helper(
                "Ring128Tensor",
                vector2(parse_int),
                |v: ndarray::ArrayD<u128>| Constant::HostRing128Tensor(v.into()),
            ),
            constant_literal_helper("HostBitTensor", vector2(parse_int), |v| {
                Constant::HostBitTensor(v.into())
            }),
        )),
    ))(input)
}

/// Parses a literal for a constant (not a placed value).
fn value_literal<'a, E: 'a + ParseError<&'a str> + ContextError<&'a str>>(
    input: &'a str,
) -> IResult<&'a str, Value, E> {
    let (input, (v, p)) = tuple((constant_literal, ws(parse_placement)))(input)?;
    match p {
        Placement::Host(h) => Ok((input, v.place(&h))),
        _ => unimplemented!(), // TODO (lvorona) return parsing error that we do not support other placements in the textual form
    }
}

/// Parses a vector of items, using the supplied innter parser.
fn vector<'a, F: 'a, O, E: 'a + ParseError<&'a str> + ContextError<&'a str>>(
    inner: F,
) -> impl FnMut(&'a str) -> IResult<&'a str, Vec<O>, E>
where
    F: FnMut(&'a str) -> IResult<&'a str, O, E>,
{
    delimited(tag("["), separated_list0(ws(tag(",")), inner), tag("]"))
}

/// Parses a 2D vector of items, using the supplied innter parser.
fn vector2<'a, F: 'a, O: 'a, E: 'a>(
    inner: F,
) -> impl FnMut(&'a str) -> IResult<&'a str, ndarray::ArrayD<O>, E>
where
    F: FnMut(&'a str) -> IResult<&'a str, O, E> + Copy,
    O: Clone,
    E: ParseError<&'a str> + ContextError<&'a str>,
{
    move |input: &'a str| {
        let (input, vec2) = vector(vector(inner))(input)?;
        let mut data = Vec::new();

        let ncols = vec2.first().map_or(0, |row| row.len());
        let mut nrows = 0;

        for row in &vec2 {
            data.extend_from_slice(row);
            nrows += 1;
        }

        ndarray::Array::from_shape_vec(ndarray::IxDyn(&[nrows, ncols]), data)
            .map(|a| (input, a))
            .map_err(|_: ndarray::ShapeError| Error(make_error(input, ErrorKind::MapRes)))
    }
}

/// Parses integer (or anything implementing FromStr from decimal digits)
fn parse_int<'a, O: std::str::FromStr, E: 'a + ParseError<&'a str> + ContextError<&'a str>>(
    input: &'a str,
) -> IResult<&'a str, O, E> {
    map_res(digit1, |s: &str| s.parse::<O>())(input)
        .map_err(|_: nom::Err<nom::error::Error<&str>>| Error(make_error(input, ErrorKind::MapRes)))
}

/// Parses a single byte, writte as two hex character.
///
/// Leading '0' is mandatory for bytes 0x00 - 0x0F.
fn parse_hex_u8<'a, E>(input: &'a str) -> IResult<&'a str, u8, E>
where
    E: ParseError<&'a str>,
{
    let parse_hex = take_while_m_n(2, 2, |c: char| c.is_ascii_hexdigit());
    map_res(parse_hex, move |hex| u8::from_str_radix(hex, 16))(input)
        .map_err(|_: nom::Err<nom::error::Error<&str>>| Error(make_error(input, ErrorKind::MapRes)))
}

/// Parse sa hux dump, without any separators.
///
/// Errors out if there is not enough data to fill an array of length N.
fn parse_hex<'a, E, const N: usize>(input: &'a str) -> IResult<&'a str, [u8; N], E>
where
    E: ParseError<&'a str>,
{
    let mut buf: [u8; N] = [0; N];
    let (rest, ()) = fill(parse_hex_u8, &mut buf)(input)?;
    Ok((rest, buf))
}

/// Wraps the innner parser in optional spaces.
///
/// From nom::recepies
fn ws<'a, F: 'a, O, E: ParseError<&'a str>>(
    inner: F,
) -> impl FnMut(&'a str) -> IResult<&'a str, O, E>
where
    F: Fn(&'a str) -> IResult<&'a str, O, E>,
{
    delimited(space0, inner, space0)
}

/// Parses an identifier
///
/// From nom::recepies
pub fn identifier<'a, E: ParseError<&'a str>>(input: &'a str) -> IResult<&'a str, &'a str, E> {
    recognize(pair(
        alt((alpha1, tag("_"))),
        many0(alt((alphanumeric1, tag("_")))),
    ))(input)
}

/// Parses an escaped character: \n, \t, \r, \u{00AC}, etc.
///
/// From nom examples (MIT licesnse, so it is ok)
fn parse_hex_u32<'a, E>(input: &'a str) -> IResult<&'a str, u32, E>
where
    E: ParseError<&'a str>,
{
    let parse_hex = take_while_m_n(1, 6, |c: char| c.is_ascii_hexdigit());
    let parse_delimited_hex = preceded(char('u'), delimited(char('{'), parse_hex, char('}')));
    map_res(parse_delimited_hex, move |hex| u32::from_str_radix(hex, 16))(input)
        .map_err(|_: nom::Err<nom::error::Error<&str>>| Error(make_error(input, ErrorKind::MapRes)))
}

/// Parses a single unicode character.
///
/// From nom examples (MIT licesnse, so it is ok)
fn parse_unicode<'a, E>(input: &'a str) -> IResult<&'a str, char, E>
where
    E: ParseError<&'a str>,
{
    map_opt(parse_hex_u32, std::char::from_u32)(input)
}

/// Parses any supported escaped character
///
/// From nom examples (MIT licesnse, so it is ok)
fn parse_escaped_char<'a, E>(input: &'a str) -> IResult<&'a str, char, E>
where
    E: ParseError<&'a str>,
{
    preceded(
        char('\\'),
        alt((
            parse_unicode,
            value('\n', char('n')),
            value('\r', char('r')),
            value('\t', char('t')),
            value('\u{08}', char('b')),
            value('\u{0C}', char('f')),
            value('\\', char('\\')),
            value('/', char('/')),
            value('"', char('"')),
        )),
    )(input)
}

/// Parse a backslash, followed by any amount of whitespace. This is used later
/// to discard any escaped whitespace.
///
/// From nom examples (MIT licesnse, so it is ok)
fn parse_escaped_whitespace<'a, E: ParseError<&'a str>>(
    input: &'a str,
) -> IResult<&'a str, &'a str, E> {
    preceded(char('\\'), multispace1)(input)
}

/// Parse a non-empty block of text that doesn't include \ or "
///
/// From nom examples (MIT licesnse, so it is ok)
fn parse_literal<'a, E: ParseError<&'a str>>(input: &'a str) -> IResult<&'a str, &'a str, E> {
    let not_quote_slash = is_not("\"\\");
    verify(not_quote_slash, |s: &str| !s.is_empty())(input)
}

/// A string fragment contains a fragment of a string being parsed: either
/// a non-empty Literal (a series of non-escaped characters), a single
/// parsed escaped character, or a block of escaped whitespace.
///
/// From nom examples (MIT licesnse, so it is ok)
#[derive(Debug, Clone, Copy, PartialEq, Eq)]
enum StringFragment<'a> {
    Literal(&'a str),
    EscapedChar(char),
    EscapedWS,
}

/// Combine parse_literal, parse_escaped_whitespace, and parse_escaped_char
/// into a StringFragment.
///
/// From nom examples (MIT licesnse, so it is ok)
fn parse_fragment<'a, E>(input: &'a str) -> IResult<&'a str, StringFragment<'a>, E>
where
    E: ParseError<&'a str>,
{
    alt((
        map(parse_literal, StringFragment::Literal),
        map(parse_escaped_char, StringFragment::EscapedChar),
        value(StringFragment::EscapedWS, parse_escaped_whitespace),
    ))(input)
}

/// Parse a string. Use a loop of parse_fragment and push all of the fragments
/// into an output string.
///
/// From nom examples (MIT licesnse, so it is ok)
fn string<'a, E>(input: &'a str) -> IResult<&'a str, String, E>
where
    E: ParseError<&'a str>,
{
    let build_string = fold_many0(parse_fragment, String::new, |mut string, fragment| {
        match fragment {
            StringFragment::Literal(s) => string.push_str(s),
            StringFragment::EscapedChar(c) => string.push(c),
            StringFragment::EscapedWS => {}
        }
        string
    });
    delimited(char('"'), build_string, char('"'))(input)
}

/// A very simple boolean parser.
///
/// Only accepts literals `true` and `false`.
fn parse_bool<'a, E: 'a + ParseError<&'a str> + ContextError<&'a str>>(
    input: &'a str,
) -> IResult<&'a str, bool, E> {
    alt((value(true, tag("true")), value(false, tag("false"))))(input)
}

/// A serializer to produce the same textual format from a computation
pub trait ToTextual {
    fn to_textual(&self) -> String;
}

impl ToTextual for Computation {
    fn to_textual(&self) -> String {
        itertools::join(self.operations.iter().map(|op| op.to_textual()), "\n")
    }
}

impl ToTextual for Operation {
    fn to_textual(&self) -> String {
        format!(
            "{} = {} ({}) {}",
            self.name,
            self.kind.to_textual(),
            self.inputs.join(", "),
            self.placement.to_textual(),
        )
    }
}

impl ToTextual for Placement {
    fn to_textual(&self) -> String {
        match self {
            Placement::Host(p) => p.to_textual(),
            Placement::Replicated(p) => p.to_textual(),
            Placement::Additive(p) => p.to_textual(),
        }
    }
}

impl ToTextual for HostPlacement {
    fn to_textual(&self) -> String {
        format!("@Host({})", self.owner)
    }
}

impl ToTextual for ReplicatedPlacement {
    fn to_textual(&self) -> String {
        format!(
            "@Replicated({}, {}, {})",
            self.owners[0], self.owners[1], self.owners[2]
        )
    }
}

impl ToTextual for AdditivePlacement {
    fn to_textual(&self) -> String {
        format!("@Additive({}, {})", self.owners[0], self.owners[1])
    }
}

impl ToTextual for Operator {
    fn to_textual(&self) -> String {
        use Operator::*;
        match self {
            Identity(op) => op.to_textual(),
            Cast(op) => op.to_textual(),
            Load(op) => op.to_textual(),
            Save(op) => op.to_textual(),
            Send(op) => op.to_textual(),
            Receive(op) => op.to_textual(),
            Input(op) => op.to_textual(),
            Output(op) => op.to_textual(),
            Constant(op) => op.to_textual(),
            Shape(op) => op.to_textual(),
            AtLeast2D(op) => op.to_textual(),
            Slice(op) => op.to_textual(),
            Ones(op) => op.to_textual(),
            ExpandDims(op) => op.to_textual(),
            Concat(op) => op.to_textual(),
            Transpose(op) => op.to_textual(),
            Dot(op) => op.to_textual(),
            Inverse(op) => op.to_textual(),
            Add(op) => op.to_textual(),
            Sub(op) => op.to_textual(),
            Mul(op) => op.to_textual(),
            Mean(op) => op.to_textual(),
            Sum(op) => op.to_textual(),
            Div(op) => op.to_textual(),
            BitXor(op) => op.to_textual(),
            BitAnd(op) => op.to_textual(),
            BitNeg(op) => op.to_textual(),
            RingFill(op) => op.to_textual(),
            HostAdd(op) => op.to_textual(),
            HostSub(op) => op.to_textual(),
            HostMul(op) => op.to_textual(),
            HostDiv(op) => op.to_textual(),
            HostDot(op) => op.to_textual(),
            HostMean(op) => op.to_textual(),
            HostSqrt(op) => op.to_textual(),
            HostOnes(op) => op.to_textual(),
            HostConcat(op) => op.to_textual(),
            HostExpandDims(op) => op.to_textual(),
            HostSqueeze(op) => op.to_textual(),
            HostReshape(op) => op.to_textual(),
            HostAtLeast2D(op) => op.to_textual(),
            HostSlice(op) => op.to_textual(),
            HostDiag(op) => op.to_textual(),
            HostShlDim(op) => op.to_textual(),
            HostIndexAxis(op) => op.to_textual(),
            HostBitDec(op) => op.to_textual(),
            HostSum(op) => op.to_textual(),
            HostTranspose(op) => op.to_textual(),
            HostInverse(op) => op.to_textual(),
            Sign(op) => op.to_textual(),
            RingNeg(op) => op.to_textual(),
            RingAdd(op) => op.to_textual(),
            RingSub(op) => op.to_textual(),
            RingMul(op) => op.to_textual(),
            RingDot(op) => op.to_textual(),
            RingSum(op) => op.to_textual(),
            RingFixedpointEncode(op) => op.to_textual(),
            RingFixedpointDecode(op) => op.to_textual(),
            RingFixedpointMean(op) => op.to_textual(),
            RingSample(op) => op.to_textual(),
            RingSampleSeeded(op) => op.to_textual(),
            RingShl(op) => op.to_textual(),
            RingShr(op) => op.to_textual(),
            RingInject(op) => op.to_textual(),
            BitExtract(op) => op.to_textual(),
            BitSample(op) => op.to_textual(),
            BitSampleSeeded(op) => op.to_textual(),
            PrimDeriveSeed(op) => op.to_textual(),
            PrimPrfKeyGen(op) => op.to_textual(),
            AesDecrypt(op) => op.to_textual(),
            FixedpointEncode(op) => op.to_textual(),
            FixedpointDecode(op) => op.to_textual(),
            FixedpointAdd(op) => op.to_textual(),
            FixedpointSub(op) => op.to_textual(),
            FixedpointMul(op) => op.to_textual(),
            FixedpointDiv(op) => op.to_textual(),
            FixedpointDot(op) => op.to_textual(),
            FixedpointTruncPr(op) => op.to_textual(),
            FixedpointMean(op) => op.to_textual(),
            FixedpointSum(op) => op.to_textual(),
            FloatingpointAdd(op) => op.to_textual(),
            FloatingpointSub(op) => op.to_textual(),
            FloatingpointMul(op) => op.to_textual(),
            FloatingpointDiv(op) => op.to_textual(),
            FloatingpointDot(op) => op.to_textual(),
            FloatingpointAtLeast2D(op) => op.to_textual(),
            FloatingpointOnes(op) => op.to_textual(),
            FloatingpointConcat(op) => op.to_textual(),
            FloatingpointExpandDims(op) => op.to_textual(),
            FloatingpointTranspose(op) => op.to_textual(),
            FloatingpointInverse(op) => op.to_textual(),
            FloatingpointMean(op) => op.to_textual(),
            FloatingpointSum(op) => op.to_textual(),
            RepSetup(op) => op.to_textual(),
            RepShare(op) => op.to_textual(),
            RepReveal(op) => op.to_textual(),
            RepDot(op) => op.to_textual(),
            RepFixedpointMean(op) => op.to_textual(),
            RepSum(op) => op.to_textual(),
            AddN(op) => op.to_textual(),
            RepAdd(op) => op.to_textual(),
            RepSub(op) => op.to_textual(),
            RepMul(op) => op.to_textual(),
            RepAnd(op) => op.to_textual(),
            RepXor(op) => op.to_textual(),
            RepNeg(op) => op.to_textual(),
            RepTruncPr(op) => op.to_textual(),
            AdtReveal(op) => op.to_textual(),
            AdtFill(op) => op.to_textual(),
            AdtAdd(op) => op.to_textual(),
            AdtSub(op) => op.to_textual(),
            AdtMul(op) => op.to_textual(),
            AdtShl(op) => op.to_textual(),
            AdtToRep(op) => op.to_textual(),
            RepAbs(op) => op.to_textual(),
            Fill(op) => op.to_textual(),
            RepMsb(op) => op.to_textual(),
            RepShl(op) => op.to_textual(),
            RepToAdt(op) => op.to_textual(),
            RepIndexAxis(op) => op.to_textual(),
            Index(op) => op.to_textual(),
            RepDiag(op) => op.to_textual(),
            RepBitDec(op) => op.to_textual(),
            RepBitCompose(op) => op.to_textual(),
            RepSlice(op) => op.to_textual(),
            RepShlDim(op) => op.to_textual(),
            RepEqual(op) => op.to_textual(),
            IfElse(op) => op.to_textual(),
            Neg(op) => op.to_textual(),
            Pow2(op) => op.to_textual(),
            Exp(op) => op.to_textual(),
            Sigmoid(op) => op.to_textual(),
            LessThan(op) => op.to_textual(),
            GreaterThan(op) => op.to_textual(),
        }
    }
}

<<<<<<< HEAD
macro_rules! impl_to_textual {
    ($op:ty, $format:expr, $($member:tt),* ) => {
        impl ToTextual for $op {
            fn to_textual(&self) -> String {
                format!(
                    $format,
                    $(self.$member.to_textual(),)*
                    op = self.short_name(),
                )
            }
        }
    };
}

impl_to_textual!(ConstantOp, "{op}{{value = {}}}: {}", value, sig);
impl_to_textual!(IdentityOp, "{op}: {}", sig);
impl_to_textual!(CastOp, "{op}: {}", sig);
impl_to_textual!(LoadOp, "{op}: {}", sig);
impl_to_textual!(SaveOp, "{op}: {}", sig);
impl_to_textual!(
    SendOp,
    "{op} {{rendezvous_key={}, receiver={}}}: {}",
    rendezvous_key,
    receiver,
    sig
);
impl_to_textual!(
    ReceiveOp,
    "{op} {{rendezvous_key={}, sender={}}} : {}",
    rendezvous_key,
    sender,
    sig
);
impl_to_textual!(InputOp, "{op} {{arg_name={}}}: {}", arg_name, sig);
impl_to_textual!(OutputOp, "{op}: {}", sig);
impl_to_textual!(
    AtLeast2DOp,
    "{op}{{to_column_vector={}}}: {}",
    to_column_vector,
    sig
);

impl_to_textual!(SliceOp, "{op}{{slice={}}}: {} {}", slice, sig);
impl_to_textual!(OnesOp, "{op}: {}", sig);
impl_to_textual!(ExpandDimsOp, "{op}{{axis={}}}: {}", axis, sig);
impl_to_textual!(ConcatOp, "{op}{{axis={}}}: {}", axis, sig);

impl_to_textual!(TransposeOp, "{op}: {}", sig);
impl_to_textual!(DotOp, "{op}: {}", sig);
impl_to_textual!(InverseOp, "{op}: {}", sig);
impl_to_textual!(AddOp, "{op}: {}", sig);
impl_to_textual!(SubOp, "{op}: {}", sig);
impl_to_textual!(MulOp, "{op}: {}", sig);
impl_to_textual!(DivOp, "{op}: {}", sig);

impl_to_textual!(HostAddOp, "{op}: {}", sig);
impl_to_textual!(HostSubOp, "{op}: {}", sig);
impl_to_textual!(HostMulOp, "{op}: {}", sig);
impl_to_textual!(HostDivOp, "{op}: {}", sig);
impl_to_textual!(HostDotOp, "{op}: {}", sig);
impl_to_textual!(HostOnesOp, "{op}: {}", sig);
impl_to_textual!(HostConcatOp, "{op}{{axis={}}}: {}", axis, sig);
impl_to_textual!(HostExpandDimsOp, "{op}{{axis={}}}: {}", axis, sig);
impl_to_textual!(HostReshapeOp, "{op}: {}", sig);
impl_to_textual!(RingFillOp, "{op}{{value={}}}: {}", value, sig);
impl_to_textual!(
    HostAtLeast2DOp,
    "{op}{{to_column_vector={}}}: {}",
    to_column_vector,
    sig
);
impl_to_textual!(HostSliceOp, "{op}{{slice={}}}: {} {}", slice, sig);
impl_to_textual!(HostDiagOp, "{op}: {}", sig);
impl_to_textual!(
    HostIndexAxisOp,
    "{op}{{axis={}, index={}}}: {}",
    axis,
    index,
    sig
);
impl_to_textual!(
    HostShlDimOp,
    "{op}{{amount={},bit_length={}}}: {}",
    amount,
    bit_length,
    sig
);
impl_to_textual!(HostTransposeOp, "{op}: {}", sig);
impl_to_textual!(HostBitDecOp, "{op}: {}", sig);
impl_to_textual!(HostInverseOp, "{op}: {}", sig);
impl_to_textual!(HostSqrtOp, "{op}: {}", sig);
impl_to_textual!(HostSqueezeOp, "{op}: {}", sig);
impl_to_textual!(SignOp, "{op}: {}", sig);
impl_to_textual!(ShapeOp, "{op}: {}", sig);
impl_to_textual!(RingNegOp, "{op}: {}", sig);
impl_to_textual!(RingAddOp, "{op}: {}", sig);
impl_to_textual!(RingSubOp, "{op}: {}", sig);
impl_to_textual!(RingMulOp, "{op}: {}", sig);
impl_to_textual!(RingDotOp, "{op}: {}", sig);
impl_to_textual!(RingShlOp, "{op}{{amount={}}}: {}", amount, sig);
impl_to_textual!(RingShrOp, "{op}{{amount={}}}: {}", amount, sig);
impl_to_textual!(RingInjectOp, "{op}{{bit_idx={}}}: {}", bit_idx, sig);
impl_to_textual!(BitXorOp, "{op}: {}", sig);
impl_to_textual!(BitAndOp, "{op}: {}", sig);
impl_to_textual!(BitNegOp, "{op}: {}", sig);
impl_to_textual!(BitExtractOp, "{op}{{bit_idx={}}}: {}", bit_idx, sig);
impl_to_textual!(PrimDeriveSeedOp, "{op}{{sync_key={}}}: {}", sync_key, sig);
impl_to_textual!(PrimPrfKeyGenOp, "{op}: {}", sig);
impl_to_textual!(AesDecryptOp, "{op}: {}", sig);
impl_to_textual!(
    FixedpointEncodeOp,
    "{op}{{fractional_precision={}, integral_precision={}}}: {}",
    fractional_precision,
    integral_precision,
    sig
);
impl_to_textual!(
    FixedpointDecodeOp,
    "{op}{{precision={}}}: {}",
    fractional_precision,
    sig
);
impl_to_textual!(FixedpointAddOp, "{op}: {}", sig);
impl_to_textual!(FixedpointSubOp, "{op}: {}", sig);
impl_to_textual!(FixedpointMulOp, "{op}: {}", sig);
impl_to_textual!(FixedpointDotOp, "{op}: {}", sig);
impl_to_textual!(NegOp, "{op}: {}", sig);
impl_to_textual!(
    FixedpointTruncPrOp,
    "{op}{{precision={}}}: {}",
    precision,
    sig
);

impl_to_textual!(
    RingFixedpointEncodeOp,
    "{op}{{scaling_base={}, scaling_exp={}}}: {}",
    scaling_base,
    scaling_exp,
    sig
);
impl_to_textual!(
    RingFixedpointDecodeOp,
    "{op}{{scaling_base={}, scaling_exp={}}}: {}",
    scaling_base,
    scaling_exp,
    sig
);
impl_to_textual!(RepSetupOp, "{op}: {}", sig);
impl_to_textual!(RepShareOp, "{op}: {}", sig);
impl_to_textual!(RepRevealOp, "{op}: {}", sig);
impl_to_textual!(RepDotOp, "{op}: {}", sig);
impl_to_textual!(RepAddOp, "{op}: {}", sig);
impl_to_textual!(RepSubOp, "{op}: {}", sig);
impl_to_textual!(RepMulOp, "{op}: {}", sig);
impl_to_textual!(RepTruncPrOp, "{op}{{amount={}}}: {}", amount, sig);
impl_to_textual!(AdtRevealOp, "{op}: {}", sig);
impl_to_textual!(AdtFillOp, "{op}{{value={}}}: {}", value, sig);
impl_to_textual!(AdtAddOp, "{op}: {}", sig);
impl_to_textual!(AdtSubOp, "{op}: {}", sig);
impl_to_textual!(AdtMulOp, "{op}: {}", sig);
impl_to_textual!(AdtShlOp, "{op}: {}", sig);
impl_to_textual!(AdtToRepOp, "{op}: {}", sig);
impl_to_textual!(RepAbsOp, "{op}: {}", sig);
impl_to_textual!(FillOp, "{op}{{value={}}}: {}", value, sig);
impl_to_textual!(RepMsbOp, "{op}: {}", sig);
impl_to_textual!(RepNegOp, "{op}: {}", sig);
impl_to_textual!(RepShlOp, "{op}: {}", sig);
impl_to_textual!(Pow2Op, "{op}: {}", sig);
impl_to_textual!(ExpOp, "{op}: {}", sig);
impl_to_textual!(SigmoidOp, "{op}: {}", sig);
impl_to_textual!(LessThanOp, "{op}: {}", sig);
impl_to_textual!(GreaterThanOp, "{op}: {}", sig);
impl_to_textual!(RepToAdtOp, "{op}: {}", sig);
impl_to_textual!(
    RepIndexAxisOp,
    "{op}{{axis={}, index={}}}: {}",
    axis,
    index,
    sig
);
impl_to_textual!(IndexOp, "{op}{{index={}}}: {}", index, sig);
impl_to_textual!(RepDiagOp, "{op}: {}", sig);
impl_to_textual!(RepBitDecOp, "{op}: {}", sig);
impl_to_textual!(RepBitComposeOp, "{op}: {}", sig);
impl_to_textual!(RepEqualOp, "{op}: {}", sig);
impl_to_textual!(IfElseOp, "{op}: {}", sig);
impl_to_textual!(RepSliceOp, "{op}{{slice}}: {} {}", sig, slice);
impl_to_textual!(RepShlDimOp, "{op}: {} {} {}", sig, amount, bit_length);

=======
>>>>>>> 0c9201a5
macro_rules! op_with_axis_to_textual {
    ($op:tt) => {
        impl ToTextual for $op {
            fn to_textual(&self) -> String {
                match self {
                    $op { sig, axis: Some(a) } => {
                        format!(
                            "{}{{axis = {}}}: {}",
                            self.short_name(),
                            a,
                            sig.to_textual()
                        )
                    }
                    $op { sig, axis: None } => {
                        format!("{}: {}", self.short_name(), sig.to_textual())
                    }
                }
            }
        }
    };
}

op_with_axis_to_textual!(MeanOp);
op_with_axis_to_textual!(SumOp);
op_with_axis_to_textual!(HostMeanOp);
op_with_axis_to_textual!(HostSumOp);
op_with_axis_to_textual!(RingSumOp);
op_with_axis_to_textual!(RepSumOp);
op_with_axis_to_textual!(FixedpointSumOp);
op_with_axis_to_textual!(FloatingpointMeanOp);
op_with_axis_to_textual!(FloatingpointSumOp);
op_with_axis_to_textual!(HostSqueezeOp);

impl ToTextual for FixedpointMeanOp {
    fn to_textual(&self) -> String {
        match self {
            FixedpointMeanOp { sig, axis: Some(a) } => {
                format!("FixedpointMean{{axis = {}}}: {}", a, sig.to_textual())
            }
            FixedpointMeanOp { sig, axis: None } => {
                format!("FixedpointMean{{}}: {}", sig.to_textual())
            }
        }
    }
}

impl ToTextual for RingFixedpointMeanOp {
    fn to_textual(&self) -> String {
        match self {
            RingFixedpointMeanOp {
                sig,
                axis: Some(a),
                scaling_base,
                scaling_exp,
            } => {
                format!(
                    "RingFixedpointMean{{axis = {}, scaling_base={}, scaling_exp={}}}: {}",
                    a,
                    scaling_base,
                    scaling_exp,
                    sig.to_textual()
                )
            }
            RingFixedpointMeanOp {
                sig,
                axis: None,
                scaling_base,
                scaling_exp,
            } => format!(
                "RingFixedpointMean{{scaling_base={}, scaling_exp={}}}: {}",
                scaling_base,
                scaling_exp,
                sig.to_textual()
            ),
        }
    }
}

impl ToTextual for RepFixedpointMeanOp {
    fn to_textual(&self) -> String {
        match self {
            RepFixedpointMeanOp {
                sig,
                axis: Some(a),
                scaling_base,
                scaling_exp,
            } => {
                format!(
                    "RepFixedpointMean{{axis = {}, scaling_base={}, scaling_exp={}}}: {}",
                    a,
                    scaling_base,
                    scaling_exp,
                    sig.to_textual()
                )
            }
            RepFixedpointMeanOp {
                sig,
                axis: None,
                scaling_base,
                scaling_exp,
            } => format!(
                "RepFixedpointMean{{scaling_base={}, scaling_exp={}}}: {}",
                scaling_base,
                scaling_exp,
                sig.to_textual()
            ),
        }
    }
}

impl ToTextual for RingSampleOp {
    fn to_textual(&self) -> String {
        match self {
            RingSampleOp {
                sig,
                max_value: Some(a),
            } => format!("RingSample{{max_value = {}}}: {}", a, sig.to_textual()),
            RingSampleOp {
                sig,
                max_value: None,
            } => format!("RingSample: {}", sig.to_textual()),
        }
    }
}

impl ToTextual for RingSampleSeededOp {
    fn to_textual(&self) -> String {
        match self {
            RingSampleSeededOp {
                sig,
                max_value: Some(a),
            } => format!(
                "RingSampleSeeded{{max_value = {}}}: {}",
                a,
                sig.to_textual()
            ),
            RingSampleSeededOp {
                sig,
                max_value: None,
            } => format!("RingSampleSeeded: {}", sig.to_textual()),
        }
    }
}

impl ToTextual for Ty {
    fn to_textual(&self) -> String {
        match self {
            Ty::Unit => "Unit".to_string(),
            Ty::HostString => "String".to_string(),
            Ty::Float32 => "Float32".to_string(),
            Ty::Float64 => "Float64".to_string(),
            Ty::Ring64 => "Ring64".to_string(),
            Ty::Ring128 => "Ring128".to_string(),
            Ty::Fixed => "Fixed".to_string(),
            Ty::Tensor(i) => format!("Tensor({})", i), // TODO (lvorona) Come up with a textual format here
            Ty::HostRing64Tensor => "Ring64Tensor".to_string(),
            Ty::HostRing128Tensor => "Ring128Tensor".to_string(),
            Ty::Bit => "Bit".to_string(),
            Ty::HostBitTensor => "BitTensor".to_string(),
            Ty::HostBitArray64 => "BitArray64".to_string(),
            Ty::HostBitArray128 => "BitArray128".to_string(),
            Ty::HostBitArray224 => "BitArray224".to_string(),
            Ty::HostBitArray256 => "BitArray256".to_string(),
            Ty::HostShape => "Shape".to_string(),
            Ty::Seed => "Seed".to_string(),
            Ty::PrfKey => "PrfKey".to_string(),
            Ty::HostFloat32Tensor => "Float32Tensor".to_string(),
            Ty::HostFloat64Tensor => "Float64Tensor".to_string(),
            Ty::HostInt8Tensor => "Int8Tensor".to_string(),
            Ty::HostInt16Tensor => "Int16Tensor".to_string(),
            Ty::HostInt32Tensor => "Int32Tensor".to_string(),
            Ty::HostInt64Tensor => "Int64Tensor".to_string(),
            Ty::HostUint8Tensor => "Uint8Tensor".to_string(),
            Ty::HostUint16Tensor => "Uint16Tensor".to_string(),
            Ty::HostUint32Tensor => "Uint32Tensor".to_string(),
            Ty::HostUint64Tensor => "Uint64Tensor".to_string(),
            Ty::Unknown => "Unknown".to_string(),
            Ty::HostFixed64Tensor => "HostFixed64Tensor".to_string(),
            Ty::HostFixed128Tensor => "HostFixed128Tensor".to_string(),
            Ty::ReplicatedRing64Tensor => "ReplicatedRing64Tensor".to_string(),
            Ty::ReplicatedRing128Tensor => "ReplicatedRing128Tensor".to_string(),
            Ty::ReplicatedFixed64Tensor => "ReplicatedFixed64Tensor".to_string(),
            Ty::ReplicatedFixed128Tensor => "ReplicatedFixed128Tensor".to_string(),
            Ty::ReplicatedBitTensor => "ReplicatedBitTensor".to_string(),
            Ty::ReplicatedBitArray64 => "ReplicatedBitArray64".to_string(),
            Ty::ReplicatedBitArray128 => "ReplicatedBitArray128".to_string(),
            Ty::ReplicatedBitArray224 => "ReplicatedBitArray224".to_string(),
            Ty::ReplicatedSetup => "ReplicatedSetup".to_string(),
            Ty::ReplicatedShape => "ReplicatedShape".to_string(),
            Ty::AdditiveBitTensor => "AdditiveBitTensor".to_string(),
            Ty::AdditiveRing64Tensor => "Additive64Tensor".to_string(),
            Ty::AdditiveRing128Tensor => "Additive128Tensor".to_string(),
            Ty::AdditiveShape => "AdditiveShape".to_string(),
            Ty::Fixed64Tensor => "Fixed64Tensor".to_string(),
            Ty::Fixed128Tensor => "Fixed128Tensor".to_string(),
            Ty::Float32Tensor => "Float32Tensor".to_string(),
            Ty::Float64Tensor => "Float64Tensor".to_string(),
            Ty::Mirrored3Ring64Tensor => "Mirrored3Ring64Tensor".to_string(),
            Ty::Mirrored3Ring128Tensor => "Mirrored3Ring128Tensor".to_string(),
            Ty::Mirrored3BitTensor => "Mirrored3BitTensor".to_string(),
            Ty::Mirrored3Fixed64Tensor => "Mirrored3Fixed64Tensor".to_string(),
            Ty::Mirrored3Fixed128Tensor => "Mirrored3Fixed128Tensor".to_string(),
            Ty::HostFixed128AesTensor => "HostFixed128AesTensor".to_string(),
            Ty::HostAesKey => "HostAesKey".to_string(),
            Ty::ReplicatedAesKey => "ReplicatedAesKey".to_string(),
            Ty::Fixed128AesTensor => "Fixed128AesTensor".to_string(),
            Ty::AesTensor => "AesTensor".to_string(),
            Ty::AesKey => "AesKey".to_string(),
        }
    }
}

impl ToTextual for Value {
    fn to_textual(&self) -> String {
        match self {
            Value::HostInt8Tensor(x) => format!("Int8Tensor({})", x.0.to_textual()),
            Value::HostInt16Tensor(x) => format!("Int16Tensor({})", x.0.to_textual()),
            Value::HostInt32Tensor(x) => format!("Int32Tensor({})", x.0.to_textual()),
            Value::HostInt64Tensor(x) => format!("Int64Tensor({})", x.0.to_textual()),
            Value::HostUint8Tensor(x) => format!("Uint8Tensor({})", x.0.to_textual()),
            Value::HostUint16Tensor(x) => format!("Uint16Tensor({})", x.0.to_textual()),
            Value::HostUint32Tensor(x) => format!("Uint32Tensor({})", x.0.to_textual()),
            Value::HostUint64Tensor(x) => format!("Uint64Tensor({})", x.0.to_textual()),
            Value::HostFloat32Tensor(x) => format!("Float32Tensor({})", x.0.to_textual()),
            Value::HostFloat64Tensor(x) => format!("Float64Tensor({})", x.0.to_textual()),
            Value::HostRing64Tensor(x) => format!("Ring64Tensor({})", x.0.to_textual()),
            Value::HostRing128Tensor(x) => format!("Ring128Tensor({})", x.0.to_textual()),
            Value::Float32(x) => format!("Float32({})", x),
            Value::Float64(x) => format!("Float64({})", x),
            Value::Fixed(x) => format!("Fixed({})", x.to_textual()),
            Value::HostString(x) => format!("String({})", x.0.to_textual()),
            Value::Ring64(x) => format!("Ring64({})", x),
            Value::Ring128(x) => format!("Ring128({})", x),
            Value::HostShape(x) => format!("HostShape({:?})", x.0),
            Value::Seed(x) => format!("Seed({})", x.0 .0.to_textual()),
            Value::PrfKey(x) => format!("PrfKey({})", x.0 .0.to_textual()),
            Value::Bit(x) => format!("Bit({})", x),
            Value::Unit(_) => "Unit".to_string(),
            Value::HostBitTensor(x) => format!("HostBitTensor({})", x.0.to_textual()),
            // TODO
            Value::HostFixed64Tensor(_)
            | Value::HostFixed128Tensor(_)
            | Value::HostBitArray64(_)
            | Value::Tensor(_)
            | Value::HostBitArray128(_) => unimplemented!(),
            Value::HostBitArray224(_) => unimplemented!(),
            Value::HostBitArray256(_) => unimplemented!(),
            // The following value variants live in the replicated form and can not be represented in the textual computation graph.
            Value::Fixed64Tensor(_)
            | Value::Fixed128Tensor(_)
            | Value::Float32Tensor(_)
            | Value::Float64Tensor(_)
            | Value::ReplicatedShape(_)
            | Value::ReplicatedSetup(_)
            | Value::ReplicatedBitTensor(_)
            | Value::ReplicatedBitArray64(_)
            | Value::ReplicatedBitArray128(_)
            | Value::ReplicatedBitArray224(_)
            | Value::ReplicatedRing64Tensor(_)
            | Value::ReplicatedRing128Tensor(_)
            | Value::ReplicatedFixed64Tensor(_)
            | Value::ReplicatedFixed128Tensor(_)
            | Value::Mirrored3Ring64Tensor(_)
            | Value::Mirrored3Ring128Tensor(_)
            | Value::Mirrored3BitTensor(_)
            | Value::Mirrored3Fixed64Tensor(_)
            | Value::Mirrored3Fixed128Tensor(_)
            | Value::AdditiveShape(_)
            | Value::AdditiveBitTensor(_)
            | Value::AdditiveRing64Tensor(_)
            | Value::AdditiveRing128Tensor(_) => {
                unimplemented!("Unsupported Value variant: {:?}", self)
            }
            Value::HostFixed128AesTensor(_) => unimplemented!(),
            Value::HostAesKey(_) => unimplemented!(),
            Value::ReplicatedAesKey(_) => unimplemented!(),
            Value::Fixed128AesTensor(_) => unimplemented!(),
            Value::AesTensor(_) => unimplemented!(),
            Value::AesKey(_) => unimplemented!(),
        }
    }
}

impl ToTextual for Constant {
    fn to_textual(&self) -> String {
        match self {
            Constant::HostInt8Tensor(x) => format!("Int8Tensor({})", x.0.to_textual()),
            Constant::HostInt16Tensor(x) => format!("Int16Tensor({})", x.0.to_textual()),
            Constant::HostInt32Tensor(x) => format!("Int32Tensor({})", x.0.to_textual()),
            Constant::HostInt64Tensor(x) => format!("Int64Tensor({})", x.0.to_textual()),
            Constant::HostUint8Tensor(x) => format!("Uint8Tensor({})", x.0.to_textual()),
            Constant::HostUint16Tensor(x) => format!("Uint16Tensor({})", x.0.to_textual()),
            Constant::HostUint32Tensor(x) => format!("Uint32Tensor({})", x.0.to_textual()),
            Constant::HostUint64Tensor(x) => format!("Uint64Tensor({})", x.0.to_textual()),
            Constant::HostFloat32Tensor(x) => format!("Float32Tensor({})", x.0.to_textual()),
            Constant::HostFloat64Tensor(x) => format!("Float64Tensor({})", x.0.to_textual()),
            Constant::HostRing64Tensor(x) => format!("Ring64Tensor({})", x.0.to_textual()),
            Constant::HostRing128Tensor(x) => format!("Ring128Tensor({})", x.0.to_textual()),
            Constant::Float32(x) => format!("Float32({})", x),
            Constant::Float64(x) => format!("Float64({})", x),
            Constant::String(x) => format!("String({})", x.to_textual()),
            Constant::Ring64(x) => format!("Ring64({})", x),
            Constant::Ring128(x) => format!("Ring128({})", x),
            Constant::Fixed(FixedpointConstant { value, precision }) => {
                format!("Fixed({}, {})", value, precision)
            }
            Constant::RawShape(RawShape(x)) => format!("Shape({:?})", x),
            Constant::RawSeed(RawSeed(x)) => format!("Seed({})", x.to_textual()),
            Constant::RawPrfKey(RawPrfKey(x)) => format!("PrfKey({})", x.to_textual()),
            Constant::Bit(x) => format!("Bit({})", x),
            Constant::HostBitTensor(x) => format!("HostBitTensor({})", x.0.to_textual()),
        }
    }
}

impl<T: std::fmt::Debug> ToTextual for ndarray::ArrayD<T> {
    fn to_textual(&self) -> String {
        match self.shape() {
            [_len] => format!("{:?}", self.as_slice().unwrap()),
            [rows, cols] => {
                let mut buffer = String::from("[");
                let mut first_row = true;
                for r in 0..*rows {
                    if !first_row {
                        buffer.push_str(", ");
                    }
                    let mut first_col = true;
                    buffer.push('[');
                    for c in 0..*cols {
                        if !first_col {
                            buffer.push_str(", ");
                        }
                        buffer += &format!("{:?}", self[[r, c]]);
                        first_col = false;
                    }
                    buffer.push(']');
                    first_row = false;
                }
                buffer.push(']');
                buffer
            }
            _ => unimplemented!(),
        }
    }
}

impl ToTextual for Role {
    fn to_textual(&self) -> String {
        format!("{:?}", self.0)
    }
}

// Required to serialize PrimDeriveSeedOp
impl ToTextual for SyncKey {
    fn to_textual(&self) -> String {
        format!("{:?}", self.as_bytes())
    }
}

// Required to serialize Send/Receive
impl ToTextual for RendezvousKey {
    fn to_textual(&self) -> String {
        self.as_bytes().to_textual()
    }
}

impl ToTextual for FixedpointConstant {
    fn to_textual(&self) -> String {
        format!("value: {:?} precision: {:?}", self.value, self.precision)
    }
}

impl ToTextual for Signature {
    fn to_textual(&self) -> String {
        match self {
            Signature::Nullary(NullarySignature { ret }) => format!("() -> {}", ret.to_textual()),
            Signature::Unary(UnarySignature { arg0, ret }) => {
                format!("({}) -> {}", arg0.to_textual(), ret.to_textual())
            }
            Signature::Binary(BinarySignature { arg0, arg1, ret }) => format!(
                "({}, {}) -> {}",
                arg0.to_textual(),
                arg1.to_textual(),
                ret.to_textual()
            ),
            Signature::Ternary(TernarySignature {
                arg0,
                arg1,
                arg2,
                ret,
            }) => format!(
                "({}, {}, {}) -> {}",
                arg0.to_textual(),
                arg1.to_textual(),
                arg2.to_textual(),
                ret.to_textual()
            ),
            Signature::Variadic(VariadicSignature { args, ret }) => {
                format!("(vec[{}]) -> {}", args.to_textual(), ret.to_textual())
            }
        }
    }
}

macro_rules! use_debug_to_textual {
    ($op:ty) => {
        impl ToTextual for $op {
            fn to_textual(&self) -> String {
                format!("{:?}", self)
            }
        }
    };
}

use_debug_to_textual!(String);
use_debug_to_textual!(usize);
use_debug_to_textual!(u32);
use_debug_to_textual!(Vec<u32>);
use_debug_to_textual!(u64);
use_debug_to_textual!(bool);

impl ToTextual for SliceInfo {
    fn to_textual(&self) -> String {
        // TODO: Find a good textual format for the SliceInfo
        format!("{:?}", self.0)
    }
}

impl ToTextual for [u8] {
    fn to_textual(&self) -> String {
        let mut s = String::new();
        for &byte in self {
            s.push_str(&format!("{:02x}", byte));
        }
        s
    }
}

#[cfg(test)]
mod tests {
    use super::*;
    use std::convert::TryInto;

    #[test]
    fn test_constant_literal() -> Result<(), anyhow::Error> {
        let (_, parsed_f32) = constant_literal::<(&str, ErrorKind)>("Float32(1.23)")?;
        assert_eq!(parsed_f32, Constant::Float32(1.23));
        let (_, parsed_f64) = constant_literal::<(&str, ErrorKind)>("Float64(1.23)")?;
        assert_eq!(parsed_f64, Constant::Float64(1.23));
        let (_, parsed_str) = constant_literal::<(&str, ErrorKind)>("\"abc\"")?;
        assert_eq!(parsed_str, Constant::String("abc".into()));
        let (_, parsed_str) = constant_literal::<(&str, ErrorKind)>("String(\"abc\")")?;
        assert_eq!(parsed_str, Constant::String("abc".into()));
        let (_, parsed_str) = constant_literal::<(&str, ErrorKind)>("\"1.23\"")?;
        assert_eq!(parsed_str, Constant::String("1.23".into()));
        let (_, parsed_str) = constant_literal::<(&str, ErrorKind)>("\"1. 2\\\"3\"")?;
        assert_eq!(parsed_str, Constant::String("1. 2\"3".into()));
        let (_, parsed_ring64_tensor) =
            constant_literal::<(&str, ErrorKind)>("Ring64Tensor([1,2,3])")?;
        assert_eq!(
            parsed_ring64_tensor,
            Constant::HostRing64Tensor(vec![1, 2, 3].into())
        );
        let (_, parsed_ring128_tensor) =
            constant_literal::<(&str, ErrorKind)>("Ring128Tensor([1,2,3])")?;
        assert_eq!(
            parsed_ring128_tensor,
            Constant::HostRing128Tensor(vec![1, 2, 3].into())
        );
        let (_, parsed_shape) = constant_literal::<(&str, ErrorKind)>("Shape([1,2,3])")?;
        assert_eq!(parsed_shape, Constant::RawShape(RawShape(vec![1, 2, 3])));
        let (_, parsed_u8_tensor) = constant_literal::<(&str, ErrorKind)>("Uint8Tensor([1,2,3])")?;
        assert_eq!(
            parsed_u8_tensor,
            Constant::HostUint8Tensor(vec![1, 2, 3].into())
        );
        let (_, parsed_seed) =
            constant_literal::<(&str, ErrorKind)>("Seed(529c2fc9bf573d077f45f42b19cfb8d4)")?;
        assert_eq!(
            parsed_seed,
            Constant::RawSeed(RawSeed([
                0x52, 0x9c, 0x2f, 0xc9, 0xbf, 0x57, 0x3d, 0x07, 0x7f, 0x45, 0xf4, 0x2b, 0x19, 0xcf,
                0xb8, 0xd4
            ]))
        );
        let (_, parsed_ring64) = constant_literal::<(&str, ErrorKind)>("Ring64(42)")?;
        assert_eq!(parsed_ring64, Constant::Ring64(42));

        Ok(())
    }

    #[test]
    fn test_array_literal_non_square() -> Result<(), anyhow::Error> {
        let parsed_f32: Constant =
            "Float32Tensor([[1.0, 11, 12, 13], [3.0, 21, 22, 23]])".try_into()?;
        assert_eq!(
            parsed_f32.to_textual(),
            "Float32Tensor([[1.0, 11.0, 12.0, 13.0], [3.0, 21.0, 22.0, 23.0]])"
        );
        Ok(())
    }

    #[test]
    fn test_array_literal() -> Result<(), anyhow::Error> {
        use ndarray::prelude::*;
        use std::convert::TryInto;
        let parsed_f32: Constant = "Float32Tensor([[1.0, 2.0], [3.0, 4.0]])".try_into()?;

        let x = crate::host::HostFloat32Tensor::from(
            array![[1.0, 2.0], [3.0, 4.0]]
                .into_dimensionality::<IxDyn>()
                .unwrap(),
        );

        assert_eq!(parsed_f32, Constant::HostFloat32Tensor(x));

        let parsed_ring64: Constant = "Ring64Tensor([[1, 2], [3, 4]])".try_into()?;

        let x_backing: ArrayD<i64> = array![[1, 2], [3, 4]]
            .into_dimensionality::<IxDyn>()
            .unwrap();
        let x = crate::host::HostRing64Tensor::from(x_backing);

        assert_eq!(parsed_ring64, Constant::HostRing64Tensor(x));

        Ok(())
    }

    #[test]
    fn test_type_parsing() -> Result<(), anyhow::Error> {
        let (_, parsed_type) = parse_type::<(&str, ErrorKind)>("Unit")?;
        assert_eq!(parsed_type, Ty::Unit);
        let (_, parsed) = operator_signature::<(&str, ErrorKind)>(0)(
            ": (Float32Tensor, Float64Tensor) -> Uint16Tensor",
        )?;
        assert_eq!(
            parsed,
            Signature::binary(
                Ty::HostFloat32Tensor,
                Ty::HostFloat64Tensor,
                Ty::HostUint16Tensor
            ),
        );

        let (_, parsed) =
            operator_signature::<(&str, ErrorKind)>(0)(": ([Float32Tensor]) -> Float32Tensor")?;
        assert_eq!(
            parsed,
            Signature::variadic(Ty::HostFloat32Tensor, Ty::HostFloat32Tensor),
        );

        let parsed: IResult<_, _, VerboseError<&str>> = parse_type("blah");
        if let Err(Error(e)) = parsed {
            assert_eq!(
                convert_error("blah", e),
                "0: at line 1, in Tag:\nblah\n^\n\n"
            );
        } else {
            panic!("Type parsing should have given an error on an invalid type, but did not");
        }
        Ok(())
    }

    #[test]
    fn test_constant() -> Result<(), anyhow::Error> {
        let (_, op) = parse_assignment::<(&str, ErrorKind)>(
            "x = Constant{value = Float32Tensor([1.0])}: () -> Float32Tensor () @Host(alice)",
        )?;
        assert_eq!(op.name, "x");
        assert_eq!(
            op.kind,
            Operator::Constant(ConstantOp {
                sig: Signature::nullary(Ty::HostFloat32Tensor),
                value: Constant::HostFloat32Tensor(vec![1.0].into())
            })
        );

        // 2D tensor
        use ndarray::prelude::*;
        let x = crate::host::HostFloat32Tensor::from(
            array![[1.0, 2.0], [3.0, 4.0]]
                .into_dimensionality::<IxDyn>()
                .unwrap(),
        );
        let (_, op) = parse_assignment::<(&str, ErrorKind)>(
            "x = Constant{value = Float32Tensor([[1.0, 2.0], [3.0, 4.0]])}: () -> Float32Tensor () @Replicated(alice, bob, charlie)",
        )?;
        assert_eq!(
            op.kind,
            Operator::Constant(ConstantOp {
                sig: Signature::nullary(Ty::HostFloat32Tensor),
                value: Constant::HostFloat32Tensor(x)
            })
        );
        Ok(())
    }

    #[test]
    fn test_stdbinary() -> Result<(), anyhow::Error> {
        let (_, op) = parse_assignment::<(&str, ErrorKind)>(
            "z = HostAdd: (Float32Tensor, Float32Tensor) -> Float32Tensor (x, y) @Host(carole)",
        )?;
        assert_eq!(op.name, "z");
        assert_eq!(
            op.kind,
            Operator::HostAdd(HostAddOp {
                sig: Signature::binary(
                    Ty::HostFloat32Tensor,
                    Ty::HostFloat32Tensor,
                    Ty::HostFloat32Tensor
                ),
            })
        );
        let (_, op) = parse_assignment::<(&str, ErrorKind)>(
            "z = HostMul: (Float32Tensor, Float32Tensor) -> Float32Tensor (x, y) @Host(carole)",
        )?;
        assert_eq!(op.name, "z");
        assert_eq!(
            op.kind,
            Operator::HostMul(HostMulOp {
                sig: Signature::binary(
                    Ty::HostFloat32Tensor,
                    Ty::HostFloat32Tensor,
                    Ty::HostFloat32Tensor
                ),
            })
        );
        Ok(())
    }

    #[test]
    fn test_stdadd_err() {
        let data = "z = HostAdd: (Float32Tensor) -> Float32Tensor (x, y) @Host(carole)";
        let emsg = r#"0: at line 1, in Tag:
z = HostAdd: (Float32Tensor) -> Float32Tensor (x, y) @Host(carole)
              ^

1: at line 1, in Alt:
z = HostAdd: (Float32Tensor) -> Float32Tensor (x, y) @Host(carole)
             ^

"#;

        let parsed: IResult<_, _, VerboseError<&str>> = parse_assignment(data);
        if let Err(Failure(e)) = parsed {
            assert_eq!(convert_error(data, e), emsg);
        } else {
            panic!("Type parsing should have given an error on an invalid type, but did not");
        }
    }

    #[test]
    fn test_primprfkeygen() -> Result<(), anyhow::Error> {
        let (_, op) = parse_assignment::<(&str, ErrorKind)>("key = PrimPrfKeyGen() @Host(alice)")?;
        assert_eq!(op.name, "key");
        Ok(())
    }

    #[test]
    fn test_seed() -> Result<(), anyhow::Error> {
        let (_, op) = parse_assignment::<(&str, ErrorKind)>(
            "seed = PrimDeriveSeed{sync_key = [1, 2, 3]}(key)@Host(alice)",
        )?;
        assert_eq!(op.name, "seed");
        assert_eq!(
            op.kind,
            Operator::PrimDeriveSeed(PrimDeriveSeedOp {
                sig: Signature::nullary(Ty::Seed),
                sync_key: SyncKey::try_from(vec![1, 2, 3])?
            })
        );
        Ok(())
    }

    #[test]
    fn test_send() -> Result<(), anyhow::Error> {
        let (_, op) = parse_assignment::<(&str, ErrorKind)>(
            r#"send = Send{rendezvous_key = 30313233343536373839616263646566, receiver = "bob"}() @Host(alice)"#,
        )?;
        assert_eq!(op.name, "send");
        assert_eq!(
            op.kind,
            Operator::Send(SendOp {
                sig: Signature::unary(Ty::Unknown, Ty::Unknown),
                rendezvous_key: "0123456789abcdef".try_into()?,
                receiver: Role::from("bob")
            })
        );
        Ok(())
    }

    #[test]
    fn test_receive() -> Result<(), anyhow::Error> {
        let (_, op) = parse_assignment::<(&str, ErrorKind)>(
            r#"receive = Receive{rendezvous_key = 30313233343536373839616263646566, sender = "bob"} : () -> Float32Tensor () @Host(alice)"#,
        )?;
        assert_eq!(op.name, "receive");
        assert_eq!(
            op.kind,
            Operator::Receive(ReceiveOp {
                sig: Signature::nullary(Ty::HostFloat32Tensor),
                rendezvous_key: "0123456789abcdef".try_into()?,
                sender: Role::from("bob"),
            })
        );
        Ok(())
    }

    #[test]
    fn test_output() -> Result<(), anyhow::Error> {
        let (_, op) = parse_assignment::<(&str, ErrorKind)>(
            "z = Output: (Ring64Tensor) -> Ring64Tensor (x10) @Host(alice)",
        )?;
        assert_eq!(op.name, "z");
        Ok(())
    }

    #[test]
    fn test_ring_sample() -> Result<(), anyhow::Error> {
        let (_, op) = parse_assignment::<(&str, ErrorKind)>(
            "x10 = RingSampleSeeded{max_value = 1}: (Shape, Seed) -> Ring64Tensor (shape, seed) @Host(alice)",
        )?;
        assert_eq!(op.name, "x10");
        Ok(())
    }

    #[test]
    fn test_fixedpoint_ring_mean() -> Result<(), anyhow::Error> {
        let (_, op) = parse_assignment::<(&str, ErrorKind)>(
            "op = RingFixedpointMean{scaling_base = 3, scaling_exp = 1, axis = 0} : () -> Float32Tensor () @Host(alice)",
        )?;
        assert_eq!(
            op.kind,
            Operator::RingFixedpointMean(RingFixedpointMeanOp {
                sig: Signature::nullary(Ty::HostFloat32Tensor),
                axis: Some(0),
                scaling_base: 3,
                scaling_exp: 1,
            })
        );

        let (_, op) = parse_assignment::<(&str, ErrorKind)>(
            "op = RingFixedpointMean{scaling_base = 3, scaling_exp = 1} : () -> Float32Tensor () @Host(alice)",
        )?;
        assert_eq!(
            op.kind,
            Operator::RingFixedpointMean(RingFixedpointMeanOp {
                sig: Signature::nullary(Ty::HostFloat32Tensor),
                axis: None,
                scaling_base: 3,
                scaling_exp: 1,
            })
        );

        Ok(())
    }

    #[test]
    fn test_underscore() -> Result<(), anyhow::Error> {
        let (_, op) = parse_assignment::<(&str, ErrorKind)>(
            "x_shape = Constant{value = Shape([2, 2])} () @Host(alice)",
        )?;
        assert_eq!(op.name, "x_shape");
        let (_, op) = parse_assignment::<(&str, ErrorKind)>(
            "z_result = HostAdd: (Float32Tensor, Float32Tensor) -> Float32Tensor (x_shape, y_shape) @Host(carole)",
        )?;
        assert_eq!(op.name, "z_result");
        assert_eq!(op.inputs, vec!["x_shape", "y_shape"]);
        Ok(())
    }

    #[test]
    fn test_various() -> Result<(), anyhow::Error> {
        // The following tests are verifying that each valid line is parsed successfuly.
        // It does not assert on the result.
        parse_assignment::<(&str, ErrorKind)>(
            r#"z = Input{arg_name = "prompt"}: () -> Float32Tensor () @Host(alice)"#,
        )?;
        parse_assignment::<(&str, ErrorKind)>(
            "z = HostExpandDims {axis = [0]}: (Float32Tensor) -> Float32Tensor () @Host(alice)",
        )?;
        parse_assignment::<(&str, ErrorKind)>(
            "z = HostAtLeast2D {to_column_vector = false}: (Float32Tensor) -> Float32Tensor () @Host(alice)",
        )?;
        parse_assignment::<(&str, ErrorKind)>(
            "z = HostSlice {start = 1, end = 2}: (Float32Tensor) -> Float32Tensor () @Host(alice)",
        )?;
        parse_assignment::<(&str, ErrorKind)>(
            "z = HostDiag: (Float32Tensor) -> Float32Tensor () @Host(alice)",
        )?;
        parse_assignment::<(&str, ErrorKind)>(
            "z = HostSqrt: (Float32Tensor) -> Float32Tensor () @Host(alice)",
        )?;
        parse_assignment::<(&str, ErrorKind)>(
            "z = RingSum {axis = 0}: (Float32Tensor) -> Float32Tensor () @Host(alice)",
        )?;
        parse_assignment::<(&str, ErrorKind)>(
            "z = RingFill {value = Ring64(42)}: (Shape) -> Ring64Tensor (s) @Host(alice)",
        )?;
        parse_assignment::<(&str, ErrorKind)>(
            "z = RingShl {amount = 2}: (Float32Tensor) -> Float32Tensor () @Host(alice)",
        )?;
        parse_assignment::<(&str, ErrorKind)>(
            "z = RingShr {amount = 2}: (Float32Tensor) -> Float32Tensor () @Host(alice)",
        )?;
        parse_assignment::<(&str, ErrorKind)>(
            "z = RingFixedpointDecode {scaling_base = 3, scaling_exp = 2}: (Float32Tensor) -> Float32Tensor () @Host(alice)",
        )?;
        parse_assignment::<(&str, ErrorKind)>(
            "z = RingFixedpointEncode {scaling_base = 3, scaling_exp = 2}: (Float32Tensor) -> Float32Tensor () @Host(alice)",
        )?;
        parse_assignment::<(&str, ErrorKind)>(
            "z = RingInject {bit_idx = 2} : (Float32Tensor) -> Float32Tensor () @Host(alice)",
        )?;
        parse_assignment::<(&str, ErrorKind)>(
            "z = BitExtract {bit_idx = 2} : (Float32Tensor) -> Float32Tensor () @Host(alice)",
        )?;
        parse_assignment::<(&str, ErrorKind)>(
            "z = BitSampleSeeded: (Shape, Seed) -> BitTensor (shape, seed) @Host(alice)",
        )?;
        parse_assignment::<(&str, ErrorKind)>(
            "z = BitXor: (BitTensor, BitTensor) -> BitTensor (x, y) @Host(alice)",
        )?;

        parse_assignment::<(&str, ErrorKind)>(
            "load = Load: (String, String) -> Float64Tensor (xuri, xconstant) @Host(alice)",
        )?;

        Ok(())
    }

    #[test]
    fn test_sample_computation() -> Result<(), anyhow::Error> {
        let (_, comp) = parse_computation::<(&str, ErrorKind)>(
            "x = Constant{value = Float32Tensor([1.0])}() @Host(alice)
            y = Constant{value = Float32Tensor([2.0])}: () -> Float32Tensor () @Host(bob)
            // ignore = Constant([1.0]: Float32Tensor) @Host(alice)
            z = HostAdd: (Float32Tensor, Float32Tensor) -> Float32Tensor (x, y) @Host(carole)
            ",
        )?;
        assert_eq!(comp.operations.len(), 3);
        assert_eq!(
            comp.operations[0].kind,
            Operator::Constant(ConstantOp {
                sig: Signature::nullary(Ty::HostFloat32Tensor),
                value: Constant::HostFloat32Tensor(vec![1.0].into())
            })
        );
        assert_eq!(
            comp.operations[1].kind,
            Operator::Constant(ConstantOp {
                sig: Signature::nullary(Ty::HostFloat32Tensor),
                value: Constant::HostFloat32Tensor(vec![2.0].into())
            })
        );
        assert_eq!(comp.operations[2].name, "z");
        assert_eq!(
            comp.operations[2].kind,
            Operator::HostAdd(HostAddOp {
                sig: Signature::binary(
                    Ty::HostFloat32Tensor,
                    Ty::HostFloat32Tensor,
                    Ty::HostFloat32Tensor
                ),
            })
        );
        assert_eq!(comp.operations[2].inputs, vec!("x", "y"));
        assert_eq!(
            comp.operations[2].placement,
            Placement::Host(HostPlacement {
                owner: Role::from("carole"),
            })
        );
        Ok(())
    }

    #[test]
    fn test_sample_computation_err() {
        let data = r#"a = Constant{value = "a"} () @Host(alice)
            err = HostAdd: (Float32Tensor) -> Float32Tensor (x, y) @Host(carole)
            b = Constant{value = "b"} () @Host(alice)"#;
        let emsg = r#"0: at line 2, in Tag:
            err = HostAdd: (Float32Tensor) -> Float32Tensor (x, y) @Host(carole)
                            ^

1: at line 2, in Alt:
            err = HostAdd: (Float32Tensor) -> Float32Tensor (x, y) @Host(carole)
                           ^

"#;
        let parsed: IResult<_, _, VerboseError<&str>> = parse_computation(data);
        if let Err(Failure(e)) = parsed {
            assert_eq!(convert_error(data, e), emsg);
        }
    }

    #[test]
    fn test_computation_try_into() -> Result<(), anyhow::Error> {
        use std::convert::TryInto;
        let comp: Computation = "x = Constant{value = Float32Tensor([1.0])} @Host(alice)
            y = Constant{value = Float32Tensor([2.0])}: () -> Float32Tensor () @Host(bob)
            z = HostAdd: (Float32Tensor, Float32Tensor) -> Float32Tensor (x, y) @Host(carole)"
            .try_into()?;
        assert_eq!(comp.operations.len(), 3);
        Ok(())
    }

    #[test]
    fn test_value_try_into() -> Result<(), anyhow::Error> {
        use std::convert::TryInto;
        let v: Constant = "Float32Tensor([1.0, 2.0, 3.0])".try_into()?;
        assert_eq!(v, Constant::HostFloat32Tensor(vec![1.0, 2.0, 3.0].into()));
        Ok(())
    }

    #[test]
    fn test_whitespace() -> Result<(), anyhow::Error> {
        use std::convert::TryInto;
        let source = r#"
        x = Constant{value=Float32Tensor([[1.0, 2.0], [3.0, 4.0]])} @Host(alice)

        y = Constant {value=Float32Tensor([[1.0, 2.0], [3.0, 4.0]])} @Host(bob)

        "#;
        let comp: Computation = source.try_into()?;
        assert_eq!(comp.operations.len(), 2);
        Ok(())
    }

    #[test]
    fn test_computation_into_text() -> Result<(), anyhow::Error> {
        use std::convert::TryInto;
        let comp: Computation = "x = Constant{value = Float32Tensor([1.0])} @Host(alice)
            y = Constant{value = Float32Tensor([[1.0, 2.0], [3.0, 4.0]])}: () -> Float32Tensor @Host(bob)
            z = HostAdd: (Float32Tensor, Float32Tensor) -> Float32Tensor (x, y) @Replicated(alice, bob, carole)
            seed = PrimDeriveSeed{sync_key = [1, 2, 3]} (key) @Host(alice)
            seed2 = Constant{value = Seed(529c2fc9bf573d077f45f42b19cfb8d4)} @Host(alice)
            o = Output: (Float32Tensor) -> Float32Tensor (z) @Host(alice)"
            .try_into()?;
        let textual = comp.to_textual();
        // After serializing it into the textual IR we need to make sure it parses back the same
        let comp2: Computation = textual.try_into()?;
        assert_eq!(comp.operations[0], comp2.operations[0]);
        Ok(())
    }
}<|MERGE_RESOLUTION|>--- conflicted
+++ resolved
@@ -1422,199 +1422,6 @@
     }
 }
 
-<<<<<<< HEAD
-macro_rules! impl_to_textual {
-    ($op:ty, $format:expr, $($member:tt),* ) => {
-        impl ToTextual for $op {
-            fn to_textual(&self) -> String {
-                format!(
-                    $format,
-                    $(self.$member.to_textual(),)*
-                    op = self.short_name(),
-                )
-            }
-        }
-    };
-}
-
-impl_to_textual!(ConstantOp, "{op}{{value = {}}}: {}", value, sig);
-impl_to_textual!(IdentityOp, "{op}: {}", sig);
-impl_to_textual!(CastOp, "{op}: {}", sig);
-impl_to_textual!(LoadOp, "{op}: {}", sig);
-impl_to_textual!(SaveOp, "{op}: {}", sig);
-impl_to_textual!(
-    SendOp,
-    "{op} {{rendezvous_key={}, receiver={}}}: {}",
-    rendezvous_key,
-    receiver,
-    sig
-);
-impl_to_textual!(
-    ReceiveOp,
-    "{op} {{rendezvous_key={}, sender={}}} : {}",
-    rendezvous_key,
-    sender,
-    sig
-);
-impl_to_textual!(InputOp, "{op} {{arg_name={}}}: {}", arg_name, sig);
-impl_to_textual!(OutputOp, "{op}: {}", sig);
-impl_to_textual!(
-    AtLeast2DOp,
-    "{op}{{to_column_vector={}}}: {}",
-    to_column_vector,
-    sig
-);
-
-impl_to_textual!(SliceOp, "{op}{{slice={}}}: {} {}", slice, sig);
-impl_to_textual!(OnesOp, "{op}: {}", sig);
-impl_to_textual!(ExpandDimsOp, "{op}{{axis={}}}: {}", axis, sig);
-impl_to_textual!(ConcatOp, "{op}{{axis={}}}: {}", axis, sig);
-
-impl_to_textual!(TransposeOp, "{op}: {}", sig);
-impl_to_textual!(DotOp, "{op}: {}", sig);
-impl_to_textual!(InverseOp, "{op}: {}", sig);
-impl_to_textual!(AddOp, "{op}: {}", sig);
-impl_to_textual!(SubOp, "{op}: {}", sig);
-impl_to_textual!(MulOp, "{op}: {}", sig);
-impl_to_textual!(DivOp, "{op}: {}", sig);
-
-impl_to_textual!(HostAddOp, "{op}: {}", sig);
-impl_to_textual!(HostSubOp, "{op}: {}", sig);
-impl_to_textual!(HostMulOp, "{op}: {}", sig);
-impl_to_textual!(HostDivOp, "{op}: {}", sig);
-impl_to_textual!(HostDotOp, "{op}: {}", sig);
-impl_to_textual!(HostOnesOp, "{op}: {}", sig);
-impl_to_textual!(HostConcatOp, "{op}{{axis={}}}: {}", axis, sig);
-impl_to_textual!(HostExpandDimsOp, "{op}{{axis={}}}: {}", axis, sig);
-impl_to_textual!(HostReshapeOp, "{op}: {}", sig);
-impl_to_textual!(RingFillOp, "{op}{{value={}}}: {}", value, sig);
-impl_to_textual!(
-    HostAtLeast2DOp,
-    "{op}{{to_column_vector={}}}: {}",
-    to_column_vector,
-    sig
-);
-impl_to_textual!(HostSliceOp, "{op}{{slice={}}}: {} {}", slice, sig);
-impl_to_textual!(HostDiagOp, "{op}: {}", sig);
-impl_to_textual!(
-    HostIndexAxisOp,
-    "{op}{{axis={}, index={}}}: {}",
-    axis,
-    index,
-    sig
-);
-impl_to_textual!(
-    HostShlDimOp,
-    "{op}{{amount={},bit_length={}}}: {}",
-    amount,
-    bit_length,
-    sig
-);
-impl_to_textual!(HostTransposeOp, "{op}: {}", sig);
-impl_to_textual!(HostBitDecOp, "{op}: {}", sig);
-impl_to_textual!(HostInverseOp, "{op}: {}", sig);
-impl_to_textual!(HostSqrtOp, "{op}: {}", sig);
-impl_to_textual!(HostSqueezeOp, "{op}: {}", sig);
-impl_to_textual!(SignOp, "{op}: {}", sig);
-impl_to_textual!(ShapeOp, "{op}: {}", sig);
-impl_to_textual!(RingNegOp, "{op}: {}", sig);
-impl_to_textual!(RingAddOp, "{op}: {}", sig);
-impl_to_textual!(RingSubOp, "{op}: {}", sig);
-impl_to_textual!(RingMulOp, "{op}: {}", sig);
-impl_to_textual!(RingDotOp, "{op}: {}", sig);
-impl_to_textual!(RingShlOp, "{op}{{amount={}}}: {}", amount, sig);
-impl_to_textual!(RingShrOp, "{op}{{amount={}}}: {}", amount, sig);
-impl_to_textual!(RingInjectOp, "{op}{{bit_idx={}}}: {}", bit_idx, sig);
-impl_to_textual!(BitXorOp, "{op}: {}", sig);
-impl_to_textual!(BitAndOp, "{op}: {}", sig);
-impl_to_textual!(BitNegOp, "{op}: {}", sig);
-impl_to_textual!(BitExtractOp, "{op}{{bit_idx={}}}: {}", bit_idx, sig);
-impl_to_textual!(PrimDeriveSeedOp, "{op}{{sync_key={}}}: {}", sync_key, sig);
-impl_to_textual!(PrimPrfKeyGenOp, "{op}: {}", sig);
-impl_to_textual!(AesDecryptOp, "{op}: {}", sig);
-impl_to_textual!(
-    FixedpointEncodeOp,
-    "{op}{{fractional_precision={}, integral_precision={}}}: {}",
-    fractional_precision,
-    integral_precision,
-    sig
-);
-impl_to_textual!(
-    FixedpointDecodeOp,
-    "{op}{{precision={}}}: {}",
-    fractional_precision,
-    sig
-);
-impl_to_textual!(FixedpointAddOp, "{op}: {}", sig);
-impl_to_textual!(FixedpointSubOp, "{op}: {}", sig);
-impl_to_textual!(FixedpointMulOp, "{op}: {}", sig);
-impl_to_textual!(FixedpointDotOp, "{op}: {}", sig);
-impl_to_textual!(NegOp, "{op}: {}", sig);
-impl_to_textual!(
-    FixedpointTruncPrOp,
-    "{op}{{precision={}}}: {}",
-    precision,
-    sig
-);
-
-impl_to_textual!(
-    RingFixedpointEncodeOp,
-    "{op}{{scaling_base={}, scaling_exp={}}}: {}",
-    scaling_base,
-    scaling_exp,
-    sig
-);
-impl_to_textual!(
-    RingFixedpointDecodeOp,
-    "{op}{{scaling_base={}, scaling_exp={}}}: {}",
-    scaling_base,
-    scaling_exp,
-    sig
-);
-impl_to_textual!(RepSetupOp, "{op}: {}", sig);
-impl_to_textual!(RepShareOp, "{op}: {}", sig);
-impl_to_textual!(RepRevealOp, "{op}: {}", sig);
-impl_to_textual!(RepDotOp, "{op}: {}", sig);
-impl_to_textual!(RepAddOp, "{op}: {}", sig);
-impl_to_textual!(RepSubOp, "{op}: {}", sig);
-impl_to_textual!(RepMulOp, "{op}: {}", sig);
-impl_to_textual!(RepTruncPrOp, "{op}{{amount={}}}: {}", amount, sig);
-impl_to_textual!(AdtRevealOp, "{op}: {}", sig);
-impl_to_textual!(AdtFillOp, "{op}{{value={}}}: {}", value, sig);
-impl_to_textual!(AdtAddOp, "{op}: {}", sig);
-impl_to_textual!(AdtSubOp, "{op}: {}", sig);
-impl_to_textual!(AdtMulOp, "{op}: {}", sig);
-impl_to_textual!(AdtShlOp, "{op}: {}", sig);
-impl_to_textual!(AdtToRepOp, "{op}: {}", sig);
-impl_to_textual!(RepAbsOp, "{op}: {}", sig);
-impl_to_textual!(FillOp, "{op}{{value={}}}: {}", value, sig);
-impl_to_textual!(RepMsbOp, "{op}: {}", sig);
-impl_to_textual!(RepNegOp, "{op}: {}", sig);
-impl_to_textual!(RepShlOp, "{op}: {}", sig);
-impl_to_textual!(Pow2Op, "{op}: {}", sig);
-impl_to_textual!(ExpOp, "{op}: {}", sig);
-impl_to_textual!(SigmoidOp, "{op}: {}", sig);
-impl_to_textual!(LessThanOp, "{op}: {}", sig);
-impl_to_textual!(GreaterThanOp, "{op}: {}", sig);
-impl_to_textual!(RepToAdtOp, "{op}: {}", sig);
-impl_to_textual!(
-    RepIndexAxisOp,
-    "{op}{{axis={}, index={}}}: {}",
-    axis,
-    index,
-    sig
-);
-impl_to_textual!(IndexOp, "{op}{{index={}}}: {}", index, sig);
-impl_to_textual!(RepDiagOp, "{op}: {}", sig);
-impl_to_textual!(RepBitDecOp, "{op}: {}", sig);
-impl_to_textual!(RepBitComposeOp, "{op}: {}", sig);
-impl_to_textual!(RepEqualOp, "{op}: {}", sig);
-impl_to_textual!(IfElseOp, "{op}: {}", sig);
-impl_to_textual!(RepSliceOp, "{op}{{slice}}: {} {}", sig, slice);
-impl_to_textual!(RepShlDimOp, "{op}: {} {} {}", sig, amount, bit_length);
-
-=======
->>>>>>> 0c9201a5
 macro_rules! op_with_axis_to_textual {
     ($op:tt) => {
         impl ToTextual for $op {

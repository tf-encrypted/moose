--- conflicted
+++ resolved
@@ -1413,11 +1413,8 @@
             RepBitDec(op) => op.to_textual(),
             RepSlice(op) => op.to_textual(),
             RepShlDim(op) => op.to_textual(),
-<<<<<<< HEAD
             RepRevDim(op) => op.to_textual(),
-=======
             RepEqual(op) => op.to_textual(),
->>>>>>> c510541c
         }
     }
 }

--- conflicted
+++ resolved
@@ -1,13 +1,10 @@
 # Changelog
 
-<<<<<<< HEAD
 ## v0.1.5
-
-### Changed
 
 - `PrimDeriveSeed` operator renamed to `DeriveSeed`
 - `PrimPrfKeyGen` operator renamed to `PrfKeyGen`
-=======
+
 ## v0.1.4
 
 - A bugfix to produce less verbose errors
@@ -17,7 +14,6 @@
 - Upgraded nom to 7.1 to deal with the floating point parser problems
 - Switched base array from ndarray::Array to ndarray:ArcArray
 - Deprecated `to_bytes/from_bytes` in favour fo `to_msgpack/from_msgpack`.
->>>>>>> b471d2af
 
 ## v0.1.2
 

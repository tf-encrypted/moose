--- conflicted
+++ resolved
@@ -170,11 +170,8 @@
             HostSqrt(op) => DispatchKernel::compile(&op, plc)(sess, operands),
             HostSum(op) => DispatchKernel::compile(&op, plc)(sess, operands),
             HostSlice(op) => DispatchKernel::compile(&op, plc)(sess, operands),
-<<<<<<< HEAD
             HostDiag(op) => DispatchKernel::compile(&op, plc)(sess, operands),
-=======
             HostShlDim(op) => DispatchKernel::compile(&op, plc)(sess, operands),
->>>>>>> d2d8e9f4
             HostIndexAxis(op) => DispatchKernel::compile(&op, plc)(sess, operands),
             HostOnes(op) => DispatchKernel::compile(&op, plc)(sess, operands),
             HostAdd(op) => DispatchKernel::compile(&op, plc)(sess, operands),

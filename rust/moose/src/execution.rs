--- conflicted
+++ resolved
@@ -14,12 +14,7 @@
 use std::collections::{HashMap, HashSet};
 use std::rc::Rc;
 use std::sync::Arc;
-use std::sync::RwLock;
 use tokio::sync::oneshot;
-<<<<<<< HEAD
-use tracing::{debug, error};
-=======
->>>>>>> 67ba85b2
 
 #[macro_export]
 macro_rules! function_kernel {
@@ -385,82 +380,8 @@
     pub networking: SyncNetworkingImpl,
 }
 
-<<<<<<< HEAD
-pub trait SyncNetworking {
-    fn send(&self, v: &Value, rendezvous_key: &RendezvousKey, session_id: &SessionId)
-        -> Result<()>;
-    fn receive(&self, rendezvous_key: &RendezvousKey, session_id: &SessionId) -> Result<Value>;
-}
-
 pub type SyncNetworkingImpl = Rc<dyn SyncNetworking>;
 
-#[async_trait]
-pub trait AsyncNetworking {
-    async fn send(&self, v: &Value, rendezvous_key: &RendezvousKey, session_id: &SessionId);
-    async fn receive(
-        &self,
-        rendezvous_key: &RendezvousKey,
-        session_id: &SessionId,
-    ) -> Result<Value>;
-}
-
-#[derive(Default)]
-pub struct DummySyncNetworking {
-    store: RwLock<HashMap<String, Value>>,
-}
-
-impl SyncNetworking for DummySyncNetworking {
-    fn send(
-        &self,
-        val: &Value,
-        rendezvous_key: &RendezvousKey,
-        session_id: &SessionId,
-    ) -> Result<()> {
-        println!("Sending; rdv:'{}' sid:{}", rendezvous_key, session_id);
-        let key = format!("{}/{}", session_id, rendezvous_key);
-        let mut store = self.store.write().map_err(|_| Error::Unexpected)?;
-        // TODO fail if value present
-        store.insert(key, val.clone());
-        Ok(())
-    }
-
-    fn receive(&self, rendezvous_key: &RendezvousKey, session_id: &SessionId) -> Result<Value> {
-        println!("Receiving; rdv:'{}', sid:{}", rendezvous_key, session_id);
-        let key = format!("{}/{}", session_id, rendezvous_key);
-        let store = self.store.read().map_err(|_| Error::Unexpected)?;
-        store.get(&key).cloned().ok_or_else(|| {
-            println!("Key not found in store");
-            Error::Unexpected
-        })
-    }
-}
-
-pub struct DummyAsyncNetworking;
-
-#[async_trait]
-impl AsyncNetworking for DummyAsyncNetworking {
-    async fn send(&self, _v: &Value, rendezvous_key: &RendezvousKey, session_id: &SessionId) {
-        println!("Async sending; rdv:'{}' sid:{}", rendezvous_key, session_id);
-    }
-
-    async fn receive(
-        &self,
-        rendezvous_key: &RendezvousKey,
-        session_id: &SessionId,
-    ) -> Result<Value> {
-        println!(
-            "Async receiving; rdv:'{}', sid:{}",
-            rendezvous_key, session_id
-        );
-        use crate::standard::Shape;
-        Ok(Value::Shape(Shape(vec![0])))
-    }
-}
-
-=======
-pub type SyncNetworkingImpl = Rc<dyn SyncNetworking>;
-
->>>>>>> 67ba85b2
 type SyncOperationKernel =
     Box<dyn Fn(&SyncSession, &Environment<Value>) -> Result<Value> + Send + Sync>;
 
@@ -909,11 +830,7 @@
 
 impl EagerExecutor {
     pub fn new() -> EagerExecutor {
-<<<<<<< HEAD
-        let networking = Rc::new(DummySyncNetworking::default());
-=======
         let networking = Rc::new(LocalSyncNetworking::default());
->>>>>>> 67ba85b2
         EagerExecutor { networking }
     }
 

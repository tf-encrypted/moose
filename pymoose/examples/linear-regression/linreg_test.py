--- conflicted
+++ resolved
@@ -130,12 +130,7 @@
             "y-owner": {"y_data": y_data},
             "model-owner": {},
         }
-<<<<<<< HEAD
-        runtime = LocalMooseRuntime(storage_mapping=executors_storage)
-=======
         runtime = pm.LocalMooseRuntime(storage_mapping=executors_storage)
-        traced = pm.trace(linear_comp)
->>>>>>> e97303a2
         _ = runtime.evaluate_computation(
             computation=linear_comp,
             role_assignment={

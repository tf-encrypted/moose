--- conflicted
+++ resolved
@@ -737,18 +737,9 @@
 
         Ok(SyncKernel::Binary(Box::new(move |sess, key, val| {
             let key = String::try_from(key)?;
-<<<<<<< HEAD
             check_type(&val, expected_ty)?;
-            sess.storage.save(key, val)?;
+            sess.storage.save(&key, &val)?;
             Ok(Value::Unit)
-=======
-            if val.ty() == expected_ty {
-                sess.storage.save(&key, &val)?;
-                Ok(Value::Unit)
-            } else {
-                Err(Error::TypeMismatchOperator(format!("{:?}", op)))
-            }
->>>>>>> 6188c0c3
         })))
     }
 }
@@ -764,22 +755,9 @@
                 tokio::spawn(async move {
                     let key = String::try_from(key.await.map_err(map_receive_error)?)?;
                     let val = val.await.map_err(map_receive_error)?;
-<<<<<<< HEAD
                     check_type(&val, expected_ty)?;
-                    sess.storage.save(key, val).await?;
+                    sess.storage.save(&key, &val).await?;
                     map_send_result(sender.send(Value::Unit))
-=======
-
-                    if val.ty() == expected_ty {
-                        sess.storage
-                            .save(&key, &val)
-                            .await
-                            .map_err(map_send_error)?;
-                        sender.send(Value::Unit).map_err(map_send_error)
-                    } else {
-                        Err(Error::TypeMismatchOperator(format!("{:?}", op)))
-                    }
->>>>>>> 6188c0c3
                 })
             },
         )))
@@ -792,18 +770,9 @@
 
         Ok(SyncKernel::Binary(Box::new(move |sess, key, _query| {
             let key = String::try_from(key)?;
-<<<<<<< HEAD
-            let val = sess.storage.load(key)?;
+            let val = sess.storage.load(&key, Some(expected_ty))?;
             check_type(&val, expected_ty)?;
             Ok(val)
-=======
-            let val = sess.storage.load(&key, Some(op.ty))?;
-            if val.ty() == expected_ty {
-                Ok(val)
-            } else {
-                Err(Error::TypeMismatchOperator(format!("{:?}", op)))
-            }
->>>>>>> 6188c0c3
         })))
     }
 }
@@ -818,22 +787,9 @@
 
                 tokio::spawn(async move {
                     let key = String::try_from(key.await.map_err(map_receive_error)?)?;
-<<<<<<< HEAD
-                    let val = sess.storage.load(key).await?;
+                    let val = sess.storage.load(&key, Some(expected_ty)).await?;
                     check_type(&val, expected_ty)?;
                     map_send_result(sender.send(val))
-=======
-                    let val = sess
-                        .storage
-                        .load(&key, Some(op.ty))
-                        .await
-                        .map_err(map_send_error)?;
-                    if val.ty() == expected_ty {
-                        sender.send(val).map_err(map_send_error)
-                    } else {
-                        Err(Error::TypeMismatchOperator(format!("{:?}", op)))
-                    }
->>>>>>> 6188c0c3
                 })
             },
         )))

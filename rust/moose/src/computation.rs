--- conflicted
+++ resolved
@@ -437,7 +437,7 @@
     /// Otherwise returns None
     pub fn merge(&self, another: &Ty) -> Option<Ty> {
         match self {
-            Ty::UnknownTy => Some(*another),
+            Ty::Unknown => Some(*another),
             _ => None,
         }
     }
@@ -452,7 +452,6 @@
                 $($t([<$t Op>]),)+
             }
         }
-<<<<<<< HEAD
 
         $(
         paste! {
@@ -470,61 +469,14 @@
                     $(Operator::$t(op) => &op.sig,)+
                 }
             }
-        }
-    };
-=======
-    }
-
-    pub fn sig_mut(&mut self) -> &mut Signature {
-        match self {
-            Operator::Identity(op) => &mut op.sig,
-            Operator::Load(op) => &mut op.sig,
-            Operator::Save(op) => &mut op.sig,
-            Operator::Send(op) => &mut op.sig,
-            Operator::Receive(op) => &mut op.sig,
-            Operator::Input(op) => &mut op.sig,
-            Operator::Output(op) => &mut op.sig,
-            Operator::Constant(op) => &mut op.sig,
-            Operator::StdAdd(op) => &mut op.sig,
-            Operator::StdSub(op) => &mut op.sig,
-            Operator::StdMul(op) => &mut op.sig,
-            Operator::StdDiv(op) => &mut op.sig,
-            Operator::StdDot(op) => &mut op.sig,
-            Operator::StdMean(op) => &mut op.sig,
-            Operator::StdExpandDims(op) => &mut op.sig,
-            Operator::StdReshape(op) => &mut op.sig,
-            Operator::StdAtLeast2D(op) => &mut op.sig,
-            Operator::StdShape(op) => &mut op.sig,
-            Operator::StdSlice(op) => &mut op.sig,
-            Operator::StdSum(op) => &mut op.sig,
-            Operator::StdOnes(op) => &mut op.sig,
-            Operator::StdConcatenate(op) => &mut op.sig,
-            Operator::StdTranspose(op) => &mut op.sig,
-            Operator::StdInverse(op) => &mut op.sig,
-            Operator::RingAdd(op) => &mut op.sig,
-            Operator::RingSub(op) => &mut op.sig,
-            Operator::RingMul(op) => &mut op.sig,
-            Operator::RingDot(op) => &mut op.sig,
-            Operator::RingSum(op) => &mut op.sig,
-            Operator::RingShape(op) => &mut op.sig,
-            Operator::RingSample(op) => &mut op.sig,
-            Operator::RingFill(op) => &mut op.sig,
-            Operator::RingShl(op) => &mut op.sig,
-            Operator::RingShr(op) => &mut op.sig,
-            Operator::RingInject(op) => &mut op.sig,
-            Operator::BitExtract(op) => &mut op.sig,
-            Operator::BitSample(op) => &mut op.sig,
-            Operator::BitFill(op) => &mut op.sig,
-            Operator::BitXor(op) => &mut op.sig,
-            Operator::BitAnd(op) => &mut op.sig,
-            Operator::PrimDeriveSeed(op) => &mut op.sig,
-            Operator::PrimGenPrfKey(op) => &mut op.sig,
-            Operator::FixedpointRingEncode(op) => &mut op.sig,
-            Operator::FixedpointRingDecode(op) => &mut op.sig,
-            Operator::FixedpointRingMean(op) => &mut op.sig,
-        }
-    }
->>>>>>> ebca3543
+
+            pub fn sig_mut(&mut self) -> &mut Signature {
+                match self {
+                    $(Operator::$t(op) => &mut op.sig,)+
+                }
+            }
+        }
+    }
 }
 
 operators![

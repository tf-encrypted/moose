<<<<<<< HEAD
use crate::computation::{BitAndOp, BitFillOp, BitSampleOp, BitXorOp, HostPlacement, ShapeOp};
use crate::computation::{Constant, Placed};
use crate::kernels::{
    NewSyncSession, PlacementAdd, PlacementAnd, PlacementFill, PlacementMul, PlacementPlace,
    PlacementSampleUniform, PlacementSub, PlacementXor,
=======
use crate::computation::{
    BitAndOp, BitFillOp, BitSampleOp, BitXorOp, Constant, HostPlacement, Placed, ShapeOp,
};
use crate::error::Result;
use crate::kernels::{
    PlacementAdd, PlacementAnd, PlacementFill, PlacementMul, PlacementPlace,
    PlacementSampleUniform, PlacementSub, PlacementXor, Session, SyncSession, Tensor,
>>>>>>> 27f37a97
};
use crate::prim::{RawSeed, Seed};
use crate::prng::AesRng;
use crate::standard::{RawShape, Shape};
use ndarray::prelude::*;
use rand::prelude::*;
use serde::{Deserialize, Serialize};
use std::ops::{BitAnd, BitXor};

#[derive(Serialize, Deserialize, Clone, Debug, PartialEq)]
pub struct BitTensor(pub ArrayD<u8>, HostPlacement);

impl<S: Session> Tensor<S> for BitTensor {
    type Scalar = u8;
}

impl Placed for BitTensor {
    type Placement = HostPlacement;

    fn placement(&self) -> Result<Self::Placement> {
        Ok(self.1.clone())
    }
}

<<<<<<< HEAD
impl PlacementPlace<NewSyncSession, BitTensor> for HostPlacement {
    fn place(&self, _sess: &NewSyncSession, x: BitTensor) -> BitTensor {
        if self == &x.placement() {
            x
        } else {
            // TODO just updating the placement isn't enough,
            // we need this to eventually turn into Send + Recv
            BitTensor(x.0, self.clone())
=======
impl PlacementPlace<SyncSession, BitTensor> for HostPlacement {
    fn place(&self, _sess: &SyncSession, x: BitTensor) -> BitTensor {
        match x.placement() {
            Ok(place) if &place == self => x,
            _ => {
                // TODO just updating the placement isn't enough,
                // we need this to eventually turn into Send + Recv
                BitTensor(x.0, self.clone())
            }
>>>>>>> 27f37a97
        }
    }
}

impl ShapeOp {
<<<<<<< HEAD
    pub(crate) fn bit_kernel(_sess: &NewSyncSession, plc: &HostPlacement, x: BitTensor) -> Shape {
=======
    pub(crate) fn bit_kernel(_sess: &SyncSession, plc: &HostPlacement, x: BitTensor) -> Shape {
>>>>>>> 27f37a97
        let raw_shape = RawShape(x.0.shape().into());
        Shape(raw_shape, plc.clone().into())
    }
}

modelled!(PlacementFill::fill, HostPlacement, attributes[value: Constant] (Shape) -> BitTensor, BitFillOp);

kernel! {
    BitFillOp,
    [
        (HostPlacement, (Shape) -> BitTensor => attributes[value: Bit] Self::kernel),
    ]
}

impl BitFillOp {
<<<<<<< HEAD
    fn kernel(_sess: &NewSyncSession, plc: &HostPlacement, value: u64, shape: Shape) -> BitTensor {
=======
    fn kernel(_sess: &SyncSession, plc: &HostPlacement, value: u8, shape: Shape) -> BitTensor {
>>>>>>> 27f37a97
        assert!(value == 0 || value == 1);
        let raw_shape = shape.0 .0;
        let raw_tensor = ArrayD::from_elem(raw_shape.as_ref(), value as u8);
        BitTensor(raw_tensor, plc.clone())
    }
}

modelled!(PlacementSampleUniform::sample_uniform, HostPlacement, (Seed, Shape) -> BitTensor, BitSampleOp);

kernel! {
    BitSampleOp,
    [
        (HostPlacement, (Seed, Shape) -> BitTensor => Self::kernel),
    ]
}

impl BitSampleOp {
<<<<<<< HEAD
    fn kernel(_sess: &NewSyncSession, plc: &HostPlacement, seed: Seed, shape: Shape) -> BitTensor {
=======
    fn kernel(_sess: &SyncSession, plc: &HostPlacement, seed: Seed, shape: Shape) -> BitTensor {
>>>>>>> 27f37a97
        let mut rng = AesRng::from_seed(seed.0 .0);
        let size = shape.0 .0.iter().product();
        let values: Vec<_> = (0..size).map(|_| rng.get_bit()).collect();
        let ix = IxDyn(shape.0 .0.as_ref());
        BitTensor(Array::from_shape_vec(ix, values).unwrap(), plc.clone())
    }
}

modelled!(PlacementXor::xor, HostPlacement, (BitTensor, BitTensor) -> BitTensor, BitXorOp);
modelled_alias!(PlacementAdd::add, HostPlacement, (BitTensor, BitTensor) -> BitTensor => PlacementXor::xor); // add = xor in Z2
modelled_alias!(PlacementSub::sub, HostPlacement, (BitTensor, BitTensor) -> BitTensor => PlacementXor::xor); // sub = xor in Z2

kernel! {
    BitXorOp,
    [
        (HostPlacement, (BitTensor, BitTensor) -> BitTensor => Self::kernel),
    ]
}

impl BitXorOp {
<<<<<<< HEAD
    fn kernel(
        _sess: &NewSyncSession,
        plc: &HostPlacement,
        x: BitTensor,
        y: BitTensor,
    ) -> BitTensor {
=======
    fn kernel(_sess: &SyncSession, plc: &HostPlacement, x: BitTensor, y: BitTensor) -> BitTensor {
>>>>>>> 27f37a97
        BitTensor(x.0 ^ y.0, plc.clone())
    }
}

modelled!(PlacementAnd::and, HostPlacement, (BitTensor, BitTensor) -> BitTensor, BitAndOp);
modelled_alias!(PlacementMul::mul, HostPlacement, (BitTensor, BitTensor) -> BitTensor => PlacementAnd::and); // mul = and in Z2

kernel! {
    BitAndOp,
    [
        (HostPlacement, (BitTensor, BitTensor) -> BitTensor => Self::kernel),
    ]
}

impl BitAndOp {
<<<<<<< HEAD
    fn kernel(
        _sess: &NewSyncSession,
        plc: &HostPlacement,
        x: BitTensor,
        y: BitTensor,
    ) -> BitTensor {
=======
    fn kernel(_sess: &SyncSession, plc: &HostPlacement, x: BitTensor, y: BitTensor) -> BitTensor {
>>>>>>> 27f37a97
        BitTensor(x.0 & y.0, plc.clone())
    }
}

impl BitTensor {
    pub fn sample_uniform(shape: &RawShape, seed: &RawSeed) -> Self {
        let mut rng = AesRng::from_seed(seed.0);
        let size = shape.0.iter().product();
        let values: Vec<_> = (0..size).map(|_| rng.get_bit()).collect();
        let ix = IxDyn(shape.0.as_ref());
        BitTensor(
            Array::from_shape_vec(ix, values).unwrap(),
            HostPlacement {
                owner: "TODO".into(),
            },
        )
    }
}

impl BitTensor {
    pub fn fill(shape: &RawShape, el: u8) -> BitTensor {
        assert!(
            el == 0 || el == 1,
            "cannot fill a BitTensor with a value {:?}",
            el
        );
        BitTensor(
            ArrayD::from_elem(shape.0.as_ref(), el & 1),
            HostPlacement {
                owner: "TODO".into(),
            },
        )
    }
}

impl From<ArrayD<u8>> for BitTensor {
    fn from(a: ArrayD<u8>) -> BitTensor {
        let wrapped = a.mapv(|ai| (ai & 1) as u8);
        BitTensor(
            wrapped,
            HostPlacement {
                owner: "TODO".into(),
            },
        )
    }
}

impl From<Vec<u8>> for BitTensor {
    fn from(v: Vec<u8>) -> BitTensor {
        let ix = IxDyn(&[v.len()]);
        BitTensor(
            Array::from_shape_vec(ix, v).unwrap(),
            HostPlacement {
                owner: "TODO".into(),
            },
        )
    }
}

impl From<&[u8]> for BitTensor {
    fn from(v: &[u8]) -> BitTensor {
        let ix = IxDyn(&[v.len()]);
        let v_wrapped: Vec<_> = v.iter().map(|vi| *vi & 1).collect();
        BitTensor(
            Array::from_shape_vec(ix, v_wrapped).unwrap(),
            HostPlacement {
                owner: "TODO".into(),
            },
        )
    }
}

impl From<BitTensor> for ArrayD<u8> {
    fn from(b: BitTensor) -> ArrayD<u8> {
        b.0
    }
}

impl BitXor for BitTensor {
    type Output = BitTensor;
    fn bitxor(self, other: Self) -> Self::Output {
        assert_eq!(self.1, other.1);
        BitTensor(self.0 ^ other.0, self.1)
    }
}

impl BitAnd for BitTensor {
    type Output = BitTensor;
    fn bitand(self, other: Self) -> Self::Output {
        assert_eq!(self.1, other.1);
        BitTensor(self.0 & other.0, self.1)
    }
}

#[cfg(test)]
mod tests {
    use super::*;

    #[test]
    fn bit_sample() {
        let shape = RawShape(vec![5]);
        let seed = RawSeed([0u8; 16]);
        let r = BitTensor::sample_uniform(&shape, &seed);
        assert_eq!(r, BitTensor::from(vec![0, 1, 1, 0, 0,]));
    }

    #[test]
    fn bit_fill() {
        let shape = RawShape(vec![2]);
        let r = BitTensor::fill(&shape, 1);
        assert_eq!(r, BitTensor::from(vec![1, 1]))
    }

    #[test]
    fn bit_ops() {
        let shape = RawShape(vec![5]);

        // test xor
        assert_eq!(
            BitTensor::fill(&shape, 0) ^ BitTensor::fill(&shape, 1),
            BitTensor::fill(&shape, 1)
        );
        assert_eq!(
            BitTensor::fill(&shape, 1) ^ BitTensor::fill(&shape, 0),
            BitTensor::fill(&shape, 1)
        );
        assert_eq!(
            BitTensor::fill(&shape, 1) ^ BitTensor::fill(&shape, 1),
            BitTensor::fill(&shape, 0)
        );
        assert_eq!(
            BitTensor::fill(&shape, 0) ^ BitTensor::fill(&shape, 0),
            BitTensor::fill(&shape, 0)
        );

        // test and
        assert_eq!(
            BitTensor::fill(&shape, 0) & BitTensor::fill(&shape, 1),
            BitTensor::fill(&shape, 0)
        );
        assert_eq!(
            BitTensor::fill(&shape, 1) & BitTensor::fill(&shape, 0),
            BitTensor::fill(&shape, 0)
        );
        assert_eq!(
            BitTensor::fill(&shape, 1) & BitTensor::fill(&shape, 1),
            BitTensor::fill(&shape, 1)
        );
        assert_eq!(
            BitTensor::fill(&shape, 0) & BitTensor::fill(&shape, 0),
            BitTensor::fill(&shape, 0)
        );
    }
}<|MERGE_RESOLUTION|>--- conflicted
+++ resolved
@@ -1,18 +1,11 @@
-<<<<<<< HEAD
-use crate::computation::{BitAndOp, BitFillOp, BitSampleOp, BitXorOp, HostPlacement, ShapeOp};
-use crate::computation::{Constant, Placed};
-use crate::kernels::{
-    NewSyncSession, PlacementAdd, PlacementAnd, PlacementFill, PlacementMul, PlacementPlace,
-    PlacementSampleUniform, PlacementSub, PlacementXor,
-=======
 use crate::computation::{
     BitAndOp, BitFillOp, BitSampleOp, BitXorOp, Constant, HostPlacement, Placed, ShapeOp,
 };
 use crate::error::Result;
 use crate::kernels::{
     PlacementAdd, PlacementAnd, PlacementFill, PlacementMul, PlacementPlace,
-    PlacementSampleUniform, PlacementSub, PlacementXor, Session, SyncSession, Tensor,
->>>>>>> 27f37a97
+    PlacementSampleUniform, PlacementSub, PlacementXor, RuntimeSession, Session, SyncSession,
+    Tensor,
 };
 use crate::prim::{RawSeed, Seed};
 use crate::prng::AesRng;
@@ -37,16 +30,6 @@
     }
 }
 
-<<<<<<< HEAD
-impl PlacementPlace<NewSyncSession, BitTensor> for HostPlacement {
-    fn place(&self, _sess: &NewSyncSession, x: BitTensor) -> BitTensor {
-        if self == &x.placement() {
-            x
-        } else {
-            // TODO just updating the placement isn't enough,
-            // we need this to eventually turn into Send + Recv
-            BitTensor(x.0, self.clone())
-=======
 impl PlacementPlace<SyncSession, BitTensor> for HostPlacement {
     fn place(&self, _sess: &SyncSession, x: BitTensor) -> BitTensor {
         match x.placement() {
@@ -56,17 +39,16 @@
                 // we need this to eventually turn into Send + Recv
                 BitTensor(x.0, self.clone())
             }
->>>>>>> 27f37a97
         }
     }
 }
 
 impl ShapeOp {
-<<<<<<< HEAD
-    pub(crate) fn bit_kernel(_sess: &NewSyncSession, plc: &HostPlacement, x: BitTensor) -> Shape {
-=======
-    pub(crate) fn bit_kernel(_sess: &SyncSession, plc: &HostPlacement, x: BitTensor) -> Shape {
->>>>>>> 27f37a97
+    pub(crate) fn bit_kernel<S: RuntimeSession>(
+        _sess: &S,
+        plc: &HostPlacement,
+        x: BitTensor,
+    ) -> Shape {
         let raw_shape = RawShape(x.0.shape().into());
         Shape(raw_shape, plc.clone().into())
     }
@@ -82,11 +64,12 @@
 }
 
 impl BitFillOp {
-<<<<<<< HEAD
-    fn kernel(_sess: &NewSyncSession, plc: &HostPlacement, value: u64, shape: Shape) -> BitTensor {
-=======
-    fn kernel(_sess: &SyncSession, plc: &HostPlacement, value: u8, shape: Shape) -> BitTensor {
->>>>>>> 27f37a97
+    fn kernel<S: RuntimeSession>(
+        _sess: &S,
+        plc: &HostPlacement,
+        value: u8,
+        shape: Shape,
+    ) -> BitTensor {
         assert!(value == 0 || value == 1);
         let raw_shape = shape.0 .0;
         let raw_tensor = ArrayD::from_elem(raw_shape.as_ref(), value as u8);
@@ -104,11 +87,12 @@
 }
 
 impl BitSampleOp {
-<<<<<<< HEAD
-    fn kernel(_sess: &NewSyncSession, plc: &HostPlacement, seed: Seed, shape: Shape) -> BitTensor {
-=======
-    fn kernel(_sess: &SyncSession, plc: &HostPlacement, seed: Seed, shape: Shape) -> BitTensor {
->>>>>>> 27f37a97
+    fn kernel<S: RuntimeSession>(
+        _sess: &S,
+        plc: &HostPlacement,
+        seed: Seed,
+        shape: Shape,
+    ) -> BitTensor {
         let mut rng = AesRng::from_seed(seed.0 .0);
         let size = shape.0 .0.iter().product();
         let values: Vec<_> = (0..size).map(|_| rng.get_bit()).collect();
@@ -129,16 +113,12 @@
 }
 
 impl BitXorOp {
-<<<<<<< HEAD
-    fn kernel(
-        _sess: &NewSyncSession,
+    fn kernel<S: RuntimeSession>(
+        _sess: &S,
         plc: &HostPlacement,
         x: BitTensor,
         y: BitTensor,
     ) -> BitTensor {
-=======
-    fn kernel(_sess: &SyncSession, plc: &HostPlacement, x: BitTensor, y: BitTensor) -> BitTensor {
->>>>>>> 27f37a97
         BitTensor(x.0 ^ y.0, plc.clone())
     }
 }
@@ -154,16 +134,12 @@
 }
 
 impl BitAndOp {
-<<<<<<< HEAD
-    fn kernel(
-        _sess: &NewSyncSession,
+    fn kernel<S: RuntimeSession>(
+        _sess: &S,
         plc: &HostPlacement,
         x: BitTensor,
         y: BitTensor,
     ) -> BitTensor {
-=======
-    fn kernel(_sess: &SyncSession, plc: &HostPlacement, x: BitTensor, y: BitTensor) -> BitTensor {
->>>>>>> 27f37a97
         BitTensor(x.0 & y.0, plc.clone())
     }
 }

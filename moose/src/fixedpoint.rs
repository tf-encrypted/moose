--- conflicted
+++ resolved
@@ -1096,10 +1096,7 @@
                                x: &AbstractReplicatedFixedTensor<RepRingT>,
                                y: &AbstractReplicatedFixedTensor<RepRingT>|
          -> AbstractReplicatedFixedTensor<RepRingT> {
-<<<<<<< HEAD
-=======
             assert_eq!(x.fractional_precision, y.fractional_precision);
->>>>>>> 8583f758
             rep.trunc_pr(sess, x.fractional_precision, &rep.mul(sess, x, y))
         };
 
@@ -1107,7 +1104,6 @@
     }
 }
 
-<<<<<<< HEAD
 impl ReplicatedPlacement {
     pub fn p_eval<S: Session, SetupT, RepRingT>(
         &self,
@@ -1165,8 +1161,6 @@
     }
 }
 
-=======
->>>>>>> 8583f758
 #[cfg(test)]
 mod tests {
     use super::*;
@@ -1955,7 +1949,6 @@
 
         test_rep_prefix_mul_fixed128(x, y_target);
     }
-<<<<<<< HEAD
 
     #[test]
     fn test_p_eval() {
@@ -2003,6 +1996,4 @@
             assert_eq!(result.0[i], targets[i]);
         }
     }
-=======
->>>>>>> 8583f758
 }
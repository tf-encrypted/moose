--- conflicted
+++ resolved
@@ -1086,13 +1086,7 @@
     RepTruncPr,
     RepToAdt,
     Index,
-<<<<<<< HEAD
-    RepSlice,
     BitCompose,
-=======
-    RepBitDec,
-    RepBitCompose,
->>>>>>> 84e5935d
     RepShlDim,
     Mux,
     Maximum,
@@ -1579,22 +1573,7 @@
 }
 
 #[derive(Serialize, Deserialize, PartialEq, Clone, Debug, ShortName, ToTextual, FromTextual)]
-<<<<<<< HEAD
-pub struct RepSliceOp {
-    pub sig: Signature,
-    pub slice: SliceInfo,
-}
-
-#[derive(Serialize, Deserialize, PartialEq, Clone, Debug, ShortName, ToTextual, FromTextual)]
 pub struct BitComposeOp {
-=======
-pub struct RepBitDecOp {
-    pub sig: Signature,
-}
-
-#[derive(Serialize, Deserialize, PartialEq, Clone, Debug, ShortName, ToTextual, FromTextual)]
-pub struct RepBitComposeOp {
->>>>>>> 84e5935d
     pub sig: Signature,
 }
 

//! Symbolic execution of computations
//!
//! This is used during compilation to lower operations.
//! In general, it works by evaluating kernels on symbolic values and
//! recording the underlying operations perform as new computation.
//! Values are generally wrapped in the `Symbolic` enum.

use super::{Session, SetupGeneration};
use crate::computation::{Computation, Operation, Operator, Placed, Placement, SymbolicValue};
use crate::error::{Error, Result};
use crate::host::PrfKey;
use crate::kernels::{DispatchKernel, PlacementPlace};
use crate::replicated::{RepSetup, ReplicatedPlacement};
use parking_lot::RwLock;
use std::collections::HashMap;
use std::sync::Arc;

/// Wrapper for values used in `SymbolicSession`s
#[derive(Clone, Debug, PartialEq)]
pub enum Symbolic<T: Placed> {
    /// The value is really symbolic
    ///
    /// It exists only as a handle to an operation.
    Symbolic(SymbolicHandle<T::Placement>),

    /// The value is actually not symbolic
    ///
    /// It (partially) exists, although some sub-components may be handles
    Concrete(T),
}

impl<T: Placed> Symbolic<T> {
    pub fn is_symbolic(&self) -> bool {
        match self {
            Symbolic::Symbolic(_) => true,
            Symbolic::Concrete(_) => false,
        }
    }

    pub fn is_concrete(&self) -> bool {
        match self {
            Symbolic::Symbolic(_) => false,
            Symbolic::Concrete(_) => true,
        }
    }

    pub fn symbolic_handle(&self) -> Option<&SymbolicHandle<T::Placement>> {
        match self {
            Symbolic::Symbolic(h) => Some(h),
            Symbolic::Concrete(_) => None,
        }
    }
}

#[derive(Clone, Debug, PartialEq)]
pub struct SymbolicHandle<P> {
    pub op: String,
    // NOTE if we had a handle to the graph we
    // could perhaps derive the placement instead
    pub plc: P,
}

impl<T: Placed> Placed for Symbolic<T>
where
    T::Placement: Clone,
{
    type Placement = T::Placement;

    fn placement(&self) -> Result<Self::Placement> {
        match self {
            Symbolic::Symbolic(x) => Ok(x.plc.clone()),
            Symbolic::Concrete(x) => x.placement(),
        }
    }
}

impl<S: Session, T, P> PlacementPlace<S, Symbolic<T>> for P
where
    T: Placed<Placement = P>,
    P: PlacementPlace<S, T>,
    P: Clone + PartialEq,
{
    fn place(&self, sess: &S, x: Symbolic<T>) -> Symbolic<T> {
        match x.placement() {
            Ok(ref place) if place == self => x,
            _ => {
                match x {
                    Symbolic::Concrete(x) => {
                        // TODO should we indirectly insert Place ops here?
                        let x = self.place(sess, x);
                        Symbolic::Concrete(x)
                    }
                    Symbolic::Symbolic(SymbolicHandle { op, plc: _ }) => {
                        // TODO insert `Place` ops here?
                        Symbolic::Symbolic(SymbolicHandle {
                            op,
                            plc: self.clone(),
                        })
                    }
                }
            }
        }
    }
}

#[derive(Default)]
struct SymbolicSessionState {
    pub ops: Vec<Operation>,
    pub replicated_keys: HashMap<ReplicatedPlacement, Arc<RepSetup<Symbolic<PrfKey>>>>,
}

/// Session object in which symbolic execution is happening
pub struct SymbolicSession {
    pub(crate) strategy: Box<dyn SymbolicStrategy>,
    state: Arc<RwLock<SymbolicSessionState>>,
}

impl Default for SymbolicSession {
    fn default() -> Self {
        SymbolicSession {
            strategy: Box::new(DefaultSymbolicStrategy),
            state: Default::default(),
        }
    }
}

impl SymbolicSession {
    /// Add operation to the session's underlying computation
    pub fn add_operation<'s, O: Into<Operator> + Clone, P: Into<Placement> + Clone>(
        &'s self,
        operator: &O,
        operands: &[&str],
        plc: &P,
    ) -> SymbolicHandle<P> {
        let mut state = self.state.write();
        let op_name: String = format!("op_{}", state.ops.len());
        let op = Operation {
            name: op_name.clone(),
            kind: operator.clone().into(),
            inputs: operands.iter().map(|op| op.to_string()).collect(),
            placement: plc.clone().into(),
        };
        state.ops.push(op);

        SymbolicHandle {
            op: op_name,
            plc: plc.clone(),
        }
    }

    /// Apply a given closure to the iterator over the ops.
    ///
    /// The "ops" vector is locked for READ for the duration of the call.
    pub fn ops_iter<F: FnMut(std::slice::Iter<Operation>) -> T, T>(&self, mut operation: F) -> T {
        let state = self.state.read();
        operation(state.ops.iter())
    }
}

impl Session for SymbolicSession {
    type Value = crate::computation::SymbolicValue;
    fn execute(
        &self,
        op: Operator,
        plc: &Placement,
        operands: Vec<Self::Value>,
    ) -> Result<Self::Value> {
        self.strategy.execute(self, op, plc, operands)
    }
}

impl SetupGeneration<ReplicatedPlacement> for SymbolicSession {
    type Setup = RepSetup<Symbolic<PrfKey>>;

    fn setup(&self, plc: &ReplicatedPlacement) -> Arc<Self::Setup> {
        // Produce a new replicated setup or returned a previously produced setup for the placement
        let state = self.state.read();
        match state.replicated_keys.get(plc) {
            Some(setup) => Arc::clone(setup),
            None => {
                use crate::kernels::PlacementSetupGen;
                drop(state); // Release the read access

                // This may (likely) grab a write lock to the state inside
                let new_setup = plc.gen_setup(self);

                // Grab a new write lock.
                let mut state = self.state.write();
                // Only insert if missing, since someone else might have done that already
                // If our `new_setup` ends up being unused due to the race, it will be pruned later on by a dedicated pruning pass.
                let setup = state
                    .replicated_keys
                    .entry(plc.clone())
                    .or_insert_with(|| Arc::new(new_setup));
                Arc::clone(setup)
            }
        }
    }
}

pub(crate) trait SymbolicStrategy {
    fn execute(
        &self,
        sess: &SymbolicSession,
        op: Operator,
        plc: &Placement,
        operands: Vec<SymbolicValue>,
    ) -> Result<SymbolicValue>;
}

#[derive(Clone, Copy, Debug)]
struct DefaultSymbolicStrategy;

impl SymbolicStrategy for DefaultSymbolicStrategy {
    fn execute(
        &self,
        sess: &SymbolicSession,
        op: Operator,
        plc: &Placement,
        operands: Vec<SymbolicValue>,
    ) -> Result<SymbolicValue> {
        use Operator::*;
        match op {
            PrimDeriveSeed(op) => DispatchKernel::compile(&op, plc)?(sess, operands),
            Constant(op) => DispatchKernel::compile(&op, plc)?(sess, operands),
            Cast(op) => DispatchKernel::compile(&op, plc)?(sess, operands),
            Input(op) => DispatchKernel::compile(&op, plc)?(sess, operands),
            Output(op) => DispatchKernel::compile(&op, plc)?(sess, operands),
            Load(op) => DispatchKernel::compile(&op, plc)?(sess, operands),
            Save(op) => DispatchKernel::compile(&op, plc)?(sess, operands),
            Shape(op) => DispatchKernel::compile(&op, plc)?(sess, operands),
            Broadcast(op) => DispatchKernel::compile(&op, plc)?(sess, operands),
            RingFill(op) => DispatchKernel::compile(&op, plc)?(sess, operands),
            Fill(op) => DispatchKernel::compile(&op, plc)?(sess, operands),
            PrimPrfKeyGen(op) => DispatchKernel::compile(&op, plc)?(sess, operands),
            AesDecrypt(op) => DispatchKernel::compile(&op, plc)?(sess, operands),
            BitXor(op) => DispatchKernel::compile(&op, plc)?(sess, operands),
            BitAnd(op) => DispatchKernel::compile(&op, plc)?(sess, operands),
            BitOr(op) => DispatchKernel::compile(&op, plc)?(sess, operands),
            BitExtract(op) => DispatchKernel::compile(&op, plc)?(sess, operands),
            BitSample(op) => DispatchKernel::compile(&op, plc)?(sess, operands),
            BitSampleSeeded(op) => DispatchKernel::compile(&op, plc)?(sess, operands),
            RingSample(op) => DispatchKernel::compile(&op, plc)?(sess, operands),
            RingSampleSeeded(op) => DispatchKernel::compile(&op, plc)?(sess, operands),
            RingFixedpointEncode(op) => DispatchKernel::compile(&op, plc)?(sess, operands),
            RingFixedpointDecode(op) => DispatchKernel::compile(&op, plc)?(sess, operands),
            RingFixedpointMean(op) => DispatchKernel::compile(&op, plc)?(sess, operands),
            RingInject(op) => DispatchKernel::compile(&op, plc)?(sess, operands),
            RepSetup(op) => DispatchKernel::compile(&op, plc)?(sess, operands),
            RepShare(op) => DispatchKernel::compile(&op, plc)?(sess, operands),
            RepReveal(op) => DispatchKernel::compile(&op, plc)?(sess, operands),
            RepTruncPr(op) => DispatchKernel::compile(&op, plc)?(sess, operands),
            RepFixedpointMean(op) => DispatchKernel::compile(&op, plc)?(sess, operands),
            AddN(op) => DispatchKernel::compile(&op, plc)?(sess, operands),
            Shl(op) => DispatchKernel::compile(&op, plc)?(sess, operands),
            Shr(op) => DispatchKernel::compile(&op, plc)?(sess, operands),
            RepMsb(op) => DispatchKernel::compile(&op, plc)?(sess, operands),
            Abs(op) => DispatchKernel::compile(&op, plc)?(sess, operands),
            RepAnd(op) => DispatchKernel::compile(&op, plc)?(sess, operands),
            RepXor(op) => DispatchKernel::compile(&op, plc)?(sess, operands),
            Mux(op) => DispatchKernel::compile(&op, plc)?(sess, operands),
            Maximum(op) => DispatchKernel::compile(&op, plc)?(sess, operands),
            Softmax(op) => DispatchKernel::compile(&op, plc)?(sess, operands),
            Demirror(op) => DispatchKernel::compile(&op, plc)?(sess, operands),
            Mirror(op) => DispatchKernel::compile(&op, plc)?(sess, operands),
            RepToAdt(op) => DispatchKernel::compile(&op, plc)?(sess, operands),
            Index(op) => DispatchKernel::compile(&op, plc)?(sess, operands),
            Diag(op) => DispatchKernel::compile(&op, plc)?(sess, operands),
            RepBitDec(op) => DispatchKernel::compile(&op, plc)?(sess, operands),
            RepBitCompose(op) => DispatchKernel::compile(&op, plc)?(sess, operands),
            RepShlDim(op) => DispatchKernel::compile(&op, plc)?(sess, operands),
            AdtFill(op) => DispatchKernel::compile(&op, plc)?(sess, operands),
            AdtReveal(op) => DispatchKernel::compile(&op, plc)?(sess, operands),
            AdtToRep(op) => DispatchKernel::compile(&op, plc)?(sess, operands),
            HostMean(op) => DispatchKernel::compile(&op, plc)?(sess, operands),
            Sqrt(op) => DispatchKernel::compile(&op, plc)?(sess, operands),
            HostShlDim(op) => DispatchKernel::compile(&op, plc)?(sess, operands),
            HostOnes(op) => DispatchKernel::compile(&op, plc)?(sess, operands),
            Sign(op) => DispatchKernel::compile(&op, plc)?(sess, operands),
            Pow2(op) => DispatchKernel::compile(&op, plc)?(sess, operands),
            Exp(op) => DispatchKernel::compile(&op, plc)?(sess, operands),
            Sigmoid(op) => DispatchKernel::compile(&op, plc)?(sess, operands),
<<<<<<< HEAD
            Log2(op) => DispatchKernel::compile(&op, plc)?(sess, operands),
            Log(op) => DispatchKernel::compile(&op, plc)?(sess, operands),
=======
            Equal(op) => DispatchKernel::compile(&op, plc)?(sess, operands),
>>>>>>> 08b4ce05
            Less(op) => DispatchKernel::compile(&op, plc)?(sess, operands),
            GreaterThan(op) => DispatchKernel::compile(&op, plc)?(sess, operands),
            HostBitDec(op) => DispatchKernel::compile(&op, plc)?(sess, operands),
            FixedpointEncode(op) => DispatchKernel::compile(&op, plc)?(sess, operands),
            FixedpointDecode(op) => DispatchKernel::compile(&op, plc)?(sess, operands),
            FixedpointTruncPr(op) => DispatchKernel::compile(&op, plc)?(sess, operands),
            FixedpointMean(op) => DispatchKernel::compile(&op, plc)?(sess, operands),
            Identity(op) => DispatchKernel::compile(&op, plc)?(sess, operands),
            FloatingpointOnes(op) => DispatchKernel::compile(&op, plc)?(sess, operands),
            FloatingpointConcat(op) => DispatchKernel::compile(&op, plc)?(sess, operands),
            FloatingpointMean(op) => DispatchKernel::compile(&op, plc)?(sess, operands),
            AtLeast2D(op) => DispatchKernel::compile(&op, plc)?(sess, operands),
            IndexAxis(op) => DispatchKernel::compile(&op, plc)?(sess, operands),
            Slice(op) => DispatchKernel::compile(&op, plc)?(sess, operands),
            Ones(op) => DispatchKernel::compile(&op, plc)?(sess, operands),
            ExpandDims(op) => DispatchKernel::compile(&op, plc)?(sess, operands),
            Concat(op) => DispatchKernel::compile(&op, plc)?(sess, operands),
            Reshape(op) => DispatchKernel::compile(&op, plc)?(sess, operands),
            Squeeze(op) => DispatchKernel::compile(&op, plc)?(sess, operands),
            Transpose(op) => DispatchKernel::compile(&op, plc)?(sess, operands),
            Inverse(op) => DispatchKernel::compile(&op, plc)?(sess, operands),
            Add(op) => DispatchKernel::compile(&op, plc)?(sess, operands),
            Sub(op) => DispatchKernel::compile(&op, plc)?(sess, operands),
            Mul(op) => DispatchKernel::compile(&op, plc)?(sess, operands),
            Div(op) => DispatchKernel::compile(&op, plc)?(sess, operands),
            Dot(op) => DispatchKernel::compile(&op, plc)?(sess, operands),
            Mean(op) => DispatchKernel::compile(&op, plc)?(sess, operands),
            Neg(op) => DispatchKernel::compile(&op, plc)?(sess, operands),
            Sum(op) => DispatchKernel::compile(&op, plc)?(sess, operands),
            Send(op) => DispatchKernel::compile(&op, plc)?(sess, operands),
            Receive(op) => DispatchKernel::compile(&op, plc)?(sess, operands),
        }
    }
}

/// Helper for execution computations symbolically.
#[derive(Default)]
pub struct SymbolicExecutor {
    // Placeholder for the future state we want to keep (symbolic strategy pointer, replicated setup cache, etc).
}

impl SymbolicExecutor {
    pub fn run_computation(
        &self,
        computation: &Computation,
        session: &SymbolicSession,
    ) -> anyhow::Result<Computation> {
        let mut env: HashMap<String, SymbolicValue> = HashMap::default();
        let computation = computation.toposort()?;

        for op in computation.operations.iter() {
            let operator = op.kind.clone();
            let operands = op
                .inputs
                .iter()
                .map(|input_name| env.get(input_name).unwrap().clone())
                .collect();
            let value = session
                .execute(operator, &op.placement, operands)
                .map_err(|e| {
                    Error::Compilation(format!(
                        "SymbolicSession failed to lower computation due to an error: {:?}",
                        e,
                    ))
                })?;
            env.insert(op.name.clone(), value);
        }
        let state = session.state.read();
        Ok(Computation {
            operations: state.ops.clone(),
        })
    }
}<|MERGE_RESOLUTION|>--- conflicted
+++ resolved
@@ -280,12 +280,9 @@
             Pow2(op) => DispatchKernel::compile(&op, plc)?(sess, operands),
             Exp(op) => DispatchKernel::compile(&op, plc)?(sess, operands),
             Sigmoid(op) => DispatchKernel::compile(&op, plc)?(sess, operands),
-<<<<<<< HEAD
             Log2(op) => DispatchKernel::compile(&op, plc)?(sess, operands),
             Log(op) => DispatchKernel::compile(&op, plc)?(sess, operands),
-=======
             Equal(op) => DispatchKernel::compile(&op, plc)?(sess, operands),
->>>>>>> 08b4ce05
             Less(op) => DispatchKernel::compile(&op, plc)?(sess, operands),
             GreaterThan(op) => DispatchKernel::compile(&op, plc)?(sess, operands),
             HostBitDec(op) => DispatchKernel::compile(&op, plc)?(sess, operands),

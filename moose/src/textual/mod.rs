//! Textual representation of computations

use crate::additive::AdditivePlacement;
use crate::computation::*;
<<<<<<< HEAD
use crate::host::HostPlacement;
use crate::host::{RawPrfKey, RawSeed, RawShape, SliceInfo, SliceInfoElem, SyncKey};
=======
use crate::host::{
    FromRaw, HostPlacement, RawPrfKey, RawSeed, RawShape, SliceInfo, SliceInfoElem, SyncKey,
};
use crate::logical::TensorDType;
>>>>>>> 3a46cb55
use crate::mirrored::Mirrored3Placement;
use crate::replicated::ReplicatedPlacement;
use crate::types::*;
use nom::{
    branch::{alt, permutation},
    bytes::complete::{is_not, tag, take_while_m_n},
    character::complete::{alpha1, alphanumeric1, char, digit1, multispace1, space0},
    combinator::{all_consuming, cut, map, map_opt, map_res, opt, recognize, value, verify},
    error::{
        context, convert_error, make_error, ContextError, ErrorKind, ParseError, VerboseError,
    },
    multi::{fill, fold_many0, many0, separated_list0},
    number::complete::{double, float},
    sequence::{delimited, pair, preceded, tuple},
    Err::{Error, Failure},
    IResult,
};
use rayon::prelude::*;
use std::convert::TryFrom;
use std::str::FromStr;

impl TryFrom<&str> for Computation {
    type Error = anyhow::Error;

    fn try_from(source: &str) -> anyhow::Result<Computation> {
        verbose_parse_computation(source)
    }
}

impl TryFrom<String> for Computation {
    type Error = anyhow::Error;

    fn try_from(source: String) -> anyhow::Result<Computation> {
        verbose_parse_computation(&source)
    }
}

impl TryFrom<&str> for Constant {
    type Error = anyhow::Error;

    fn try_from(source: &str) -> anyhow::Result<Constant> {
        constant_literal::<(&str, ErrorKind)>(source)
            .map(|(_, v)| v)
            .map_err(|e| {
                anyhow::anyhow!("Failed to parse constant literal {} due to {}", source, e)
            })
    }
}

impl FromStr for Constant {
    type Err = anyhow::Error;
    fn from_str(source: &str) -> Result<Self, Self::Err> {
        constant_literal(source)
            .map(|(_, v)| v)
            .map_err(|e| friendly_error("Failed to parse constant literal", source, e))
    }
}

impl TryFrom<&str> for Value {
    type Error = anyhow::Error;

    fn try_from(source: &str) -> anyhow::Result<Value> {
        value_literal(source)
            .map(|(_, v)| v)
            .map_err(|e| friendly_error("Failed to parse value literal", source, e))
    }
}

impl FromStr for Value {
    type Err = anyhow::Error;
    fn from_str(source: &str) -> Result<Self, Self::Err> {
        value_literal(source)
            .map(|(_, v)| v)
            .map_err(|e| friendly_error("Failed to parse value literal", source, e))
    }
}

/// Parses the computation and returns a verbose error description if it fails.
pub fn verbose_parse_computation(source: &str) -> anyhow::Result<Computation> {
    match parse_computation::<VerboseError<&str>>(source) {
        Err(Failure(e)) => Err(anyhow::anyhow!(
            "Failed to parse computation\n{}",
            convert_error(source, e)
        )),
        Err(e) => Err(anyhow::anyhow!("Failed to parse computation due to {}", e)),
        Ok((_, computation)) => Ok(computation),
    }
}

/// Parses the computation and returns a simple error if it fails. It is only about 10% faster than the verbose version.
pub fn fast_parse_computation(source: &str) -> anyhow::Result<Computation> {
    match parse_computation::<(&str, ErrorKind)>(source) {
        Ok((_, computation)) => Ok(computation),
        e => Err(anyhow::anyhow!(
            "Failed to parse computation due to {:?}",
            e
        )),
    }
}

pub fn parallel_parse_computation(source: &str, chunks: usize) -> anyhow::Result<Computation> {
    // Split the source into `chunks` parts at line breaks.
    let mut parts = Vec::<String>::with_capacity(chunks);
    let mut left: usize = 0;
    let step = source.len() / chunks;
    for _ in 0..chunks {
        let right = left + step;
        let right = if right > source.len() {
            source.len()
        } else {
            // Find the next line break or use the end of string, if there is none.
            source[right..]
                .find('\n')
                .map(|i| i + right + 1)
                .unwrap_or(source.len())
        };
        if left != right {
            parts.push(source[left..right].to_string());
        }
        left = right;
    }
    let portions: Vec<_> = parts
        .par_iter()
        .map(|s| {
            parse_operations::<(&str, ErrorKind)>(s)
                .map(|t| t.1) // Dropping the remainder
                .map_err(|e| anyhow::anyhow!("Failed to parse computation due to {}", e))
        })
        .collect();
    let mut operations = Vec::new();
    for p in portions {
        operations.append(&mut p?);
    }

    Ok(Computation { operations })
}

fn parse_operations<'a, E: 'a + ParseError<&'a str> + ContextError<&'a str>>(
    input: &'a str,
) -> IResult<&'a str, Vec<Operation>, E> {
    // A decent guess for the initial capacity of the vector.
    let capacity = 4 + input.len() / 100;
    let (input, operations) = all_consuming(fold_many0(
        parse_line,
        || Vec::with_capacity(capacity),
        |mut acc: Vec<_>, item| {
            acc.push(item);
            acc
        },
    ))(input)?;
    Ok((input, operations))
}

/// Parses the computation line by line.
fn parse_computation<'a, E: 'a + ParseError<&'a str> + ContextError<&'a str>>(
    input: &'a str,
) -> IResult<&'a str, Computation, E> {
    let (input, operations) = parse_operations(input)?;
    Ok((input, Computation { operations }))
}

/// Parses a single logical line of the textual IR
fn parse_line<'a, E: 'a + ParseError<&'a str> + ContextError<&'a str>>(
    input: &'a str,
) -> IResult<&'a str, Operation, E> {
    let (input, _) = many0(recognize_comment)(input)?;
    let (input, _) = many0(multispace1)(input)?;
    let (input, op) = parse_assignment(input)?;
    let (input, _) = many0(multispace1)(input)?;
    Ok((input, op))
}

/// Recognizes and consumes away a comment
fn recognize_comment<'a, E: 'a + ParseError<&'a str> + ContextError<&'a str>>(
    input: &'a str,
) -> IResult<&'a str, Option<Operation>, E> {
    value(
        None, // Output is thrown away.
        pair(ws(tag("//")), is_not("\n\r")),
    )(input)
}

/// Parses an individual assignment.
///
/// Accepts an assignment in the form of
///
/// `Identifier = Operation : TypeDefinition @Placement`
fn parse_assignment<'a, E: 'a + ParseError<&'a str> + ContextError<&'a str>>(
    input: &'a str,
) -> IResult<&'a str, Operation, E> {
    let (input, identifier) = ws(identifier)(input)?;
    let (input, _) = tag("=")(input)?;
    let (input, operator) = ws(parse_operator)(input)?;
    let (input, args) = opt(argument_list)(input)?;
    let (input, placement) = ws(parse_placement)(input)?;
    Ok((
        input,
        Operation {
            name: identifier.into(),
            kind: operator,
            inputs: args.unwrap_or_default(),
            placement,
        },
    ))
}

/// Parses placement.
fn parse_placement<'a, E: 'a + ParseError<&'a str> + ContextError<&'a str>>(
    input: &'a str,
) -> IResult<&'a str, Placement, E> {
    alt((
        preceded(
            tag("@Host"),
            cut(context(
                "Expecting alphanumeric host name as in @Host(alice)",
                map(
                    delimited(ws(tag("(")), alphanumeric1, ws(tag(")"))),
                    |name| {
                        Placement::Host(HostPlacement {
                            owner: Role::from(name),
                        })
                    },
                ),
            )),
        ),
        preceded(
            tag("@Replicated"),
            cut(context(
                "Expecting host names triplet as in @Replicated(alice, bob, charlie)",
                map(
                    delimited(
                        ws(tag("(")),
                        verify(
                            separated_list0(tag(","), ws(alphanumeric1)),
                            |v: &Vec<&str>| v.len() == 3,
                        ),
                        ws(tag(")")),
                    ),
                    |names| {
                        Placement::Replicated(ReplicatedPlacement {
                            owners: [
                                Role::from(names[0]),
                                Role::from(names[1]),
                                Role::from(names[2]),
                            ],
                        })
                    },
                ),
            )),
        ),
    ))(input)
}

/// Parses list of attributes.
macro_rules! attributes {
    ($inner:expr) => {
        |input: &'a str| delimited(ws(tag("{")), permutation($inner), ws(tag("}")))(input)
    };
}

pub trait FromTextual<'a, E: 'a + ParseError<&'a str> + ContextError<&'a str>> {
    fn from_textual(input: &'a str) -> IResult<&'a str, Operator, E>;
}

/// A specific helper function to be called from the computation when failing to parse an operator.
///
/// Defined here instead of a lambda to avoid leaking too much textual internals into the computation.
pub fn parse_operator_error<'a, E: 'a + ParseError<&'a str> + ContextError<&'a str>>(
    input: &'a str,
) -> IResult<&'a str, Operator, E> {
    Err(Error(make_error(input, ErrorKind::Tag)))
}

/// Parses operator - maps names to structs.
fn parse_operator<'a, E: 'a + ParseError<&'a str> + ContextError<&'a str>>(
    input: &'a str,
) -> IResult<&'a str, Operator, E> {
    let (input, op_name) = ws(alphanumeric1)(input)?;
    Operator::get_from_textual(op_name)(input)
}

impl<'a, E: 'a + ParseError<&'a str> + ContextError<&'a str>> FromTextual<'a, E> for SendOp {
    fn from_textual(input: &'a str) -> IResult<&'a str, Operator, E> {
        let (input, _) = ws(tag("{"))(input)?;
        let (input, (_, _, rendezvous_key)) =
            tuple((tag("rendezvous_key"), ws(tag("=")), parse_hex))(input)?;
        let (input, _) = ws(tag(","))(input)?;
        let (input, (_, _, receiver)) = tuple((tag("receiver"), ws(tag("=")), string))(input)?;
        let (input, _) = ws(tag("}"))(input)?;
        let (input, sig) = operator_signature(1)(input)?;
        Ok((
            input,
            SendOp {
                sig,
                rendezvous_key: RendezvousKey::from_bytes(rendezvous_key),
                receiver: Role::from(receiver),
            }
            .into(),
        ))
    }
}

impl<'a, E: 'a + ParseError<&'a str> + ContextError<&'a str>> FromTextual<'a, E> for ReceiveOp {
    fn from_textual(input: &'a str) -> IResult<&'a str, Operator, E> {
        let (input, _) = ws(tag("{"))(input)?;
        let (input, (_, _, rendezvous_key)) =
            tuple((tag("rendezvous_key"), ws(tag("=")), parse_hex))(input)?;
        let (input, _) = ws(tag(","))(input)?;
        let (input, (_, _, sender)) = tuple((tag("sender"), ws(tag("=")), string))(input)?;
        let (input, _) = ws(tag("}"))(input)?;
        let (input, sig) = operator_signature(0)(input)?;
        Ok((
            input,
            ReceiveOp {
                sig,
                rendezvous_key: RendezvousKey::from_bytes(rendezvous_key),
                sender: Role::from(sender),
            }
            .into(),
        ))
    }
}

impl<'a, E: 'a + ParseError<&'a str> + ContextError<&'a str>> FromTextual<'a, E> for ExpandDimsOp {
    fn from_textual(input: &'a str) -> IResult<&'a str, Operator, E> {
        let (input, axis) = attributes_single("axis", vector(parse_int))(input)?;
        let (input, sig) = operator_signature(1)(input)?;
        Ok((input, ExpandDimsOp { sig, axis }.into()))
    }
}

impl<'a, E: 'a + ParseError<&'a str> + ContextError<&'a str>> FromTextual<'a, E>
    for PrimDeriveSeedOp
{
    fn from_textual(input: &'a str) -> IResult<&'a str, Operator, E> {
        let (input, sync_key) =
            attributes_single("sync_key", map_res(vector(parse_int), SyncKey::try_from))(input)
                .map_err(|_: nom::Err<nom::error::Error<&str>>| {
                    Error(make_error(input, ErrorKind::MapRes))
                })?;
        let (input, opt_sig) = opt(operator_signature(0))(input)?;
        let sig = opt_sig.unwrap_or_else(|| Signature::nullary(Ty::Seed));
        Ok((input, PrimDeriveSeedOp { sig, sync_key }.into()))
    }
}

/// Parses list of arguments.
///
/// Accepts input in the form of
///
/// `(name, name, name)`
fn argument_list<'a, E: 'a + ParseError<&'a str> + ContextError<&'a str>>(
    input: &'a str,
) -> IResult<&'a str, Vec<String>, E> {
    context(
        "Expecting comma separated list of identifiers",
        delimited(
            tag("("),
            separated_list0(tag(","), map(ws(identifier), |s| s.to_string())),
            tag(")"),
        ),
    )(input)
}

/// Parses list of attributes when there is only one attribute.
///
/// This is an optimization to avoid permutation cast for the simple case.
pub fn attributes_single<'a, O, F: 'a, E: 'a + ParseError<&'a str> + ContextError<&'a str>>(
    name: &'a str,
    inner: F,
) -> impl FnMut(&'a str) -> IResult<&'a str, O, E>
where
    F: FnMut(&'a str) -> IResult<&'a str, O, E>,
{
    delimited(ws(tag("{")), attributes_member(name, inner), ws(tag("}")))
}

/// Parses a single attribute with an optional comma at the end.
pub fn attributes_member<'a, O, F: 'a, E: 'a + ParseError<&'a str> + ContextError<&'a str>>(
    name1: &'a str,
    inner1: F,
) -> impl FnMut(&'a str) -> IResult<&'a str, O, E>
where
    F: FnMut(&'a str) -> IResult<&'a str, O, E>,
{
    map(
        tuple((ws(tag(name1)), ws(tag("=")), inner1, opt(ws(tag(","))))),
        |(_, _, v, _)| v,
    )
}

/// Parses operator's type signature
///
/// Accepts input in the form of
///
/// `: (HostFloat32Tensor, HostFloat32Tensor) -> HostFloat32Tensor`
/// `: ([HostFloat32Tensor]) -> HostFloat32Tensor`
///
/// * `arg_count` - the number of required arguments
pub fn operator_signature<'a, E: 'a + ParseError<&'a str> + ContextError<&'a str>>(
    arg_count: usize,
) -> impl FnMut(&'a str) -> IResult<&'a str, Signature, E> {
    preceded(
        ws(tag(":")),
        alt((fixed_arrity_signature(arg_count), variadic_signature())),
    )
}

/// Parses operator's type signature - fixed arity form
///
/// Accepts input in the form of
///
/// `(HostFloat32Tensor, HostFloat32Tensor) -> HostFloat32Tensor`
///
/// * `arg_count` - the number of required arguments
fn fixed_arrity_signature<'a, E: 'a + ParseError<&'a str> + ContextError<&'a str>>(
    arg_count: usize,
) -> impl FnMut(&'a str) -> IResult<&'a str, Signature, E> {
    move |input: &'a str| {
        let (input, args_types) = verify(
            delimited(
                tag("("),
                separated_list0(tag(","), ws(parse_type)),
                tag(")"),
            ),
            |v: &Vec<Ty>| v.len() >= arg_count,
        )(input)?;

        let (input, _) = ws(tag("->"))(input)?;
        let (input, result_type) = ws(parse_type)(input)?;

        match args_types.len() {
            0 => Ok((input, Signature::nullary(result_type))),
            1 => Ok((input, Signature::unary(args_types[0], result_type))),
            2 => Ok((
                input,
                Signature::binary(args_types[0], args_types[1], result_type),
            )),
            3 => Ok((
                input,
                Signature::ternary(args_types[0], args_types[1], args_types[2], result_type),
            )),
            _ => Err(Error(make_error(input, ErrorKind::Tag))),
        }
    }
}

/// Parses operator's type signature - variadic form
///
/// Accepts input in the form of
///
/// `[HostFloat32Tensor] -> HostFloat32Tensor`
fn variadic_signature<'a, E: 'a + ParseError<&'a str> + ContextError<&'a str>>(
) -> impl FnMut(&'a str) -> IResult<&'a str, Signature, E> {
    move |input: &'a str| {
        let (input, (_, args_type, _)) =
            tuple((ws(tag("[")), ws(parse_type), ws(tag("]"))))(input)?;

        let (input, _) = ws(tag("->"))(input)?;
        let (input, result_type) = ws(parse_type)(input)?;

        Ok((input, Signature::variadic(args_type, result_type)))
    }
}

/// Parses an individual type's literal
fn parse_type<'a, E: 'a + ParseError<&'a str> + ContextError<&'a str>>(
    input: &'a str,
) -> IResult<&'a str, Ty, E> {
    let (i, type_name) = alphanumeric1(input)?;
    let result = Ty::from_name(type_name);
    match result {
        Some(ty) => Ok((i, ty)),
        _ => Err(Error(make_error(input, ErrorKind::Tag))),
    }
}

fn constant_literal_helper<'a, O1, F1, F2, E>(
    expected_type: &'a str,
    parser: F1,
    mapper: F2,
) -> impl FnMut(&'a str) -> IResult<&'a str, Constant, E>
where
    F1: FnMut(&'a str) -> IResult<&'a str, O1, E>,
    F2: FnMut(O1) -> Constant,
    E: 'a + ParseError<&'a str> + ContextError<&'a str>,
{
    map(
        preceded(
            tag(expected_type),
            delimited(ws(tag("(")), parser, ws(tag(")"))),
        ),
        mapper,
    )
}

/// Parses a literal for a constant (not a placed value).
pub fn constant_literal<'a, E: 'a + ParseError<&'a str> + ContextError<&'a str>>(
    input: &'a str,
) -> IResult<&'a str, Constant, E> {
    alt((
        constant_literal_helper(Ty::Seed.short_name(), parse_hex, |v| {
            Constant::RawSeed(RawSeed(v))
        }),
        constant_literal_helper(Ty::PrfKey.short_name(), parse_hex, |v| {
            Constant::RawPrfKey(RawPrfKey(v))
        }),
        constant_literal_helper(Ty::Float32.short_name(), float, Constant::Float32),
        constant_literal_helper(Ty::Float64.short_name(), double, Constant::Float64),
        constant_literal_helper(Ty::HostString.short_name(), string, Constant::String),
        map(ws(string), Constant::String), // Alternative syntax for strings - no type
        constant_literal_helper(Ty::Ring64.short_name(), parse_int, Constant::Ring64),
        constant_literal_helper(Ty::Ring128.short_name(), parse_int, Constant::Ring128),
        constant_literal_helper(Ty::HostShape.short_name(), vector(parse_int), |v| {
            Constant::RawShape(RawShape(v))
        }),
        constant_literal_helper(Ty::Bit.short_name(), parse_int, Constant::Bit),
        // 1D arrays
        alt((
            constant_literal_helper(Ty::HostInt8Tensor.short_name(), vector(parse_int), |v| {
                Constant::HostInt8Tensor(v.into())
            }),
            constant_literal_helper(Ty::HostInt16Tensor.short_name(), vector(parse_int), |v| {
                Constant::HostInt16Tensor(v.into())
            }),
            constant_literal_helper(Ty::HostInt32Tensor.short_name(), vector(parse_int), |v| {
                Constant::HostInt32Tensor(v.into())
            }),
            constant_literal_helper(Ty::HostInt64Tensor.short_name(), vector(parse_int), |v| {
                Constant::HostInt64Tensor(v.into())
            }),
            constant_literal_helper(Ty::HostUint8Tensor.short_name(), vector(parse_int), |v| {
                Constant::HostUint8Tensor(v.into())
            }),
            constant_literal_helper(Ty::HostUint16Tensor.short_name(), vector(parse_int), |v| {
                Constant::HostUint16Tensor(v.into())
            }),
            constant_literal_helper(Ty::HostUint32Tensor.short_name(), vector(parse_int), |v| {
                Constant::HostUint32Tensor(v.into())
            }),
            constant_literal_helper(Ty::HostUint64Tensor.short_name(), vector(parse_int), |v| {
                Constant::HostUint64Tensor(v.into())
            }),
            constant_literal_helper(Ty::HostFloat32Tensor.short_name(), vector(float), |v| {
                Constant::HostFloat32Tensor(v.into())
            }),
            constant_literal_helper(Ty::HostFloat64Tensor.short_name(), vector(double), |v| {
                Constant::HostFloat64Tensor(v.into())
            }),
<<<<<<< HEAD
            constant_literal_helper(Ty::HostRing64Tensor.short_name(), vector(parse_int), |v| {
                Constant::HostRing64Tensor(v.into())
            }),
            constant_literal_helper(Ty::HostRing128Tensor.short_name(), vector(parse_int), |v| {
                Constant::HostRing128Tensor(v.into())
            }),
            constant_literal_helper(Ty::HostBitTensor.short_name(), vector(parse_int), |v| {
                Constant::HostBitTensor(v.into())
=======
            constant_literal_helper("Ring64Tensor", vector(parse_int), |v| {
                let plc = HostPlacement::from("TODO");
                let t = plc.from_raw(v);
                Constant::HostRing64Tensor(t)
            }),
            constant_literal_helper("Ring128Tensor", vector(parse_int), |v| {
                let plc = HostPlacement::from("TODO");
                let t = plc.from_raw(v);
                Constant::HostRing128Tensor(t)
            }),
            constant_literal_helper("HostBitTensor", vector(parse_int), |v| {
                let plc = HostPlacement::from("TODO");
                let t = plc.from_raw(v);
                Constant::HostBitTensor(t)
>>>>>>> 3a46cb55
            }),
        )),
        // 2D arrays
        alt((
            constant_literal_helper(Ty::HostInt8Tensor.short_name(), vector2(parse_int), |v| {
                Constant::HostInt8Tensor(v.into())
            }),
            constant_literal_helper(Ty::HostInt16Tensor.short_name(), vector2(parse_int), |v| {
                Constant::HostInt16Tensor(v.into())
            }),
            constant_literal_helper(Ty::HostInt32Tensor.short_name(), vector2(parse_int), |v| {
                Constant::HostInt32Tensor(v.into())
            }),
            constant_literal_helper(Ty::HostInt64Tensor.short_name(), vector2(parse_int), |v| {
                Constant::HostInt64Tensor(v.into())
            }),
            constant_literal_helper(Ty::HostUint8Tensor.short_name(), vector2(parse_int), |v| {
                Constant::HostUint8Tensor(v.into())
            }),
            constant_literal_helper(Ty::HostUint16Tensor.short_name(), vector2(parse_int), |v| {
                Constant::HostUint16Tensor(v.into())
            }),
            constant_literal_helper(Ty::HostUint32Tensor.short_name(), vector2(parse_int), |v| {
                Constant::HostUint32Tensor(v.into())
            }),
            constant_literal_helper(Ty::HostUint64Tensor.short_name(), vector2(parse_int), |v| {
                Constant::HostUint64Tensor(v.into())
            }),
            constant_literal_helper(Ty::HostFloat32Tensor.short_name(), vector2(float), |v| {
                Constant::HostFloat32Tensor(v.into())
            }),
            constant_literal_helper(Ty::HostFloat64Tensor.short_name(), vector2(double), |v| {
                Constant::HostFloat64Tensor(v.into())
            }),
            constant_literal_helper(
                Ty::HostRing64Tensor.short_name(),
                vector2(parse_int),
                |v: ndarray::ArrayD<u64>| {
                    let plc = HostPlacement::from("TODO");
                    let t = plc.from_raw(v);
                    Constant::HostRing64Tensor(t)
                },
            ),
            constant_literal_helper(
                Ty::HostRing128Tensor.short_name(),
                vector2(parse_int),
                |v: ndarray::ArrayD<u128>| {
                    let plc = HostPlacement::from("TODO");
                    let t = plc.from_raw(v);
                    Constant::HostRing128Tensor(t)
                },
            ),
<<<<<<< HEAD
            constant_literal_helper(Ty::HostBitTensor.short_name(), vector2(parse_int), |v| {
                Constant::HostBitTensor(v.into())
=======
            constant_literal_helper("HostBitTensor", vector2(parse_int), |v| {
                let plc = HostPlacement::from("TODO");
                let t = plc.from_raw(v);
                Constant::HostBitTensor(t)
>>>>>>> 3a46cb55
            }),
        )),
    ))(input)
}

/// Parses a literal for a value (a placed value).
fn value_literal<'a, E: 'a + ParseError<&'a str> + ContextError<&'a str>>(
    input: &'a str,
) -> IResult<&'a str, Value, E> {
    context(
        "Expecting a value literal followed by a HostPlacement",
        alt((
            host_value_literal,
            host_fixed64_tensor,
            host_fixed128_tensor,
        )),
    )(input)
}

fn host_value_literal<'a, E: 'a + ParseError<&'a str> + ContextError<&'a str>>(
    input: &'a str,
) -> IResult<&'a str, Value, E> {
    let (input, (v, p)) = tuple((constant_literal, ws(parse_placement)))(input)?;
    match p {
        Placement::Host(h) => Ok((input, v.place(&h))),
        _ => Err(Error(make_error(input, ErrorKind::MapRes))),
    }
}

fn host_fixed64_tensor<'a, E: 'a + ParseError<&'a str> + ContextError<&'a str>>(
    input: &'a str,
) -> IResult<&'a str, Value, E> {
    let (input, (_, integral_precision, _, fractional_precision, _, tensor, placement)) =
        preceded(
            tag(Ty::HostFixed64Tensor.short_name()),
            tuple((
                ws(tag("[")),
                parse_int,
                ws(tag("/")),
                parse_int,
                ws(tag("]")),
                delimited(ws(tag("(")), vector(parse_int), ws(tag(")"))),
                ws(parse_placement),
            )),
        )(input)?;
    let placement = match placement {
        Placement::Host(h) => h,
        _ => return Err(Error(make_error(input, ErrorKind::MapRes))),
    };
    // This is a lot of internals. Will probably have a helper in the host.rs to go from Vec<u64> to HostFixed64Tensor.
    let tensor: Vec<std::num::Wrapping<u64>> = tensor.into_iter().map(std::num::Wrapping).collect();
    Ok((
        input,
        Value::HostFixed64Tensor(Box::new(HostFixed64Tensor {
            tensor: crate::host::HostRingTensor::<u64>(
                ndarray::Array::from(tensor).into_dyn(),
                placement,
            ),
            integral_precision,
            fractional_precision,
        })),
    ))
}

fn host_fixed128_tensor<'a, E: 'a + ParseError<&'a str> + ContextError<&'a str>>(
    input: &'a str,
) -> IResult<&'a str, Value, E> {
    let (input, (_, integral_precision, _, fractional_precision, _, tensor, placement)) =
        preceded(
            tag(Ty::HostFixed128Tensor.short_name()),
            tuple((
                ws(tag("[")),
                parse_int,
                ws(tag("/")),
                parse_int,
                ws(tag("]")),
                delimited(ws(tag("(")), vector(parse_int), ws(tag(")"))),
                ws(parse_placement),
            )),
        )(input)?;
    let placement = match placement {
        Placement::Host(h) => h,
        _ => return Err(Error(make_error(input, ErrorKind::MapRes))),
    };
    let tensor: Vec<u128> = tensor;
    Ok((
        input,
        Value::HostFixed128Tensor(Box::new(HostFixed128Tensor {
            tensor: HostRing128Tensor::from_raw_plc(ndarray::Array::from(tensor), placement),
            integral_precision,
            fractional_precision,
        })),
    ))
}
/// Parses a vector of items, using the supplied inner parser.
fn vector<'a, F: 'a, O, E: 'a + ParseError<&'a str> + ContextError<&'a str>>(
    inner: F,
) -> impl FnMut(&'a str) -> IResult<&'a str, Vec<O>, E>
where
    F: FnMut(&'a str) -> IResult<&'a str, O, E>,
{
    delimited(tag("["), separated_list0(ws(tag(",")), inner), tag("]"))
}

/// Parses a 2D vector of items, using the supplied inner parser.
fn vector2<'a, F: 'a, O: 'a, E: 'a>(
    inner: F,
) -> impl FnMut(&'a str) -> IResult<&'a str, ndarray::ArrayD<O>, E>
where
    F: FnMut(&'a str) -> IResult<&'a str, O, E> + Copy,
    O: Clone,
    E: ParseError<&'a str> + ContextError<&'a str>,
{
    move |input: &'a str| {
        let (input, vec2) = vector(vector(inner))(input)?;
        let mut data = Vec::new();

        let ncols = vec2.first().map_or(0, |row| row.len());
        let mut nrows = 0;

        for row in &vec2 {
            data.extend_from_slice(row);
            nrows += 1;
        }

        ndarray::Array::from_shape_vec(ndarray::IxDyn(&[nrows, ncols]), data)
            .map(|a| (input, a))
            .map_err(|_: ndarray::ShapeError| Error(make_error(input, ErrorKind::MapRes)))
    }
}

/// Parses a literal for a Slice info (start, end, step)
pub fn slice_info_literal<'a, E: 'a + ParseError<&'a str> + ContextError<&'a str>>(
    input: &'a str,
) -> IResult<&'a str, SliceInfo, E> {
    let (input, (start, end, step)) = attributes!((
        attributes_member("start", parse_int),
        opt(attributes_member("end", parse_int)),
        opt(attributes_member("step", parse_int)),
    ))(input)?;

    Ok((input, SliceInfo(vec![SliceInfoElem { start, end, step }])))
}

/// Parses integer (or anything implementing FromStr from decimal digits)
pub fn parse_int<'a, O: std::str::FromStr, E: 'a + ParseError<&'a str> + ContextError<&'a str>>(
    input: &'a str,
) -> IResult<&'a str, O, E> {
    map_res(
        recognize(tuple((opt(alt((tag("-"), tag("+")))), digit1))),
        |s: &str| s.parse::<O>(),
    )(input)
    .map_err(|_: nom::Err<nom::error::Error<&str>>| Error(make_error(input, ErrorKind::MapRes)))
}

/// Parses a single byte, writte as two hex character.
///
/// Leading '0' is mandatory for bytes 0x00 - 0x0F.
fn parse_hex_u8<'a, E>(input: &'a str) -> IResult<&'a str, u8, E>
where
    E: ParseError<&'a str>,
{
    let parse_hex = take_while_m_n(2, 2, |c: char| c.is_ascii_hexdigit());
    map_res(parse_hex, move |hex| u8::from_str_radix(hex, 16))(input)
        .map_err(|_: nom::Err<nom::error::Error<&str>>| Error(make_error(input, ErrorKind::MapRes)))
}

/// Parse sa hux dump, without any separators.
///
/// Errors out if there is not enough data to fill an array of length N.
pub fn parse_hex<'a, E, const N: usize>(input: &'a str) -> IResult<&'a str, [u8; N], E>
where
    E: ParseError<&'a str>,
{
    let mut buf: [u8; N] = [0; N];
    let (rest, ()) = fill(parse_hex_u8, &mut buf)(input)?;
    Ok((rest, buf))
}

/// Wraps the innner parser in optional spaces.
///
/// From nom::recepies
pub fn ws<'a, F: 'a, O, E: ParseError<&'a str>>(
    inner: F,
) -> impl FnMut(&'a str) -> IResult<&'a str, O, E>
where
    F: Fn(&'a str) -> IResult<&'a str, O, E>,
{
    delimited(space0, inner, space0)
}

/// Parses an identifier
///
/// From nom::recepies
pub fn identifier<'a, E: ParseError<&'a str>>(input: &'a str) -> IResult<&'a str, &'a str, E> {
    recognize(pair(
        alt((alpha1, tag("_"))),
        many0(alt((alphanumeric1, tag("_")))),
    ))(input)
}

/// Parses an escaped character: \n, \t, \r, \u{00AC}, etc.
///
/// From nom examples (MIT licesnse, so it is ok)
fn parse_hex_u32<'a, E>(input: &'a str) -> IResult<&'a str, u32, E>
where
    E: ParseError<&'a str>,
{
    let parse_hex = take_while_m_n(1, 6, |c: char| c.is_ascii_hexdigit());
    let parse_delimited_hex = preceded(char('u'), delimited(char('{'), parse_hex, char('}')));
    map_res(parse_delimited_hex, move |hex| u32::from_str_radix(hex, 16))(input)
        .map_err(|_: nom::Err<nom::error::Error<&str>>| Error(make_error(input, ErrorKind::MapRes)))
}

/// Parses a single unicode character.
///
/// From nom examples (MIT licesnse, so it is ok)
fn parse_unicode<'a, E>(input: &'a str) -> IResult<&'a str, char, E>
where
    E: ParseError<&'a str>,
{
    map_opt(parse_hex_u32, std::char::from_u32)(input)
}

/// Parses any supported escaped character
///
/// From nom examples (MIT licesnse, so it is ok)
fn parse_escaped_char<'a, E>(input: &'a str) -> IResult<&'a str, char, E>
where
    E: ParseError<&'a str>,
{
    preceded(
        char('\\'),
        alt((
            parse_unicode,
            value('\n', char('n')),
            value('\r', char('r')),
            value('\t', char('t')),
            value('\u{08}', char('b')),
            value('\u{0C}', char('f')),
            value('\\', char('\\')),
            value('/', char('/')),
            value('"', char('"')),
        )),
    )(input)
}

/// Parse a backslash, followed by any amount of whitespace. This is used later
/// to discard any escaped whitespace.
///
/// From nom examples (MIT licesnse, so it is ok)
fn parse_escaped_whitespace<'a, E: ParseError<&'a str>>(
    input: &'a str,
) -> IResult<&'a str, &'a str, E> {
    preceded(char('\\'), multispace1)(input)
}

/// Parse a non-empty block of text that doesn't include \ or "
///
/// From nom examples (MIT licesnse, so it is ok)
fn parse_literal<'a, E: ParseError<&'a str>>(input: &'a str) -> IResult<&'a str, &'a str, E> {
    let not_quote_slash = is_not("\"\\");
    verify(not_quote_slash, |s: &str| !s.is_empty())(input)
}

/// A string fragment contains a fragment of a string being parsed: either
/// a non-empty Literal (a series of non-escaped characters), a single
/// parsed escaped character, or a block of escaped whitespace.
///
/// From nom examples (MIT licesnse, so it is ok)
#[derive(Debug, Clone, Copy, PartialEq, Eq)]
enum StringFragment<'a> {
    Literal(&'a str),
    EscapedChar(char),
    EscapedWS,
}

/// Combine parse_literal, parse_escaped_whitespace, and parse_escaped_char
/// into a StringFragment.
///
/// From nom examples (MIT licesnse, so it is ok)
fn parse_fragment<'a, E>(input: &'a str) -> IResult<&'a str, StringFragment<'a>, E>
where
    E: ParseError<&'a str>,
{
    alt((
        map(parse_literal, StringFragment::Literal),
        map(parse_escaped_char, StringFragment::EscapedChar),
        value(StringFragment::EscapedWS, parse_escaped_whitespace),
    ))(input)
}

/// Parse a string. Use a loop of parse_fragment and push all of the fragments
/// into an output string.
///
/// From nom examples (MIT licesnse, so it is ok)
pub fn string<'a, E>(input: &'a str) -> IResult<&'a str, String, E>
where
    E: ParseError<&'a str>,
{
    let build_string = fold_many0(parse_fragment, String::new, |mut string, fragment| {
        match fragment {
            StringFragment::Literal(s) => string.push_str(s),
            StringFragment::EscapedChar(c) => string.push(c),
            StringFragment::EscapedWS => {}
        }
        string
    });
    delimited(char('"'), build_string, char('"'))(input)
}

/// A very simple boolean parser.
///
/// Only accepts literals `true` and `false`.
pub fn parse_bool<'a, E: 'a + ParseError<&'a str> + ContextError<&'a str>>(
    input: &'a str,
) -> IResult<&'a str, bool, E> {
    alt((value(true, tag("true")), value(false, tag("false"))))(input)
}

/// A helper convertor from a nom error to a generic error
///
/// Sample usage:
/// ```rust
/// use moose::textual::{parse_bool, friendly_error};
/// let source = "blah";
/// parse_bool(source).map_err(|e| friendly_error("Failed to parse a boolean", source, e));
/// ```
/// Note that it binds the E in the parser to be a `VerboseError`.
pub fn friendly_error(
    message: &str,
    source: &str,
    e: nom::Err<VerboseError<&str>>,
) -> anyhow::Error {
    match e {
        Failure(e) => anyhow::anyhow!("{} {}", message, convert_error(source, e)),
        Error(e) => anyhow::anyhow!("{} {}", message, convert_error(source, e)),
        _ => anyhow::anyhow!("{} {} due to {}", message, source, e),
    }
}

/// A serializer to produce the same textual format from a computation
pub trait ToTextual {
    fn to_textual(&self) -> String;
}

impl ToTextual for Computation {
    fn to_textual(&self) -> String {
        itertools::join(self.operations.iter().map(|op| op.to_textual()), "\n")
    }
}

impl ToTextual for Operation {
    fn to_textual(&self) -> String {
        format!(
            "{} = {} ({}) {}",
            self.name,
            self.kind.to_textual(),
            self.inputs.join(", "),
            self.placement.to_textual(),
        )
    }
}

impl ToTextual for Placement {
    fn to_textual(&self) -> String {
        match self {
            Placement::Host(p) => p.to_textual(),
            Placement::Replicated(p) => p.to_textual(),
            Placement::Additive(p) => p.to_textual(),
            Placement::Mirrored3(p) => p.to_textual(),
        }
    }
}

impl ToTextual for HostPlacement {
    fn to_textual(&self) -> String {
        format!("@Host({})", self.owner)
    }
}

impl ToTextual for ReplicatedPlacement {
    fn to_textual(&self) -> String {
        format!(
            "@Replicated({}, {}, {})",
            self.owners[0], self.owners[1], self.owners[2]
        )
    }
}

impl ToTextual for Mirrored3Placement {
    fn to_textual(&self) -> String {
        format!(
            "@Mirrored3({}, {}, {})",
            self.owners[0], self.owners[1], self.owners[2]
        )
    }
}

impl ToTextual for AdditivePlacement {
    fn to_textual(&self) -> String {
        format!("@Additive({}, {})", self.owners[0], self.owners[1])
    }
}

impl ToTextual for Operator {
    fn to_textual(&self) -> String {
        use Operator::*;
        match self {
            Identity(op) => op.to_textual(),
            Cast(op) => op.to_textual(),
            Load(op) => op.to_textual(),
            Save(op) => op.to_textual(),
            Send(op) => op.to_textual(),
            Receive(op) => op.to_textual(),
            Input(op) => op.to_textual(),
            Output(op) => op.to_textual(),
            Constant(op) => op.to_textual(),
            Shape(op) => op.to_textual(),
            Broadcast(op) => op.to_textual(),
            Softmax(op) => op.to_textual(),
            AtLeast2D(op) => op.to_textual(),
            IndexAxis(op) => op.to_textual(),
            Slice(op) => op.to_textual(),
            Ones(op) => op.to_textual(),
            ExpandDims(op) => op.to_textual(),
            Concat(op) => op.to_textual(),
            Transpose(op) => op.to_textual(),
            Dot(op) => op.to_textual(),
            Inverse(op) => op.to_textual(),
            Add(op) => op.to_textual(),
            Sub(op) => op.to_textual(),
            Mul(op) => op.to_textual(),
            Mean(op) => op.to_textual(),
            Sum(op) => op.to_textual(),
            Div(op) => op.to_textual(),
            BitXor(op) => op.to_textual(),
            BitAnd(op) => op.to_textual(),
            BitNeg(op) => op.to_textual(),
            BitOr(op) => op.to_textual(),
            RingFill(op) => op.to_textual(),
            HostAdd(op) => op.to_textual(),
            HostSub(op) => op.to_textual(),
            HostMul(op) => op.to_textual(),
            HostDiv(op) => op.to_textual(),
            HostDot(op) => op.to_textual(),
            HostMean(op) => op.to_textual(),
            HostSqrt(op) => op.to_textual(),
            HostOnes(op) => op.to_textual(),
            HostSqueeze(op) => op.to_textual(),
            HostReshape(op) => op.to_textual(),
            HostAtLeast2D(op) => op.to_textual(),
            HostSlice(op) => op.to_textual(),
            HostDiag(op) => op.to_textual(),
            HostShlDim(op) => op.to_textual(),
            HostBitDec(op) => op.to_textual(),
            HostTranspose(op) => op.to_textual(),
            HostInverse(op) => op.to_textual(),
            Sign(op) => op.to_textual(),
            RingNeg(op) => op.to_textual(),
            RingAdd(op) => op.to_textual(),
            RingSub(op) => op.to_textual(),
            RingMul(op) => op.to_textual(),
            RingDot(op) => op.to_textual(),
            RingFixedpointEncode(op) => op.to_textual(),
            RingFixedpointDecode(op) => op.to_textual(),
            RingFixedpointMean(op) => op.to_textual(),
            RingSample(op) => op.to_textual(),
            RingSampleSeeded(op) => op.to_textual(),
            RingShl(op) => op.to_textual(),
            RingShr(op) => op.to_textual(),
            RingInject(op) => op.to_textual(),
            BitExtract(op) => op.to_textual(),
            BitSample(op) => op.to_textual(),
            BitSampleSeeded(op) => op.to_textual(),
            PrimDeriveSeed(op) => op.to_textual(),
            PrimPrfKeyGen(op) => op.to_textual(),
            AesDecrypt(op) => op.to_textual(),
            FixedpointEncode(op) => op.to_textual(),
            FixedpointDecode(op) => op.to_textual(),
            FixedpointAdd(op) => op.to_textual(),
            FixedpointSub(op) => op.to_textual(),
            FixedpointMul(op) => op.to_textual(),
            FixedpointDiv(op) => op.to_textual(),
            FixedpointDot(op) => op.to_textual(),
            FixedpointTruncPr(op) => op.to_textual(),
            FixedpointMean(op) => op.to_textual(),
            FloatingpointAdd(op) => op.to_textual(),
            FloatingpointSub(op) => op.to_textual(),
            FloatingpointMul(op) => op.to_textual(),
            FloatingpointDiv(op) => op.to_textual(),
            FloatingpointDot(op) => op.to_textual(),
            FloatingpointAtLeast2D(op) => op.to_textual(),
            FloatingpointOnes(op) => op.to_textual(),
            FloatingpointConcat(op) => op.to_textual(),
            FloatingpointTranspose(op) => op.to_textual(),
            FloatingpointInverse(op) => op.to_textual(),
            FloatingpointMean(op) => op.to_textual(),
            RepSetup(op) => op.to_textual(),
            RepShare(op) => op.to_textual(),
            RepReveal(op) => op.to_textual(),
            RepDot(op) => op.to_textual(),
            RepFixedpointMean(op) => op.to_textual(),
            AddN(op) => op.to_textual(),
            RepAdd(op) => op.to_textual(),
            RepSub(op) => op.to_textual(),
            RepMul(op) => op.to_textual(),
            RepAnd(op) => op.to_textual(),
            RepXor(op) => op.to_textual(),
            RepNeg(op) => op.to_textual(),
            RepTruncPr(op) => op.to_textual(),
            AdtReveal(op) => op.to_textual(),
            AdtFill(op) => op.to_textual(),
            AdtAdd(op) => op.to_textual(),
            AdtSub(op) => op.to_textual(),
            AdtMul(op) => op.to_textual(),
            AdtShl(op) => op.to_textual(),
            AdtToRep(op) => op.to_textual(),
            RepAbs(op) => op.to_textual(),
            Fill(op) => op.to_textual(),
            RepMsb(op) => op.to_textual(),
            RepShl(op) => op.to_textual(),
            RepToAdt(op) => op.to_textual(),
            Index(op) => op.to_textual(),
            RepDiag(op) => op.to_textual(),
            RepBitDec(op) => op.to_textual(),
            RepBitCompose(op) => op.to_textual(),
            RepSlice(op) => op.to_textual(),
            RepShlDim(op) => op.to_textual(),
            RepEqual(op) => op.to_textual(),
            Mux(op) => op.to_textual(),
            Neg(op) => op.to_textual(),
            Pow2(op) => op.to_textual(),
            Exp(op) => op.to_textual(),
            Sigmoid(op) => op.to_textual(),
            Less(op) => op.to_textual(),
            GreaterThan(op) => op.to_textual(),
            Demirror(op) => op.to_textual(),
            Mirror(op) => op.to_textual(),
            Maximum(op) => op.to_textual(),
        }
    }
}

macro_rules! op_with_axis_to_textual {
    ($op:tt) => {
        impl ToTextual for $op {
            fn to_textual(&self) -> String {
                match self {
                    $op { sig, axis: Some(a) } => {
                        format!(
                            "{}{{axis = {}}}: {}",
                            self.short_name(),
                            a,
                            sig.to_textual()
                        )
                    }
                    $op { sig, axis: None } => {
                        format!("{}: {}", self.short_name(), sig.to_textual())
                    }
                }
            }
        }
    };
}

op_with_axis_to_textual!(MeanOp);
op_with_axis_to_textual!(SumOp);
op_with_axis_to_textual!(HostMeanOp);
op_with_axis_to_textual!(FloatingpointMeanOp);
op_with_axis_to_textual!(HostSqueezeOp);

impl ToTextual for FixedpointMeanOp {
    fn to_textual(&self) -> String {
        match self {
            FixedpointMeanOp { sig, axis: Some(a) } => {
                format!("FixedpointMean{{axis = {}}}: {}", a, sig.to_textual())
            }
            FixedpointMeanOp { sig, axis: None } => {
                format!("FixedpointMean{{}}: {}", sig.to_textual())
            }
        }
    }
}

impl ToTextual for RingFixedpointMeanOp {
    fn to_textual(&self) -> String {
        match self {
            RingFixedpointMeanOp {
                sig,
                axis: Some(a),
                scaling_base,
                scaling_exp,
            } => {
                format!(
                    "RingFixedpointMean{{axis = {}, scaling_base={}, scaling_exp={}}}: {}",
                    a,
                    scaling_base,
                    scaling_exp,
                    sig.to_textual()
                )
            }
            RingFixedpointMeanOp {
                sig,
                axis: None,
                scaling_base,
                scaling_exp,
            } => format!(
                "RingFixedpointMean{{scaling_base={}, scaling_exp={}}}: {}",
                scaling_base,
                scaling_exp,
                sig.to_textual()
            ),
        }
    }
}

impl ToTextual for RepFixedpointMeanOp {
    fn to_textual(&self) -> String {
        match self {
            RepFixedpointMeanOp {
                sig,
                axis: Some(a),
                scaling_base,
                scaling_exp,
            } => {
                format!(
                    "RepFixedpointMean{{axis = {}, scaling_base={}, scaling_exp={}}}: {}",
                    a,
                    scaling_base,
                    scaling_exp,
                    sig.to_textual()
                )
            }
            RepFixedpointMeanOp {
                sig,
                axis: None,
                scaling_base,
                scaling_exp,
            } => format!(
                "RepFixedpointMean{{scaling_base={}, scaling_exp={}}}: {}",
                scaling_base,
                scaling_exp,
                sig.to_textual()
            ),
        }
    }
}

impl ToTextual for RingSampleOp {
    fn to_textual(&self) -> String {
        match self {
            RingSampleOp {
                sig,
                max_value: Some(a),
            } => format!("RingSample{{max_value = {}}}: {}", a, sig.to_textual()),
            RingSampleOp {
                sig,
                max_value: None,
            } => format!("RingSample{{}}: {}", sig.to_textual()),
        }
    }
}

impl ToTextual for RingSampleSeededOp {
    fn to_textual(&self) -> String {
        match self {
            RingSampleSeededOp {
                sig,
                max_value: Some(a),
            } => format!(
                "RingSampleSeeded{{max_value = {}}}: {}",
                a,
                sig.to_textual()
            ),
            RingSampleSeededOp {
                sig,
                max_value: None,
            } => format!("RingSampleSeeded{{}}: {}", sig.to_textual()),
        }
    }
}

impl ToTextual for Ty {
    fn to_textual(&self) -> String {
        self.short_name().to_string()
    }
}

macro_rules! format_to_textual {
    ($format:expr, $ty:expr, $($member:expr),*) => {
        format!($format, $ty.short_name(), $($member.to_textual(),)*)
    };
}

impl ToTextual for Value {
    fn to_textual(&self) -> String {
        match self {
            Value::HostInt8Tensor(x) => format_to_textual!("{}({}) {}", self.ty(), x.0, x.1),
            Value::HostInt16Tensor(x) => format_to_textual!("{}({}) {}", self.ty(), x.0, x.1),
            Value::HostInt32Tensor(x) => format_to_textual!("{}({}) {}", self.ty(), x.0, x.1),
            Value::HostInt64Tensor(x) => format_to_textual!("{}({}) {}", self.ty(), x.0, x.1),
            Value::HostUint8Tensor(x) => format_to_textual!("{}({}) {}", self.ty(), x.0, x.1),
            Value::HostUint16Tensor(x) => format_to_textual!("{}({}) {}", self.ty(), x.0, x.1),
            Value::HostUint32Tensor(x) => format_to_textual!("{}({}) {}", self.ty(), x.0, x.1),
            Value::HostUint64Tensor(x) => format_to_textual!("{}({}) {}", self.ty(), x.0, x.1),
            Value::HostFloat32Tensor(x) => format_to_textual!("{}({}) {}", self.ty(), x.0, x.1),
            Value::HostFloat64Tensor(x) => format_to_textual!("{}({}) {}", self.ty(), x.0, x.1),
            Value::HostRing64Tensor(x) => format_to_textual!("{}({}) {}", self.ty(), x.0, x.1),
            Value::HostRing128Tensor(x) => format_to_textual!("{}({}) {}", self.ty(), x.0, x.1),
            // TODO: Hosted floats for values
            Value::Float32(x) => format!("{}({}) @Host(TODO)", self.ty().short_name(), x),
            Value::Float64(x) => format!("{}({}) @Host(TODO)", self.ty().short_name(), x),
            Value::Fixed(x) => format!("{}[{}]({})", self.ty().short_name(), x.precision, x.value),
            Value::HostString(x) => format_to_textual!("{}({}) {}", self.ty(), x.0, x.1),
            Value::Ring64(x) => format!("{}({})", self.ty().short_name(), x),
            Value::Ring128(x) => format!("{}({})", self.ty().short_name(), x),
            Value::HostShape(x) => format!(
                "{}({:?}) {}",
                self.ty().short_name(),
                x.0 .0,
                x.1.to_textual()
            ),
            Value::Seed(x) => format_to_textual!("{}({}) {}", self.ty(), x.0 .0, x.1),
            Value::PrfKey(x) => format_to_textual!("{}({}) {}", self.ty(), x.0 .0, x.1),
            Value::Bit(x) => format!("{}({})", self.ty().short_name(), x),
            Value::Unit(_) => self.ty().short_name().to_string(),
            Value::HostBitTensor(x) => format_to_textual!("{}({}) {}", self.ty(), x.0, x.1),
            Value::HostFixed64Tensor(x) => format_to_textual!(
                "{}[{}/{}]({}) {}",
                self.ty(),
                x.integral_precision,
                x.fractional_precision,
                x.tensor.0,
                x.tensor.1
            ),
            Value::HostFixed128Tensor(x) => format_to_textual!(
                "{}[{}/{}]({}) {}",
                self.ty(),
                x.integral_precision,
                x.fractional_precision,
                x.tensor.0,
                x.tensor.1
            ),
            Value::HostBitArray64(_) | Value::Tensor(_) | Value::HostBitArray128(_) => {
                unimplemented!()
            }
            Value::HostBitArray224(_) => unimplemented!(),
            Value::HostBitArray256(_) => unimplemented!(),
            // The following value variants live in the replicated form and can not be represented in the textual computation graph.
            Value::Fixed64Tensor(_)
            | Value::Fixed128Tensor(_)
            | Value::BooleanTensor(_)
            | Value::Float32Tensor(_)
            | Value::Float64Tensor(_)
            | Value::ReplicatedShape(_)
            | Value::ReplicatedSetup(_)
            | Value::ReplicatedBitTensor(_)
            | Value::ReplicatedBitArray64(_)
            | Value::ReplicatedBitArray128(_)
            | Value::ReplicatedBitArray224(_)
            | Value::ReplicatedRing64Tensor(_)
            | Value::ReplicatedRing128Tensor(_)
            | Value::ReplicatedFixed64Tensor(_)
            | Value::ReplicatedFixed128Tensor(_)
            | Value::Mirrored3Ring64Tensor(_)
            | Value::Mirrored3Ring128Tensor(_)
            | Value::Mirrored3BitTensor(_)
            | Value::Mirrored3Float32(_)
            | Value::Mirrored3Float64(_)
            | Value::Mirrored3Fixed64Tensor(_)
            | Value::Mirrored3Fixed128Tensor(_)
            | Value::AdditiveShape(_)
            | Value::AdditiveBitTensor(_)
            | Value::AdditiveRing64Tensor(_)
            | Value::AdditiveRing128Tensor(_) => {
                unimplemented!("Unsupported Value variant: {:?}", self)
            }
            Value::HostFixed128AesTensor(_) => {
                unimplemented!()
            }
            Value::HostAesKey(_) => unimplemented!(),
            Value::ReplicatedAesKey(_) => unimplemented!(),
            Value::Fixed128AesTensor(_) => unimplemented!(),
            Value::AesTensor(_) => unimplemented!(),
            Value::AesKey(_) => unimplemented!(),
        }
    }
}

impl ToTextual for Constant {
    fn to_textual(&self) -> String {
        match self {
            Constant::HostInt8Tensor(x) => {
                format!("{}({})", self.ty().short_name(), x.0.to_textual())
            }
            Constant::HostInt16Tensor(x) => {
                format!("{}({})", self.ty().short_name(), x.0.to_textual())
            }
            Constant::HostInt32Tensor(x) => {
                format!("{}({})", self.ty().short_name(), x.0.to_textual())
            }
            Constant::HostInt64Tensor(x) => {
                format!("{}({})", self.ty().short_name(), x.0.to_textual())
            }
            Constant::HostUint8Tensor(x) => {
                format!("{}({})", self.ty().short_name(), x.0.to_textual())
            }
            Constant::HostUint16Tensor(x) => {
                format!("{}({})", self.ty().short_name(), x.0.to_textual())
            }
            Constant::HostUint32Tensor(x) => {
                format!("{}({})", self.ty().short_name(), x.0.to_textual())
            }
            Constant::HostUint64Tensor(x) => {
                format!("{}({})", self.ty().short_name(), x.0.to_textual())
            }
            Constant::HostFloat32Tensor(x) => {
                format!("{}({})", self.ty().short_name(), x.0.to_textual())
            }
            Constant::HostFloat64Tensor(x) => {
                format!("{}({})", self.ty().short_name(), x.0.to_textual())
            }
            Constant::HostRing64Tensor(x) => {
                format!("{}({})", self.ty().short_name(), x.0.to_textual())
            }
            Constant::HostRing128Tensor(x) => {
                format!("{}({})", self.ty().short_name(), x.0.to_textual())
            }
            Constant::Float32(x) => format!("{}({})", self.ty().short_name(), x),
            Constant::Float64(x) => format!("{}({})", self.ty().short_name(), x),
            Constant::String(x) => format!("{}({})", self.ty().short_name(), x.to_textual()),
            Constant::Ring64(x) => format!("{}({})", self.ty().short_name(), x),
            Constant::Ring128(x) => format!("{}({})", self.ty().short_name(), x),
            Constant::Fixed(FixedpointConstant { value, precision }) => {
                format!("{}({}, {})", self.ty().short_name(), value, precision)
            }
            Constant::RawShape(RawShape(x)) => format!("Shape({:?})", x),
            Constant::RawSeed(RawSeed(x)) => format!("Seed({})", x.to_textual()),
            Constant::RawPrfKey(RawPrfKey(x)) => format!("PrfKey({})", x.to_textual()),
            Constant::Bit(x) => format!("{}({})", self.ty().short_name(), x),
            Constant::HostBitTensor(x) => {
                format!("{}({})", self.ty().short_name(), x.0.to_textual())
            }
        }
    }
}

impl<T: std::fmt::Debug> ToTextual for ndarray::ArrayD<T> {
    fn to_textual(&self) -> String {
        match self.shape() {
            [_len] => format!("{:?}", self.as_slice().unwrap()),
            [rows, cols] => {
                let mut buffer = String::from("[");
                let mut first_row = true;
                for r in 0..*rows {
                    if !first_row {
                        buffer.push_str(", ");
                    }
                    let mut first_col = true;
                    buffer.push('[');
                    for c in 0..*cols {
                        if !first_col {
                            buffer.push_str(", ");
                        }
                        buffer += &format!("{:?}", self[[r, c]]);
                        first_col = false;
                    }
                    buffer.push(']');
                    first_row = false;
                }
                buffer.push(']');
                buffer
            }
            _ => unimplemented!("ArrayD.to_textual() unimplemented for tensors of rank > 3"),
        }
    }
}

impl ToTextual for Role {
    fn to_textual(&self) -> String {
        format!("{:?}", self.0)
    }
}

// Required to serialize PrimDeriveSeedOp
impl ToTextual for SyncKey {
    fn to_textual(&self) -> String {
        format!("{:?}", self.as_bytes())
    }
}

// Required to serialize Send/Receive
impl ToTextual for RendezvousKey {
    fn to_textual(&self) -> String {
        self.as_bytes().to_textual()
    }
}

impl ToTextual for Signature {
    fn to_textual(&self) -> String {
        match self {
            Signature::Nullary(NullarySignature { ret }) => format!("() -> {}", ret.to_textual()),
            Signature::Unary(UnarySignature { arg0, ret }) => {
                format!("({}) -> {}", arg0.to_textual(), ret.to_textual())
            }
            Signature::Binary(BinarySignature { arg0, arg1, ret }) => format!(
                "({}, {}) -> {}",
                arg0.to_textual(),
                arg1.to_textual(),
                ret.to_textual()
            ),
            Signature::Ternary(TernarySignature {
                arg0,
                arg1,
                arg2,
                ret,
            }) => format!(
                "({}, {}, {}) -> {}",
                arg0.to_textual(),
                arg1.to_textual(),
                arg2.to_textual(),
                ret.to_textual()
            ),
            Signature::Variadic(VariadicSignature { args, ret }) => {
                format!("[{}] -> {}", args.to_textual(), ret.to_textual())
            }
        }
    }
}

macro_rules! use_debug_to_textual {
    ($op:ty) => {
        impl ToTextual for $op {
            fn to_textual(&self) -> String {
                format!("{:?}", self)
            }
        }
    };
}

use_debug_to_textual!(String);
use_debug_to_textual!(usize);
use_debug_to_textual!(u32);
use_debug_to_textual!(Vec<u32>);
use_debug_to_textual!(Vec<usize>);
use_debug_to_textual!(u64);
use_debug_to_textual!(bool);
use_debug_to_textual!(RawShape);

impl ToTextual for SliceInfo {
    fn to_textual(&self) -> String {
        match self.0.first() {
            Some(e) => {
                let end_string = e.end.map(|v| format!(", end = {}", v)).unwrap_or_default();
                let step_string = e
                    .step
                    .map(|v| format!(", step = {}", v))
                    .unwrap_or_default();
                format!("{{start = {}{}{}}}", e.start, end_string, step_string)
            }
            _ => format!("{:?}", self.0), // Fallback to debug print
        }
    }
}

impl ToTextual for [u8] {
    fn to_textual(&self) -> String {
        let mut s = String::new();
        for &byte in self {
            s.push_str(&format!("{:02x}", byte));
        }
        s
    }
}

#[cfg(test)]
mod tests {
    use super::*;
    use crate::host::FromRaw;
    use rstest::rstest;
    use std::convert::TryInto;

    #[test]
    fn test_constant_literal() -> Result<(), anyhow::Error> {
        let (_, parsed_f32) = constant_literal::<(&str, ErrorKind)>("Float32(1.23)")?;
        assert_eq!(parsed_f32, Constant::Float32(1.23));
        let (_, parsed_f64) = constant_literal::<(&str, ErrorKind)>("Float64(1.23)")?;
        assert_eq!(parsed_f64, Constant::Float64(1.23));
        let (_, parsed_str) = constant_literal::<(&str, ErrorKind)>("\"abc\"")?;
        assert_eq!(parsed_str, Constant::String("abc".into()));
        let (_, parsed_str) = constant_literal::<(&str, ErrorKind)>("HostString(\"abc\")")?;
        assert_eq!(parsed_str, Constant::String("abc".into()));
        let (_, parsed_str) = constant_literal::<(&str, ErrorKind)>("\"1.23\"")?;
        assert_eq!(parsed_str, Constant::String("1.23".into()));
        let (_, parsed_str) = constant_literal::<(&str, ErrorKind)>("\"1. 2\\\"3\"")?;
        assert_eq!(parsed_str, Constant::String("1. 2\"3".into()));
        let (_, parsed_ring64_tensor) =
<<<<<<< HEAD
            constant_literal::<(&str, ErrorKind)>("HostRing64Tensor([1,2,3])")?;
=======
            constant_literal::<(&str, ErrorKind)>("Ring64Tensor([1,2,3])")?;
        let plc = HostPlacement::from("TODO");
>>>>>>> 3a46cb55
        assert_eq!(
            parsed_ring64_tensor,
            Constant::HostRing64Tensor(plc.from_raw(vec![1, 2, 3]))
        );
        let (_, parsed_ring128_tensor) =
            constant_literal::<(&str, ErrorKind)>("HostRing128Tensor([1,2,3])")?;
        assert_eq!(
            parsed_ring128_tensor,
            Constant::HostRing128Tensor(plc.from_raw(vec![1, 2, 3]))
        );
        let (_, parsed_shape) = constant_literal::<(&str, ErrorKind)>("HostShape([1,2,3])")?;
        assert_eq!(parsed_shape, Constant::RawShape(RawShape(vec![1, 2, 3])));
        let (_, parsed_u8_tensor) =
            constant_literal::<(&str, ErrorKind)>("HostUint8Tensor([1,2,3])")?;
        assert_eq!(
            parsed_u8_tensor,
            Constant::HostUint8Tensor(vec![1, 2, 3].into())
        );
        let (_, parsed_seed) =
            constant_literal::<(&str, ErrorKind)>("Seed(529c2fc9bf573d077f45f42b19cfb8d4)")?;
        assert_eq!(
            parsed_seed,
            Constant::RawSeed(RawSeed([
                0x52, 0x9c, 0x2f, 0xc9, 0xbf, 0x57, 0x3d, 0x07, 0x7f, 0x45, 0xf4, 0x2b, 0x19, 0xcf,
                0xb8, 0xd4
            ]))
        );
        let (_, parsed_ring64) = constant_literal::<(&str, ErrorKind)>("Ring64(42)")?;
        assert_eq!(parsed_ring64, Constant::Ring64(42));

        Ok(())
    }

    #[test]
    fn test_array_literal_non_square() -> Result<(), anyhow::Error> {
        let parsed_f32: Constant =
            "HostFloat32Tensor([[1.0, 11, 12, 13], [3.0, 21, 22, 23]])".try_into()?;
        assert_eq!(
            parsed_f32.to_textual(),
            "HostFloat32Tensor([[1.0, 11.0, 12.0, 13.0], [3.0, 21.0, 22.0, 23.0]])"
        );
        Ok(())
    }

    #[test]
    fn test_array_literal() -> Result<(), anyhow::Error> {
        use ndarray::prelude::*;
        use std::convert::TryInto;
<<<<<<< HEAD
        let parsed_f32: Constant = "HostFloat32Tensor([[1.0, 2.0], [3.0, 4.0]])".try_into()?;
=======
>>>>>>> 3a46cb55

        let plc = HostPlacement::from("TODO");

        let parsed_f32: Constant = "Float32Tensor([[1.0, 2.0], [3.0, 4.0]])".try_into()?;
        let x = plc.from_raw(array![[1.0, 2.0], [3.0, 4.0]]);
        assert_eq!(parsed_f32, Constant::HostFloat32Tensor(x));

<<<<<<< HEAD
        let parsed_ring64: Constant = "HostRing64Tensor([[1, 2], [3, 4]])".try_into()?;

        let x_backing: ArrayD<i64> = array![[1, 2], [3, 4]]
            .into_dimensionality::<IxDyn>()
            .unwrap();
        let x = HostRing64Tensor::from(x_backing);

=======
        let parsed_ring64: Constant = "Ring64Tensor([[1, 2], [3, 4]])".try_into()?;
        let x = plc.from_raw(array![[1, 2], [3, 4]]);
>>>>>>> 3a46cb55
        assert_eq!(parsed_ring64, Constant::HostRing64Tensor(x));

        Ok(())
    }

    #[test]
    fn test_type_parsing() -> Result<(), anyhow::Error> {
        let (_, parsed_type) = parse_type::<(&str, ErrorKind)>("Unit")?;
        assert_eq!(parsed_type, Ty::Unit);
        let (_, parsed) = operator_signature::<(&str, ErrorKind)>(0)(
            ": (HostFloat32Tensor, HostFloat64Tensor) -> HostUint16Tensor",
        )?;
        assert_eq!(
            parsed,
            Signature::binary(
                Ty::HostFloat32Tensor,
                Ty::HostFloat64Tensor,
                Ty::HostUint16Tensor
            ),
        );

        let (_, parsed) = operator_signature::<(&str, ErrorKind)>(0)(
            ": [HostFloat32Tensor] -> HostFloat32Tensor",
        )?;
        assert_eq!(
            parsed,
            Signature::variadic(Ty::HostFloat32Tensor, Ty::HostFloat32Tensor),
        );

        let parsed: IResult<_, _, VerboseError<&str>> = parse_type("blah");
        if let Err(Error(e)) = parsed {
            assert_eq!(
                convert_error("blah", e),
                "0: at line 1, in Tag:\nblah\n^\n\n"
            );
        } else {
            panic!("Type parsing should have given an error on an invalid type, but did not");
        }
        Ok(())
    }

    #[test]
    fn test_constant() -> Result<(), anyhow::Error> {
        let (_, op) = parse_assignment::<(&str, ErrorKind)>(
            "x = Constant{value = HostFloat32Tensor([1.0])}: () -> HostFloat32Tensor () @Host(alice)",
        )?;
        assert_eq!(op.name, "x");
        assert_eq!(
            op.kind,
            Operator::Constant(ConstantOp {
                sig: Signature::nullary(Ty::HostFloat32Tensor),
                value: Constant::HostFloat32Tensor(vec![1.0].into())
            })
        );

        // 2D tensor
        use ndarray::prelude::*;
        let x = HostFloat32Tensor::from(
            array![[1.0, 2.0], [3.0, 4.0]]
                .into_dimensionality::<IxDyn>()
                .unwrap(),
        );
        let (_, op) = parse_assignment::<(&str, ErrorKind)>(
            "x = Constant{value = HostFloat32Tensor([[1.0, 2.0], [3.0, 4.0]])}: () -> HostFloat32Tensor () @Replicated(alice, bob, charlie)",
        )?;
        assert_eq!(
            op.kind,
            Operator::Constant(ConstantOp {
                sig: Signature::nullary(Ty::HostFloat32Tensor),
                value: Constant::HostFloat32Tensor(x)
            })
        );
        Ok(())
    }

    #[test]
    fn test_stdbinary() -> Result<(), anyhow::Error> {
        let (_, op) = parse_assignment::<(&str, ErrorKind)>(
            "z = HostAdd: (HostFloat32Tensor, HostFloat32Tensor) -> HostFloat32Tensor (x, y) @Host(carole)",
        )?;
        assert_eq!(op.name, "z");
        assert_eq!(
            op.kind,
            Operator::HostAdd(HostAddOp {
                sig: Signature::binary(
                    Ty::HostFloat32Tensor,
                    Ty::HostFloat32Tensor,
                    Ty::HostFloat32Tensor
                ),
            })
        );
        let (_, op) = parse_assignment::<(&str, ErrorKind)>(
            "z = HostMul: (HostFloat32Tensor, HostFloat32Tensor) -> HostFloat32Tensor (x, y) @Host(carole)",
        )?;
        assert_eq!(op.name, "z");
        assert_eq!(
            op.kind,
            Operator::HostMul(HostMulOp {
                sig: Signature::binary(
                    Ty::HostFloat32Tensor,
                    Ty::HostFloat32Tensor,
                    Ty::HostFloat32Tensor
                ),
            })
        );
        Ok(())
    }

    #[test]
    fn test_primprfkeygen() -> Result<(), anyhow::Error> {
        let (_, op) = parse_assignment::<(&str, ErrorKind)>(
            "key = PrimPrfKeyGen: () -> PrfKey () @Host(alice)",
        )?;
        assert_eq!(op.name, "key");
        Ok(())
    }

    #[test]
    fn test_seed() -> Result<(), anyhow::Error> {
        let (_, op) = parse_assignment::<(&str, ErrorKind)>(
            "seed = PrimDeriveSeed{sync_key = [1, 2, 3]}(key)@Host(alice)",
        )?;
        assert_eq!(op.name, "seed");
        assert_eq!(
            op.kind,
            Operator::PrimDeriveSeed(PrimDeriveSeedOp {
                sig: Signature::nullary(Ty::Seed),
                sync_key: SyncKey::try_from(vec![1, 2, 3])?
            })
        );
        Ok(())
    }

    #[test]
    fn test_send() -> Result<(), anyhow::Error> {
        let (_, op) = parse_assignment::<(&str, ErrorKind)>(
            r#"send = Send{rendezvous_key = 30313233343536373839616263646566, receiver = "bob"}: (HostFloat32Tensor) -> Unit() @Host(alice)"#,
        )?;
        assert_eq!(op.name, "send");
        assert_eq!(
            op.kind,
            Operator::Send(SendOp {
                sig: Signature::unary(Ty::HostFloat32Tensor, Ty::Unit),
                rendezvous_key: "0123456789abcdef".try_into()?,
                receiver: Role::from("bob")
            })
        );
        Ok(())
    }

    #[test]
    fn test_receive() -> Result<(), anyhow::Error> {
        let (_, op) = parse_assignment::<(&str, ErrorKind)>(
            r#"receive = Receive{rendezvous_key = 30313233343536373839616263646566, sender = "bob"} : () -> HostFloat32Tensor () @Host(alice)"#,
        )?;
        assert_eq!(op.name, "receive");
        assert_eq!(
            op.kind,
            Operator::Receive(ReceiveOp {
                sig: Signature::nullary(Ty::HostFloat32Tensor),
                rendezvous_key: "0123456789abcdef".try_into()?,
                sender: Role::from("bob"),
            })
        );
        Ok(())
    }

    #[test]
    fn test_output() -> Result<(), anyhow::Error> {
        let (_, op) = parse_assignment::<(&str, ErrorKind)>(
            "z = Output: (HostRing64Tensor) -> HostRing64Tensor (x10) @Host(alice)",
        )?;
        assert_eq!(op.name, "z");
        Ok(())
    }

    #[test]
    fn test_ring_sample() -> Result<(), anyhow::Error> {
        let (_, op) = parse_assignment::<(&str, ErrorKind)>(
            "x10 = RingSampleSeeded{max_value = 1}: (HostShape, Seed) -> HostRing64Tensor (shape, seed) @Host(alice)",
        )?;
        assert_eq!(op.name, "x10");
        Ok(())
    }

    #[test]
    fn test_slice_option() -> Result<(), anyhow::Error> {
        let input = "x10 = HostSlice{slice = {start = 1, end = 10, step = -1}}: (HostRing64Tensor) -> HostRing64Tensor (x) @Host(alice)";
        let (_, op) = parse_assignment::<(&str, ErrorKind)>(input)?;
        assert_eq!(op.name, "x10");
        assert_eq!(
            op.kind,
            Operator::HostSlice(HostSliceOp {
                sig: Signature::unary(Ty::HostRing64Tensor, Ty::HostRing64Tensor),
                slice: SliceInfo(vec![SliceInfoElem {
                    start: 1,
                    end: Some(10),
                    step: Some(-1),
                }])
            })
        );
        assert_eq!(op.to_textual(), input);
        Ok(())
    }

    #[test]
    fn test_slice() -> Result<(), anyhow::Error> {
        let input = "x10 = HostSlice{slice = {start = 1, end = 10, step = 1}}: (HostRing64Tensor) -> HostRing64Tensor (x) @Host(alice)";
        let (_, op) = parse_assignment::<(&str, ErrorKind)>(input)?;
        assert_eq!(op.name, "x10");
        assert_eq!(
            op.kind,
            Operator::HostSlice(HostSliceOp {
                sig: Signature::unary(Ty::HostRing64Tensor, Ty::HostRing64Tensor),
                slice: SliceInfo(vec![SliceInfoElem {
                    start: 1,
                    end: Some(10),
                    step: Some(1),
                }])
            })
        );
        assert_eq!(op.to_textual(), input);
        Ok(())
    }

    #[test]
    fn test_fixedpoint_ring_mean() -> Result<(), anyhow::Error> {
        let (_, op) = parse_assignment::<(&str, ErrorKind)>(
            "op = RingFixedpointMean{axis = 0, scaling_base = 3, scaling_exp = 1} : () -> HostFloat32Tensor () @Host(alice)",
        )?;
        assert_eq!(
            op.kind,
            Operator::RingFixedpointMean(RingFixedpointMeanOp {
                sig: Signature::nullary(Ty::HostFloat32Tensor),
                axis: Some(0),
                scaling_base: 3,
                scaling_exp: 1,
            })
        );

        let (_, op) = parse_assignment::<(&str, ErrorKind)>(
            "op = RingFixedpointMean{scaling_base = 3, scaling_exp = 1} : () -> HostFloat32Tensor () @Host(alice)",
        )?;
        assert_eq!(
            op.kind,
            Operator::RingFixedpointMean(RingFixedpointMeanOp {
                sig: Signature::nullary(Ty::HostFloat32Tensor),
                axis: None,
                scaling_base: 3,
                scaling_exp: 1,
            })
        );

        Ok(())
    }

    #[test]
    fn test_underscore() -> Result<(), anyhow::Error> {
        let (_, op) = parse_assignment::<(&str, ErrorKind)>(
            "x_shape = Constant{value = HostShape([2, 2])}: () -> HostShape () @Host(alice)",
        )?;
        assert_eq!(op.name, "x_shape");
        let (_, op) = parse_assignment::<(&str, ErrorKind)>(
            "z_result = HostAdd: (HostFloat32Tensor, HostFloat32Tensor) -> HostFloat32Tensor (x_shape, y_shape) @Host(carole)",
        )?;
        assert_eq!(op.name, "z_result");
        assert_eq!(op.inputs, vec!["x_shape", "y_shape"]);
        Ok(())
    }

    #[test]
    fn test_various() -> Result<(), anyhow::Error> {
        // The following tests are verifying that each valid line is parsed successfuly.
        // It does not assert on the result.
        parse_assignment::<(&str, ErrorKind)>(
            r#"z = Input{arg_name = "prompt"}: () -> HostFloat32Tensor () @Host(alice)"#,
        )?;
        parse_assignment::<(&str, ErrorKind)>(
            "z = ExpandDims {axis = [0]}: (HostFloat32Tensor) -> HostFloat32Tensor () @Host(alice)",
        )?;
        parse_assignment::<(&str, ErrorKind)>(
            "z = HostAtLeast2D {to_column_vector = false}: (HostFloat32Tensor) -> HostFloat32Tensor () @Host(alice)",
        )?;
        parse_assignment::<(&str, ErrorKind)>(
            "z = HostSlice {slice = {start = 1, end = 2}}: (HostFloat32Tensor) -> HostFloat32Tensor () @Host(alice)",
        )?;
        parse_assignment::<(&str, ErrorKind)>(
            "z = HostDiag: (HostFloat32Tensor) -> HostFloat32Tensor () @Host(alice)",
        )?;
        parse_assignment::<(&str, ErrorKind)>(
            "z = HostSqrt: (HostFloat32Tensor) -> HostFloat32Tensor () @Host(alice)",
        )?;
        parse_assignment::<(&str, ErrorKind)>(
            "z = RingFill {value = Ring64(42)}: (HostShape) -> HostRing64Tensor (s) @Host(alice)",
        )?;
        parse_assignment::<(&str, ErrorKind)>(
            "z = RingShl {amount = 2}: (HostFloat32Tensor) -> HostFloat32Tensor () @Host(alice)",
        )?;
        parse_assignment::<(&str, ErrorKind)>(
            "z = RingShr {amount = 2}: (HostFloat32Tensor) -> HostFloat32Tensor () @Host(alice)",
        )?;
        parse_assignment::<(&str, ErrorKind)>(
            "z = RingFixedpointDecode {scaling_base = 3, scaling_exp = 2}: (HostFloat32Tensor) -> HostFloat32Tensor () @Host(alice)",
        )?;
        parse_assignment::<(&str, ErrorKind)>(
            "z = RingFixedpointEncode {scaling_base = 3, scaling_exp = 2}: (HostFloat32Tensor) -> HostFloat32Tensor () @Host(alice)",
        )?;
        parse_assignment::<(&str, ErrorKind)>(
            "z = RingInject {bit_idx = 2} : (HostFloat32Tensor) -> HostFloat32Tensor () @Host(alice)",
        )?;
        parse_assignment::<(&str, ErrorKind)>(
            "z = BitExtract {bit_idx = 2} : (HostFloat32Tensor) -> HostFloat32Tensor () @Host(alice)",
        )?;
        parse_assignment::<(&str, ErrorKind)>(
            "z = BitSampleSeeded: (HostShape, Seed) -> HostBitTensor (shape, seed) @Host(alice)",
        )?;
        parse_assignment::<(&str, ErrorKind)>(
            "z = BitXor: (HostBitTensor, HostBitTensor) -> HostBitTensor (x, y) @Host(alice)",
        )?;

        parse_assignment::<(&str, ErrorKind)>(
            "load = Load: (HostString, HostString) -> HostFloat64Tensor (xuri, xconstant) @Host(alice)",
        )?;
        parse_assignment::<(&str, ErrorKind)>(
            "addN = AddN: [HostString] -> HostString (xuri, xconstant) @Host(alice)",
        )?;

        Ok(())
    }

    #[test]
    fn test_sample_computation() -> Result<(), anyhow::Error> {
        let (_, comp) = parse_computation::<(&str, ErrorKind)>(
            "x = Constant{value = HostFloat32Tensor([1.0])}: () -> HostFloat32Tensor() @Host(alice)
            y = Constant{value = HostFloat32Tensor([2.0])}: () -> HostFloat32Tensor () @Host(bob)
            // ignore = Constant([1.0]: HostFloat32Tensor) @Host(alice)
            z = HostAdd: (HostFloat32Tensor, HostFloat32Tensor) -> HostFloat32Tensor (x, y) @Host(carole)
            ",
        )?;
        assert_eq!(comp.operations.len(), 3);
        assert_eq!(
            comp.operations[0].kind,
            Operator::Constant(ConstantOp {
                sig: Signature::nullary(Ty::HostFloat32Tensor),
                value: Constant::HostFloat32Tensor(vec![1.0].into())
            })
        );
        assert_eq!(
            comp.operations[1].kind,
            Operator::Constant(ConstantOp {
                sig: Signature::nullary(Ty::HostFloat32Tensor),
                value: Constant::HostFloat32Tensor(vec![2.0].into())
            })
        );
        assert_eq!(comp.operations[2].name, "z");
        assert_eq!(
            comp.operations[2].kind,
            Operator::HostAdd(HostAddOp {
                sig: Signature::binary(
                    Ty::HostFloat32Tensor,
                    Ty::HostFloat32Tensor,
                    Ty::HostFloat32Tensor
                ),
            })
        );
        assert_eq!(comp.operations[2].inputs, vec!("x", "y"));
        assert_eq!(
            comp.operations[2].placement,
            Placement::Host(HostPlacement {
                owner: Role::from("carole"),
            })
        );
        Ok(())
    }

    #[test]
    fn test_sample_computation_err() {
        let data = r#"a = Constant{value = "a"}: () -> HostFloat32Tensor () @Host(alice)
            err = HostAdd: (HostFloat32Tensor) -> HostFloat32Tensor (x, y) @Host(carole)
            b = Constant{value = "b"}: () -> HostFloat32Tensor () @Host(alice)"#;
        let emsg = r#"0: at line 2, in Tag:
            err = HostAdd: (HostFloat32Tensor) -> HostFloat32Tensor (x, y) @Host(carole)
                            ^

1: at line 2, in Alt:
            err = HostAdd: (HostFloat32Tensor) -> HostFloat32Tensor (x, y) @Host(carole)
                           ^

"#;
        let parsed: IResult<_, _, VerboseError<&str>> = parse_computation(data);
        if let Err(Failure(e)) = parsed {
            assert_eq!(convert_error(data, e), emsg);
        }
    }

    #[test]
    fn test_computation_try_into() -> Result<(), anyhow::Error> {
        use std::convert::TryInto;
        let comp: Computation =
            "x = Constant{value = HostFloat32Tensor([1.0])}: () -> HostFloat32Tensor @Host(alice)
            y = Constant{value = HostFloat32Tensor([2.0])}: () -> HostFloat32Tensor () @Host(bob)
            z = HostAdd: (HostFloat32Tensor, HostFloat32Tensor) -> HostFloat32Tensor (x, y) @Host(carole)"
                .try_into()?;
        assert_eq!(comp.operations.len(), 3);
        Ok(())
    }

    #[test]
    fn test_verbose_parse_computation() -> Result<(), anyhow::Error> {
        let comp: Computation = verbose_parse_computation("x = Constant{value = HostFloat32Tensor([1.0])}: () -> HostFloat32Tensor @Host(alice)
            y = Constant{value = HostFloat32Tensor([2.0])}: () -> HostFloat32Tensor () @Host(bob)
            z = HostAdd: (HostFloat32Tensor, HostFloat32Tensor) -> HostFloat32Tensor (x, y) @Host(carole)"
                )?;
        assert_eq!(comp.operations.len(), 3);
        Ok(())
    }

    #[test]
    fn test_fast_parse_computation() -> Result<(), anyhow::Error> {
        let comp: Computation = fast_parse_computation("x = Constant{value = HostFloat32Tensor([1.0])}: () -> HostFloat32Tensor @Host(alice)
            y = Constant{value = HostFloat32Tensor([2.0])}: () -> HostFloat32Tensor () @Host(bob)
            z = HostAdd: (HostFloat32Tensor, HostFloat32Tensor) -> HostFloat32Tensor (x, y) @Host(carole)"
                )?;
        assert_eq!(comp.operations.len(), 3);
        Ok(())
    }

    #[test]
    fn test_parallel_parse_computation() -> Result<(), anyhow::Error> {
        let comp: Computation = parallel_parse_computation("x = Constant{value = HostFloat32Tensor([1.0])}: () -> HostFloat32Tensor @Host(alice)
            y = Constant{value = HostFloat32Tensor([2.0])}: () -> HostFloat32Tensor () @Host(bob)
            z = HostAdd: (HostFloat32Tensor, HostFloat32Tensor) -> HostFloat32Tensor (x, y) @Host(carole)", 3)?;
        assert_eq!(comp.operations.len(), 3);
        Ok(())
    }

    #[test]
    fn test_constant_try_into() -> Result<(), anyhow::Error> {
        let v: Constant = "HostFloat32Tensor([1.0, 2.0, 3.0])".try_into()?;
        assert_eq!(v, Constant::HostFloat32Tensor(vec![1.0, 2.0, 3.0].into()));
        Ok(())
    }

    #[rstest]
    #[case("HostInt8Tensor([2, 3]) @Host(alice)")]
    #[case("HostInt16Tensor([2, 3]) @Host(alice)")]
    #[case("HostInt32Tensor([2, 3]) @Host(alice)")]
    #[case("HostInt64Tensor([2, 3]) @Host(alice)")]
    #[case("HostUint8Tensor([2, 3]) @Host(alice)")]
    #[case("HostUint16Tensor([2, 3]) @Host(alice)")]
    #[case("HostUint32Tensor([2, 3]) @Host(alice)")]
    #[case("HostUint64Tensor([2, 3]) @Host(alice)")]
    #[case("HostFloat32Tensor([2.1, 3.2]) @Host(alice)")]
    #[case("HostFloat64Tensor([2.1, 3.2]) @Host(alice)")]
    #[case("HostRing64Tensor([2, 3]) @Host(alice)")]
    #[case("HostRing128Tensor([2, 3]) @Host(alice)")]
    #[case("Float32(2.1) @Host(TODO)")]
    #[case("Float64(2.1) @Host(TODO)")]
    #[case("HostString(\"hi\") @Host(alice)")]
    #[case("HostBitTensor([0, 1, 1, 0]) @Host(alice)")]
    #[case("HostShape([3, 2]) @Host(alice)")]
    #[case("Seed(529c2fc9bf573d077f45f42b19cfb8d4) @Host(alice)")]
    #[case("PrfKey(00000000000000000000000000000000) @Host(alice)")]
    #[case("HostFixed64Tensor[7/12]([2, 42, 12]) @Host(alice)")]
    #[case("HostFixed128Tensor[7/12]([2, 42, 12]) @Host(alice)")]
    fn test_value_round_trip(#[case] input: String) -> Result<(), anyhow::Error> {
        let value: Value = input.parse()?;
        let textual = value.to_textual();
        assert_eq!(textual, input);
        Ok(())
    }

    #[test]
    fn test_whitespace() -> Result<(), anyhow::Error> {
        use std::convert::TryInto;
        let source = r#"
        x = Constant{value=HostFloat32Tensor([[1.0, 2.0], [3.0, 4.0]])}: () -> HostFloat32Tensor @Host(alice)

        y = Constant{value=HostFloat32Tensor([[1.0, 2.0], [3.0, 4.0]])}: () -> HostFloat32Tensor @Host(bob)

        "#;
        let comp: Computation = source.try_into()?;
        assert_eq!(comp.operations.len(), 2);
        Ok(())
    }

    #[test]
    fn test_computation_into_text() -> Result<(), anyhow::Error> {
        use std::convert::TryInto;
        let comp: Computation = "x = Constant{value = HostFloat32Tensor([1.0])}: () -> HostFloat32Tensor @Host(alice)
            y = Constant{value = HostFloat32Tensor([[1.0, 2.0], [3.0, 4.0]])}: () -> HostFloat32Tensor @Host(bob)
            z = HostAdd: (HostFloat32Tensor, HostFloat32Tensor) -> HostFloat32Tensor (x, y) @Replicated(alice, bob, carole)
            seed = PrimDeriveSeed{sync_key = [1, 2, 3]} (key) @Host(alice)
            seed2 = Constant{value = Seed(529c2fc9bf573d077f45f42b19cfb8d4)}: () -> Seed @Host(alice)
            o = Output: (HostFloat32Tensor) -> HostFloat32Tensor (z) @Host(alice)"
            .try_into()?;
        let textual = comp.to_textual();
        // After serializing it into the textual IR we need to make sure it parses back the same
        let comp2: Computation = textual.try_into()?;
        assert_eq!(comp.operations[0], comp2.operations[0]);
        Ok(())
    }
}<|MERGE_RESOLUTION|>--- conflicted
+++ resolved
@@ -2,15 +2,9 @@
 
 use crate::additive::AdditivePlacement;
 use crate::computation::*;
-<<<<<<< HEAD
-use crate::host::HostPlacement;
-use crate::host::{RawPrfKey, RawSeed, RawShape, SliceInfo, SliceInfoElem, SyncKey};
-=======
 use crate::host::{
     FromRaw, HostPlacement, RawPrfKey, RawSeed, RawShape, SliceInfo, SliceInfoElem, SyncKey,
 };
-use crate::logical::TensorDType;
->>>>>>> 3a46cb55
 use crate::mirrored::Mirrored3Placement;
 use crate::replicated::ReplicatedPlacement;
 use crate::types::*;
@@ -560,31 +554,20 @@
             constant_literal_helper(Ty::HostFloat64Tensor.short_name(), vector(double), |v| {
                 Constant::HostFloat64Tensor(v.into())
             }),
-<<<<<<< HEAD
             constant_literal_helper(Ty::HostRing64Tensor.short_name(), vector(parse_int), |v| {
-                Constant::HostRing64Tensor(v.into())
-            }),
-            constant_literal_helper(Ty::HostRing128Tensor.short_name(), vector(parse_int), |v| {
-                Constant::HostRing128Tensor(v.into())
-            }),
-            constant_literal_helper(Ty::HostBitTensor.short_name(), vector(parse_int), |v| {
-                Constant::HostBitTensor(v.into())
-=======
-            constant_literal_helper("Ring64Tensor", vector(parse_int), |v| {
                 let plc = HostPlacement::from("TODO");
                 let t = plc.from_raw(v);
                 Constant::HostRing64Tensor(t)
             }),
-            constant_literal_helper("Ring128Tensor", vector(parse_int), |v| {
+            constant_literal_helper(Ty::HostRing128Tensor.short_name(), vector(parse_int), |v| {
                 let plc = HostPlacement::from("TODO");
                 let t = plc.from_raw(v);
                 Constant::HostRing128Tensor(t)
             }),
-            constant_literal_helper("HostBitTensor", vector(parse_int), |v| {
+            constant_literal_helper(Ty::HostBitTensor.short_name(), vector(parse_int), |v| {
                 let plc = HostPlacement::from("TODO");
                 let t = plc.from_raw(v);
                 Constant::HostBitTensor(t)
->>>>>>> 3a46cb55
             }),
         )),
         // 2D arrays
@@ -637,15 +620,10 @@
                     Constant::HostRing128Tensor(t)
                 },
             ),
-<<<<<<< HEAD
             constant_literal_helper(Ty::HostBitTensor.short_name(), vector2(parse_int), |v| {
-                Constant::HostBitTensor(v.into())
-=======
-            constant_literal_helper("HostBitTensor", vector2(parse_int), |v| {
                 let plc = HostPlacement::from("TODO");
                 let t = plc.from_raw(v);
                 Constant::HostBitTensor(t)
->>>>>>> 3a46cb55
             }),
         )),
     ))(input)
@@ -1644,12 +1622,8 @@
         let (_, parsed_str) = constant_literal::<(&str, ErrorKind)>("\"1. 2\\\"3\"")?;
         assert_eq!(parsed_str, Constant::String("1. 2\"3".into()));
         let (_, parsed_ring64_tensor) =
-<<<<<<< HEAD
             constant_literal::<(&str, ErrorKind)>("HostRing64Tensor([1,2,3])")?;
-=======
-            constant_literal::<(&str, ErrorKind)>("Ring64Tensor([1,2,3])")?;
         let plc = HostPlacement::from("TODO");
->>>>>>> 3a46cb55
         assert_eq!(
             parsed_ring64_tensor,
             Constant::HostRing64Tensor(plc.from_raw(vec![1, 2, 3]))
@@ -1698,29 +1672,15 @@
     fn test_array_literal() -> Result<(), anyhow::Error> {
         use ndarray::prelude::*;
         use std::convert::TryInto;
-<<<<<<< HEAD
+
+        let plc = HostPlacement::from("TODO");
+
         let parsed_f32: Constant = "HostFloat32Tensor([[1.0, 2.0], [3.0, 4.0]])".try_into()?;
-=======
->>>>>>> 3a46cb55
-
-        let plc = HostPlacement::from("TODO");
-
-        let parsed_f32: Constant = "Float32Tensor([[1.0, 2.0], [3.0, 4.0]])".try_into()?;
         let x = plc.from_raw(array![[1.0, 2.0], [3.0, 4.0]]);
         assert_eq!(parsed_f32, Constant::HostFloat32Tensor(x));
 
-<<<<<<< HEAD
         let parsed_ring64: Constant = "HostRing64Tensor([[1, 2], [3, 4]])".try_into()?;
-
-        let x_backing: ArrayD<i64> = array![[1, 2], [3, 4]]
-            .into_dimensionality::<IxDyn>()
-            .unwrap();
-        let x = HostRing64Tensor::from(x_backing);
-
-=======
-        let parsed_ring64: Constant = "Ring64Tensor([[1, 2], [3, 4]])".try_into()?;
         let x = plc.from_raw(array![[1, 2], [3, 4]]);
->>>>>>> 3a46cb55
         assert_eq!(parsed_ring64, Constant::HostRing64Tensor(x));
 
         Ok(())

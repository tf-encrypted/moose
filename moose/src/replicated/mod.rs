--- conflicted
+++ resolved
@@ -2539,11 +2539,7 @@
     }
 }
 
-<<<<<<< HEAD
-pub trait BinaryAdder<S: Session, RepBitT> {
-=======
 pub(crate) trait BinaryAdder<S: Session, RepBitT> {
->>>>>>> dba18a38
     fn binary_adder(&self, sess: &S, x: &RepBitT, y: &RepBitT, ring_size: usize) -> RepBitT;
 }
 

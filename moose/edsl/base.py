from dataclasses import dataclass
from functools import partial
from functools import wraps
from typing import Any
from typing import Callable
from typing import List
from typing import Optional
from typing import Tuple
from typing import Union

import numpy as np

CURRENT_PLACEMENT: List = []


@dataclass
class PlacementExpression:
    name: str

    def __enter__(self):
        global CURRENT_PLACEMENT
        CURRENT_PLACEMENT.append(self)

    def __exit__(self, type, value, traceback):
        global CURRENT_PLACEMENT
        CURRENT_PLACEMENT.pop(-1)


@dataclass
class HostPlacementExpression(PlacementExpression):
    def __hash__(self):
        return hash(self.name)


@dataclass
class MpspdzPlacementExpression(PlacementExpression):
    players: List[PlacementExpression]

    def __hash__(self):
        return hash(self.name)


@dataclass
class ReplicatedPlacementExpression(PlacementExpression):
    players: List[PlacementExpression]

    def __hash__(self):
        return hash(self.name)


def host_placement(name):
    return HostPlacementExpression(name=name)


def mpspdz_placement(name, players):
    return MpspdzPlacementExpression(name=name, players=players)


def replicated_placement(name, players):
    return ReplicatedPlacementExpression(name=name, players=players)


def get_current_placement():
    global CURRENT_PLACEMENT
    return CURRENT_PLACEMENT[-1]


@dataclass
class Argument:
    placement: PlacementExpression
    datatype: Optional[Any] = None


@dataclass
class Expression:
    placement: PlacementExpression
    inputs: List

    def __hash__(self):
        return id(self)


@dataclass
class ArgumentExpression(Expression):
    arg_name: str
    datatype: str

    def __hash__(self):
        return id(self)


@dataclass
class ConstantExpression(Expression):
    value: Union[int, float]

    def __hash__(self):
        return id(self)


@dataclass
class BinaryOpExpression(Expression):
    op_name: str

    def __hash__(self):
        return id(self)


@dataclass
class OnesExpression(Expression):
    shape: Tuple[int]
    dtype: Optional[Union[float, np.float64, int, np.int64]]

    def __hash__(self):
        return id(self)


@dataclass
class TransposeExpression(Expression):
    axes: Optional[Tuple[int]]

    def __hash__(self):
        return id(self)


@dataclass
class LoadExpression(Expression):
    key: str

    def __hash__(self):
        return id(self)


@dataclass
<<<<<<< HEAD
class InverseExpression(Expression):
    def __hash__(self):
        return id(self)


@dataclass
class TransposeExpression(Expression):
    axes: Optional[Tuple[int]]
=======
class SaveExpression(Expression):
    key: str
>>>>>>> 7c6f10c0

    def __hash__(self):
        return id(self)


@dataclass
class ApplyFunctionExpression(Expression):
    fn: Callable
    output_placements: Optional[List[PlacementExpression]]
    output_type: Optional

    def __hash__(self):
        return id(self)


@dataclass
class RunProgramExpression(Expression):
    path: str
    args: List[str]
    output_type: Optional

    def __hash__(self):
        return id(self)


def constant(value, placement=None):
    placement = placement or get_current_placement()
    return ConstantExpression(placement=placement, inputs=[], value=value)


def add(lhs, rhs, placement=None):
    assert isinstance(lhs, Expression)
    assert isinstance(rhs, Expression)
    placement = placement or get_current_placement()
    return BinaryOpExpression(op_name="add", placement=placement, inputs=[lhs, rhs])


def sub(lhs, rhs, placement=None):
    assert isinstance(lhs, Expression)
    assert isinstance(rhs, Expression)
    placement = placement or get_current_placement()
    return BinaryOpExpression(op_name="sub", placement=placement, inputs=[lhs, rhs])


def mul(lhs, rhs, placement=None):
    assert isinstance(lhs, Expression)
    assert isinstance(rhs, Expression)
    placement = placement or get_current_placement()
    return BinaryOpExpression(op_name="mul", placement=placement, inputs=[lhs, rhs])


def dot(lhs, rhs, placement=None):
    assert isinstance(lhs, Expression)
    assert isinstance(rhs, Expression)
    placement = placement or get_current_placement()
    return BinaryOpExpression(op_name="dot", placement=placement, inputs=[lhs, rhs])


def div(lhs, rhs, placement=None):
    assert isinstance(lhs, Expression)
    assert isinstance(rhs, Expression)
    placement = placement or get_current_placement()
    return BinaryOpExpression(op_name="div", placement=placement, inputs=[lhs, rhs])


<<<<<<< HEAD
def inverse(x, placement=None):
    assert isinstance(x, Expression)
    placement = placement or get_current_placement()
    return InverseExpression(placement=placement, inputs=[x])
=======
def ones(shape, dtype=None, placement=None):
    placement = placement or get_current_placement()
    return OnesExpression(placement=placement, inputs=[], shape=shape, dtype=dtype)
>>>>>>> 7c6f10c0


def transpose(x, axes=None, placement=None):
    return TransposeExpression(placement=placement, inputs=[x], axes=axes)


def load(key, placement=None):
    placement = placement or get_current_placement()
    return LoadExpression(placement=placement, inputs=[], key=key)


def save(value, key, placement=None):
    assert isinstance(value, Expression)
    placement = placement or get_current_placement()
    return SaveExpression(placement=placement, inputs=[value], key=key)


def run_program(path, args, *inputs, output_type=None, placement=None):
    assert isinstance(path, str)
    assert isinstance(args, (list, tuple))
    placement = placement or get_current_placement()
    return RunProgramExpression(
        path=path,
        args=args,
        placement=placement,
        inputs=inputs,
        output_type=output_type,
    )


def function(fn=None, output_type=None):
    if fn is None:
        return partial(function, output_type=output_type)

    @wraps(fn)
    def wrapper(*inputs, placement=None, output_placements=None, **kwargs):
        return ApplyFunctionExpression(
            fn=fn,
            placement=placement or get_current_placement(),
            inputs=inputs,
            output_placements=output_placements,
            output_type=output_type,
        )

    return wrapper


def computation(func):
    return AbstractComputation(func)


class AbstractComputation:
    def __init__(self, func):
        self.func = func<|MERGE_RESOLUTION|>--- conflicted
+++ resolved
@@ -131,19 +131,13 @@
 
 
 @dataclass
-<<<<<<< HEAD
 class InverseExpression(Expression):
     def __hash__(self):
         return id(self)
 
 
-@dataclass
-class TransposeExpression(Expression):
-    axes: Optional[Tuple[int]]
-=======
 class SaveExpression(Expression):
     key: str
->>>>>>> 7c6f10c0
 
     def __hash__(self):
         return id(self)
@@ -209,16 +203,15 @@
     return BinaryOpExpression(op_name="div", placement=placement, inputs=[lhs, rhs])
 
 
-<<<<<<< HEAD
 def inverse(x, placement=None):
     assert isinstance(x, Expression)
     placement = placement or get_current_placement()
     return InverseExpression(placement=placement, inputs=[x])
-=======
+
+
 def ones(shape, dtype=None, placement=None):
     placement = placement or get_current_placement()
     return OnesExpression(placement=placement, inputs=[], shape=shape, dtype=dtype)
->>>>>>> 7c6f10c0
 
 
 def transpose(x, axes=None, placement=None):

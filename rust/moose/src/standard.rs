extern crate ndarray;
extern crate ndarray_linalg;

use crate::bit::BitTensor;
use crate::computation::{HostPlacement, Placed, Placement, ShapeOp};
use crate::kernels::{Context, PlacementPlace, PlacementShape};
use crate::ring::{Ring128Tensor, Ring64Tensor};
use ndarray::prelude::*;
use ndarray::LinalgScalar;
use ndarray_linalg::types::{Lapack, Scalar};
use ndarray_linalg::*;
use num_traits::FromPrimitive;
use serde::{Deserialize, Serialize};
use std::ops::{Add, Div, Mul, Sub}; // related to TODOs

#[derive(Serialize, Deserialize, PartialEq, Clone, Debug)]
pub struct RawShape(pub Vec<usize>);

#[derive(Serialize, Deserialize, PartialEq, Clone, Debug)]
pub struct Shape(pub RawShape, pub Placement);

impl Placed for Shape {
    type Placement = Placement;

    fn placement(&self) -> Self::Placement {
        self.1.clone()
    }
}

impl<C: Context> PlacementPlace<C, Shape> for Placement {
    fn place(&self, _ctx: &C, shape: Shape) -> Shape {
        if self == &shape.placement() {
            shape
        } else {
            // TODO just updating the placement isn't enough,
            // we need this to eventually turn into Send + Recv
            Shape(shape.0, self.clone())
        }
    }
}

#[derive(Serialize, Deserialize, Clone, Debug, PartialEq)]
pub struct StandardTensor<T>(pub ArrayD<T>, pub Placement);

impl<T> Placed for StandardTensor<T> {
    type Placement = Placement;

    fn placement(&self) -> Self::Placement {
        self.1.clone()
    }
}

pub type Float32Tensor = StandardTensor<f32>;
pub type Float64Tensor = StandardTensor<f64>;
pub type Int8Tensor = StandardTensor<i8>;
pub type Int16Tensor = StandardTensor<i16>;
pub type Int32Tensor = StandardTensor<i32>;
pub type Int64Tensor = StandardTensor<i64>;
pub type Uint8Tensor = StandardTensor<u8>;
pub type Uint16Tensor = StandardTensor<u16>;
pub type Uint32Tensor = StandardTensor<u32>;
pub type Uint64Tensor = StandardTensor<u64>;

modelled!(PlacementShape::shape, HostPlacement, (Ring64Tensor) -> Shape, ShapeOp);
modelled!(PlacementShape::shape, HostPlacement, (Ring128Tensor) -> Shape, ShapeOp);
modelled!(PlacementShape::shape, HostPlacement, (BitTensor) -> Shape, ShapeOp);

kernel! {
    ShapeOp,
    [
        (HostPlacement, (Ring64Tensor) -> Shape => Self::ring_kernel),
        (HostPlacement, (Ring128Tensor) -> Shape => Self::ring_kernel),
        (HostPlacement, (BitTensor) -> Shape => Self::bit_kernel),
    ]
}

impl RawShape {
    pub fn expand(mut self, axis: usize) -> Self {
        self.0.insert(axis, 1);
        self
    }

    pub fn slice(self, begin: usize, end: usize) -> Self {
        let slc = &self.0[begin..end];
        RawShape(slc.to_vec())
    }
}

impl<T> StandardTensor<T>
where
    T: LinalgScalar,
{
    pub fn atleast_2d(self, to_column_vector: bool) -> StandardTensor<T> {
        match self.0.ndim() {
            0 => StandardTensor::<T>(self.0.into_shape(IxDyn(&[1, 1])).unwrap(), self.1),
            1 => {
                let length = self.0.len();
                let newshape = if to_column_vector {
                    IxDyn(&[length, 1])
                } else {
                    IxDyn(&[1, length])
                };
                StandardTensor::<T>(self.0.into_shape(newshape).unwrap(), self.1)
            }
            2 => self,
            otherwise => panic!(
                "Tensor input for `atleast_2d` must have rank <= 2, found rank {:?}.",
                otherwise
            ),
        }
    }

    pub fn dot(self, other: StandardTensor<T>) -> StandardTensor<T> {
        match (self.0.ndim(), other.0.ndim()) {
            (1, 1) => {
                let l = self.0.into_dimensionality::<Ix1>().unwrap();
                let r = other.0.into_dimensionality::<Ix1>().unwrap();
                let res = Array::from_elem([], l.dot(&r))
                    .into_dimensionality::<IxDyn>()
                    .unwrap();
                StandardTensor::<T>(res, self.1)
            }
            (1, 2) => {
                let l = self.0.into_dimensionality::<Ix1>().unwrap();
                let r = other.0.into_dimensionality::<Ix2>().unwrap();
                let res = l.dot(&r).into_dimensionality::<IxDyn>().unwrap();
                StandardTensor::<T>(res, self.1)
            }
            (2, 1) => {
                let l = self.0.into_dimensionality::<Ix2>().unwrap();
                let r = other.0.into_dimensionality::<Ix1>().unwrap();
                let res = l.dot(&r).into_dimensionality::<IxDyn>().unwrap();
                StandardTensor::<T>(res, self.1)
            }
            (2, 2) => {
                let l = self.0.into_dimensionality::<Ix2>().unwrap();
                let r = other.0.into_dimensionality::<Ix2>().unwrap();
                let res = l.dot(&r).into_dimensionality::<IxDyn>().unwrap();
                StandardTensor::<T>(res, self.1)
            }
            (self_rank, other_rank) => panic!(
                // TODO: replace with proper error handling
                "Dot<StandardTensor> not implemented between tensors of rank {:?} and {:?}.",
                self_rank, other_rank,
            ),
        }
    }

    pub fn ones(shape: Shape) -> Self {
        StandardTensor::<T>(ArrayD::ones(shape.0 .0), shape.1)
    }

    pub fn reshape(self, newshape: Shape) -> Self {
        StandardTensor::<T>(self.0.into_shape(newshape.0 .0).unwrap(), self.1) // TODO need to be fix (unwrap)
    }

    pub fn expand_dims(self, axis: usize) -> Self {
        let newshape = Shape(self.shape().0.expand(axis), self.1.clone());
        self.reshape(newshape)
    }

    pub fn shape(&self) -> Shape {
        Shape(RawShape(self.0.shape().into()), self.1.clone())
    }

    pub fn sum(self, axis: Option<usize>) -> Self {
        if let Some(i) = axis {
            StandardTensor::<T>(self.0.sum_axis(Axis(i)), self.1)
        } else {
            let out = Array::from_elem([], self.0.sum())
                .into_dimensionality::<IxDyn>()
                .unwrap();
            StandardTensor::<T>(out, self.1)
        }
    }

    pub fn transpose(self) -> Self {
        StandardTensor::<T>(self.0.reversed_axes(), self.1)
    }
}

impl<T> StandardTensor<T>
where
    T: LinalgScalar + FromPrimitive,
{
    pub fn mean(self, axis: Option<usize>) -> Self {
        match axis {
            Some(i) => {
                let reduced = self.0.mean_axis(Axis(i)).unwrap();
                StandardTensor::<T>(reduced, self.1)
            }
            None => {
                let mean = self.0.mean().unwrap();
                let out = Array::from_elem([], mean)
                    .into_dimensionality::<IxDyn>()
                    .unwrap();
                StandardTensor::<T>(out, self.1)
            }
        }
    }
}

impl<T> StandardTensor<T>
where
    T: Scalar + Lapack,
{
    pub fn inv(self) -> Self {
        match self.0.ndim() {
            2 => {
                let two_dim: Array2<T> = self.0.into_dimensionality::<Ix2>().unwrap();
                StandardTensor::<T>::from(
                    two_dim
                        .inv()
                        .unwrap()
                        .into_dimensionality::<IxDyn>()
                        .unwrap(),
                )
            }
            other_rank => panic!(
                "Inverse only defined for rank 2 matrices, not rank {:?}",
                other_rank,
            ),
        }
    }
}

impl<T> From<ArrayD<T>> for StandardTensor<T>
where
    T: LinalgScalar,
{
    fn from(v: ArrayD<T>) -> StandardTensor<T> {
        StandardTensor::<T>(
            v,
            HostPlacement {
                owner: "TODO".into(),
            }
            .into(),
        )
    }
}

impl<T> Add for StandardTensor<T>
where
    T: LinalgScalar,
{
    type Output = StandardTensor<T>;
    fn add(self, other: StandardTensor<T>) -> Self::Output {
<<<<<<< HEAD
        match self.0.broadcast(other.0.dim()) {
            Some(self_broadcasted) => StandardTensor::<T>(self_broadcasted.to_owned() + other.0),
            None => StandardTensor::<T>(self.0 + other.0),
        }
=======
        StandardTensor::<T>(
            self.0 + other.0,
            HostPlacement {
                owner: "TODO".into(),
            }
            .into(),
        )
>>>>>>> ed9f13c0
    }
}

impl<T> Sub for StandardTensor<T>
where
    T: LinalgScalar,
{
    type Output = StandardTensor<T>;
    fn sub(self, other: StandardTensor<T>) -> Self::Output {
<<<<<<< HEAD
        match self.0.broadcast(other.0.dim()) {
            Some(self_broadcasted) => StandardTensor::<T>(self_broadcasted.to_owned() - other.0),
            None => StandardTensor::<T>(self.0 - other.0),
        }
=======
        StandardTensor::<T>(
            self.0 - other.0,
            HostPlacement {
                owner: "TODO".into(),
            }
            .into(),
        )
>>>>>>> ed9f13c0
    }
}

impl<T> Mul for StandardTensor<T>
where
    T: LinalgScalar,
{
    type Output = StandardTensor<T>;
    fn mul(self, other: StandardTensor<T>) -> Self::Output {
<<<<<<< HEAD
        match self.0.broadcast(other.0.dim()) {
            Some(self_broadcasted) => StandardTensor::<T>(self_broadcasted.to_owned() * other.0),
            None => StandardTensor::<T>(self.0 * other.0),
        }
=======
        StandardTensor::<T>(
            self.0 * other.0,
            HostPlacement {
                owner: "TODO".into(),
            }
            .into(),
        )
>>>>>>> ed9f13c0
    }
}

impl<T> Div for StandardTensor<T>
where
    T: LinalgScalar,
{
    type Output = StandardTensor<T>;
    fn div(self, other: StandardTensor<T>) -> Self::Output {
<<<<<<< HEAD
        match self.0.broadcast(other.0.dim()) {
            Some(self_broadcasted) => StandardTensor::<T>(self_broadcasted.to_owned() / other.0),
            None => StandardTensor::<T>(self.0 / other.0),
        }
=======
        StandardTensor::<T>(
            self.0 / other.0,
            HostPlacement {
                owner: "TODO".into(),
            }
            .into(),
        )
>>>>>>> ed9f13c0
    }
}

impl<T> From<Vec<T>> for StandardTensor<T> {
    fn from(v: Vec<T>) -> StandardTensor<T> {
        StandardTensor(
            Array::from(v).into_dyn(),
            HostPlacement {
                owner: "TODO".into(),
            }
            .into(),
        )
    }
}

impl<T> From<Array1<T>> for StandardTensor<T> {
    fn from(v: Array1<T>) -> StandardTensor<T> {
        StandardTensor(
            v.into_dyn(),
            HostPlacement {
                owner: "TODO".into(),
            }
            .into(),
        )
    }
}

impl<T> From<Array2<T>> for StandardTensor<T> {
    fn from(v: Array2<T>) -> StandardTensor<T> {
        StandardTensor(
            v.into_dyn(),
            HostPlacement {
                owner: "TODO".into(),
            }
            .into(),
        )
    }
}

pub fn concatenate<T>(axis: usize, arrays: &[StandardTensor<T>]) -> StandardTensor<T>
where
    T: LinalgScalar,
{
    let ax = Axis(axis);
    let inner_arrays: Vec<_> = arrays.iter().map(|a| a.0.view()).collect();

    let c = ndarray::concatenate(ax, &inner_arrays).unwrap();
    StandardTensor::<T>(
        c,
        HostPlacement {
            owner: "TODO".into(),
        }
        .into(),
    )
}

#[cfg(test)]
mod tests {
    use super::*;

    #[test]
    fn dot_prod_f32() {
        let x = StandardTensor::<f32>::from(
            array![[1.0, -2.0], [3.0, -4.0]]
                .into_dimensionality::<IxDyn>()
                .unwrap(),
        );
        let y = x.clone();
        let z = x.dot(y);
        assert_eq!(
            z,
            StandardTensor::<f32>::from(
                array![[-5.0, 6.0], [-9.0, 10.0]]
                    .into_dimensionality::<IxDyn>()
                    .unwrap()
            )
        );
    }

    #[test]
    fn test_inverse() {
        let x = StandardTensor::<f32>::from(
            array![[1.0, 2.0], [3.0, 4.0]]
                .into_dimensionality::<IxDyn>()
                .unwrap(),
        );

        let x_inv = x.inv();

        assert_eq!(
            x_inv,
            StandardTensor::<f32>::from(
                array![[-2.0, 1.0], [1.5, -0.5]]
                    .into_dimensionality::<IxDyn>()
                    .unwrap()
            )
        );
    }

    #[test]
    fn test_shape_slice() {
        let x_shape = RawShape(vec![1, 2, 3]);
        let x_slice = x_shape.slice(1, 3);
        assert_eq!(x_slice, RawShape(vec![2, 3]))
    }

    #[test]
    fn test_transpose() {
        let x = StandardTensor::<f32>::from(
            array![[1.0, 2.0], [3.0, 4.0]]
                .into_dimensionality::<IxDyn>()
                .unwrap(),
        );
        let y = x.transpose();
        assert_eq!(
            y,
            StandardTensor::<f32>::from(
                array![[1.0, 3.0], [2.0, 4.0]]
                    .into_dimensionality::<IxDyn>()
                    .unwrap()
            )
        );
    }

    #[test]
    fn test_concatenate() {
        let a = StandardTensor::<f32>::from(
            array![[[1.0, 2.0], [3.0, 4.0]]]
                .into_dimensionality::<IxDyn>()
                .unwrap(),
        );
        let b = StandardTensor::<f32>::from(
            array![[[1.0, 2.0], [3.0, 4.0]]]
                .into_dimensionality::<IxDyn>()
                .unwrap(),
        );
        let expected = StandardTensor::<f32>::from(
            array![[[1.0, 2.0], [3.0, 4.0]], [[1.0, 2.0], [3.0, 4.0]]]
                .into_dimensionality::<IxDyn>()
                .unwrap(),
        );
        let conc = concatenate(0, &vec![a, b]);
        assert_eq!(conc, expected)
    }

    #[test]
    fn test_atleast_2d() {
        let a = StandardTensor::<f32>::from(
            array![[1.0, 2.0], [3.0, 4.0]]
                .into_dimensionality::<IxDyn>()
                .unwrap(),
        );
        let a_exp = a.clone();
        let b = StandardTensor::<f32>::from(
            array![1.0, 2.0, 3.0, 4.0]
                .into_dimensionality::<IxDyn>()
                .unwrap(),
        );
        let b_exp = StandardTensor::<f32>::from(
            array![[1.0, 2.0, 3.0, 4.0]]
                .into_dimensionality::<IxDyn>()
                .unwrap(),
        );
        let c = StandardTensor::<f32>::from(
            array![1.0, 2.0, 3.0, 4.0]
                .into_dimensionality::<IxDyn>()
                .unwrap(),
        );
        let c_exp = StandardTensor::<f32>::from(
            array![[1.0], [2.0], [3.0], [4.0]]
                .into_dimensionality::<IxDyn>()
                .unwrap(),
        );
        let d = StandardTensor::<f32>::from(
            Array::from_elem([], 1.0)
                .into_dimensionality::<IxDyn>()
                .unwrap(),
        );
        let d_exp =
            StandardTensor::<f32>::from(array![[1.0]].into_dimensionality::<IxDyn>().unwrap());
        let ax = a.atleast_2d(true);
        let bx = b.atleast_2d(false);
        let cx = c.atleast_2d(true);
        let dx = d.atleast_2d(true);
        assert_eq!(ax, a_exp);
        assert_eq!(bx, b_exp);
        assert_eq!(cx, c_exp);
        assert_eq!(dx, d_exp);
    }

    #[test]
    fn test_add_broadcasting() {
        let x_1 = StandardTensor::<f32>::from(array![2.0].into_dimensionality::<IxDyn>().unwrap());
        let y_1 =
            StandardTensor::<f32>::from(array![1.0, 2.0].into_dimensionality::<IxDyn>().unwrap());
        let z_1 = x_1.add(y_1);
        let z_1_exp =
            StandardTensor::<f32>::from(array![3.0, 4.0].into_dimensionality::<IxDyn>().unwrap());
        let x_2 =
            StandardTensor::<f32>::from(array![1.0, 2.0].into_dimensionality::<IxDyn>().unwrap());
        let y_2 = StandardTensor::<f32>::from(array![2.0].into_dimensionality::<IxDyn>().unwrap());
        let z_2 = x_2.add(y_2);
        let z_2_exp =
            StandardTensor::<f32>::from(array![3.0, 4.0].into_dimensionality::<IxDyn>().unwrap());

        assert_eq!(z_1, z_1_exp);
        assert_eq!(z_2, z_2_exp);
    }

    #[test]
    fn test_sub_broadcasting() {
        let x_1 = StandardTensor::<f32>::from(array![2.0].into_dimensionality::<IxDyn>().unwrap());
        let y_1 =
            StandardTensor::<f32>::from(array![1.0, 2.0].into_dimensionality::<IxDyn>().unwrap());
        let z_1 = x_1.sub(y_1);
        let z_1_exp =
            StandardTensor::<f32>::from(array![1.0, 0.0].into_dimensionality::<IxDyn>().unwrap());
        let x_2 =
            StandardTensor::<f32>::from(array![1.0, 2.0].into_dimensionality::<IxDyn>().unwrap());
        let y_2 = StandardTensor::<f32>::from(array![2.0].into_dimensionality::<IxDyn>().unwrap());
        let z_2 = x_2.sub(y_2);
        let z_2_exp =
            StandardTensor::<f32>::from(array![-1.0, 0.0].into_dimensionality::<IxDyn>().unwrap());

        assert_eq!(z_1, z_1_exp);
        assert_eq!(z_2, z_2_exp);
    }

    #[test]
    fn test_mul_broadcasting() {
        let x_1 = StandardTensor::<f32>::from(array![2.0].into_dimensionality::<IxDyn>().unwrap());
        let y_1 =
            StandardTensor::<f32>::from(array![1.0, 2.0].into_dimensionality::<IxDyn>().unwrap());
        let z_1 = x_1.mul(y_1);
        let z_1_exp =
            StandardTensor::<f32>::from(array![2.0, 4.0].into_dimensionality::<IxDyn>().unwrap());
        let x_2 =
            StandardTensor::<f32>::from(array![1.0, 2.0].into_dimensionality::<IxDyn>().unwrap());
        let y_2 = StandardTensor::<f32>::from(array![2.0].into_dimensionality::<IxDyn>().unwrap());
        let z_2 = x_2.mul(y_2);
        let z_2_exp =
            StandardTensor::<f32>::from(array![2.0, 4.0].into_dimensionality::<IxDyn>().unwrap());

        assert_eq!(z_1, z_1_exp);
        assert_eq!(z_2, z_2_exp);
    }

    #[test]
    fn test_div_broadcasting() {
        let x_1 = StandardTensor::<f32>::from(array![1.0].into_dimensionality::<IxDyn>().unwrap());
        let y_1 =
            StandardTensor::<f32>::from(array![2.0, 4.0].into_dimensionality::<IxDyn>().unwrap());
        let z_1 = x_1.div(y_1);
        let z_1_exp =
            StandardTensor::<f32>::from(array![0.5, 0.25].into_dimensionality::<IxDyn>().unwrap());
        let x_2 =
            StandardTensor::<f32>::from(array![2.0, 4.0].into_dimensionality::<IxDyn>().unwrap());
        let y_2 = StandardTensor::<f32>::from(array![2.0].into_dimensionality::<IxDyn>().unwrap());
        let z_2 = x_2.div(y_2);
        let z_2_exp =
            StandardTensor::<f32>::from(array![1.0, 2.0].into_dimensionality::<IxDyn>().unwrap());

        assert_eq!(z_1, z_1_exp);
        assert_eq!(z_2, z_2_exp);
    }
}<|MERGE_RESOLUTION|>--- conflicted
+++ resolved
@@ -245,20 +245,16 @@
 {
     type Output = StandardTensor<T>;
     fn add(self, other: StandardTensor<T>) -> Self::Output {
-<<<<<<< HEAD
+        let placement = HostPlacement {
+            owner: "TODO".into(),
+        }
+        .into();
         match self.0.broadcast(other.0.dim()) {
-            Some(self_broadcasted) => StandardTensor::<T>(self_broadcasted.to_owned() + other.0),
-            None => StandardTensor::<T>(self.0 + other.0),
-        }
-=======
-        StandardTensor::<T>(
-            self.0 + other.0,
-            HostPlacement {
-                owner: "TODO".into(),
-            }
-            .into(),
-        )
->>>>>>> ed9f13c0
+            Some(self_broadcasted) => {
+                StandardTensor::<T>(self_broadcasted.to_owned() + other.0, placement)
+            }
+            None => StandardTensor::<T>(self.0 + other.0, placement),
+        }
     }
 }
 
@@ -268,20 +264,16 @@
 {
     type Output = StandardTensor<T>;
     fn sub(self, other: StandardTensor<T>) -> Self::Output {
-<<<<<<< HEAD
+        let placement = HostPlacement {
+            owner: "TODO".into(),
+        }
+        .into();
         match self.0.broadcast(other.0.dim()) {
-            Some(self_broadcasted) => StandardTensor::<T>(self_broadcasted.to_owned() - other.0),
-            None => StandardTensor::<T>(self.0 - other.0),
-        }
-=======
-        StandardTensor::<T>(
-            self.0 - other.0,
-            HostPlacement {
-                owner: "TODO".into(),
-            }
-            .into(),
-        )
->>>>>>> ed9f13c0
+            Some(self_broadcasted) => {
+                StandardTensor::<T>(self_broadcasted.to_owned() - other.0, placement)
+            }
+            None => StandardTensor::<T>(self.0 - other.0, placement),
+        }
     }
 }
 
@@ -291,20 +283,16 @@
 {
     type Output = StandardTensor<T>;
     fn mul(self, other: StandardTensor<T>) -> Self::Output {
-<<<<<<< HEAD
+        let placement = HostPlacement {
+            owner: "TODO".into(),
+        }
+        .into();
         match self.0.broadcast(other.0.dim()) {
-            Some(self_broadcasted) => StandardTensor::<T>(self_broadcasted.to_owned() * other.0),
-            None => StandardTensor::<T>(self.0 * other.0),
-        }
-=======
-        StandardTensor::<T>(
-            self.0 * other.0,
-            HostPlacement {
-                owner: "TODO".into(),
-            }
-            .into(),
-        )
->>>>>>> ed9f13c0
+            Some(self_broadcasted) => {
+                StandardTensor::<T>(self_broadcasted.to_owned() * other.0, placement)
+            }
+            None => StandardTensor::<T>(self.0 * other.0, placement),
+        }
     }
 }
 
@@ -314,20 +302,16 @@
 {
     type Output = StandardTensor<T>;
     fn div(self, other: StandardTensor<T>) -> Self::Output {
-<<<<<<< HEAD
+        let placement = HostPlacement {
+            owner: "TODO".into(),
+        }
+        .into();
         match self.0.broadcast(other.0.dim()) {
-            Some(self_broadcasted) => StandardTensor::<T>(self_broadcasted.to_owned() / other.0),
-            None => StandardTensor::<T>(self.0 / other.0),
-        }
-=======
-        StandardTensor::<T>(
-            self.0 / other.0,
-            HostPlacement {
-                owner: "TODO".into(),
-            }
-            .into(),
-        )
->>>>>>> ed9f13c0
+            Some(self_broadcasted) => {
+                StandardTensor::<T>(self_broadcasted.to_owned() / other.0, placement)
+            }
+            None => StandardTensor::<T>(self.0 / other.0, placement),
+        }
     }
 }
 

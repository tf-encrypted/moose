--- conflicted
+++ resolved
@@ -286,10 +286,6 @@
     }
 }
 
-<<<<<<< HEAD
-modelled_kernel! {
-    PlacementExpandDims::expand_dims, FloatingpointExpandDimsOp{axis: Vec<u32>},
-=======
 modelled!(PlacementIndexAxis::index_axis, HostPlacement, attributes[axis: usize, index:usize] (Float32Tensor) -> Float32Tensor, IndexAxisOp);
 modelled!(PlacementIndexAxis::index_axis, HostPlacement, attributes[axis: usize,  index:usize] (Float64Tensor) -> Float64Tensor, IndexAxisOp);
 
@@ -310,12 +306,8 @@
     }
 }
 
-modelled!(PlacementExpandDims::expand_dims, HostPlacement, attributes[axis: Vec<u32>] (Float32Tensor) -> Float32Tensor, FloatingpointExpandDimsOp);
-modelled!(PlacementExpandDims::expand_dims, HostPlacement, attributes[axis: Vec<u32>] (Float64Tensor) -> Float64Tensor, FloatingpointExpandDimsOp);
-
-kernel! {
-    FloatingpointExpandDimsOp,
->>>>>>> d3c74174
+modelled_kernel! {
+    PlacementExpandDims::expand_dims, FloatingpointExpandDimsOp{axis: Vec<u32>},
     [
         (HostPlacement, (Float32Tensor) -> Float32Tensor => [concrete] Self::float_host_kernel),
         (HostPlacement, (Float64Tensor) -> Float64Tensor => [concrete] Self::float_host_kernel),

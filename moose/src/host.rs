use crate::computation::*;
<<<<<<< HEAD
use crate::error::Error;
use crate::error::Result;
use crate::kernels::*;
use crate::prim::{RawSeed, Seed};
use crate::prng::AesRng;
use crate::symbolic::{Symbolic, SymbolicHandle, SymbolicSession};
=======
use crate::error::Result;
use crate::fixedpoint::Fixed128Tensor;
use crate::kernels::*;
use crate::prim::{RawSeed, Seed};
use crate::prng::AesRng;
use crate::symbolic::Symbolic;
use macros::with_context;
>>>>>>> 4e268405
use ndarray::prelude::*;
use ndarray::LinalgScalar;
use ndarray::Slice;
use ndarray_linalg::types::{Lapack, Scalar};
use ndarray_linalg::*;
use num_traits::Zero;
use num_traits::{Float, FromPrimitive};
use rand::prelude::*;
use serde::{Deserialize, Serialize};
use std::cmp::Reverse;
use std::convert::TryFrom;
use std::fmt::Debug;
use std::num::Wrapping;
use std::ops::{Add, Div, Mul, Sub}; // related to TODOs
use std::ops::{BitAnd, BitXor, Neg, Shl, Shr};

moose_type!(String);

impl Placed for String {
    type Placement = Placement;

    fn placement(&self) -> Result<Self::Placement> {
        // TODO we need a wrapper for strings that contains placement info
        unimplemented!()
    }
}

impl<S: Session> PlacementPlace<S, String> for HostPlacement {
    fn place(&self, _sess: &S, x: String) -> String {
        match x.placement() {
            Ok(Placement::Host(place)) if &place == self => x,
            _ => unimplemented!("Not yet able to place strings"),
        }
    }
}

#[derive(Serialize, Deserialize, PartialEq, Clone, Debug)]
pub struct RawShape(pub Vec<usize>);

impl RawShape {
    pub fn extend_singletons(self, mut axis: Vec<usize>) -> Self {
        let ax = axis.pop();
        match ax {
            Some(ax) => {
                let (left, right) = self.0.split_at(ax);
                RawShape::extend_singletons(RawShape([left, right].join(&1usize)), axis)
            }
            None => self,
        }
    }

    pub fn slice(self, begin: usize, end: usize) -> Self {
        let slc = &self.0[begin..end];
        RawShape(slc.to_vec())
    }

    pub fn unsqueeze(mut self, axis: usize) -> Self {
        self.0.insert(axis, 1);
        self
    }

    pub fn squeeze(mut self, axis: Option<usize>) -> Self {
        match axis {
            Some(axis) => {
                let removed_axis = self.0.remove(axis);
                match removed_axis {
                    1 => self,
                    _ => panic!(
                        "The axis selected has a value of {:?}. Cannot select an axis to squeeze out
                        which has size not equal to one", removed_axis
                    ),
                }
            }
            None => RawShape(self.0.into_iter().filter(|x| *x != 1).collect::<Vec<_>>()),
        }
    }
}

#[derive(Serialize, Deserialize, PartialEq, Clone, Debug)]
pub struct HostShape(pub RawShape, pub HostPlacement);

moose_type!(HostShape);

impl Placed for HostShape {
    type Placement = HostPlacement;

    fn placement(&self) -> Result<Self::Placement> {
        Ok(self.1.clone())
    }
}

impl<S: Session> PlacementPlace<S, HostShape> for HostPlacement {
    fn place(&self, _sess: &S, shape: HostShape) -> HostShape {
        match shape.placement() {
            Ok(place) if self == &place => shape,
            _ => {
                // TODO just updating the placement isn't enough,
                // we need this to eventually turn into Send + Recv
                HostShape(shape.0, self.clone())
            }
        }
    }
}

/// One slice for slicing op
#[derive(Serialize, Deserialize, PartialEq, Clone, Debug)]
pub struct SliceInfoElem {
    /// start index; negative are counted from the back of the axis
    pub start: isize,
    /// end index; negative are counted from the back of the axis; when not present
    /// the default is the full length of the axis.
    pub end: Option<isize>,
    /// step size in elements; the default is 1, for every element.
    pub step: Option<isize>,
}

/// An ndarray slice needs a SliceInfoElem for each shape dimension
#[derive(Serialize, Deserialize, PartialEq, Clone, Debug)]
pub struct SliceInfo(pub Vec<SliceInfoElem>);

impl From<SliceInfo> for ndarray::SliceInfo<Vec<ndarray::SliceInfoElem>, IxDyn, IxDyn> {
    fn from(s: SliceInfo) -> ndarray::SliceInfo<Vec<ndarray::SliceInfoElem>, IxDyn, IxDyn> {
        let all_slices: Vec<ndarray::SliceInfoElem> = s
            .0
            .iter()
            .map(|x| ndarray::SliceInfoElem::from(Slice::new(x.start, x.end, x.step.unwrap_or(1))))
            .collect();
        ndarray::SliceInfo::<Vec<ndarray::SliceInfoElem>, IxDyn, IxDyn>::try_from(all_slices)
            .unwrap()
    }
}

#[derive(Serialize, Deserialize, Clone, Debug, PartialEq)]
pub struct HostTensor<T>(pub ArrayD<T>, pub HostPlacement);

impl<T> Placed for HostTensor<T> {
    type Placement = HostPlacement;

    fn placement(&self) -> Result<Self::Placement> {
        Ok(self.1.clone())
    }
}

moose_type!(HostFloat32Tensor = [atomic] HostTensor<f32>);
moose_type!(HostFloat64Tensor = [atomic] HostTensor<f64>);
moose_type!(HostInt8Tensor = [atomic] HostTensor<i8>);
moose_type!(HostInt16Tensor = [atomic] HostTensor<i16>);
moose_type!(HostInt32Tensor = [atomic] HostTensor<i32>);
moose_type!(HostInt64Tensor = [atomic] HostTensor<i64>);
moose_type!(HostUint8Tensor = [atomic] HostTensor<u8>);
moose_type!(HostUint16Tensor = [atomic] HostTensor<u16>);
moose_type!(HostUint32Tensor = [atomic] HostTensor<u32>);
moose_type!(HostUint64Tensor = [atomic] HostTensor<u64>);

impl<S: Session, T> PlacementPlace<S, HostTensor<T>> for HostPlacement {
    fn place(&self, _sess: &S, x: HostTensor<T>) -> HostTensor<T> {
        match x.placement() {
            Ok(place) if &place == self => x,
            _ => HostTensor(x.0, self.clone()),
        }
    }
}

<<<<<<< HEAD
/// This implementation is required to do the `plc.place(sess, x)`
impl<T> PlacementPlace<SymbolicSession, Symbolic<HostTensor<T>>> for HostPlacement {
    fn place(
        &self,
        _sess: &SymbolicSession,
        x: Symbolic<HostTensor<T>>,
    ) -> Symbolic<HostTensor<T>> {
        match x {
            Symbolic::Concrete(x) => Symbolic::Concrete(x),
            Symbolic::Symbolic(SymbolicHandle { op, plc: _ }) => {
                Symbolic::Symbolic(SymbolicHandle {
                    op,
                    plc: self.clone(),
                })
            }
        }
    }
}

modelled!(PlacementMeanAsFixedpoint::mean_as_fixedpoint, HostPlacement, attributes[axis: Option<u32>, scaling_base: u64, scaling_exp: u32] (HostRing64Tensor) -> HostRing64Tensor, RingFixedpointMeanOp);
modelled!(PlacementMeanAsFixedpoint::mean_as_fixedpoint, HostPlacement, attributes[axis: Option<u32>, scaling_base: u64, scaling_exp: u32] (HostRing128Tensor) -> HostRing128Tensor, RingFixedpointMeanOp);
=======
kernel! {
    HostAddOp,
    [
        (ReplicatedPlacement, (Fixed128Tensor, Fixed128Tensor) -> Fixed128Tensor => [hybrid] Self::rep_kernel),
    ]
}

impl HostAddOp {
    fn rep_kernel<S: Session>(
        sess: &S,
        plc: &ReplicatedPlacement,
        x: cs!(Fixed128Tensor),
        y: cs!(Fixed128Tensor),
    ) -> cs!(Fixed128Tensor)
    where
        Fixed128Tensor: KnownType<S>,
        ReplicatedPlacement:
            PlacementAdd<S, cs!(Fixed128Tensor), cs!(Fixed128Tensor), cs!(Fixed128Tensor)>,
    {
        with_context!(plc, sess, x + y)
    }
}

modelled!(PlacementMean::mean, HostPlacement, attributes[axis: Option<u32>, scaling_base: u64, scaling_exp: u32] (HostRing64Tensor) -> HostRing64Tensor, RingFixedpointMeanOp);
modelled!(PlacementMean::mean, HostPlacement, attributes[axis: Option<u32>, scaling_base: u64, scaling_exp: u32] (HostRing128Tensor) -> HostRing128Tensor, RingFixedpointMeanOp);
>>>>>>> 4e268405

kernel! {
    RingFixedpointMeanOp,
    [
        (HostPlacement, (HostRing64Tensor) -> HostRing64Tensor => [runtime] attributes[axis, scaling_base, scaling_exp] Self::ring64_kernel),
        (HostPlacement, (HostRing128Tensor) -> HostRing128Tensor => [runtime] attributes[axis, scaling_base, scaling_exp] Self::ring128_kernel),
    ]
}

impl RingFixedpointMeanOp {
    fn ring64_kernel<S: RuntimeSession>(
        sess: &S,
        plc: &HostPlacement,
        axis: Option<u32>,
        scaling_base: u64,
        scaling_exp: u32,
        x: HostRing64Tensor,
    ) -> HostRing64Tensor
    where
        HostPlacement: PlacementPlace<S, HostRing64Tensor>,
    {
        let scaling_factor = u64::pow(scaling_base, scaling_exp);
        let axis = axis.map(|a| a as usize);
        let mean = HostRing64Tensor::fixedpoint_mean(x, axis, scaling_factor);
        plc.place(sess, mean)
    }

    fn ring128_kernel<S: RuntimeSession>(
        sess: &S,
        plc: &HostPlacement,
        axis: Option<u32>,
        scaling_base: u64,
        scaling_exp: u32,
        x: HostRing128Tensor,
    ) -> HostRing128Tensor
    where
        HostPlacement: PlacementPlace<S, HostRing128Tensor>,
    {
        let scaling_factor = u128::pow(scaling_base as u128, scaling_exp);
        let axis = axis.map(|a| a as usize);
        let mean = HostRing128Tensor::fixedpoint_mean(x, axis, scaling_factor);
        plc.place(sess, mean)
    }
}

modelled!(PlacementAdd::add, HostPlacement, (HostFloat32Tensor, HostFloat32Tensor) -> HostFloat32Tensor, HostAddOp);
modelled!(PlacementAdd::add, HostPlacement, (HostFloat64Tensor, HostFloat64Tensor) -> HostFloat64Tensor, HostAddOp);

kernel! {
    HostAddOp,
    [
        (HostPlacement, (HostFloat32Tensor, HostFloat32Tensor) -> HostFloat32Tensor => [runtime] Self::kernel),
        (HostPlacement, (HostFloat64Tensor, HostFloat64Tensor) -> HostFloat64Tensor => [runtime] Self::kernel),
    ]
}

impl HostAddOp {
    pub fn kernel<S: RuntimeSession, T: LinalgScalar + FromPrimitive>(
        sess: &S,
        plc: &HostPlacement,
        x: HostTensor<T>,
        y: HostTensor<T>,
    ) -> HostTensor<T>
    where
        HostPlacement: PlacementPlace<S, HostTensor<T>>,
    {
        plc.place(sess, x + y)
    }
}

modelled!(PlacementSub::sub, HostPlacement, (HostFloat32Tensor, HostFloat32Tensor) -> HostFloat32Tensor, HostSubOp);
modelled!(PlacementSub::sub, HostPlacement, (HostFloat64Tensor, HostFloat64Tensor) -> HostFloat64Tensor, HostSubOp);

kernel! {
    HostSubOp,
    [
        (HostPlacement, (HostFloat32Tensor, HostFloat32Tensor) -> HostFloat32Tensor => [runtime] Self::kernel),
        (HostPlacement, (HostFloat64Tensor, HostFloat64Tensor) -> HostFloat64Tensor => [runtime] Self::kernel),
    ]
}

impl HostSubOp {
    pub fn kernel<S: RuntimeSession, T: LinalgScalar + FromPrimitive>(
        sess: &S,
        plc: &HostPlacement,
        x: HostTensor<T>,
        y: HostTensor<T>,
    ) -> HostTensor<T>
    where
        HostPlacement: PlacementPlace<S, HostTensor<T>>,
    {
        plc.place(sess, x - y)
    }
}

modelled!(PlacementMul::mul, HostPlacement, (HostFloat32Tensor, HostFloat32Tensor) -> HostFloat32Tensor, HostMulOp);
modelled!(PlacementMul::mul, HostPlacement, (HostFloat64Tensor, HostFloat64Tensor) -> HostFloat64Tensor, HostMulOp);

kernel! {
    HostMulOp,
    [
        (HostPlacement, (HostFloat32Tensor, HostFloat32Tensor) -> HostFloat32Tensor => [runtime] Self::kernel),
        (HostPlacement, (HostFloat64Tensor, HostFloat64Tensor) -> HostFloat64Tensor => [runtime] Self::kernel),
    ]
}

impl HostMulOp {
    pub fn kernel<S: RuntimeSession, T: LinalgScalar + FromPrimitive>(
        sess: &S,
        plc: &HostPlacement,
        x: HostTensor<T>,
        y: HostTensor<T>,
    ) -> HostTensor<T>
    where
        HostPlacement: PlacementPlace<S, HostTensor<T>>,
    {
        plc.place(sess, x * y)
    }
}

modelled!(PlacementDiv::div, HostPlacement, (HostFloat32Tensor, HostFloat32Tensor) -> HostFloat32Tensor, HostDivOp);
modelled!(PlacementDiv::div, HostPlacement, (HostFloat64Tensor, HostFloat64Tensor) -> HostFloat64Tensor, HostDivOp);

kernel! {
    HostDivOp,
    [
        (HostPlacement, (HostFloat32Tensor, HostFloat32Tensor) -> HostFloat32Tensor => [runtime] Self::kernel),
        (HostPlacement, (HostFloat64Tensor, HostFloat64Tensor) -> HostFloat64Tensor => [runtime] Self::kernel),
    ]
}

impl HostDivOp {
    pub fn kernel<S: RuntimeSession, T: LinalgScalar + FromPrimitive>(
        sess: &S,
        plc: &HostPlacement,
        x: HostTensor<T>,
        y: HostTensor<T>,
    ) -> HostTensor<T>
    where
        HostPlacement: PlacementPlace<S, HostTensor<T>>,
    {
        plc.place(sess, x / y)
    }
}

modelled!(PlacementDot::dot, HostPlacement, (HostFloat32Tensor, HostFloat32Tensor) -> HostFloat32Tensor, HostDotOp);
modelled!(PlacementDot::dot, HostPlacement, (HostFloat64Tensor, HostFloat64Tensor) -> HostFloat64Tensor, HostDotOp);

kernel! {
    HostDotOp,
    [
        (HostPlacement, (HostFloat32Tensor, HostFloat32Tensor) -> HostFloat32Tensor => [runtime] Self::kernel),
        (HostPlacement, (HostFloat64Tensor, HostFloat64Tensor) -> HostFloat64Tensor => [runtime] Self::kernel),
    ]
}

impl HostDotOp {
    pub fn kernel<S: RuntimeSession, T: LinalgScalar + FromPrimitive>(
        sess: &S,
        plc: &HostPlacement,
        x: HostTensor<T>,
        y: HostTensor<T>,
    ) -> HostTensor<T>
    where
        HostPlacement: PlacementPlace<S, HostTensor<T>>,
    {
        plc.place(sess, x.dot(y))
    }
}

impl HostOnesOp {
    pub fn kernel<S: RuntimeSession, T: LinalgScalar>(
        sess: &S,
        plc: &HostPlacement,
        shape: HostShape,
    ) -> HostTensor<T>
    where
        HostPlacement: PlacementPlace<S, HostTensor<T>>,
    {
        plc.place(sess, HostTensor::ones(shape))
    }
}

impl ShapeOp {
    pub(crate) fn host_kernel<S: RuntimeSession, T>(
        _sess: &S,
        plc: &HostPlacement,
        x: HostTensor<T>,
    ) -> HostShape {
        let raw_shape = RawShape(x.0.shape().into());
        HostShape(raw_shape, plc.clone())
    }
}

modelled!(PlacementAtLeast2D::at_least_2d, HostPlacement, attributes[to_column_vector: bool] (HostFloat32Tensor) -> HostFloat32Tensor, HostAtLeast2DOp);
modelled!(PlacementAtLeast2D::at_least_2d, HostPlacement, attributes[to_column_vector: bool] (HostFloat64Tensor) -> HostFloat64Tensor, HostAtLeast2DOp);

kernel! {
    HostAtLeast2DOp,
    [
        (HostPlacement, (HostFloat32Tensor) -> HostFloat32Tensor => [runtime] attributes[to_column_vector] Self::hostfloat_kernel),
        (HostPlacement, (HostFloat64Tensor) -> HostFloat64Tensor => [runtime] attributes[to_column_vector] Self::hostfloat_kernel),
    ]
}

impl HostAtLeast2DOp {
    fn hostfloat_kernel<S: RuntimeSession, T>(
        _sess: &S,
        _plc: &HostPlacement,
        _to_column_vector: bool,
        _x: HostTensor<T>,
    ) -> HostTensor<T> {
        unimplemented!()
    }
}

unmodelled!(HostPlacement, attributes[slice: SliceInfo] (HostShape) -> HostShape, SliceOp);

kernel! {
    SliceOp,
    [
        (HostPlacement, (HostShape) -> HostShape => [hybrid] attributes[slice] Self::kernel),
        // (HostPlacement, (HostRing64Tensor) -> HostRing64Tensor => [hybrid] attributes[slice] Self::kernel),
        // (HostPlacement, (HostRing128Tensor) -> HostRing128Tensor => [hybrid] attributes[slice] Self::kernel),
    ]
}

impl SliceOp {
    // TODO(lvorona): type inferring fails if I try to make it more generic and have one kernel work for all the types
    pub fn kernel<S: Session>(
        sess: &S,
        plc: &HostPlacement,
        slice_info: SliceInfo,
        x: cs!(HostShape),
    ) -> cs!(HostShape)
    where
        HostShape: KnownType<S>,
        HostPlacement: PlacementSlice<S, cs!(HostShape), cs!(HostShape)>,
    {
        plc.slice(sess, slice_info, &x)
    }
}

modelled!(PlacementSlice::slice, HostPlacement, attributes[slice: SliceInfo] (HostShape) -> HostShape, HostSliceOp);
modelled!(PlacementSlice::slice, HostPlacement, attributes[slice: SliceInfo] (HostRing64Tensor) -> HostRing64Tensor, HostSliceOp);
modelled!(PlacementSlice::slice, HostPlacement, attributes[slice: SliceInfo] (HostRing128Tensor) -> HostRing128Tensor, HostSliceOp);

kernel! {
    HostSliceOp,
    [
        (HostPlacement, (HostShape) -> HostShape => [runtime] attributes[slice] Self::shape_kernel),
        (HostPlacement, (HostRing64Tensor) -> HostRing64Tensor => [runtime] attributes[slice] Self::kernel),
        (HostPlacement, (HostRing128Tensor) -> HostRing128Tensor => [runtime] attributes[slice] Self::kernel),
    ]
}

impl HostSliceOp {
    pub fn kernel<S: RuntimeSession, T>(
        _sess: &S,
        plc: &HostPlacement,
        slice_info: SliceInfo,
        x: AbstractHostRingTensor<T>,
    ) -> AbstractHostRingTensor<T>
    where
        T: Clone,
    {
        let slice_info =
            ndarray::SliceInfo::<Vec<ndarray::SliceInfoElem>, IxDyn, IxDyn>::from(slice_info);
        let sliced = x.0.slice(slice_info).to_owned();
        AbstractHostRingTensor(sliced, plc.clone())
    }

    pub fn shape_kernel<S: RuntimeSession>(
        _sess: &S,
        plc: &HostPlacement,
        slice_info: SliceInfo,
        x: HostShape,
    ) -> HostShape {
        let slice = x.0.slice(
            slice_info.0[0].start as usize,
            slice_info.0[0].end.unwrap() as usize,
        );
        HostShape(slice, plc.clone())
    }
}

modelled!(PlacementDiag::diag, HostPlacement, (HostFloat32Tensor) -> HostFloat32Tensor, HostDiagOp);
modelled!(PlacementDiag::diag, HostPlacement, (HostFloat64Tensor) -> HostFloat64Tensor, HostDiagOp);
modelled!(PlacementDiag::diag, HostPlacement, (HostInt8Tensor) -> HostInt8Tensor, HostDiagOp);
modelled!(PlacementDiag::diag, HostPlacement, (HostInt16Tensor) -> HostInt16Tensor, HostDiagOp);
modelled!(PlacementDiag::diag, HostPlacement, (HostInt32Tensor) -> HostInt32Tensor, HostDiagOp);
modelled!(PlacementDiag::diag, HostPlacement, (HostInt64Tensor) -> HostInt64Tensor, HostDiagOp);
modelled!(PlacementDiag::diag, HostPlacement, (HostUint16Tensor) -> HostUint16Tensor, HostDiagOp);
modelled!(PlacementDiag::diag, HostPlacement, (HostUint32Tensor) -> HostUint32Tensor, HostDiagOp);
modelled!(PlacementDiag::diag, HostPlacement, (HostUint64Tensor) -> HostUint64Tensor, HostDiagOp);
modelled!(PlacementDiag::diag, HostPlacement, (HostBitTensor) -> HostBitTensor, HostDiagOp);
modelled!(PlacementDiag::diag, HostPlacement, (HostRing64Tensor) -> HostRing64Tensor, HostDiagOp);
modelled!(PlacementDiag::diag, HostPlacement, (HostRing128Tensor) -> HostRing128Tensor, HostDiagOp);

kernel! {
    HostDiagOp,
    [
        (HostPlacement, (HostFloat32Tensor) -> HostFloat32Tensor => [runtime] Self::kernel),
        (HostPlacement, (HostFloat64Tensor) -> HostFloat64Tensor => [runtime] Self::kernel),
        (HostPlacement, (HostInt8Tensor) -> HostInt8Tensor => [runtime] Self::kernel),
        (HostPlacement, (HostInt16Tensor) -> HostInt16Tensor => [runtime] Self::kernel),
        (HostPlacement, (HostInt32Tensor) -> HostInt32Tensor => [runtime] Self::kernel),
        (HostPlacement, (HostInt64Tensor) -> HostInt64Tensor => [runtime] Self::kernel),
        (HostPlacement, (HostUint16Tensor) -> HostUint16Tensor => [runtime] Self::kernel),
        (HostPlacement, (HostUint32Tensor) -> HostUint32Tensor => [runtime] Self::kernel),
        (HostPlacement, (HostUint64Tensor) -> HostUint64Tensor => [runtime] Self::kernel),
        (HostPlacement, (HostBitTensor) -> HostBitTensor => [runtime] Self::bit_kernel),
        (HostPlacement, (HostRing64Tensor) -> HostRing64Tensor => [runtime] Self::ring_kernel),
        (HostPlacement, (HostRing128Tensor) -> HostRing128Tensor => [runtime] Self::ring_kernel),
    ]
}

impl HostDiagOp {
    pub fn kernel<S: RuntimeSession, T>(
        _sess: &S,
        plc: &HostPlacement,
        x: HostTensor<T>,
    ) -> HostTensor<T> {
        let diag = x.0.into_diag().into_dimensionality::<IxDyn>().unwrap();
        HostTensor::<T>(diag, plc.clone())
    }

    pub fn ring_kernel<S: RuntimeSession, T>(
        _sess: &S,
        plc: &HostPlacement,
        x: AbstractHostRingTensor<T>,
    ) -> AbstractHostRingTensor<T> {
        let diag = x.0.into_diag().into_dimensionality::<IxDyn>().unwrap();
        AbstractHostRingTensor::<T>(diag, plc.clone())
    }

    pub fn bit_kernel<S: RuntimeSession>(
        _sess: &S,
        plc: &HostPlacement,
        x: HostBitTensor,
    ) -> HostBitTensor {
        let diag = x.0.into_diag().into_dimensionality::<IxDyn>().unwrap();
        HostBitTensor(diag, plc.clone())
    }
}

modelled!(PlacementIndex::index_axis, HostPlacement, attributes[axis:usize, index: usize] (HostRing64Tensor) -> HostRing64Tensor, HostIndexAxisOp);
modelled!(PlacementIndex::index_axis, HostPlacement, attributes[axis:usize, index: usize] (HostRing128Tensor) -> HostRing128Tensor, HostIndexAxisOp);
modelled!(PlacementIndex::index_axis, HostPlacement, attributes[axis:usize, index: usize] (HostBitTensor) -> HostBitTensor, HostIndexAxisOp);

kernel! {
    HostIndexAxisOp,
    [
        (HostPlacement, (HostRing64Tensor) -> HostRing64Tensor => [runtime] attributes[axis, index] Self::kernel),
        (HostPlacement, (HostRing128Tensor) -> HostRing128Tensor => [runtime] attributes[axis, index] Self::kernel),
        (HostPlacement, (HostBitTensor) -> HostBitTensor => [runtime] attributes[axis, index] Self::bit_kernel),
    ]
}

impl HostIndexAxisOp {
    pub fn kernel<S: RuntimeSession, T>(
        _sess: &S,
        plc: &HostPlacement,
        axis: usize,
        index: usize,
        x: AbstractHostRingTensor<T>,
    ) -> AbstractHostRingTensor<T>
    where
        T: Clone,
    {
        let axis = Axis(axis);
        let result = x.0.index_axis(axis, index);
        AbstractHostRingTensor(result.to_owned(), plc.clone())
    }

    pub fn bit_kernel<S: RuntimeSession>(
        _sess: &S,
        plc: &HostPlacement,
        axis: usize,
        index: usize,
        x: HostBitTensor,
    ) -> HostBitTensor {
        let axis = Axis(axis);
        let result = x.0.index_axis(axis, index);
        HostBitTensor(result.to_owned(), plc.clone())
    }
}

modelled!(PlacementShlDim::shl_dim, HostPlacement, attributes[amount:usize, bit_length: usize] (HostBitTensor) -> HostBitTensor, HostShlDimOp);

kernel! {
    HostShlDimOp,
    [
        (HostPlacement, (HostBitTensor) -> HostBitTensor => [runtime] attributes[amount, bit_length] Self::bit_kernel),
    ]
}

impl HostShlDimOp {
    pub fn bit_kernel<S: RuntimeSession>(
        _sess: &S,
        plc: &HostPlacement,
        amount: usize,
        bit_length: usize,
        x: HostBitTensor,
    ) -> HostBitTensor {
        let axis = Axis(0);
        let mut raw_tensor_shape = x.0.shape().to_vec();
        raw_tensor_shape.remove(0);
        let raw_shape = raw_tensor_shape.as_ref();

        let zero = ArrayD::from_elem(raw_shape, 0);
        let zero_view = zero.view();

        let concatenated: Vec<_> = (0..bit_length)
            .map(|i| {
                if i < bit_length - amount {
                    x.0.index_axis(axis, i + amount)
                } else {
                    zero_view.clone()
                }
            })
            .collect();

        let result = ndarray::stack(Axis(0), &concatenated).unwrap();

        HostBitTensor(result, plc.clone())
    }
}

modelled!(PlacementBitDec::bit_decompose, HostPlacement, (HostRing64Tensor) -> HostRing64Tensor, HostBitDecOp);
modelled!(PlacementBitDec::bit_decompose, HostPlacement, (HostRing128Tensor) -> HostRing128Tensor, HostBitDecOp);
modelled!(PlacementBitDec::bit_decompose, HostPlacement, (HostRing64Tensor) -> HostBitTensor, HostBitDecOp);
modelled!(PlacementBitDec::bit_decompose, HostPlacement, (HostRing128Tensor) -> HostBitTensor, HostBitDecOp);

kernel! {
    HostBitDecOp,
    [
        (HostPlacement, (HostRing64Tensor) -> HostRing64Tensor => [runtime] Self::ring64_kernel),
        (HostPlacement, (HostRing128Tensor) -> HostRing128Tensor => [runtime] Self::ring128_kernel),
        (HostPlacement, (HostRing64Tensor) -> HostBitTensor => [runtime] Self::bit64_kernel),
        (HostPlacement, (HostRing128Tensor) -> HostBitTensor => [runtime] Self::bit128_kernel),
    ]
}

impl HostBitDecOp {
    fn ring64_kernel<S: RuntimeSession>(
        _sess: &S,
        plc: &HostPlacement,
        x: HostRing64Tensor,
    ) -> HostRing64Tensor
where {
        let shape = x.shape();
        let raw_shape = shape.0 .0;
        let ones = ArrayD::from_elem(raw_shape, Wrapping(1));

        let bit_rep: Vec<_> = (0..HostRing64Tensor::SIZE)
            .map(|i| (&x.0 >> i) & (&ones))
            .collect();
        let bit_rep_view: Vec<_> = bit_rep.iter().map(ArrayView::from).collect();

        // by default we put bits as rows, ie access i'th bit from tensor T is done through index_axis(Axis(0), T)
        // in the current protocols it's easier to reason that the bits are stacked on axis(0)
        let result = ndarray::stack(Axis(0), &bit_rep_view).unwrap();
        AbstractHostRingTensor(result, plc.clone())
    }

    fn ring128_kernel<S: RuntimeSession>(
        _sess: &S,
        plc: &HostPlacement,
        x: HostRing128Tensor,
    ) -> HostRing128Tensor
where {
        let shape = x.shape();
        let raw_shape = shape.0 .0;
        let ones = ArrayD::from_elem(raw_shape, Wrapping(1));

        let bit_rep: Vec<_> = (0..HostRing128Tensor::SIZE)
            .map(|i| (&x.0 >> i) & (&ones))
            .collect();

        let bit_rep_view: Vec<_> = bit_rep.iter().map(ArrayView::from).collect();
        let result = ndarray::stack(Axis(0), &bit_rep_view).unwrap();
        AbstractHostRingTensor(result, plc.clone())
    }

    fn bit64_kernel<S: RuntimeSession>(
        _sess: &S,
        plc: &HostPlacement,
        x: HostRing64Tensor,
    ) -> HostBitTensor
where {
        let shape = x.shape();
        let raw_shape = shape.0 .0;
        let ones = ArrayD::from_elem(raw_shape, Wrapping(1));

        let bit_rep: Vec<_> = (0..HostRing64Tensor::SIZE)
            .map(|i| (&x.0 >> i) & (&ones))
            .collect();

        let bit_rep_view: Vec<_> = bit_rep.iter().map(ArrayView::from).collect();
        let result = ndarray::stack(Axis(0), &bit_rep_view).unwrap();
        // we unwrap only at the end since shifting can cause overflow
        HostBitTensor(result.map(|v| v.0 as u8), plc.clone())
    }

    fn bit128_kernel<S: RuntimeSession>(
        _sess: &S,
        plc: &HostPlacement,
        x: HostRing128Tensor,
    ) -> HostBitTensor
where {
        let shape = x.shape();
        let raw_shape = shape.0 .0;
        let ones = ArrayD::from_elem(raw_shape, Wrapping(1));

        let bit_rep: Vec<_> = (0..HostRing128Tensor::SIZE)
            .map(|i| (&x.0 >> i) & (&ones))
            .collect();

        let bit_rep_view: Vec<_> = bit_rep.iter().map(ArrayView::from).collect();
        let result = ndarray::stack(Axis(0), &bit_rep_view).unwrap();
        // we unwrap only at the end since shifting can cause overflow
        HostBitTensor(result.map(|v| v.0 as u8), plc.clone())
    }
}

impl<T> HostTensor<T>
where
    T: LinalgScalar,
{
    pub fn place(plc: &HostPlacement, x: ArrayD<T>) -> HostTensor<T> {
        HostTensor::<T>(x, plc.clone())
    }

    pub fn atleast_2d(self, to_column_vector: bool) -> HostTensor<T> {
        match self.0.ndim() {
            0 => HostTensor::<T>(self.0.into_shape(IxDyn(&[1, 1])).unwrap(), self.1),
            1 => {
                let length = self.0.len();
                let newshape = if to_column_vector {
                    IxDyn(&[length, 1])
                } else {
                    IxDyn(&[1, length])
                };
                HostTensor::<T>(self.0.into_shape(newshape).unwrap(), self.1)
            }
            2 => self,
            otherwise => panic!(
                "Tensor input for `atleast_2d` must have rank <= 2, found rank {:?}.",
                otherwise
            ),
        }
    }

    pub fn dot(self, other: HostTensor<T>) -> HostTensor<T> {
        match (self.0.ndim(), other.0.ndim()) {
            (1, 1) => {
                let l = self.0.into_dimensionality::<Ix1>().unwrap();
                let r = other.0.into_dimensionality::<Ix1>().unwrap();
                let res = Array::from_elem([], l.dot(&r))
                    .into_dimensionality::<IxDyn>()
                    .unwrap();
                HostTensor::<T>(res, self.1)
            }
            (1, 2) => {
                let l = self.0.into_dimensionality::<Ix1>().unwrap();
                let r = other.0.into_dimensionality::<Ix2>().unwrap();
                let res = l.dot(&r).into_dimensionality::<IxDyn>().unwrap();
                HostTensor::<T>(res, self.1)
            }
            (2, 1) => {
                let l = self.0.into_dimensionality::<Ix2>().unwrap();
                let r = other.0.into_dimensionality::<Ix1>().unwrap();
                let res = l.dot(&r).into_dimensionality::<IxDyn>().unwrap();
                HostTensor::<T>(res, self.1)
            }
            (2, 2) => {
                let l = self.0.into_dimensionality::<Ix2>().unwrap();
                let r = other.0.into_dimensionality::<Ix2>().unwrap();
                let res = l.dot(&r).into_dimensionality::<IxDyn>().unwrap();
                HostTensor::<T>(res, self.1)
            }
            (self_rank, other_rank) => panic!(
                // TODO: replace with proper error handling
                "Dot<HostTensor> not implemented between tensors of rank {:?} and {:?}.",
                self_rank, other_rank,
            ),
        }
    }

    pub fn ones(shape: HostShape) -> Self {
        HostTensor::<T>(ArrayD::ones(shape.0 .0), shape.1)
    }

    pub fn reshape(self, newshape: HostShape) -> Self {
        HostTensor::<T>(self.0.into_shape(newshape.0 .0).unwrap(), self.1) // TODO need to be fix (unwrap)
    }

    pub fn expand_dims(self, mut axis: Vec<usize>) -> Self {
        let plc = (&self.1).clone();
        axis.sort_by_key(|ax| Reverse(*ax));
        let newshape = self.shape().0.extend_singletons(axis);
        self.reshape(HostShape(newshape, plc))
    }

    pub fn squeeze(self, axis: Option<usize>) -> Self {
        let plc = (&self.1).clone();
        let newshape = self.shape().0.squeeze(axis);
        self.reshape(HostShape(newshape, plc))
    }

    pub fn shape(&self) -> HostShape {
        HostShape(RawShape(self.0.shape().into()), self.1.clone())
    }

    pub fn sum(self, axis: Option<usize>) -> Self {
        if let Some(i) = axis {
            HostTensor::<T>(self.0.sum_axis(Axis(i)), self.1)
        } else {
            let out = Array::from_elem([], self.0.sum())
                .into_dimensionality::<IxDyn>()
                .unwrap();
            HostTensor::<T>(out, self.1)
        }
    }

    pub fn transpose(self) -> Self {
        HostTensor::<T>(self.0.reversed_axes(), self.1)
    }
}

impl<T> HostTensor<T>
where
    T: LinalgScalar + FromPrimitive,
{
    pub fn mean(self, axis: Option<usize>) -> Self {
        match axis {
            Some(i) => {
                let reduced = self.0.mean_axis(Axis(i)).unwrap();
                HostTensor::<T>(reduced, self.1)
            }
            None => {
                let mean = self.0.mean().unwrap();
                let out = Array::from_elem([], mean)
                    .into_dimensionality::<IxDyn>()
                    .unwrap();
                HostTensor::<T>(out, self.1)
            }
        }
    }
}

modelled!(PlacementMean::mean, HostPlacement, attributes[axis: Option<u32>] (HostFloat32Tensor) -> HostFloat32Tensor, HostMeanOp);
modelled!(PlacementMean::mean, HostPlacement, attributes[axis: Option<u32>] (HostFloat64Tensor) -> HostFloat64Tensor, HostMeanOp);

kernel! {
    HostMeanOp,
    [
        (HostPlacement, (HostFloat32Tensor) -> HostFloat32Tensor => [runtime] attributes[axis] Self::kernel),
        (HostPlacement, (HostFloat64Tensor) -> HostFloat64Tensor => [runtime] attributes[axis] Self::kernel),
    ]
}

impl HostMeanOp {
    pub fn kernel<S: RuntimeSession, T: LinalgScalar + FromPrimitive>(
        _sess: &S,
        plc: &HostPlacement,
        axis: Option<u32>,
        x: HostTensor<T>,
    ) -> HostTensor<T>
    where
        HostPlacement: PlacementPlace<S, HostTensor<T>>,
    {
        match axis {
            Some(i) => {
                let reduced: ArrayD<T> = x.0.mean_axis(Axis(i as usize)).unwrap();
                HostTensor::place(plc, reduced)
            }
            None => {
                let mean = x.0.mean().unwrap();
                let out = Array::from_elem([], mean)
                    .into_dimensionality::<IxDyn>()
                    .unwrap();
                HostTensor::place(plc, out)
            }
        }
    }
}

modelled!(PlacementSqrt::sqrt, HostPlacement, (HostFloat32Tensor) -> HostFloat32Tensor, HostSqrtOp);
modelled!(PlacementSqrt::sqrt, HostPlacement, (HostFloat64Tensor) -> HostFloat64Tensor, HostSqrtOp);

kernel! {
    HostSqrtOp, [
        (HostPlacement, (HostFloat32Tensor) -> HostFloat32Tensor => [runtime] Self::kernel),
        (HostPlacement, (HostFloat64Tensor) -> HostFloat64Tensor => [runtime] Self::kernel),
    ]
}

impl HostSqrtOp {
    pub fn kernel<S: RuntimeSession, T: 'static + Float>(
        _sess: &S,
        plc: &HostPlacement,
        x: HostTensor<T>,
    ) -> HostTensor<T>
    where
        HostPlacement: PlacementPlace<S, HostTensor<T>>,
    {
        let x_sqrt = x.0.mapv(T::sqrt);
        HostTensor::place(plc, x_sqrt)
    }
}

modelled!(PlacementSum::sum, HostPlacement, attributes[axis: Option<u32>] (HostFloat64Tensor) -> HostFloat64Tensor, HostSumOp);

kernel! {
    HostSumOp, [
        (HostPlacement, (HostFloat64Tensor) -> HostFloat64Tensor => [runtime] attributes[axis] Self::kernel),
    ]
}

impl HostSumOp {
    pub fn kernel<S: RuntimeSession, T: LinalgScalar + FromPrimitive>(
        sess: &S,
        plc: &HostPlacement,
        axis: Option<u32>,
        x: HostTensor<T>,
    ) -> HostTensor<T>
    where
        HostPlacement: PlacementPlace<S, HostTensor<T>>,
    {
        let axis = axis.map(|a| a as usize);
        plc.place(sess, x.sum(axis))
    }
}

modelled!(PlacementExpandDims::expand_dims, HostPlacement, attributes[axis: Vec<u32>] (HostFloat64Tensor) -> HostFloat64Tensor, HostExpandDimsOp);

kernel! {
    HostExpandDimsOp, [
        (HostPlacement, (HostFloat64Tensor) -> HostFloat64Tensor => [runtime] attributes[axis] Self::kernel),
    ]
}

impl HostExpandDimsOp {
    pub fn kernel<S: RuntimeSession, T: LinalgScalar + FromPrimitive>(
        sess: &S,
        plc: &HostPlacement,
        axis: Vec<u32>,
        x: HostTensor<T>,
    ) -> HostTensor<T>
    where
        HostPlacement: PlacementPlace<S, HostTensor<T>>,
    {
        let axis = axis.iter().map(|a| *a as usize).collect();
        plc.place(sess, x.expand_dims(axis))
    }
}

modelled!(PlacementConcatenate::concatenate, HostPlacement, attributes[axis: u32] (HostFloat64Tensor, HostFloat64Tensor) -> HostFloat64Tensor, HostConcatOp);

kernel! {
    HostConcatOp, [
        (HostPlacement, (HostFloat64Tensor, HostFloat64Tensor) -> HostFloat64Tensor => [runtime] attributes[axis] Self::kernel),
    ]
}

impl HostSqueezeOp {
    pub fn kernel<S: RuntimeSession, T: LinalgScalar + FromPrimitive>(
        sess: &S,
        plc: &HostPlacement,
        axis: Option<u32>,
        x: HostTensor<T>,
    ) -> HostTensor<T>
    where
        HostPlacement: PlacementPlace<S, HostTensor<T>>,
    {
        let axis = axis.map(|a| a as usize);
        plc.place(sess, x.squeeze(axis))
    }
}

impl HostConcatOp {
    pub fn kernel<S: RuntimeSession, T: LinalgScalar + FromPrimitive>(
        _sess: &S,
        plc: &HostPlacement,
        axis: u32,
        x: HostTensor<T>,
        y: HostTensor<T>,
    ) -> HostTensor<T> {
        let ax = Axis(axis as usize);
        let x = x.0.view();
        let y = y.0.view();

        let c =
            ndarray::concatenate(ax, &[x, y]).expect("Failed to concatenate arrays with ndarray");
        HostTensor(c, plc.clone())
    }
}

modelled!(PlacementTranspose::transpose, HostPlacement, (HostFloat64Tensor) -> HostFloat64Tensor, HostTransposeOp);

kernel! {
    HostTransposeOp, [
        (HostPlacement, (HostFloat64Tensor) -> HostFloat64Tensor => [runtime] Self::kernel),
    ]
}

impl HostTransposeOp {
    pub fn kernel<S: RuntimeSession, T: LinalgScalar + FromPrimitive>(
        sess: &S,
        plc: &HostPlacement,
        x: HostTensor<T>,
    ) -> HostTensor<T>
    where
        HostPlacement: PlacementPlace<S, HostTensor<T>>,
    {
        plc.place(sess, x.transpose())
    }
}

modelled!(PlacementInverse::inverse, HostPlacement, (HostFloat64Tensor) -> HostFloat64Tensor, HostInverseOp);

kernel! {
    HostInverseOp, [
        (HostPlacement, (HostFloat64Tensor) -> HostFloat64Tensor => [runtime] Self::kernel),
    ]
}

impl HostInverseOp {
    pub fn kernel<S: RuntimeSession, T: LinalgScalar + FromPrimitive + Lapack>(
        sess: &S,
        plc: &HostPlacement,
        x: HostTensor<T>,
    ) -> HostTensor<T>
    where
        HostPlacement: PlacementPlace<S, HostTensor<T>>,
    {
        plc.place(sess, x.inv())
    }
}

impl<T> HostTensor<T>
where
    T: Scalar + Lapack,
{
    pub fn inv(self) -> Self {
        match self.0.ndim() {
            2 => {
                let two_dim: Array2<T> = self.0.into_dimensionality::<Ix2>().unwrap();
                HostTensor::<T>(
                    two_dim
                        .inv()
                        .unwrap()
                        .into_dimensionality::<IxDyn>()
                        .unwrap(),
                    self.1,
                )
            }
            other_rank => panic!(
                "Inverse only defined for rank 2 matrices, not rank {:?}",
                other_rank,
            ),
        }
    }
}

modelled!(PlacementRingFixedpointEncode::fixedpoint_ring_encode, HostPlacement, attributes[scaling_base: u64, scaling_exp: u32] (HostFloat64Tensor) -> HostRing128Tensor, RingFixedpointEncodeOp);
modelled!(PlacementRingFixedpointEncode::fixedpoint_ring_encode, HostPlacement, attributes[scaling_base: u64, scaling_exp: u32] (HostFloat32Tensor) -> HostRing64Tensor, RingFixedpointEncodeOp);

kernel! {
    RingFixedpointEncodeOp, [
        (HostPlacement, (HostFloat64Tensor) -> HostRing128Tensor => [runtime] attributes[scaling_base, scaling_exp] Self::float64_kernel),
        (HostPlacement, (HostFloat32Tensor) -> HostRing64Tensor => [runtime] attributes[scaling_base, scaling_exp] Self::float32_kernel),
    ]
}

impl RingFixedpointEncodeOp {
    fn float32_kernel<S: RuntimeSession>(
        _sess: &S,
        _plc: &HostPlacement,
        _scaling_base: u64,
        _scaling_exp: u32,
        _x: HostFloat32Tensor,
    ) -> HostRing64Tensor {
        // let scaling_factor = u64::pow(scaling_base, scaling_exp);
        // HostRing64Tensor::encode(&x, scaling_factor)
        unimplemented!()
    }

    fn float64_kernel<S: RuntimeSession>(
        _sess: &S,
        plc: &HostPlacement,
        scaling_base: u64,
        scaling_exp: u32,
        x: HostFloat64Tensor,
    ) -> HostRing128Tensor {
        let scaling_factor = u128::pow(scaling_base as u128, scaling_exp);
        let x_upshifted = &x.0 * (scaling_factor as f64);
        let x_converted: ArrayD<Wrapping<u128>> =
            x_upshifted.mapv(|el| Wrapping((el as i128) as u128));
        AbstractHostRingTensor(x_converted, plc.clone())
    }
}

modelled!(PlacementRingFixedpointDecode::fixedpoint_ring_decode, HostPlacement, attributes[scaling_base: u64, scaling_exp: u32] (HostRing128Tensor) -> HostFloat64Tensor, RingFixedpointDecodeOp);
modelled!(PlacementRingFixedpointDecode::fixedpoint_ring_decode, HostPlacement, attributes[scaling_base: u64, scaling_exp: u32] (HostRing64Tensor) -> HostFloat32Tensor, RingFixedpointDecodeOp);

kernel! {
    RingFixedpointDecodeOp, [
        (HostPlacement, (HostRing128Tensor) -> HostFloat64Tensor => [runtime] attributes[scaling_base, scaling_exp] Self::float64_kernel),
        (HostPlacement, (HostRing64Tensor) -> HostFloat32Tensor => [runtime] attributes[scaling_base, scaling_exp] Self::float32_kernel),
    ]
}

impl RingFixedpointDecodeOp {
    fn float32_kernel<S: RuntimeSession, ST, TT>(
        _sess: &S,
        _plc: &HostPlacement,
        _scaling_base: u64,
        _scaling_exp: u32,
        _x: AbstractHostRingTensor<ST>,
    ) -> HostTensor<TT> {
        unimplemented!()
    }

    fn float64_kernel<S: RuntimeSession>(
        _sess: &S,
        plc: &HostPlacement,
        scaling_base: u64,
        scaling_exp: u32,
        x: HostRing128Tensor,
    ) -> HostFloat64Tensor {
        let scaling_factor = u128::pow(scaling_base as u128, scaling_exp);
        let x_upshifted: ArrayD<i128> = x.0.mapv(|xi| xi.0 as i128);
        let x_converted = x_upshifted.mapv(|el| el as f64);
        HostTensor(x_converted / scaling_factor as f64, plc.clone())
    }
}

// This implementation is only used by the old kernels. Construct HostTensor(tensor, plc.clone()) with a proper placement instead.
#[cfg(not(feature = "exclude_old_framework"))]
impl<T> From<ArrayD<T>> for HostTensor<T>
where
    T: LinalgScalar,
{
    fn from(v: ArrayD<T>) -> HostTensor<T> {
        HostTensor::<T>(
            v,
            HostPlacement {
                owner: "TODO".into(), // Fake owner for the old kernels
            },
        )
    }
}

#[cfg(not(feature = "exclude_old_framework"))]
impl<T> Add for HostTensor<T>
where
    T: LinalgScalar,
{
    type Output = HostTensor<T>;
    fn add(self, other: HostTensor<T>) -> Self::Output {
        match self.0.broadcast(other.0.dim()) {
            Some(self_broadcasted) => {
                HostTensor::<T>(self_broadcasted.to_owned() + other.0, self.1.clone())
            }
            None => HostTensor::<T>(self.0 + other.0, self.1.clone()),
        }
    }
}

#[cfg(not(feature = "exclude_old_framework"))]
impl<T> Sub for HostTensor<T>
where
    T: LinalgScalar,
{
    type Output = HostTensor<T>;
    fn sub(self, other: HostTensor<T>) -> Self::Output {
        match self.0.broadcast(other.0.dim()) {
            Some(self_broadcasted) => {
                HostTensor::<T>(self_broadcasted.to_owned() - other.0, self.1.clone())
            }
            None => HostTensor::<T>(self.0 - other.0, self.1.clone()),
        }
    }
}

#[cfg(not(feature = "exclude_old_framework"))]
impl<T> Mul for HostTensor<T>
where
    T: LinalgScalar,
{
    type Output = HostTensor<T>;
    fn mul(self, other: HostTensor<T>) -> Self::Output {
        match self.0.broadcast(other.0.dim()) {
            Some(self_broadcasted) => {
                HostTensor::<T>(self_broadcasted.to_owned() * other.0, self.1.clone())
            }
            None => HostTensor::<T>(self.0 * other.0, self.1.clone()),
        }
    }
}

#[cfg(not(feature = "exclude_old_framework"))]
impl<T> Div for HostTensor<T>
where
    T: LinalgScalar,
{
    type Output = HostTensor<T>;
    fn div(self, other: HostTensor<T>) -> Self::Output {
        match self.0.broadcast(other.0.dim()) {
            Some(self_broadcasted) => {
                HostTensor::<T>(self_broadcasted.to_owned() / other.0, self.1.clone())
            }
            None => HostTensor::<T>(self.0 / other.0, self.1.clone()),
        }
    }
}

// This implementation is only used by the old kernels. Construct HostTensor(tensor, plc.clone()) with a proper placement instead.
#[cfg(not(feature = "exclude_old_framework"))]
impl<T> From<Vec<T>> for HostTensor<T> {
    fn from(v: Vec<T>) -> HostTensor<T> {
        HostTensor(
            Array::from(v).into_dyn(),
            HostPlacement {
                owner: "TODO".into(), // Fake owner for the old kernel
            },
        )
    }
}

// This implementation is only used by the old kernels. Construct HostTensor(tensor, plc.clone()) with a proper placement instead.
#[cfg(not(feature = "exclude_old_framework"))]
impl<T> From<Array1<T>> for HostTensor<T> {
    fn from(v: Array1<T>) -> HostTensor<T> {
        HostTensor(
            v.into_dyn(),
            HostPlacement {
                owner: "TODO".into(), // Fake owner for the old kernel
            },
        )
    }
}

// This implementation is only used by the old kernels. Construct HostTensor(tensor, plc.clone()) with a proper placement instead.
#[cfg(not(feature = "exclude_old_framework"))]
impl<T> From<Array2<T>> for HostTensor<T> {
    fn from(v: Array2<T>) -> HostTensor<T> {
        HostTensor(
            v.into_dyn(),
            HostPlacement {
                owner: "TODO".into(), // Fake owner for the old kernel
            },
        )
    }
}

#[cfg(not(feature = "exclude_old_framework"))]
pub fn concatenate<T>(axis: usize, arrays: &[HostTensor<T>]) -> HostTensor<T>
where
    T: LinalgScalar,
{
    let ax = Axis(axis);
    let inner_arrays: Vec<_> = arrays.iter().map(|a| a.0.view()).collect();

    let c = ndarray::concatenate(ax, &inner_arrays).unwrap();
    HostTensor::<T>(
        c,
        HostPlacement {
            owner: "TODO".into(),
        },
    )
}

#[derive(Serialize, Deserialize, Clone, Debug, PartialEq)]
pub struct HostBitTensor(pub ArrayD<u8>, HostPlacement);

moose_type!(HostBitTensor);

impl<S: Session> Tensor<S> for HostBitTensor {
    type Scalar = u8;
}

impl<S: Session> Tensor<S> for Symbolic<HostBitTensor> {
    type Scalar = u8;
}

impl Placed for HostBitTensor {
    type Placement = HostPlacement;

    fn placement(&self) -> Result<Self::Placement> {
        Ok(self.1.clone())
    }
}

impl<S: Session> PlacementPlace<S, HostBitTensor> for HostPlacement {
    fn place(&self, _sess: &S, x: HostBitTensor) -> HostBitTensor {
        match x.placement() {
            Ok(place) if &place == self => x,
            _ => {
                // TODO just updating the placement isn't enough,
                // we need this to eventually turn into Send + Recv
                HostBitTensor(x.0, self.clone())
            }
        }
    }
}

impl ShapeOp {
    pub(crate) fn bit_kernel<S: RuntimeSession>(
        _sess: &S,
        plc: &HostPlacement,
        x: HostBitTensor,
    ) -> HostShape {
        let raw_shape = RawShape(x.0.shape().into());
        HostShape(raw_shape, plc.clone())
    }
}

impl HostReshapeOp {
    pub(crate) fn bit_kernel<S: RuntimeSession>(
        _sess: &S,
        plc: &HostPlacement,
        x: HostBitTensor,
        shape: HostShape,
    ) -> HostBitTensor {
        HostBitTensor(x.0.into_shape(shape.0 .0).unwrap(), plc.clone()) // TODO need to be fix (unwrap)
    }
}

impl HostReshapeOp {
    pub(crate) fn host_kernel<S: RuntimeSession, T: LinalgScalar>(
        sess: &S,
        plc: &HostPlacement,
        x: HostTensor<T>,
        shape: HostShape,
    ) -> HostTensor<T>
    where
        HostPlacement: PlacementPlace<S, HostTensor<T>>,
    {
        plc.place(sess, x.reshape(shape))
    }
}

modelled!(PlacementFill::fill, HostPlacement, attributes[value: Constant] (HostShape) -> HostBitTensor, BitFillOp);

kernel! {
    BitFillOp,
    [
        (HostPlacement, (HostShape) -> HostBitTensor => [runtime] attributes[value: Bit] Self::kernel),
    ]
}

impl BitFillOp {
    fn kernel<S: RuntimeSession>(
        _sess: &S,
        plc: &HostPlacement,
        value: u8,
        shape: HostShape,
    ) -> HostBitTensor {
        assert!(value == 0 || value == 1);
        let raw_shape = shape.0 .0;
        let raw_tensor = ArrayD::from_elem(raw_shape.as_ref(), value as u8);
        HostBitTensor(raw_tensor, plc.clone())
    }
}

modelled!(PlacementSampleUniform::sample_uniform, HostPlacement, (HostShape) -> HostBitTensor, BitSampleOp);

kernel! {
    BitSampleOp,
    [
        (HostPlacement, (HostShape) -> HostBitTensor => [runtime] Self::kernel),
    ]
}

impl BitSampleOp {
    fn kernel<S: RuntimeSession>(
        _sess: &S,
        plc: &HostPlacement,
        shape: HostShape,
    ) -> HostBitTensor {
        let mut rng = AesRng::from_random_seed();
        let size = shape.0 .0.iter().product();
        let values: Vec<_> = (0..size).map(|_| rng.get_bit()).collect();
        let ix = IxDyn(shape.0 .0.as_ref());
        HostBitTensor(Array::from_shape_vec(ix, values).unwrap(), plc.clone())
    }
}

modelled!(PlacementSampleUniformSeeded::sample_uniform_seeded, HostPlacement, (HostShape, Seed) -> HostBitTensor, BitSampleSeededOp);

kernel! {
    BitSampleSeededOp,
    [
        (HostPlacement, (HostShape, Seed) -> HostBitTensor => [runtime] Self::kernel),
    ]
}

impl BitSampleSeededOp {
    fn kernel<S: RuntimeSession>(
        _sess: &S,
        plc: &HostPlacement,
        shape: HostShape,
        seed: Seed,
    ) -> HostBitTensor {
        let mut rng = AesRng::from_seed(seed.0 .0);
        let size = shape.0 .0.iter().product();
        let values: Vec<_> = (0..size).map(|_| rng.get_bit()).collect();
        let ix = IxDyn(shape.0 .0.as_ref());
        HostBitTensor(Array::from_shape_vec(ix, values).unwrap(), plc.clone())
    }
}

modelled!(PlacementXor::xor, HostPlacement, (HostBitTensor, HostBitTensor) -> HostBitTensor, BitXorOp);
modelled_alias!(PlacementAdd::add, HostPlacement, (HostBitTensor, HostBitTensor) -> HostBitTensor => PlacementXor::xor); // add = xor in Z2
modelled_alias!(PlacementSub::sub, HostPlacement, (HostBitTensor, HostBitTensor) -> HostBitTensor => PlacementXor::xor); // sub = xor in Z2

kernel! {
    BitXorOp,
    [
        (HostPlacement, (HostBitTensor, HostBitTensor) -> HostBitTensor => [runtime] Self::kernel),
    ]
}

impl BitXorOp {
    fn kernel<S: RuntimeSession>(
        _sess: &S,
        plc: &HostPlacement,
        x: HostBitTensor,
        y: HostBitTensor,
    ) -> HostBitTensor {
        HostBitTensor(x.0 ^ y.0, plc.clone())
    }
}

modelled!(PlacementAnd::and, HostPlacement, (HostBitTensor, HostBitTensor) -> HostBitTensor, BitAndOp);
modelled!(PlacementAnd::and, HostPlacement, (HostRing64Tensor, HostRing64Tensor) -> HostRing64Tensor, BitAndOp);
modelled!(PlacementAnd::and, HostPlacement, (HostRing128Tensor, HostRing128Tensor) -> HostRing128Tensor, BitAndOp);

modelled_alias!(PlacementMul::mul, HostPlacement, (HostBitTensor, HostBitTensor) -> HostBitTensor => PlacementAnd::and); // mul = and in Z2

kernel! {
    BitAndOp,
    [
        (HostPlacement, (HostBitTensor, HostBitTensor) -> HostBitTensor => [runtime] Self::bit_kernel),
        (HostPlacement, (HostRing64Tensor, HostRing64Tensor) -> HostRing64Tensor => [runtime] Self::ring_kernel),
        (HostPlacement, (HostRing128Tensor, HostRing128Tensor) -> HostRing128Tensor => [runtime] Self::ring_kernel),
    ]
}

impl BitAndOp {
    fn bit_kernel<S: RuntimeSession>(
        _sess: &S,
        plc: &HostPlacement,
        x: HostBitTensor,
        y: HostBitTensor,
    ) -> HostBitTensor {
        HostBitTensor(x.0 & y.0, plc.clone())
    }

    fn ring_kernel<S: RuntimeSession, T>(
        _sess: &S,
        plc: &HostPlacement,
        x: AbstractHostRingTensor<T>,
        y: AbstractHostRingTensor<T>,
    ) -> AbstractHostRingTensor<T>
    where
        Wrapping<T>: Clone,
        Wrapping<T>: BitAnd<Wrapping<T>, Output = Wrapping<T>>,
    {
        AbstractHostRingTensor(x.0 & y.0, plc.clone())
    }
}

impl HostBitTensor {
    #[cfg_attr(
        feature = "exclude_old_framework",
        deprecated(
            note = "This function is only used by the old kernels, which are not aware of the placements. See BitSampleSeededOp::kernel for the new code"
        )
    )]
    pub fn sample_uniform(shape: &RawShape) -> Self {
        let mut rng = AesRng::from_random_seed();
        let size = shape.0.iter().product();
        let values: Vec<_> = (0..size).map(|_| rng.get_bit()).collect();
        let ix = IxDyn(shape.0.as_ref());
        HostBitTensor(
            Array::from_shape_vec(ix, values).unwrap(),
            HostPlacement {
                owner: "TODO".into(), // Fake owner for the older kernels.
            },
        )
    }

    #[cfg_attr(
        feature = "exclude_old_framework",
        deprecated(
            note = "This function is only used by the old kernels, which are not aware of the placements. See BitSampleSeededOp::kernel for the new code"
        )
    )]
    pub fn sample_uniform_seeded(shape: &RawShape, seed: &RawSeed) -> Self {
        let mut rng = AesRng::from_seed(seed.0);
        let size = shape.0.iter().product();
        let values: Vec<_> = (0..size).map(|_| rng.get_bit()).collect();
        let ix = IxDyn(shape.0.as_ref());
        HostBitTensor(
            Array::from_shape_vec(ix, values).unwrap(),
            HostPlacement {
                owner: "TODO".into(), // Fake owner for the older kernels.
            },
        )
    }
}

impl HostBitTensor {
    #[cfg_attr(
        feature = "exclude_old_framework",
        deprecated(
            note = "This function is only used by the old kernels, which are not aware of the placements. See BitFillOp::kernel for the new code"
        )
    )]
    pub fn fill(shape: &RawShape, el: u8) -> HostBitTensor {
        assert!(
            el == 0 || el == 1,
            "cannot fill a HostBitTensor with a value {:?}",
            el
        );
        HostBitTensor(
            ArrayD::from_elem(shape.0.as_ref(), el & 1),
            HostPlacement {
                owner: "TODO".into(), // Fake owner for the older kernels.
            },
        )
    }
}

#[allow(dead_code)]
impl HostBitTensor {
    pub(crate) fn from_raw_plc(raw_tensor: ArrayD<u8>, plc: HostPlacement) -> HostBitTensor {
        HostBitTensor(raw_tensor.into_dyn(), plc)
    }
}

// This implementation is only used by the old kernels. Construct HostBitTensor(raw_tensor, plc.clone()) with a proper placement instead.
#[cfg(not(feature = "exclude_old_framework"))]
impl From<ArrayD<u8>> for HostBitTensor {
    fn from(a: ArrayD<u8>) -> HostBitTensor {
        let wrapped = a.mapv(|ai| (ai & 1) as u8);
        HostBitTensor(
            wrapped,
            HostPlacement {
                owner: "TODO".into(), // Fake owner for the older kernels.
            },
        )
    }
}

// This implementation is only used by the old kernels. Construct HostBitTensor(raw_tensor, plc.clone()) with a proper placement instead.
#[cfg(not(feature = "exclude_old_framework"))]
impl From<Vec<u8>> for HostBitTensor {
    fn from(v: Vec<u8>) -> HostBitTensor {
        let ix = IxDyn(&[v.len()]);
        HostBitTensor(
            Array::from_shape_vec(ix, v).unwrap(),
            HostPlacement {
                owner: "TODO".into(), // Fake owner for the older kernels.
            },
        )
    }
}

// This implementation is only used by the old kernels. Construct HostBitTensor(raw_tensor, plc.clone()) with a proper placement instead.
#[cfg(not(feature = "exclude_old_framework"))]
impl From<&[u8]> for HostBitTensor {
    fn from(v: &[u8]) -> HostBitTensor {
        let ix = IxDyn(&[v.len()]);
        let v_wrapped: Vec<_> = v.iter().map(|vi| *vi & 1).collect();
        HostBitTensor(
            Array::from_shape_vec(ix, v_wrapped).unwrap(),
            HostPlacement {
                owner: "TODO".into(), // Fake owner for the older kernels.
            },
        )
    }
}

impl From<HostBitTensor> for ArrayD<u8> {
    fn from(b: HostBitTensor) -> ArrayD<u8> {
        b.0
    }
}

impl BitXor for HostBitTensor {
    type Output = HostBitTensor;
    fn bitxor(self, other: Self) -> Self::Output {
        assert_eq!(self.1, other.1);
        HostBitTensor(self.0 ^ other.0, self.1)
    }
}

impl BitAnd for HostBitTensor {
    type Output = HostBitTensor;
    fn bitand(self, other: Self) -> Self::Output {
        assert_eq!(self.1, other.1);
        HostBitTensor(self.0 & other.0, self.1)
    }
}

modelled!(PlacementBitExtract::bit_extract, HostPlacement, attributes[bit_idx: usize] (HostRing64Tensor) -> HostBitTensor, BitExtractOp);
modelled!(PlacementBitExtract::bit_extract, HostPlacement, attributes[bit_idx: usize] (HostRing128Tensor) -> HostBitTensor, BitExtractOp);

kernel! {
    BitExtractOp,
    [
        (HostPlacement, (HostRing64Tensor) -> HostBitTensor => [runtime] attributes[bit_idx] Self::kernel64),
        (HostPlacement, (HostRing128Tensor) -> HostBitTensor => [runtime] attributes[bit_idx] Self::kernel128),
    ]
}

impl BitExtractOp {
    fn kernel64<S: RuntimeSession>(
        _sess: &S,
        plc: &HostPlacement,
        bit_idx: usize,
        x: HostRing64Tensor,
    ) -> HostBitTensor {
        HostBitTensor((x >> bit_idx).0.mapv(|ai| (ai.0 & 1) as u8), plc.clone())
    }
    fn kernel128<S: RuntimeSession>(
        _sess: &S,
        plc: &HostPlacement,
        bit_idx: usize,
        x: HostRing128Tensor,
    ) -> HostBitTensor {
        HostBitTensor((x >> bit_idx).0.mapv(|ai| (ai.0 & 1) as u8), plc.clone())
    }
}

impl RingInjectOp {
    pub(crate) fn host_kernel<S: RuntimeSession, T>(
        _sess: &S,
        plc: &HostPlacement,
        bit_idx: usize,
        x: HostBitTensor,
    ) -> AbstractHostRingTensor<T>
    where
        T: From<u8>,
        Wrapping<T>: Shl<usize, Output = Wrapping<T>>,
    {
        AbstractHostRingTensor(x.0.mapv(|ai| Wrapping(T::from(ai)) << bit_idx), plc.clone())
    }
}

#[derive(Serialize, Deserialize, Clone, Debug, PartialEq)]
pub struct AbstractHostFixedTensor<HostRingT>(pub HostRingT);

moose_type!(HostFixed64Tensor = AbstractHostFixedTensor<HostRing64Tensor>);
moose_type!(HostFixed128Tensor = AbstractHostFixedTensor<HostRing128Tensor>);

impl<T> From<T> for HostFixed64Tensor
where
    HostRing64Tensor: From<T>,
{
    fn from(x: T) -> Self {
        AbstractHostFixedTensor(HostRing64Tensor::from(x))
    }
}

impl<T> From<T> for HostFixed128Tensor
where
    HostRing128Tensor: From<T>,
{
    fn from(x: T) -> Self {
        AbstractHostFixedTensor(HostRing128Tensor::from(x))
    }
}

impl<RingT: Placed> Placed for AbstractHostFixedTensor<RingT> {
    type Placement = RingT::Placement;

    fn placement(&self) -> Result<Self::Placement> {
        self.0.placement()
    }
}

#[derive(Serialize, Deserialize, Clone, Debug, PartialEq)]
pub struct AbstractHostRingTensor<T>(pub ArrayD<Wrapping<T>>, pub HostPlacement);

moose_type!(HostRing64Tensor = [atomic] AbstractHostRingTensor<u64>);
moose_type!(HostRing128Tensor = [atomic] AbstractHostRingTensor<u128>);

impl<T> Placed for AbstractHostRingTensor<T> {
    type Placement = HostPlacement;

    fn placement(&self) -> Result<Self::Placement> {
        Ok(self.1.clone())
    }
}

impl<S: Session, T> Tensor<S> for AbstractHostRingTensor<T> {
    type Scalar = T;
}

impl<S: Session, T> Tensor<S> for Symbolic<AbstractHostRingTensor<T>> {
    type Scalar = T;
}

pub trait RingSize {
    const SIZE: usize;
}

impl RingSize for HostRing64Tensor {
    const SIZE: usize = 64;
}

impl RingSize for HostRing128Tensor {
    const SIZE: usize = 128;
}

pub trait FromRawPlc<P, T> {
    fn from_raw_plc(raw_tensor: ArrayD<T>, plc: P) -> Self;
}

impl<P> FromRawPlc<P, u64> for HostRing64Tensor
where
    P: Into<HostPlacement>,
{
    fn from_raw_plc(raw_tensor: ArrayD<u64>, plc: P) -> HostRing64Tensor {
        let tensor = raw_tensor.mapv(Wrapping).into_dyn();
        AbstractHostRingTensor(tensor, plc.into())
    }
}

impl<P> FromRawPlc<P, u128> for HostRing128Tensor
where
    P: Into<HostPlacement>,
{
    fn from_raw_plc(raw_tensor: ArrayD<u128>, plc: P) -> HostRing128Tensor {
        let tensor = raw_tensor.mapv(Wrapping).into_dyn();
        AbstractHostRingTensor(tensor, plc.into())
    }
}

impl<P, T> FromRawPlc<P, T> for HostTensor<T>
where
    P: Into<HostPlacement>,
{
    fn from_raw_plc(raw_tensor: ArrayD<T>, plc: P) -> HostTensor<T> {
        HostTensor(raw_tensor, plc.into())
    }
}

impl<R: RingSize + Placed> RingSize for Symbolic<R> {
    const SIZE: usize = R::SIZE;
}

impl<S: Session, T> PlacementPlace<S, AbstractHostRingTensor<T>> for HostPlacement
where
    AbstractHostRingTensor<T>: Placed<Placement = HostPlacement>,
{
    fn place(&self, _sess: &S, x: AbstractHostRingTensor<T>) -> AbstractHostRingTensor<T> {
        match x.placement() {
            Ok(place) if &place == self => x,
            _ => {
                // TODO just updating the placement isn't enough,
                // we need this to eventually turn into Send + Recv
                AbstractHostRingTensor(x.0, self.clone())
            }
        }
    }
}

modelled!(PlacementFill::fill, HostPlacement, attributes[value: Constant] (HostShape) -> HostRing64Tensor, RingFillOp);
modelled!(PlacementFill::fill, HostPlacement, attributes[value: Constant] (HostShape) -> HostRing128Tensor, RingFillOp);

kernel! {
    RingFillOp,
    [
        (HostPlacement, (HostShape) -> HostRing64Tensor => [runtime] attributes[value: Ring64] Self::ring64_kernel),
        (HostPlacement, (HostShape) -> HostRing128Tensor => [runtime] attributes[value: Ring128] Self::ring128_kernel),
    ]
}

impl RingFillOp {
    fn ring64_kernel<S: RuntimeSession>(
        _sess: &S,
        plc: &HostPlacement,
        value: u64,
        shape: HostShape,
    ) -> HostRing64Tensor {
        let raw_shape = shape.0 .0;
        let raw_tensor = ArrayD::from_elem(raw_shape.as_ref(), Wrapping(value));
        AbstractHostRingTensor(raw_tensor, plc.clone())
    }

    fn ring128_kernel<S: RuntimeSession>(
        _sess: &S,
        plc: &HostPlacement,
        value: u128,
        shape: HostShape,
    ) -> HostRing128Tensor {
        let raw_shape = shape.0 .0;
        let raw_tensor = ArrayD::from_elem(raw_shape.as_ref(), Wrapping(value));
        AbstractHostRingTensor(raw_tensor, plc.clone())
    }
}

impl ShapeOp {
    pub(crate) fn ring_kernel<S: RuntimeSession, T>(
        _sess: &S,
        plc: &HostPlacement,
        x: AbstractHostRingTensor<T>,
    ) -> HostShape {
        let raw_shape = RawShape(x.0.shape().into());
        HostShape(raw_shape, plc.clone())
    }
}

impl HostReshapeOp {
    pub(crate) fn ring_kernel<S: RuntimeSession, T>(
        _sess: &S,
        plc: &HostPlacement,
        x: AbstractHostRingTensor<T>,
        shape: HostShape,
    ) -> AbstractHostRingTensor<T> {
        AbstractHostRingTensor::<T>(x.0.into_shape(shape.0 .0).unwrap(), plc.clone())
        // TODO need to be fix (unwrap)
    }
}

modelled!(PlacementAdd::add, HostPlacement, (HostRing64Tensor, HostRing64Tensor) -> HostRing64Tensor, RingAddOp);
modelled!(PlacementAdd::add, HostPlacement, (HostRing128Tensor, HostRing128Tensor) -> HostRing128Tensor, RingAddOp);

kernel! {
    RingAddOp,
    [
        (HostPlacement, (HostRing64Tensor, HostRing64Tensor) -> HostRing64Tensor => [runtime] Self::kernel),
        (HostPlacement, (HostRing128Tensor, HostRing128Tensor) -> HostRing128Tensor => [runtime] Self::kernel),
    ]
}

impl RingAddOp {
    fn kernel<S: RuntimeSession, T>(
        _sess: &S,
        plc: &HostPlacement,
        x: AbstractHostRingTensor<T>,
        y: AbstractHostRingTensor<T>,
    ) -> AbstractHostRingTensor<T>
    where
        Wrapping<T>: Clone,
        Wrapping<T>: Add<Wrapping<T>, Output = Wrapping<T>>,
    {
        AbstractHostRingTensor(x.0 + y.0, plc.clone())
    }
}

modelled!(PlacementSub::sub, HostPlacement, (HostRing64Tensor, HostRing64Tensor) -> HostRing64Tensor, RingSubOp);
modelled!(PlacementSub::sub, HostPlacement, (HostRing128Tensor, HostRing128Tensor) -> HostRing128Tensor, RingSubOp);

kernel! {
    RingSubOp,
    [
        (HostPlacement, (HostRing64Tensor, HostRing64Tensor) -> HostRing64Tensor => [runtime] Self::kernel),
        (HostPlacement, (HostRing128Tensor, HostRing128Tensor) -> HostRing128Tensor => [runtime] Self::kernel),
    ]
}

impl RingSubOp {
    fn kernel<S: RuntimeSession, T>(
        _sess: &S,
        plc: &HostPlacement,
        x: AbstractHostRingTensor<T>,
        y: AbstractHostRingTensor<T>,
    ) -> AbstractHostRingTensor<T>
    where
        Wrapping<T>: Clone,
        Wrapping<T>: Sub<Wrapping<T>, Output = Wrapping<T>>,
    {
        AbstractHostRingTensor(x.0 - y.0, plc.clone())
    }
}

modelled!(PlacementNeg::neg, HostPlacement, (HostRing64Tensor) -> HostRing64Tensor, RingNegOp);
modelled!(PlacementNeg::neg, HostPlacement, (HostRing128Tensor) -> HostRing128Tensor, RingNegOp);

kernel! {
    RingNegOp,
    [
        (HostPlacement, (HostRing64Tensor) -> HostRing64Tensor => [runtime] Self::kernel),
        (HostPlacement, (HostRing128Tensor) -> HostRing128Tensor => [runtime] Self::kernel),
    ]
}

impl RingNegOp {
    fn kernel<S: RuntimeSession, T>(
        _sess: &S,
        plc: &HostPlacement,
        x: AbstractHostRingTensor<T>,
    ) -> AbstractHostRingTensor<T>
    where
        Wrapping<T>: Clone,
        Wrapping<T>: Neg<Output = Wrapping<T>>,
    {
        AbstractHostRingTensor(x.0.neg(), plc.clone())
    }
}

modelled!(PlacementMul::mul, HostPlacement, (HostRing64Tensor, HostRing64Tensor) -> HostRing64Tensor, RingMulOp);
modelled!(PlacementMul::mul, HostPlacement, (HostRing128Tensor, HostRing128Tensor) -> HostRing128Tensor, RingMulOp);

kernel! {
    RingMulOp,
    [
        (HostPlacement, (HostRing64Tensor, HostRing64Tensor) -> HostRing64Tensor => [runtime] Self::kernel),
        (HostPlacement, (HostRing128Tensor, HostRing128Tensor) -> HostRing128Tensor => [runtime] Self::kernel),
    ]
}

impl RingMulOp {
    fn kernel<S: RuntimeSession, T>(
        _sess: &S,
        plc: &HostPlacement,
        x: AbstractHostRingTensor<T>,
        y: AbstractHostRingTensor<T>,
    ) -> AbstractHostRingTensor<T>
    where
        Wrapping<T>: Clone,
        Wrapping<T>: Mul<Wrapping<T>, Output = Wrapping<T>>,
    {
        AbstractHostRingTensor(x.0 * y.0, plc.clone())
    }
}

modelled!(PlacementDot::dot, HostPlacement, (HostRing64Tensor, HostRing64Tensor) -> HostRing64Tensor, RingDotOp);
modelled!(PlacementDot::dot, HostPlacement, (HostRing128Tensor, HostRing128Tensor) -> HostRing128Tensor, RingDotOp);

kernel! {
    RingDotOp,
    [
        (HostPlacement, (HostRing64Tensor, HostRing64Tensor) -> HostRing64Tensor => [runtime] Self::kernel),
        (HostPlacement, (HostRing128Tensor, HostRing128Tensor) -> HostRing128Tensor => [runtime] Self::kernel),
    ]
}

impl RingDotOp {
    fn kernel<S: RuntimeSession, T>(
        _sess: &S,
        plc: &HostPlacement,
        x: AbstractHostRingTensor<T>,
        y: AbstractHostRingTensor<T>,
    ) -> AbstractHostRingTensor<T>
    where
        Wrapping<T>: Clone,
        Wrapping<T>: Mul<Wrapping<T>, Output = Wrapping<T>>,
        Wrapping<T>: LinalgScalar,
    {
        AbstractHostRingTensor(x.dot(y).0, plc.clone())
    }
}

modelled!(PlacementSum::sum, HostPlacement, attributes[axis: Option<u32>] (HostRing64Tensor) -> HostRing64Tensor, RingSumOp);
modelled!(PlacementSum::sum, HostPlacement, attributes[axis: Option<u32>] (HostRing128Tensor) -> HostRing128Tensor, RingSumOp);

kernel! {
    RingSumOp,
    [
        (HostPlacement, (HostRing64Tensor) -> HostRing64Tensor => [runtime] attributes[axis] Self::kernel),
        (HostPlacement, (HostRing128Tensor) -> HostRing128Tensor => [runtime] attributes[axis] Self::kernel),
    ]
}

impl RingSumOp {
    fn kernel<S: RuntimeSession, T>(
        sess: &S,
        plc: &HostPlacement,
        axis: Option<u32>,
        x: AbstractHostRingTensor<T>,
    ) -> AbstractHostRingTensor<T>
    where
        T: FromPrimitive + Zero,
        Wrapping<T>: Clone,
        Wrapping<T>: Add<Output = Wrapping<T>>,
        HostPlacement: PlacementPlace<S, AbstractHostRingTensor<T>>,
    {
        let sum = x.sum(axis.map(|a| a as usize));
        plc.place(sess, sum)
    }
}

modelled!(PlacementShl::shl, HostPlacement, attributes[amount: usize] (HostRing64Tensor) -> HostRing64Tensor, RingShlOp);
modelled!(PlacementShl::shl, HostPlacement, attributes[amount: usize] (HostRing128Tensor) -> HostRing128Tensor, RingShlOp);

kernel! {
    RingShlOp,
    [
        (HostPlacement, (HostRing64Tensor) -> HostRing64Tensor => [runtime] attributes[amount] Self::kernel),
        (HostPlacement, (HostRing128Tensor) -> HostRing128Tensor => [runtime] attributes[amount] Self::kernel),
    ]
}

impl RingShlOp {
    fn kernel<S: RuntimeSession, T>(
        _sess: &S,
        plc: &HostPlacement,
        amount: usize,
        x: AbstractHostRingTensor<T>,
    ) -> AbstractHostRingTensor<T>
    where
        Wrapping<T>: Clone,
        Wrapping<T>: Shl<usize, Output = Wrapping<T>>,
    {
        AbstractHostRingTensor(x.0 << amount, plc.clone())
    }
}

modelled!(PlacementShr::shr, HostPlacement, attributes[amount: usize] (HostRing64Tensor) -> HostRing64Tensor, RingShrOp);
modelled!(PlacementShr::shr, HostPlacement, attributes[amount: usize] (HostRing128Tensor) -> HostRing128Tensor, RingShrOp);

kernel! {
    RingShrOp,
    [
        (HostPlacement, (HostRing64Tensor) -> HostRing64Tensor => [runtime] attributes[amount] Self::kernel),
        (HostPlacement, (HostRing128Tensor) -> HostRing128Tensor => [runtime] attributes[amount] Self::kernel),
    ]
}

impl RingShrOp {
    fn kernel<S: RuntimeSession, T>(
        _sess: &S,
        plc: &HostPlacement,
        amount: usize,
        x: AbstractHostRingTensor<T>,
    ) -> AbstractHostRingTensor<T>
    where
        Wrapping<T>: Clone,
        Wrapping<T>: Shr<usize, Output = Wrapping<T>>,
    {
        AbstractHostRingTensor(x.0 >> amount, plc.clone())
    }
}

modelled!(PlacementSample::sample, HostPlacement, attributes[max_value: Option<u64>] (HostShape) -> HostRing64Tensor, RingSampleOp);
modelled!(PlacementSample::sample, HostPlacement, attributes[max_value: Option<u64>] (HostShape) -> HostRing128Tensor, RingSampleOp);

kernel! {
    RingSampleOp,
    [
        (HostPlacement, (HostShape) -> HostRing64Tensor => [runtime] custom |op| {
            match op.max_value {
                None => Box::new(|ctx, plc, shape| {
                    Self::kernel_uniform_u64(ctx, plc, shape)
                }),
                Some(max_value) if max_value == 1 => Box::new(|ctx, plc, shape| {
                    Self::kernel_bits_u64(ctx, plc, shape)
                }),
                _ => unimplemented!(),
            }
        }),
        (HostPlacement, (HostShape) -> HostRing128Tensor => [runtime] custom |op| {
            match op.max_value {
                None => Box::new(|ctx, plc, shape| {
                    Self::kernel_uniform_u128(ctx, plc, shape)
                }),
                Some(max_value) if max_value == 1 => Box::new(|ctx, plc, shape| {
                    Self::kernel_bits_u128(ctx, plc, shape)
                }),
                _ => unimplemented!(),
            }
        }),
    ]
}

impl RingSampleOp {
    fn kernel_uniform_u64<S: RuntimeSession>(
        _sess: &S,
        plc: &HostPlacement,
        shape: HostShape,
    ) -> HostRing64Tensor {
        let mut rng = AesRng::from_random_seed();
        let size = shape.0 .0.iter().product();
        let values: Vec<_> = (0..size).map(|_| Wrapping(rng.next_u64())).collect();
        let ix = IxDyn(shape.0 .0.as_ref());
        let raw_array = Array::from_shape_vec(ix, values).unwrap();
        AbstractHostRingTensor(raw_array, plc.clone())
    }

    fn kernel_bits_u64<S: RuntimeSession>(
        _sess: &S,
        plc: &HostPlacement,
        shape: HostShape,
    ) -> HostRing64Tensor {
        let mut rng = AesRng::from_random_seed();
        let size = shape.0 .0.iter().product();
        let values: Vec<_> = (0..size).map(|_| Wrapping(rng.get_bit() as u64)).collect();
        let ix = IxDyn(shape.0 .0.as_ref());
        AbstractHostRingTensor(Array::from_shape_vec(ix, values).unwrap(), plc.clone())
    }

    fn kernel_uniform_u128<S: RuntimeSession>(
        _sess: &S,
        plc: &HostPlacement,
        shape: HostShape,
    ) -> HostRing128Tensor {
        let mut rng = AesRng::from_random_seed();
        let size = shape.0 .0.iter().product();
        let values: Vec<_> = (0..size)
            .map(|_| Wrapping(((rng.next_u64() as u128) << 64) + rng.next_u64() as u128))
            .collect();
        let ix = IxDyn(shape.0 .0.as_ref());
        AbstractHostRingTensor(Array::from_shape_vec(ix, values).unwrap(), plc.clone())
    }

    fn kernel_bits_u128<S: RuntimeSession>(
        _sess: &S,
        plc: &HostPlacement,
        shape: HostShape,
    ) -> HostRing128Tensor {
        let mut rng = AesRng::from_random_seed();
        let size = shape.0 .0.iter().product();
        let values: Vec<_> = (0..size).map(|_| Wrapping(rng.get_bit() as u128)).collect();
        let ix = IxDyn(shape.0 .0.as_ref());
        AbstractHostRingTensor(Array::from_shape_vec(ix, values).unwrap(), plc.clone())
    }
}

modelled!(PlacementSampleSeeded::sample_seeded, HostPlacement, attributes[max_value: Option<u64>] (HostShape, Seed) -> HostRing64Tensor, RingSampleSeededOp);
modelled!(PlacementSampleSeeded::sample_seeded, HostPlacement, attributes[max_value: Option<u64>] (HostShape, Seed) -> HostRing128Tensor, RingSampleSeededOp);

kernel! {
    RingSampleSeededOp,
    [
        (HostPlacement, (HostShape, Seed) -> HostRing64Tensor => [runtime] custom |op| {
            match op.max_value {
                None => Box::new(|ctx, plc, shape, seed| {
                    Self::kernel_uniform_u64(ctx, plc, shape, seed)
                }),
                Some(max_value) if max_value == 1 => Box::new(|ctx, plc, shape, seed| {
                    Self::kernel_bits_u64(ctx, plc, shape, seed)
                }),
                _ => unimplemented!(),
            }
        }),
        (HostPlacement, (HostShape, Seed) -> HostRing128Tensor => [runtime] custom |op| {
            match op.max_value {
                None => Box::new(|ctx, plc, shape, seed| {
                    Self::kernel_uniform_u128(ctx, plc, shape, seed)
                }),
                Some(max_value) if max_value == 1 => Box::new(|ctx, plc, shape, seed| {
                    Self::kernel_bits_u128(ctx, plc, shape, seed)
                }),
                _ => unimplemented!(),
            }
        }),
    ]
}

impl RingSampleSeededOp {
    fn kernel_uniform_u64<S: RuntimeSession>(
        _sess: &S,
        plc: &HostPlacement,
        shape: HostShape,
        seed: Seed,
    ) -> HostRing64Tensor {
        let mut rng = AesRng::from_seed(seed.0 .0);
        let size = shape.0 .0.iter().product();
        let values: Vec<_> = (0..size).map(|_| Wrapping(rng.next_u64())).collect();
        let ix = IxDyn(shape.0 .0.as_ref());
        let raw_array = Array::from_shape_vec(ix, values).unwrap();
        AbstractHostRingTensor(raw_array, plc.clone())
    }

    fn kernel_bits_u64<S: RuntimeSession>(
        _sess: &S,
        plc: &HostPlacement,
        shape: HostShape,
        seed: Seed,
    ) -> HostRing64Tensor {
        let mut rng = AesRng::from_seed(seed.0 .0);
        let size = shape.0 .0.iter().product();
        let values: Vec<_> = (0..size).map(|_| Wrapping(rng.get_bit() as u64)).collect();
        let ix = IxDyn(shape.0 .0.as_ref());
        AbstractHostRingTensor(Array::from_shape_vec(ix, values).unwrap(), plc.clone())
    }

    fn kernel_uniform_u128<S: RuntimeSession>(
        _sess: &S,
        plc: &HostPlacement,
        shape: HostShape,
        seed: Seed,
    ) -> HostRing128Tensor {
        let mut rng = AesRng::from_seed(seed.0 .0);
        let size = shape.0 .0.iter().product();
        let values: Vec<_> = (0..size)
            .map(|_| Wrapping(((rng.next_u64() as u128) << 64) + rng.next_u64() as u128))
            .collect();
        let ix = IxDyn(shape.0 .0.as_ref());
        AbstractHostRingTensor(Array::from_shape_vec(ix, values).unwrap(), plc.clone())
    }

    fn kernel_bits_u128<S: RuntimeSession>(
        _sess: &S,
        plc: &HostPlacement,
        shape: HostShape,
        seed: Seed,
    ) -> HostRing128Tensor {
        let mut rng = AesRng::from_seed(seed.0 .0);
        let size = shape.0 .0.iter().product();
        let values: Vec<_> = (0..size).map(|_| Wrapping(rng.get_bit() as u128)).collect();
        let ix = IxDyn(shape.0 .0.as_ref());
        AbstractHostRingTensor(Array::from_shape_vec(ix, values).unwrap(), plc.clone())
    }
}

#[cfg(not(feature = "exclude_old_framework"))]
impl HostRing64Tensor {
    pub fn sample_uniform(shape: &RawShape) -> HostRing64Tensor {
        let mut rng = AesRng::from_random_seed();
        let size = shape.0.iter().product();
        let values: Vec<_> = (0..size).map(|_| Wrapping(rng.next_u64())).collect();
        let ix = IxDyn(shape.0.as_ref());
        HostRing64Tensor::new(Array::from_shape_vec(ix, values).unwrap())
    }
    pub fn sample_bits(shape: &RawShape) -> Self {
        let mut rng = AesRng::from_random_seed();
        let size = shape.0.iter().product();
        let values: Vec<_> = (0..size).map(|_| Wrapping(rng.get_bit() as u64)).collect();
        let ix = IxDyn(shape.0.as_ref());
        HostRing64Tensor::new(Array::from_shape_vec(ix, values).unwrap())
    }
}

#[cfg(not(feature = "exclude_old_framework"))]
impl HostRing128Tensor {
    pub fn sample_uniform(shape: &RawShape) -> Self {
        let mut rng = AesRng::from_random_seed();
        let size = shape.0.iter().product();
        let values: Vec<_> = (0..size)
            .map(|_| {
                let upper = rng.next_u64() as u128;
                let lower = rng.next_u64() as u128;
                Wrapping((upper << 64) + lower)
            })
            .collect();
        let ix = IxDyn(shape.0.as_ref());
        HostRing128Tensor::new(Array::from_shape_vec(ix, values).unwrap())
    }

    pub fn sample_bits(shape: &RawShape) -> Self {
        let mut rng = AesRng::from_random_seed();
        let size = shape.0.iter().product();
        let values: Vec<_> = (0..size).map(|_| Wrapping(rng.get_bit() as u128)).collect();
        let ix = IxDyn(shape.0.as_ref());
        HostRing128Tensor::new(Array::from_shape_vec(ix, values).unwrap())
    }
}

#[cfg(not(feature = "exclude_old_framework"))]
impl HostRing64Tensor {
    pub fn sample_uniform_seeded(shape: &RawShape, seed: &RawSeed) -> HostRing64Tensor {
        let mut rng = AesRng::from_seed(seed.0);
        let size = shape.0.iter().product();
        let values: Vec<_> = (0..size).map(|_| Wrapping(rng.next_u64())).collect();
        let ix = IxDyn(shape.0.as_ref());
        HostRing64Tensor::new(Array::from_shape_vec(ix, values).unwrap())
    }
    pub fn sample_bits_seeded(shape: &RawShape, seed: &RawSeed) -> Self {
        let mut rng = AesRng::from_seed(seed.0);
        let size = shape.0.iter().product();
        let values: Vec<_> = (0..size).map(|_| Wrapping(rng.get_bit() as u64)).collect();
        let ix = IxDyn(shape.0.as_ref());
        HostRing64Tensor::new(Array::from_shape_vec(ix, values).unwrap())
    }
}

#[cfg(not(feature = "exclude_old_framework"))]
impl HostRing128Tensor {
    pub fn sample_uniform_seeded(shape: &RawShape, seed: &RawSeed) -> Self {
        let mut rng = AesRng::from_seed(seed.0);
        let size = shape.0.iter().product();
        let values: Vec<_> = (0..size)
            .map(|_| {
                let upper = rng.next_u64() as u128;
                let lower = rng.next_u64() as u128;
                Wrapping((upper << 64) + lower)
            })
            .collect();
        let ix = IxDyn(shape.0.as_ref());
        HostRing128Tensor::new(Array::from_shape_vec(ix, values).unwrap())
    }

    pub fn sample_bits_seeded(shape: &RawShape, seed: &RawSeed) -> Self {
        let mut rng = AesRng::from_seed(seed.0);
        let size = shape.0.iter().product();
        let values: Vec<_> = (0..size).map(|_| Wrapping(rng.get_bit() as u128)).collect();
        let ix = IxDyn(shape.0.as_ref());
        HostRing128Tensor::new(Array::from_shape_vec(ix, values).unwrap())
    }
}

#[cfg(not(feature = "exclude_old_framework"))]
impl HostRing64Tensor {
    pub fn bit_extract(&self, bit_idx: usize) -> HostBitTensor {
        let temp = &self.0 >> bit_idx;
        let lsb = temp.mapv(|ai| (ai.0 & 1) as u8);
        HostBitTensor::from(lsb)
    }
}

#[cfg(not(feature = "exclude_old_framework"))]
impl HostRing128Tensor {
    pub fn bit_extract(&self, bit_idx: usize) -> HostBitTensor {
        let temp = &self.0 >> bit_idx;
        let lsb = temp.mapv(|ai| (ai.0 & 1) as u8);
        HostBitTensor::from(lsb)
    }
}

impl<T> AbstractHostRingTensor<T>
where
    T: Clone,
{
    pub fn from_raw_plc<D: ndarray::Dimension, P: Into<HostPlacement>>(
        raw_tensor: Array<T, D>,
        plc: P,
    ) -> AbstractHostRingTensor<T> {
        let tensor = raw_tensor.mapv(Wrapping).into_dyn();
        AbstractHostRingTensor(tensor, plc.into())
    }
}

// This implementation is only used by the old kernels. Construct AbstractHostRingTensor(tensor, plc.clone()) with a proper placement instead.
#[cfg(not(feature = "exclude_old_framework"))]
impl<T> AbstractHostRingTensor<T>
where
    Wrapping<T>: Clone,
{
    #[cfg_attr(
        feature = "exclude_old_framework",
        deprecated(
            note = "This function is only used by the old kernels, which are not aware of the placements."
        )
    )]
    pub fn fill(shape: &RawShape, el: T) -> AbstractHostRingTensor<T> {
        AbstractHostRingTensor(
            ArrayD::from_elem(shape.0.as_ref(), Wrapping(el)),
            HostPlacement {
                owner: Role::from("TODO"), // Fake owner for the old kernels
            },
        )
    }
}

impl<T> AbstractHostRingTensor<T> {
    pub(crate) fn shape(&self) -> HostShape {
        HostShape(RawShape(self.0.shape().into()), self.1.clone())
    }
}

// This implementation is only used by the old kernels. Construct AbstractHostRingTensor(tensor, plc.clone()) with a proper placement instead.
#[cfg(not(feature = "exclude_old_framework"))]
impl<T> From<ArrayD<T>> for AbstractHostRingTensor<T>
where
    T: Clone,
{
    fn from(a: ArrayD<T>) -> AbstractHostRingTensor<T> {
        let wrapped = a.mapv(Wrapping);
        AbstractHostRingTensor(
            wrapped,
            HostPlacement {
                owner: Role::from("TODO"), // Fake owner for the old kernels
            },
        )
    }
}

// This implementation is only used by the old kernels. Construct AbstractHostRingTensor(tensor, plc.clone()) with a proper placement instead.
#[cfg(not(feature = "exclude_old_framework"))]
impl From<ArrayD<i64>> for AbstractHostRingTensor<u64> {
    fn from(a: ArrayD<i64>) -> AbstractHostRingTensor<u64> {
        let ring_rep = a.mapv(|ai| Wrapping(ai as u64));
        AbstractHostRingTensor(
            ring_rep,
            HostPlacement {
                owner: Role::from("TODO"), // Fake owner for the old kernels
            },
        )
    }
}

// This implementation is only used by the old kernels. Construct AbstractHostRingTensor(tensor, plc.clone()) with a proper placement instead.
#[cfg(not(feature = "exclude_old_framework"))]
impl From<ArrayD<i128>> for AbstractHostRingTensor<u128> {
    fn from(a: ArrayD<i128>) -> AbstractHostRingTensor<u128> {
        let ring_rep = a.mapv(|ai| Wrapping(ai as u128));
        AbstractHostRingTensor(
            ring_rep,
            HostPlacement {
                owner: Role::from("TODO"), // Fake owner for the old kernels
            },
        )
    }
}

#[cfg(not(feature = "exclude_old_framework"))]
impl<T> AbstractHostRingTensor<T> {
    pub fn new(a: ArrayD<Wrapping<T>>) -> AbstractHostRingTensor<T> {
        AbstractHostRingTensor(
            a,
            HostPlacement {
                owner: Role::from("TODO"), // Fake owner for the old kernels
            },
        )
    }
}

// This implementation is only used by the old kernels. Construct AbstractHostRingTensor(tensor, plc.clone()) with a proper placement instead.
#[cfg(not(feature = "exclude_old_framework"))]
impl<T> From<HostBitTensor> for AbstractHostRingTensor<T>
where
    T: From<u8>,
{
    fn from(b: HostBitTensor) -> AbstractHostRingTensor<T> {
        let ring_rep = b.0.mapv(|ai| Wrapping(ai.into()));
        AbstractHostRingTensor(
            ring_rep,
            HostPlacement {
                owner: Role::from("TODO"), // Fake owner for the old kernels
            },
        )
    }
}

impl From<&AbstractHostRingTensor<u64>> for ArrayD<i64> {
    fn from(r: &AbstractHostRingTensor<u64>) -> ArrayD<i64> {
        r.0.mapv(|element| element.0 as i64)
    }
}

impl From<&AbstractHostRingTensor<u128>> for ArrayD<i128> {
    fn from(r: &AbstractHostRingTensor<u128>) -> ArrayD<i128> {
        r.0.mapv(|element| element.0 as i128)
    }
}

// This implementation is only used by the old kernels. Construct AbstractHostRingTensor(tensor, plc.clone()) with a proper placement instead.
#[cfg(not(feature = "exclude_old_framework"))]
impl<T> From<Vec<T>> for AbstractHostRingTensor<T> {
    fn from(v: Vec<T>) -> AbstractHostRingTensor<T> {
        let ix = IxDyn(&[v.len()]);
        use vec_utils::VecExt;
        let v_wrapped: Vec<_> = v.map(Wrapping);
        AbstractHostRingTensor(
            Array::from_shape_vec(ix, v_wrapped).unwrap(),
            HostPlacement {
                owner: Role::from("TODO"), // Fake owner for the old kernels
            },
        )
    }
}

// This implementation is only used by the old kernels. Construct AbstractHostRingTensor(tensor, plc.clone()) with a proper placement instead.
#[cfg(not(feature = "exclude_old_framework"))]
impl<T> From<&[T]> for AbstractHostRingTensor<T>
where
    T: Copy,
{
    fn from(v: &[T]) -> AbstractHostRingTensor<T> {
        let ix = IxDyn(&[v.len()]);
        let v_wrapped: Vec<_> = v.iter().map(|vi| Wrapping(*vi)).collect();
        AbstractHostRingTensor(
            Array::from_shape_vec(ix, v_wrapped).unwrap(),
            HostPlacement {
                owner: Role::from("TODO"), // Fake owner for the old kernels
            },
        )
    }
}

#[cfg(not(feature = "exclude_old_framework"))]
impl<T> Add<AbstractHostRingTensor<T>> for AbstractHostRingTensor<T>
where
    Wrapping<T>: Clone,
    Wrapping<T>: Add<Wrapping<T>, Output = Wrapping<T>>,
{
    type Output = AbstractHostRingTensor<T>;
    fn add(self, other: AbstractHostRingTensor<T>) -> Self::Output {
        AbstractHostRingTensor(self.0 + other.0, self.1)
    }
}

#[cfg(not(feature = "exclude_old_framework"))]
impl<T> Mul<AbstractHostRingTensor<T>> for AbstractHostRingTensor<T>
where
    Wrapping<T>: Clone,
    Wrapping<T>: Mul<Wrapping<T>, Output = Wrapping<T>>,
{
    type Output = AbstractHostRingTensor<T>;
    fn mul(self, other: AbstractHostRingTensor<T>) -> Self::Output {
        AbstractHostRingTensor(self.0 * other.0, self.1)
    }
}

#[cfg(not(feature = "exclude_old_framework"))]
impl<T> Sub<AbstractHostRingTensor<T>> for AbstractHostRingTensor<T>
where
    Wrapping<T>: Clone,
    Wrapping<T>: Sub<Wrapping<T>, Output = Wrapping<T>>,
{
    type Output = AbstractHostRingTensor<T>;
    fn sub(self, other: AbstractHostRingTensor<T>) -> Self::Output {
        AbstractHostRingTensor(self.0 - other.0, self.1)
    }
}

#[cfg(not(feature = "exclude_old_framework"))]
impl<T> Shl<usize> for AbstractHostRingTensor<T>
where
    Wrapping<T>: Clone,
    Wrapping<T>: Shl<usize, Output = Wrapping<T>>,
{
    type Output = AbstractHostRingTensor<T>;
    fn shl(self, other: usize) -> Self::Output {
        AbstractHostRingTensor(self.0 << other, self.1)
    }
}

#[cfg(not(feature = "exclude_old_framework"))]
impl<T> Shr<usize> for AbstractHostRingTensor<T>
where
    Wrapping<T>: Clone,
    Wrapping<T>: Shr<usize, Output = Wrapping<T>>,
{
    type Output = AbstractHostRingTensor<T>;
    fn shr(self, other: usize) -> Self::Output {
        AbstractHostRingTensor(self.0 >> other, self.1)
    }
}

#[cfg(not(feature = "exclude_old_framework"))]
impl<T> BitAnd<AbstractHostRingTensor<T>> for AbstractHostRingTensor<T>
where
    Wrapping<T>: Clone,
    Wrapping<T>: BitAnd<Wrapping<T>, Output = Wrapping<T>>,
{
    type Output = AbstractHostRingTensor<T>;
    fn bitand(self, other: AbstractHostRingTensor<T>) -> Self::Output {
        AbstractHostRingTensor(self.0 & other.0, self.1)
    }
}

#[cfg(not(feature = "exclude_old_framework"))]
impl<T> AbstractHostRingTensor<T>
where
    Wrapping<T>: LinalgScalar,
{
    pub fn dot(self, rhs: AbstractHostRingTensor<T>) -> AbstractHostRingTensor<T> {
        match self.0.ndim() {
            1 => match rhs.0.ndim() {
                1 => {
                    let l = self.0.into_dimensionality::<Ix1>().unwrap();
                    let r = rhs.0.into_dimensionality::<Ix1>().unwrap();
                    let res = Array::from_elem([], l.dot(&r))
                        .into_dimensionality::<IxDyn>()
                        .unwrap();
                    AbstractHostRingTensor(res, self.1)
                }
                2 => {
                    let l = self.0.into_dimensionality::<Ix1>().unwrap();
                    let r = rhs.0.into_dimensionality::<Ix2>().unwrap();
                    let res = l.dot(&r).into_dimensionality::<IxDyn>().unwrap();
                    AbstractHostRingTensor(res, self.1)
                }
                other => panic!(
                    "Dot<AbstractHostRingTensor> cannot handle argument of rank {:?} ",
                    other
                ),
            },
            2 => match rhs.0.ndim() {
                1 => {
                    let l = self.0.into_dimensionality::<Ix2>().unwrap();
                    let r = rhs.0.into_dimensionality::<Ix1>().unwrap();
                    let res = l.dot(&r).into_dimensionality::<IxDyn>().unwrap();
                    AbstractHostRingTensor(res, self.1)
                }
                2 => {
                    let l = self.0.into_dimensionality::<Ix2>().unwrap();
                    let r = rhs.0.into_dimensionality::<Ix2>().unwrap();
                    let res = l.dot(&r).into_dimensionality::<IxDyn>().unwrap();
                    AbstractHostRingTensor(res, self.1)
                }
                other => panic!(
                    "Dot<AbstractHostRingTensor> cannot handle argument of rank {:?} ",
                    other
                ),
            },
            other => panic!(
                "Dot<AbstractHostRingTensor> not implemented for tensors of rank {:?}",
                other
            ),
        }
    }
}

#[cfg(not(feature = "exclude_old_framework"))]
impl<T> AbstractHostRingTensor<T>
where
    Wrapping<T>: Clone + Zero,
{
    pub fn sum(self, axis: Option<usize>) -> AbstractHostRingTensor<T> {
        if let Some(i) = axis {
            AbstractHostRingTensor(self.0.sum_axis(Axis(i)), self.1)
        } else {
            let out = Array::from_elem([], self.0.sum())
                .into_dimensionality::<IxDyn>()
                .unwrap();
            AbstractHostRingTensor(out, self.1)
        }
    }
}

#[cfg(test)]
mod tests {
    use super::*;

    #[test]
    fn dot_prod_f32() {
        let x = HostTensor::<f32>::from(
            array![[1.0, -2.0], [3.0, -4.0]]
                .into_dimensionality::<IxDyn>()
                .unwrap(),
        );
        let y = x.clone();
        let z = x.dot(y);
        assert_eq!(
            z,
            HostTensor::<f32>::from(
                array![[-5.0, 6.0], [-9.0, 10.0]]
                    .into_dimensionality::<IxDyn>()
                    .unwrap()
            )
        );
    }

    #[test]
    fn test_inverse() {
        let x = HostTensor::<f32>::from(
            array![[1.0, 2.0], [3.0, 4.0]]
                .into_dimensionality::<IxDyn>()
                .unwrap(),
        );

        let x_inv = x.inv();

        assert_eq!(
            x_inv,
            HostTensor::<f32>::from(
                array![[-2.0, 1.0], [1.5, -0.5]]
                    .into_dimensionality::<IxDyn>()
                    .unwrap()
            )
        );
    }

    #[test]
    fn test_shape_slice() {
        let x_shape = RawShape(vec![1, 2, 3]);
        let x_slice = x_shape.slice(1, 3);
        assert_eq!(x_slice, RawShape(vec![2, 3]))
    }

    #[test]
    fn test_tensor_slice() {
        let x_backing: ArrayD<u64> = array![[1, 2], [3, 4]]
            .into_dimensionality::<IxDyn>()
            .unwrap();

        let alice = HostPlacement {
            owner: "alice".into(),
        };
        let x = HostRing64Tensor::from_raw_plc(x_backing, alice.clone());

        let slice = SliceInfo(vec![
            SliceInfoElem {
                start: 1,
                end: None,
                step: None,
            },
            SliceInfoElem {
                start: 0,
                end: None,
                step: None,
            },
        ]);

        let sess = SyncSession::default();
        let y = alice.slice(&sess, slice, &x);

        let target: ArrayD<u64> = array![[3, 4]].into_dimensionality::<IxDyn>().unwrap();

        assert_eq!(y, HostRing64Tensor::from_raw_plc(target, alice))
    }

    #[test]
    fn test_diag() {
        let x_backing: ArrayD<f64> = array![[1.0, 2.0], [3.0, 4.0]]
            .into_dimensionality::<IxDyn>()
            .unwrap();

        let alice = HostPlacement {
            owner: "alice".into(),
        };

        let x = HostTensor::<f64>(x_backing, alice.clone());
        let sess = SyncSession::default();
        let y = alice.diag(&sess, &x);
        let target: ArrayD<f64> = array![1.0, 4.0].into_dimensionality::<IxDyn>().unwrap();
        assert_eq!(y, HostTensor::<f64>(target, alice))
    }

    #[test]
    fn test_index() {
        let x_backing: ArrayD<u64> = array![[[1, 2], [3, 4]], [[4, 5], [6, 7]]]
            .into_dimensionality::<IxDyn>()
            .unwrap();

        let alice = HostPlacement {
            owner: "alice".into(),
        };
        let x = HostRing64Tensor::from_raw_plc(x_backing, alice.clone());
        let sess = SyncSession::default();
        let y = alice.index_axis(&sess, 0, 1, &x);

        let target: ArrayD<u64> = array![[4, 5], [6, 7]]
            .into_dimensionality::<IxDyn>()
            .unwrap();

        assert_eq!(y, HostRing64Tensor::from_raw_plc(target, alice))
    }

    #[test]
    fn test_transpose() {
        let x = HostTensor::<f32>::from(
            array![[1.0, 2.0], [3.0, 4.0]]
                .into_dimensionality::<IxDyn>()
                .unwrap(),
        );
        let y = x.transpose();
        assert_eq!(
            y,
            HostTensor::<f32>::from(
                array![[1.0, 3.0], [2.0, 4.0]]
                    .into_dimensionality::<IxDyn>()
                    .unwrap()
            )
        );
    }

    #[test]
    fn test_concatenate() {
        let a = HostTensor::<f32>::from(
            array![[[1.0, 2.0], [3.0, 4.0]]]
                .into_dimensionality::<IxDyn>()
                .unwrap(),
        );
        let b = HostTensor::<f32>::from(
            array![[[1.0, 2.0], [3.0, 4.0]]]
                .into_dimensionality::<IxDyn>()
                .unwrap(),
        );
        let expected = HostTensor::<f32>::from(
            array![[[1.0, 2.0], [3.0, 4.0]], [[1.0, 2.0], [3.0, 4.0]]]
                .into_dimensionality::<IxDyn>()
                .unwrap(),
        );
        let conc = concatenate(0, &vec![a, b]);
        assert_eq!(conc, expected)
    }

    #[test]
    fn test_atleast_2d() {
        let a = HostTensor::<f32>::from(
            array![[1.0, 2.0], [3.0, 4.0]]
                .into_dimensionality::<IxDyn>()
                .unwrap(),
        );
        let a_exp = a.clone();
        let b = HostTensor::<f32>::from(
            array![1.0, 2.0, 3.0, 4.0]
                .into_dimensionality::<IxDyn>()
                .unwrap(),
        );
        let b_exp = HostTensor::<f32>::from(
            array![[1.0, 2.0, 3.0, 4.0]]
                .into_dimensionality::<IxDyn>()
                .unwrap(),
        );
        let c = HostTensor::<f32>::from(
            array![1.0, 2.0, 3.0, 4.0]
                .into_dimensionality::<IxDyn>()
                .unwrap(),
        );
        let c_exp = HostTensor::<f32>::from(
            array![[1.0], [2.0], [3.0], [4.0]]
                .into_dimensionality::<IxDyn>()
                .unwrap(),
        );
        let d = HostTensor::<f32>::from(
            Array::from_elem([], 1.0)
                .into_dimensionality::<IxDyn>()
                .unwrap(),
        );
        let d_exp = HostTensor::<f32>::from(array![[1.0]].into_dimensionality::<IxDyn>().unwrap());
        let ax = a.atleast_2d(true);
        let bx = b.atleast_2d(false);
        let cx = c.atleast_2d(true);
        let dx = d.atleast_2d(true);
        assert_eq!(ax, a_exp);
        assert_eq!(bx, b_exp);
        assert_eq!(cx, c_exp);
        assert_eq!(dx, d_exp);
    }

    #[test]
    fn test_add_broadcasting() {
        let x_1 = HostTensor::<f32>::from(array![2.0].into_dimensionality::<IxDyn>().unwrap());
        let y_1 = HostTensor::<f32>::from(array![1.0, 2.0].into_dimensionality::<IxDyn>().unwrap());
        let z_1 = x_1.add(y_1);
        let z_1_exp =
            HostTensor::<f32>::from(array![3.0, 4.0].into_dimensionality::<IxDyn>().unwrap());
        let x_2 = HostTensor::<f32>::from(array![1.0, 2.0].into_dimensionality::<IxDyn>().unwrap());
        let y_2 = HostTensor::<f32>::from(array![2.0].into_dimensionality::<IxDyn>().unwrap());
        let z_2 = x_2.add(y_2);
        let z_2_exp =
            HostTensor::<f32>::from(array![3.0, 4.0].into_dimensionality::<IxDyn>().unwrap());

        assert_eq!(z_1, z_1_exp);
        assert_eq!(z_2, z_2_exp);
    }

    #[test]
    fn test_sub_broadcasting() {
        let x_1 = HostTensor::<f32>::from(array![2.0].into_dimensionality::<IxDyn>().unwrap());
        let y_1 = HostTensor::<f32>::from(array![1.0, 2.0].into_dimensionality::<IxDyn>().unwrap());
        let z_1 = x_1.sub(y_1);
        let z_1_exp =
            HostTensor::<f32>::from(array![1.0, 0.0].into_dimensionality::<IxDyn>().unwrap());
        let x_2 = HostTensor::<f32>::from(array![1.0, 2.0].into_dimensionality::<IxDyn>().unwrap());
        let y_2 = HostTensor::<f32>::from(array![2.0].into_dimensionality::<IxDyn>().unwrap());
        let z_2 = x_2.sub(y_2);
        let z_2_exp =
            HostTensor::<f32>::from(array![-1.0, 0.0].into_dimensionality::<IxDyn>().unwrap());

        assert_eq!(z_1, z_1_exp);
        assert_eq!(z_2, z_2_exp);
    }

    #[test]
    fn test_mul_broadcasting() {
        let x_1 = HostTensor::<f32>::from(array![2.0].into_dimensionality::<IxDyn>().unwrap());
        let y_1 = HostTensor::<f32>::from(array![1.0, 2.0].into_dimensionality::<IxDyn>().unwrap());
        let z_1 = x_1.mul(y_1);
        let z_1_exp =
            HostTensor::<f32>::from(array![2.0, 4.0].into_dimensionality::<IxDyn>().unwrap());
        let x_2 = HostTensor::<f32>::from(array![1.0, 2.0].into_dimensionality::<IxDyn>().unwrap());
        let y_2 = HostTensor::<f32>::from(array![2.0].into_dimensionality::<IxDyn>().unwrap());
        let z_2 = x_2.mul(y_2);
        let z_2_exp =
            HostTensor::<f32>::from(array![2.0, 4.0].into_dimensionality::<IxDyn>().unwrap());

        assert_eq!(z_1, z_1_exp);
        assert_eq!(z_2, z_2_exp);
    }

    #[test]
    fn test_div_broadcasting() {
        let x_1 = HostTensor::<f32>::from(array![1.0].into_dimensionality::<IxDyn>().unwrap());
        let y_1 = HostTensor::<f32>::from(array![2.0, 4.0].into_dimensionality::<IxDyn>().unwrap());
        let z_1 = x_1.div(y_1);
        let z_1_exp =
            HostTensor::<f32>::from(array![0.5, 0.25].into_dimensionality::<IxDyn>().unwrap());
        let x_2 = HostTensor::<f32>::from(array![2.0, 4.0].into_dimensionality::<IxDyn>().unwrap());
        let y_2 = HostTensor::<f32>::from(array![2.0].into_dimensionality::<IxDyn>().unwrap());
        let z_2 = x_2.div(y_2);
        let z_2_exp =
            HostTensor::<f32>::from(array![1.0, 2.0].into_dimensionality::<IxDyn>().unwrap());

        assert_eq!(z_1, z_1_exp);
        assert_eq!(z_2, z_2_exp);
    }

    #[test]
    fn test_kernel_inverse() {
        use crate::kernels::PlacementInverse;
        let alice = HostPlacement {
            owner: "alice".into(),
        };
        let sess = SyncSession::default();
        let x = crate::host::HostTensor::<f64>::from(
            array![[1.0, 2.0], [3.0, 4.0]]
                .into_dimensionality::<IxDyn>()
                .unwrap(),
        );
        let inv = alice.inverse(&sess, &x);
        assert_eq!("[[-2, 1],\n [1.5, -0.5]]", format!("{}", inv.0));
    }

    #[test]
    fn test_kernel_sqrt() {
        use crate::kernels::PlacementSqrt;
        let alice = HostPlacement {
            owner: "alice".into(),
        };
        let sess = SyncSession::default();
        let x = crate::host::HostTensor::<f64>::from(
            array![[4.0, 9.0], [16.0, 25.0]]
                .into_dimensionality::<IxDyn>()
                .unwrap(),
        );
        let exp = crate::host::HostTensor::<f64>(
            array![[2.0, 3.0], [4.0, 5.0]]
                .into_dimensionality::<IxDyn>()
                .unwrap(),
            alice.clone(),
        );
        let sqrt = alice.sqrt(&sess, &x);
        assert_eq!(exp, sqrt)
    }

    use rstest::rstest;
    #[rstest]
    #[case(None)]
    #[case(Some(2))]
    fn test_kernel_squeeze(#[case] axis: Option<u32>) {
        use crate::kernels::PlacementSqueeze;
        let alice = HostPlacement {
            owner: "alice".into(),
        };
        let sess = SyncSession::default();
        let x = crate::host::HostTensor::<f64>::from(
            array![[1.0, 2.0], [3.0, 4.0]]
                .into_dimensionality::<IxDyn>()
                .unwrap(),
        );
        let x_expanded = x.expand_dims(vec![2]);
        let exp_shape = RawShape(vec![2, 2]);

        let x_squeezed = alice.squeeze(&sess, axis, &x_expanded);

        assert_eq!(exp_shape, x_squeezed.shape().0)
    }

    #[test]
    fn test_kernel_transpose() {
        use crate::kernels::PlacementTranspose;
        let alice = HostPlacement {
            owner: "alice".into(),
        };
        let sess = SyncSession::default();
        let x = crate::host::HostTensor::<f64>::from(
            array![[1.0, 2.0], [3.0, 4.0]]
                .into_dimensionality::<IxDyn>()
                .unwrap(),
        );
        let t = alice.transpose(&sess, &x);
        assert_eq!("[[1, 3],\n [2, 4]]", format!("{}", t.0));
    }

    #[test]
    fn test_kernel_concatenate() {
        use crate::kernels::PlacementConcatenate;
        let alice = HostPlacement {
            owner: "alice".into(),
        };
        let sess = SyncSession::default();
        let x = crate::host::HostTensor::<f64>::from(
            array![[1.0, 2.0], [3.0, 4.0]]
                .into_dimensionality::<IxDyn>()
                .unwrap(),
        );
        let y = crate::host::HostTensor::<f64>::from(
            array![[5.0, 6.0], [7.0, 8.0]]
                .into_dimensionality::<IxDyn>()
                .unwrap(),
        );
        let c = alice.concatenate(&sess, 0, &x, &y);
        assert_eq!("[[1, 2],\n [3, 4],\n [5, 6],\n [7, 8]]", format!("{}", c.0));
    }

    #[test]
    fn bit_sample() {
        let shape = RawShape(vec![5]);
        let seed = RawSeed([0u8; 16]);
        let r = HostBitTensor::sample_uniform_seeded(&shape, &seed);
        assert_eq!(r, HostBitTensor::from(vec![0, 1, 1, 0, 0,]));
    }

    #[test]
    fn bit_fill() {
        let shape = RawShape(vec![2]);
        let r = HostBitTensor::fill(&shape, 1);
        assert_eq!(r, HostBitTensor::from(vec![1, 1]))
    }

    #[test]
    fn bit_ops() {
        let shape = RawShape(vec![5]);

        // test xor
        assert_eq!(
            HostBitTensor::fill(&shape, 0) ^ HostBitTensor::fill(&shape, 1),
            HostBitTensor::fill(&shape, 1)
        );
        assert_eq!(
            HostBitTensor::fill(&shape, 1) ^ HostBitTensor::fill(&shape, 0),
            HostBitTensor::fill(&shape, 1)
        );
        assert_eq!(
            HostBitTensor::fill(&shape, 1) ^ HostBitTensor::fill(&shape, 1),
            HostBitTensor::fill(&shape, 0)
        );
        assert_eq!(
            HostBitTensor::fill(&shape, 0) ^ HostBitTensor::fill(&shape, 0),
            HostBitTensor::fill(&shape, 0)
        );

        // test and
        assert_eq!(
            HostBitTensor::fill(&shape, 0) & HostBitTensor::fill(&shape, 1),
            HostBitTensor::fill(&shape, 0)
        );
        assert_eq!(
            HostBitTensor::fill(&shape, 1) & HostBitTensor::fill(&shape, 0),
            HostBitTensor::fill(&shape, 0)
        );
        assert_eq!(
            HostBitTensor::fill(&shape, 1) & HostBitTensor::fill(&shape, 1),
            HostBitTensor::fill(&shape, 1)
        );
        assert_eq!(
            HostBitTensor::fill(&shape, 0) & HostBitTensor::fill(&shape, 0),
            HostBitTensor::fill(&shape, 0)
        );
    }

    #[test]
    fn ring_matrix_vector_prod() {
        let array_backing: ArrayD<i64> = array![[1, 2], [3, 4]]
            .into_dimensionality::<IxDyn>()
            .unwrap();
        let x = HostRing64Tensor::from(array_backing);
        let y = HostRing64Tensor::from(vec![1, 1]);
        let z = x.dot(y);

        let result = HostRing64Tensor::from(vec![3, 7]);
        assert_eq!(result, z)
    }

    #[test]
    fn ring_matrix_matrix_prod() {
        let x_backing: ArrayD<i64> = array![[1, 2], [3, 4]]
            .into_dimensionality::<IxDyn>()
            .unwrap();
        let y_backing: ArrayD<i64> = array![[1, 0], [0, 1]]
            .into_dimensionality::<IxDyn>()
            .unwrap();
        let x = HostRing64Tensor::from(x_backing);
        let y = HostRing64Tensor::from(y_backing);
        let z = x.dot(y);

        let r_backing: ArrayD<i64> = array![[1, 2], [3, 4]]
            .into_dimensionality::<IxDyn>()
            .unwrap();
        let result = HostRing64Tensor::from(r_backing);
        assert_eq!(result, z)
    }

    #[test]
    fn ring_vector_prod() {
        let x_backing = vec![1, 2];
        let y_backing = vec![1, 1];
        let x = HostRing64Tensor::from(x_backing);
        let y = HostRing64Tensor::from(y_backing);
        let z = x.dot(y);

        let r_backing = Array::from_elem([], Wrapping(3))
            .into_dimensionality::<IxDyn>()
            .unwrap();
        let result = HostRing64Tensor::new(r_backing);
        assert_eq!(result, z)
    }

    #[test]
    fn ring_sample() {
        let shape = RawShape(vec![5]);
        let seed = RawSeed([0u8; 16]);
        let r = HostRing64Tensor::sample_uniform_seeded(&shape, &seed);
        assert_eq!(
            r,
            HostRing64Tensor::from(vec![
                4263935709876578662,
                3326810793440857224,
                17325099178452873543,
                15208531650305571673,
                9619880027406922172
            ])
        );

        let r128 = HostRing128Tensor::sample_uniform_seeded(&shape, &seed);
        assert_eq!(
            r128,
            HostRing128Tensor::from(vec![
                78655730786844307471556614669614075016,
                319591670596555766473793801091584867161,
                177455464885365520564027128957528354027,
                72628979995024532377123578937486303732,
                299726520301515014350190124791858941972
            ])
        );

        let r_bits = HostRing64Tensor::sample_bits_seeded(&shape, &seed);
        assert_eq!(r_bits, HostRing64Tensor::from(vec![0, 1, 1, 0, 0]));

        let r128_bits = HostRing128Tensor::sample_bits_seeded(&shape, &seed);
        assert_eq!(r128_bits, HostRing128Tensor::from(vec![0, 1, 1, 0, 0]));
    }

    #[test]
    fn ring_fill() {
        let r = HostRing64Tensor::fill(&RawShape(vec![2]), 1);
        assert_eq!(r, HostRing64Tensor::from(vec![1, 1]))
    }

    #[test]
    fn ring_sum_with_axis() {
        let x_backing: ArrayD<i64> = array![[1, 2], [3, 4]]
            .into_dimensionality::<IxDyn>()
            .unwrap();
        let x = HostRing64Tensor::from(x_backing);
        let out = x.sum(Some(0));
        assert_eq!(out, HostRing64Tensor::from(vec![4, 6]))
    }

    #[test]
    fn ring_sum_without_axis() {
        let x_backing: ArrayD<i64> = array![[1, 2], [3, 4]]
            .into_dimensionality::<IxDyn>()
            .unwrap();
        let x = HostRing64Tensor::from(x_backing);
        let exp_v: u64 = 10;
        let exp_backing = Array::from_elem([], exp_v)
            .into_dimensionality::<IxDyn>()
            .unwrap();
        let exp = HostRing64Tensor::from(exp_backing);
        let out = x.sum(None);
        assert_eq!(out, exp)
    }

    #[test]
    fn bit_extract() {
        let shape = RawShape(vec![5]);
        let value = 7;

        let r0 = HostRing64Tensor::fill(&shape, value).bit_extract(0);
        assert_eq!(HostBitTensor::fill(&shape, 1), r0,);

        let r1 = HostRing64Tensor::fill(&shape, value).bit_extract(1);
        assert_eq!(HostBitTensor::fill(&shape, 1), r1,);

        let r2 = HostRing64Tensor::fill(&shape, value).bit_extract(2);
        assert_eq!(HostBitTensor::fill(&shape, 1), r2,);

        let r3 = HostRing64Tensor::fill(&shape, value).bit_extract(3);
        assert_eq!(HostBitTensor::fill(&shape, 0), r3,)
    }

    #[test]
    fn test_bit_dec() {
        let x_backing: ArrayD<u64> = array![[[1, 2], [3, 4]], [[4, 5], [6, 7]]]
            .into_dimensionality::<IxDyn>()
            .unwrap();

        let alice = HostPlacement {
            owner: "alice".into(),
        };
        let x = HostRing64Tensor::from_raw_plc(x_backing, alice.clone());
        let sess = SyncSession::default();
        let x_bits: HostBitTensor = alice.bit_decompose(&sess, &x);
        let targets: Vec<_> = (0..64).map(|i| alice.bit_extract(&sess, i, &x)).collect();

        for (i, target) in targets.iter().enumerate() {
            let sliced = alice.index_axis(&sess, 0, i, &x_bits);
            assert_eq!(&sliced, target);
        }
    }
}<|MERGE_RESOLUTION|>--- conflicted
+++ resolved
@@ -1,20 +1,9 @@
 use crate::computation::*;
-<<<<<<< HEAD
-use crate::error::Error;
 use crate::error::Result;
 use crate::kernels::*;
 use crate::prim::{RawSeed, Seed};
 use crate::prng::AesRng;
-use crate::symbolic::{Symbolic, SymbolicHandle, SymbolicSession};
-=======
-use crate::error::Result;
-use crate::fixedpoint::Fixed128Tensor;
-use crate::kernels::*;
-use crate::prim::{RawSeed, Seed};
-use crate::prng::AesRng;
 use crate::symbolic::Symbolic;
-use macros::with_context;
->>>>>>> 4e268405
 use ndarray::prelude::*;
 use ndarray::LinalgScalar;
 use ndarray::Slice;
@@ -178,55 +167,8 @@
     }
 }
 
-<<<<<<< HEAD
-/// This implementation is required to do the `plc.place(sess, x)`
-impl<T> PlacementPlace<SymbolicSession, Symbolic<HostTensor<T>>> for HostPlacement {
-    fn place(
-        &self,
-        _sess: &SymbolicSession,
-        x: Symbolic<HostTensor<T>>,
-    ) -> Symbolic<HostTensor<T>> {
-        match x {
-            Symbolic::Concrete(x) => Symbolic::Concrete(x),
-            Symbolic::Symbolic(SymbolicHandle { op, plc: _ }) => {
-                Symbolic::Symbolic(SymbolicHandle {
-                    op,
-                    plc: self.clone(),
-                })
-            }
-        }
-    }
-}
-
 modelled!(PlacementMeanAsFixedpoint::mean_as_fixedpoint, HostPlacement, attributes[axis: Option<u32>, scaling_base: u64, scaling_exp: u32] (HostRing64Tensor) -> HostRing64Tensor, RingFixedpointMeanOp);
 modelled!(PlacementMeanAsFixedpoint::mean_as_fixedpoint, HostPlacement, attributes[axis: Option<u32>, scaling_base: u64, scaling_exp: u32] (HostRing128Tensor) -> HostRing128Tensor, RingFixedpointMeanOp);
-=======
-kernel! {
-    HostAddOp,
-    [
-        (ReplicatedPlacement, (Fixed128Tensor, Fixed128Tensor) -> Fixed128Tensor => [hybrid] Self::rep_kernel),
-    ]
-}
-
-impl HostAddOp {
-    fn rep_kernel<S: Session>(
-        sess: &S,
-        plc: &ReplicatedPlacement,
-        x: cs!(Fixed128Tensor),
-        y: cs!(Fixed128Tensor),
-    ) -> cs!(Fixed128Tensor)
-    where
-        Fixed128Tensor: KnownType<S>,
-        ReplicatedPlacement:
-            PlacementAdd<S, cs!(Fixed128Tensor), cs!(Fixed128Tensor), cs!(Fixed128Tensor)>,
-    {
-        with_context!(plc, sess, x + y)
-    }
-}
-
-modelled!(PlacementMean::mean, HostPlacement, attributes[axis: Option<u32>, scaling_base: u64, scaling_exp: u32] (HostRing64Tensor) -> HostRing64Tensor, RingFixedpointMeanOp);
-modelled!(PlacementMean::mean, HostPlacement, attributes[axis: Option<u32>, scaling_base: u64, scaling_exp: u32] (HostRing128Tensor) -> HostRing128Tensor, RingFixedpointMeanOp);
->>>>>>> 4e268405
 
 kernel! {
     RingFixedpointMeanOp,

--- conflicted
+++ resolved
@@ -1255,7 +1255,6 @@
                             placement: plc,
                         })
                     }
-<<<<<<< HEAD
                     std_IndexAxisOperation(op) => Ok(Operation {
                         kind: IndexAxisOp {
                             sig: Signature::unary(
@@ -1271,18 +1270,6 @@
                         name: op.name.clone(),
                         placement: map_placement(&placements, &op.placement_name)?,
                     }),
-                    std_SliceOperation(op) => Ok(Operation {
-                        kind: SliceOp {
-                            sig: Signature::unary(
-                                map_type(&op.output_type)?,
-                                map_type(&op.output_type)?,
-                            ),
-                            slice: SliceInfo(vec![SliceInfoElem {
-                                start: op.begin as isize,
-                                step: Some(1),
-                                end: Some(op.end as isize),
-                            }]),
-=======
                     std_SliceOperation(op) => {
                         let typ = map_type(&op.output_type)?;
                         let plc = map_placement(&placements, &op.placement_name)?;
@@ -1322,7 +1309,6 @@
                                 name: op.name.clone(),
                                 placement: plc,
                             }),
->>>>>>> 0c9201a5
                         }
                     }
                     std_OnesOperation(op) => Ok(Operation {

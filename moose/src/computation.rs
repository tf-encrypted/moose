use crate::additive::*;
use crate::encrypted::{AesKey, AesTensor, Fixed128AesTensor};
use crate::error::{Error, Result};
use crate::fixedpoint::{Fixed128Tensor, Fixed64Tensor};
use crate::floatingpoint::{Float32Tensor, Float64Tensor};
use crate::host::*;
use crate::kernels::Session;
use crate::logical::{Tensor, TensorDType};
use crate::prim::{PrfKey, RawPrfKey, RawSeed, Seed, SyncKey};
use crate::replicated::*;
use crate::symbolic::Symbolic;
use byteorder::{ByteOrder, LittleEndian};
use derive_more::Display;
use macros::{FromTextual, ShortName, ToTextual};
use paste::paste;
use serde::{Deserialize, Serialize};
use sodiumoxide::crypto::generichash;
use std::convert::TryFrom;
use std::fs::File;
use std::path::Path;

pub const TAG_BYTES: usize = 128 / 8;
static_assertions::const_assert!(TAG_BYTES >= sodiumoxide::crypto::generichash::DIGEST_MIN);
static_assertions::const_assert!(TAG_BYTES <= sodiumoxide::crypto::generichash::DIGEST_MAX);

// TODO: the displayed representation of the RendezvousKey does not match with
// the input. Might need to do something similar to what we did with the
// session id, and have a secure and a logical form of it?
#[derive(Serialize, Deserialize, PartialEq, Clone, Debug, Eq, Hash)]
pub struct RendezvousKey(pub(crate) [u8; TAG_BYTES]);

impl std::fmt::Display for RendezvousKey {
    fn fmt(&self, f: &mut std::fmt::Formatter) -> std::fmt::Result {
        for byte in self.0 {
            write!(f, "{:02X}", byte)?
        }
        Ok(())
    }
}

impl From<u128> for RendezvousKey {
    fn from(v: u128) -> RendezvousKey {
        let mut raw = [0; TAG_BYTES];
        LittleEndian::write_u128(&mut raw, v);
        RendezvousKey(raw)
    }
}

impl TryFrom<String> for RendezvousKey {
    type Error = Error;
    fn try_from(s: String) -> Result<RendezvousKey> {
        Self::try_from(s.as_str())
    }
}

impl TryFrom<&str> for RendezvousKey {
    type Error = Error;
    fn try_from(s: &str) -> Result<RendezvousKey> {
        let s_bytes = s.as_bytes();
        if s_bytes.len() > TAG_BYTES {
            return Err(Error::Unexpected(None)); // TODO more helpful error message
        }
        let mut raw: [u8; TAG_BYTES] = [0; TAG_BYTES];
        for (idx, byte) in s_bytes.iter().enumerate() {
            raw[idx] = *byte;
        }
        Ok(RendezvousKey(raw))
    }
}

impl RendezvousKey {
    pub fn from_bytes(bytes: [u8; TAG_BYTES]) -> Self {
        RendezvousKey(bytes)
    }

    pub fn as_bytes(&self) -> &[u8; TAG_BYTES] {
        &self.0
    }

    pub fn random() -> Self {
        let mut raw = [0; TAG_BYTES];
        sodiumoxide::init().expect("failed to initialize sodiumoxide");
        sodiumoxide::randombytes::randombytes_into(&mut raw);
        RendezvousKey(raw)
    }
}

#[derive(Clone, Debug, PartialEq, Eq, Hash)]
pub struct SessionId {
    logical: String,
    secure: [u8; TAG_BYTES],
}

impl std::fmt::Display for SessionId {
    fn fmt(&self, f: &mut std::fmt::Formatter) -> std::fmt::Result {
        write!(f, "{}", self.logical)?;
        Ok(())
    }
}

impl TryFrom<&str> for SessionId {
    type Error = Error;
    fn try_from(s: &str) -> Result<SessionId> {
        sodiumoxide::init().map_err(|e| {
            crate::error::Error::Unexpected(Some(format!(
                "failed to initialize sodiumoxide: {:?}",
                e
            )))
        })?;
        let digest = generichash::hash(s.as_bytes(), Some(TAG_BYTES), None).map_err(|e| {
            crate::error::Error::Unexpected(Some(format!(
                "failed to hash session ID: {}: {:?}",
                s, e
            )))
        })?;
        let mut raw_hash = [0u8; TAG_BYTES];
        raw_hash.copy_from_slice(digest.as_ref());
        let sid = SessionId {
            logical: s.to_string(),
            secure: raw_hash,
        };
        Ok(sid)
    }
}

impl SessionId {
    pub fn as_bytes(&self) -> &[u8; TAG_BYTES] {
        &self.secure
    }

    pub fn random() -> Self {
        let mut raw = [0; TAG_BYTES];
        sodiumoxide::init().expect("failed to initialize sodiumoxide");
        sodiumoxide::randombytes::randombytes_into(&mut raw);
        let hex_vec: Vec<String> = raw.iter().map(|byte| format!("{:02X}", byte)).collect();
        let hex_string = hex_vec.join("");
        SessionId {
            logical: hex_string,
            secure: raw,
        }
    }
}

/// Type map used to compute the symbolic version of a Moose type.
///
/// Note that this trait is typically not implemented directly, but
/// rather through an implemention of the PartiallySymbolicType map.
pub trait SymbolicType {
    type Type;
}

impl<T> SymbolicType for T
where
    T: PartiallySymbolicType,
    <T as PartiallySymbolicType>::Type: Placed,
{
    type Type = Symbolic<<T as PartiallySymbolicType>::Type>;
}

/// Type map used to compute the almost symbolic version of a Moose type.
///
/// Concretely, this map computes the symbolic version, except for the top-most
/// type. As an example, RepTensor<Symbolic<HostTensor>> is partially symbolic
/// as opposed to the (fully) symbolic type Symbolic<RepTensor<Symbolic<HostTensor>.
pub trait PartiallySymbolicType {
    type Type;
}

/// Type map used to compute the (fully) concrete version of a Moose type.
///
/// For example, Symbolic<RepTensor<Symbolic<HostTensor>>> and RepTensor<HostTensor>
/// are both mapped to RepTensor<HostTensor>.
pub trait CanonicalType {
    type Type;
}

pub trait KnownType<S: Session> {
    type Type;
    const TY: Ty;
}

#[derive(Serialize, Deserialize, PartialEq, Clone, Debug)]
pub struct FixedpointConstant {
    pub value: f64,
    pub precision: usize,
}

pub(crate) trait AsFixedpoint {
    fn as_fixedpoint(&self, precision: usize) -> FixedpointConstant;
}

impl AsFixedpoint for f64 {
    fn as_fixedpoint(&self, precision: usize) -> FixedpointConstant {
        FixedpointConstant {
            value: *self,
            precision,
        }
    }
}

// Constants are trivial values. They are what can live on the nodes of the computation graph.
// Constant can not be a Unit, an Unknown or a complex structure such as ReplicatedTensor.
macro_rules! constants {
    ($($val:ident $($t:ident)?,)+) => {

        #[derive(Serialize, Deserialize, PartialEq, Clone, Debug, ShortName)]
        pub enum Constant {
            $($val($val),)+
            // TODO promote below to match other values
            Bit(u8),
            Float32(f32),
            Float64(f64),
            Ring64(u64),
            Ring128(u128),
            Fixed(FixedpointConstant),
        }

        impl Constant {
            pub fn ty(&self) -> Ty {
                match self {
                    $(Constant::$val(_) => constants!(@ty $val $($t)?),)+
                    // TODO promote below to match other values
                    Constant::Bit(_) => Ty::Bit,
                    Constant::Float32(_) => Ty::Float32,
                    Constant::Float64(_) => Ty::Float64,
                    Constant::Ring64(_) => Ty::Ring64,
                    Constant::Ring128(_) => Ty::Ring128,
                    Constant::Fixed(_) => Ty::Fixed,
                }
            }

            pub fn place(&self, plc: &HostPlacement) -> Value {
                match self {
                    $(
                        Constant::$val(x) => {
                            constants!(@value(x.clone(), plc) $val $(as $t)?)
                        },
                    )+
                    // TODO promote below to match other values
                    Constant::Bit(x) => Value::Bit(Box::new(x.clone())),
                    Constant::Float32(x) => Value::Float32(Box::new(x.clone())),
                    Constant::Float64(x) => Value::Float64(Box::new(x.clone())),
                    Constant::Ring64(x) => Value::Ring64(Box::new(x.clone())),
                    Constant::Ring128(x) => Value::Ring128(Box::new(x.clone())),
                    Constant::Fixed(x) => Value::Fixed(Box::new(x.clone())),
                }
            }
        }

        $(
        impl From<$val> for Constant {
            fn from(x: $val) -> Self {
                Constant::$val(x)
            }
        }
        )+

    };
    (@ty $val:ident $t:ident) => {Ty::$t};
    (@ty $val:ident) => {Ty::$val};

    (@value($x:expr, $plc:expr) $val:ident as $t:ident) => {Value::$t(Box::new($t($x, $plc.clone().into())))};
    (@value($x:expr, $plc:expr) $val:ident) => {Value::$val(Box::new($val::place($plc, $x.0)))};
}

// The lines with 2 identifiers are for linking to the "Placed" values - the types whose `Value` incarnation has a placement already.
// The lines with 1 identifier are for linking to the "Unplaced" values, where the Constant and Value are essentially the same and can be converted easily.
constants![
    RawShape HostShape,
    RawSeed Seed,
    RawPrfKey PrfKey,
    String HostString,
    HostBitTensor,
    HostRing64Tensor,
    HostRing128Tensor,
    HostFloat32Tensor,
    HostFloat64Tensor,
    HostInt8Tensor,
    HostInt16Tensor,
    HostInt32Tensor,
    HostInt64Tensor,
    HostUint8Tensor,
    HostUint16Tensor,
    HostUint32Tensor,
    HostUint64Tensor,
];

impl From<u8> for Constant {
    // TODO: not obvious that u64 is always Ring64
    fn from(x: u8) -> Self {
        Constant::Bit(x)
    }
}

impl From<u64> for Constant {
    // TODO: not obvious that u64 is always Ring64
    fn from(x: u64) -> Self {
        Constant::Ring64(x)
    }
}

impl From<u128> for Constant {
    // TODO: not obvious that u64 is always Ring64
    fn from(x: u128) -> Self {
        Constant::Ring128(x)
    }
}
impl From<FixedpointConstant> for Constant {
    fn from(x: FixedpointConstant) -> Self {
        Constant::Fixed(FixedpointConstant {
            value: x.value,
            precision: x.precision,
        })
    }
}

// Values are anything that can flow along the edges of the computation graph.
// Some values are just placed constants, but some could be more complex.
macro_rules! values {
    ($($val:ident$(($inner:ident::$default:ident))?,)+) => {

        #[derive(Serialize, Deserialize, PartialEq, Eq, Copy, Clone, Debug, Display)]
        pub enum Ty {
            Unknown,
            $($val$(($inner))?,)+
            // TODO promote below to match other values
            Bit,
            Float32,
            Float64,
            Ring64,
            Ring128,
            Fixed,
        }

        #[derive(Serialize, Deserialize, PartialEq, Clone, Debug, ShortName)]
        pub enum Value {
            $($val(Box<$val>),)+
            // TODO promote below to match other values
            Bit(Box<u8>),
            Float32(Box<f32>),
            Float64(Box<f64>),
            Ring64(Box<u64>),
            Ring128(Box<u128>),
            Fixed(Box<FixedpointConstant>),
        }

        impl Value {
            pub fn ty(&self) -> Ty {
                match self {
                    $(Value::$val(_) => Ty::$val$(($inner::$default))?,)+
                    // TODO promote below to match other values
                    Value::Bit(_) => Ty::Bit,
                    Value::Float32(_) => Ty::Float32,
                    Value::Float64(_) => Ty::Float64,
                    Value::Ring64(_) => Ty::Ring64,
                    Value::Ring128(_) => Ty::Ring128,
                    Value::Fixed(_) => Ty::Fixed,
                }
            }
        }

        $(
        impl From<$val> for Value {
            fn from(x: $val) -> Self {
                Value::$val(Box::new(x))
            }
        }
        )+

        $(
        impl From<&$val> for Value {
            fn from(x: &$val) -> Self {
                Value::$val(Box::new(x.clone()))
            }
        }
        )+

        $(
        impl TryFrom<Value> for $val {
            type Error = Error;
            fn try_from(v: Value) -> Result<Self> {
                match v {
                    Value::$val(x) => Ok(*x),
                    _ => Err(Error::TypeMismatch {
                        expected: stringify!($val).to_string(),
                        found: v.ty(),
                    }),
                }
            }
        }
        )+

        $(
        impl<'v> TryFrom<&'v Value> for &'v $val {
            type Error = Error;
            fn try_from(v: &'v Value) -> Result<Self> {
                match v {
                    Value::$val(x) => Ok(x),
                    _ => Err(Error::TypeMismatch {
                        expected: stringify!($val).to_string(),
                        found: v.ty(),
                    }),
                }
            }
        }
        )+

        $(
        impl KnownType<crate::kernels::SyncSession> for $val {
            type Type = $val;
            const TY: Ty = Ty::$val$(($inner::$default))?;
        }
        )+

        #[derive(PartialEq, Clone, Debug)]
        #[allow(clippy::large_enum_variant)]
        pub enum SymbolicValue {
            $($val(Box<<$val as SymbolicType>::Type>),)+
        }

        impl SymbolicValue {
            pub fn ty(&self) -> Ty {
                match self {
                    $(SymbolicValue::$val(_) => Ty::$val$(($inner::$default))?,)+
                    // TODO promote below to match other values
                    // SymbolicValue::Unit => Ty::Unit,
                    // SymbolicValue::Bit(_) => Ty::Bit,
                    // SymbolicValue::Float32(_) => Ty::Float32,
                    // SymbolicValue::Float64(_) => Ty::Float64,
                    // SymbolicValue::Ring64(_) => Ty::Ring64,
                    // SymbolicValue::Ring128(_) => Ty::Ring128,
                }
            }
        }

        $(
        impl From<<$val as SymbolicType>::Type> for SymbolicValue {
            fn from(x: <$val as SymbolicType>::Type) -> Self {
                SymbolicValue::$val(Box::new(x))
            }
        }
        )+

        $(
        impl TryFrom<SymbolicValue> for <$val as SymbolicType>::Type {
            type Error = Error;
            fn try_from(v: SymbolicValue) -> Result<Self> {
                match v {
                    SymbolicValue::$val(x) => Ok(*x),
                    _ => Err(Error::TypeMismatch {
                        expected: stringify!($val).to_string(),
                        found: v.ty(),
                    }),
                }
            }
        }
        )+

        $(
        impl KnownType<crate::symbolic::SymbolicSession> for $val {
            type Type = <$val as SymbolicType>::Type;
            const TY: Ty = Ty::$val$(($inner::$default))?;
        }
        )+

        $(
            impl KnownType<crate::kernels::AsyncSession> for $val {
                type Type = $val;
                const TY: Ty = Ty::$val$(($inner::$default))?;
            }
        )+

    };
}

values![
    Unit,
    HostShape,
    Seed,
    PrfKey,
    HostString,
    Tensor(TensorDType::Unknown),
    HostBitTensor,
    HostBitArray64,
    HostBitArray128,
    HostBitArray224,
    HostBitArray256,
    HostRing64Tensor,
    HostRing128Tensor,
    HostFixed64Tensor,
    HostFixed128Tensor,
    HostFloat32Tensor,
    HostFloat64Tensor,
    HostInt8Tensor,
    HostInt16Tensor,
    HostInt32Tensor,
    HostInt64Tensor,
    HostUint8Tensor,
    HostUint16Tensor,
    HostUint32Tensor,
    HostUint64Tensor,
    HostFixed128AesTensor,
    HostAesKey,
    BooleanTensor,
    Fixed64Tensor,
    Fixed128Tensor,
    Float32Tensor,
    Float64Tensor,
    ReplicatedRing64Tensor,
    ReplicatedRing128Tensor,
    ReplicatedBitTensor,
    ReplicatedBitArray64,
    ReplicatedBitArray128,
    ReplicatedBitArray224,
    ReplicatedFixed64Tensor,
    ReplicatedFixed128Tensor,
    ReplicatedAesKey,
    ReplicatedSetup,
    ReplicatedShape,
    Mirrored3Ring64Tensor,
    Mirrored3Ring128Tensor,
    Mirrored3BitTensor,
    Mirrored3Fixed64Tensor,
    Mirrored3Fixed128Tensor,
    AdditiveBitTensor,
    AdditiveRing64Tensor,
    AdditiveRing128Tensor,
    AdditiveShape,
    Fixed128AesTensor,
    AesKey,
    AesTensor,
];

// A macros to define something common for all the possible values
#[macro_export]
macro_rules! for_all_values {( $($rules:tt)* ) => (
    macro_rules! __emit__ { $($rules)* }
    __emit__! {
        HostString,
        Unit,
        HostShape,
        Seed,
        PrfKey,
        HostBitTensor,
        HostRing64Tensor,
        HostRing128Tensor,
        HostFloat32Tensor,
        HostFloat64Tensor,
        HostInt8Tensor,
        HostInt16Tensor,
        HostInt32Tensor,
        HostInt64Tensor,
        HostUint8Tensor,
        HostUint16Tensor,
        HostUint32Tensor,
        HostUint64Tensor,
        HostFixed64Tensor,
        HostFixed128Tensor
    }
)}

// Unit is still special. Placed unit is just a host placement.
#[derive(Serialize, Deserialize, PartialEq, Clone, Debug)]
pub struct Unit(pub HostPlacement);

impl PartiallySymbolicType for Unit {
    type Type = Unit;
}

impl Placed for Unit {
    type Placement = HostPlacement;

    fn placement(&self) -> Result<Self::Placement> {
        Ok(self.0.clone())
    }
}

pub type AsyncValue = crate::execution::AsyncReceiver;

pub fn new_async_value() -> (crate::execution::AsyncSender, AsyncValue) {
    // TODO(Morten) make second attempt at inlining
    use futures::FutureExt;
    fn remove_err<T, E>(r: std::result::Result<T, E>) -> std::result::Result<T, ()> {
        r.map_err(|_| ())
    }

    let (sender, receiver) = tokio::sync::oneshot::channel();
    let shared_receiver: crate::execution::AsyncReceiver =
        receiver.map(remove_err as fn(_) -> _).shared();
    (sender, shared_receiver)
}

pub type CompiledKernel<S> =
    Box<dyn Fn(&S, Vec<<S as Session>::Value>) -> Result<<S as Session>::Value> + Send>;

impl Ty {
    pub fn flatten(&self) -> Ty {
        match self {
            Ty::Tensor(_) => Ty::Tensor(TensorDType::Unknown),
            _ => *self,
        }
    }
}

#[derive(Serialize, Deserialize, PartialEq, Copy, Clone, Debug)]
pub enum Signature {
    Nullary(NullarySignature),
    Unary(UnarySignature),
    Binary(BinarySignature),
    Ternary(TernarySignature),
    Variadic(VariadicSignature),
}

#[derive(Serialize, Deserialize, PartialEq, Copy, Clone, Debug)]
pub struct NullarySignature {
    pub ret: Ty,
}

#[derive(Serialize, Deserialize, PartialEq, Copy, Clone, Debug)]
pub struct UnarySignature {
    pub arg0: Ty,
    pub ret: Ty,
}

#[derive(Serialize, Deserialize, PartialEq, Copy, Clone, Debug)]
pub struct BinarySignature {
    pub arg0: Ty,
    pub arg1: Ty,
    pub ret: Ty,
}

#[derive(Serialize, Deserialize, PartialEq, Copy, Clone, Debug)]
pub struct TernarySignature {
    pub arg0: Ty,
    pub arg1: Ty,
    pub arg2: Ty,
    pub ret: Ty,
}

#[derive(Serialize, Deserialize, PartialEq, Copy, Clone, Debug)]
pub struct VariadicSignature {
    pub args: Ty,
    pub ret: Ty,
}

impl From<NullarySignature> for Signature {
    fn from(s: NullarySignature) -> Signature {
        Signature::Nullary(s)
    }
}

impl From<UnarySignature> for Signature {
    fn from(s: UnarySignature) -> Signature {
        Signature::Unary(s)
    }
}

impl From<BinarySignature> for Signature {
    fn from(s: BinarySignature) -> Signature {
        Signature::Binary(s)
    }
}

impl From<TernarySignature> for Signature {
    fn from(s: TernarySignature) -> Signature {
        Signature::Ternary(s)
    }
}

impl From<VariadicSignature> for Signature {
    fn from(s: VariadicSignature) -> Signature {
        Signature::Variadic(s)
    }
}

impl Signature {
    pub fn nullary(ret: Ty) -> Signature {
        NullarySignature { ret }.into()
    }
    pub fn unary(arg0: Ty, ret: Ty) -> Signature {
        UnarySignature { arg0, ret }.into()
    }
    pub fn binary(arg0: Ty, arg1: Ty, ret: Ty) -> Signature {
        BinarySignature { arg0, arg1, ret }.into()
    }
    pub fn ternary(arg0: Ty, arg1: Ty, arg2: Ty, ret: Ty) -> Signature {
        TernarySignature {
            arg0,
            arg1,
            arg2,
            ret,
        }
        .into()
    }
    pub fn variadic(args: Ty, ret: Ty) -> Signature {
        VariadicSignature { args, ret }.into()
    }

    pub fn ret(&self) -> Ty {
        match self {
            Signature::Nullary(s) => s.ret,
            Signature::Unary(s) => s.ret,
            Signature::Binary(s) => s.ret,
            Signature::Ternary(s) => s.ret,
            Signature::Variadic(s) => s.ret,
        }
    }

    pub fn arg(&self, arg: usize) -> Result<Ty> {
        match (self, arg) {
            (Signature::Unary(s), 0) => Ok(s.arg0),
            (Signature::Binary(s), 0) => Ok(s.arg0),
            (Signature::Binary(s), 1) => Ok(s.arg1),
            (Signature::Ternary(s), 0) => Ok(s.arg0),
            (Signature::Ternary(s), 1) => Ok(s.arg1),
            (Signature::Ternary(s), 2) => Ok(s.arg2),
            (Signature::Variadic(s), _) => Ok(s.args),
            _ => Err(Error::OperandUnavailable),
        }
    }

    pub fn arity(&self) -> Option<usize> {
        match self {
            Signature::Nullary(_) => Some(0),
            Signature::Unary(_) => Some(1),
            Signature::Binary(_) => Some(2),
            Signature::Ternary(_) => Some(3),
            Signature::Variadic(_) => None,
        }
    }

    pub fn flatten(&self) -> Self {
        match self {
            Signature::Nullary(s) => Signature::nullary(s.ret.flatten()),
            Signature::Unary(s) => Signature::unary(s.arg0.flatten(), s.ret.flatten()),
            Signature::Binary(s) => {
                Signature::binary(s.arg0.flatten(), s.arg1.flatten(), s.ret.flatten())
            }
            Signature::Ternary(s) => Signature::ternary(
                s.arg0.flatten(),
                s.arg1.flatten(),
                s.arg2.flatten(),
                s.ret.flatten(),
            ),
            Signature::Variadic(s) => Signature::variadic(s.args.flatten(), s.ret.flatten()),
        }
    }

    pub fn merge(&mut self, another: Signature) -> anyhow::Result<()> {
        match (self, &another) {
            (Signature::Nullary(s), Signature::Nullary(o)) => s.merge(o),
            (Signature::Unary(s), Signature::Unary(o)) => s.merge(o),
            (Signature::Binary(s), Signature::Binary(o)) => s.merge(o),
            (Signature::Ternary(s), Signature::Ternary(o)) => s.merge(o),
            (Signature::Variadic(s), o) => s.merge(o),

            (Signature::Nullary(s), o) => Err(anyhow::anyhow!(
                "Can not merge {:?} with an incompatible signature {:?}",
                s,
                o
            )),
            (Signature::Unary(s), o) => Err(anyhow::anyhow!(
                "Can not merge {:?} with an incompatible signature {:?}",
                s,
                o
            )),
            (Signature::Binary(s), o) => Err(anyhow::anyhow!(
                "Can not merge {:?} with an incompatible signature {:?}",
                s,
                o
            )),
            (Signature::Ternary(s), o) => Err(anyhow::anyhow!(
                "Can not merge {:?} with an incompatible signature {:?}",
                s,
                o
            )),
        }
    }
}

impl NullarySignature {
    pub fn merge(&mut self, another: &NullarySignature) -> anyhow::Result<()> {
        if let Some(new_type) = self.ret.merge(&another.ret) {
            self.ret = new_type;
        }
        Ok(())
    }
}

impl UnarySignature {
    pub fn merge(&mut self, another: &UnarySignature) -> anyhow::Result<()> {
        if let Some(new_type) = self.arg0.merge(&another.arg0) {
            self.arg0 = new_type;
        }
        if let Some(new_type) = self.ret.merge(&another.ret) {
            self.ret = new_type;
        }
        Ok(())
    }
}

impl BinarySignature {
    pub fn merge(&mut self, another: &BinarySignature) -> anyhow::Result<()> {
        if let Some(new_type) = self.arg0.merge(&another.arg0) {
            self.arg0 = new_type;
        }
        if let Some(new_type) = self.arg1.merge(&another.arg1) {
            self.arg1 = new_type;
        }
        if let Some(new_type) = self.ret.merge(&another.ret) {
            self.ret = new_type;
        }
        Ok(())
    }
}

impl TernarySignature {
    pub fn merge(&mut self, another: &TernarySignature) -> anyhow::Result<()> {
        if let Some(new_type) = self.arg0.merge(&another.arg0) {
            self.arg0 = new_type;
        }
        if let Some(new_type) = self.arg1.merge(&another.arg1) {
            self.arg1 = new_type;
        }
        if let Some(new_type) = self.arg2.merge(&another.arg2) {
            self.arg2 = new_type;
        }
        if let Some(new_type) = self.ret.merge(&another.ret) {
            self.ret = new_type;
        }
        Ok(())
    }
}

impl VariadicSignature {
    pub fn merge(&mut self, another: &Signature) -> anyhow::Result<()> {
        match another {
            Signature::Variadic(sig) => {
                if let Some(new_type) = self.args.merge(&sig.args) {
                    self.args = new_type;
                }
                if let Some(new_type) = self.ret.merge(&sig.ret) {
                    self.ret = new_type;
                }
                Ok(())
            }
            Signature::Unary(sig) => {
                if self.args == sig.arg0 {
                    if let Some(new_type) = self.args.merge(&sig.arg0) {
                        self.args = new_type;
                    }
                }

                if let Some(new_type) = self.ret.merge(&sig.ret) {
                    self.ret = new_type;
                }
                Ok(())
            }
            Signature::Binary(sig) => {
                if self.args == sig.arg0 && self.args == sig.arg1 {
                    if let Some(new_type) = self.args.merge(&sig.arg0) {
                        self.args = new_type;
                    }

                    if let Some(new_type) = self.args.merge(&sig.arg1) {
                        self.args = new_type;
                    }
                }

                if let Some(new_type) = self.ret.merge(&sig.ret) {
                    self.ret = new_type;
                }

                Ok(())
            }
            o => Err(anyhow::anyhow!(
                "Can not merge {:?} with an incompatible signature {:?}",
                self,
                o
            )),
        }
    }
}

impl Ty {
    /// Merge type information.
    ///
    /// Returns `Some(new_type)` if a merge produced a new type.
    /// Otherwise returns None
    pub fn merge(&self, another: &Ty) -> Option<Ty> {
        match self {
            Ty::Unknown => Some(*another),
            // TODO: make sure another dtype is also a tensor
            Ty::Tensor(TensorDType::Unknown) => Some(*another),
            _ => None,
        }
    }
}

macro_rules! operators {
    ($($t:ident,)+) => {

        paste! {
            #[derive(Serialize, Deserialize, PartialEq, Clone, Debug)]
            pub enum Operator {
                $($t([<$t Op>]),)+
            }
        }

        $(
        paste! {
            impl From<[<$t Op>]> for Operator {
                fn from(x: [<$t Op>]) -> Operator {
                    Operator::$t(x)
                }
            }
        }
        )+

        impl Operator {
            pub fn sig(&self) -> &Signature {
                match self {
                    $(Operator::$t(op) => &op.sig,)+
                }
            }

            pub fn sig_mut(&mut self) -> &mut Signature {
                match self {
                    $(Operator::$t(op) => &mut op.sig,)+
                }
            }

            pub fn short_name(&self) -> &str {
                match self {
                    $(Operator::$t(op) => op.short_name(),)+
                }
            }
        }
    }
}

operators![
    Identity,
    Cast,
    Load,
    Save,
    Send,
    Receive,
    Input,
    Output,
    Constant,
    Shape,
    PrimDeriveSeed,
    PrimPrfKeyGen,
    AesDecrypt,
    AtLeast2D,
    IndexAxis,
    Slice,
    Ones,
    ExpandDims,
    Concat,
    Transpose,
    Dot,
    Inverse,
    Add,
    Sub,
    Mul,
    Mean,
    Sum,
    Div,
    // Host operators
    HostAdd,
    HostSub,
    HostMul,
    HostDiv,
    HostDot,
    HostMean,
    HostSqrt,
    HostExpandDims,
    HostSlice,
    HostDiag,
    HostIndexAxis,
    HostBitDec,
    HostReshape,
    HostSqueeze,
    HostSum,
    HostOnes,
    HostConcat,
    HostTranspose,
    HostInverse,
    HostAtLeast2D,
    HostShlDim,
    Sign,
    RingAdd,
    RingSub,
    RingNeg,
    RingMul,
    RingDot,
    RingSum,
    RingFixedpointMean,
    RingFixedpointEncode,
    RingFixedpointDecode,
    RingSample,
    RingSampleSeeded,
    RingShl,
    RingShr,
    RingInject,
    RingFill,
    BitExtract,
    BitSample,
    BitSampleSeeded,
    BitXor,
    BitAnd,
    BitNeg,
    BitOr,
    // Fixed-point operators
    FixedpointEncode,
    FixedpointDecode,
    FixedpointAdd,
    FixedpointSub,
    FixedpointMul,
    FixedpointDiv,
    FixedpointDot,
    FixedpointTruncPr,
    FixedpointMean,
    FixedpointSum,
    Pow2,
    Exp,
    Sigmoid,
    Neg,
    LessThan,
    GreaterThan,
    // Floating-point operators
    FloatingpointAdd,
    FloatingpointSub,
    FloatingpointMul,
    FloatingpointDiv,
    FloatingpointDot,
    FloatingpointAtLeast2D,
    FloatingpointOnes,
    FloatingpointConcat,
    FloatingpointExpandDims,
    FloatingpointTranspose,
    FloatingpointInverse,
    FloatingpointMean,
    FloatingpointSum,
    // Additive operators
    AdtReveal,
    AdtFill,
    AdtAdd,
    AdtSub,
    AdtMul,
    AdtShl,
    AdtToRep,
    // Replicated operators
    RepAbs,
    RepSetup,
    RepShare,
    RepReveal,
    Fill,
    RepAdd,
    RepSub,
    RepMul,
    RepMsb,
    RepDot,
    RepAnd,
    RepXor,
    RepNeg,
    RepFixedpointMean,
    RepShl,
    RepSum,
    AddN,
    RepTruncPr,
    RepToAdt,
    RepIndexAxis,
    Index,
    RepDiag,
    RepSlice,
    RepBitDec,
    RepBitCompose,
    RepShlDim,
    RepEqual,
    IfElse,
];

pub trait HasShortName {
    fn short_name(&self) -> &str;
}

// Top (logical) level ops:

#[derive(Serialize, Deserialize, PartialEq, Clone, Debug, ShortName, ToTextual, FromTextual)]
pub struct IdentityOp {
    pub sig: Signature,
}

#[derive(Serialize, Deserialize, PartialEq, Clone, Debug, ShortName, ToTextual, FromTextual)]

pub struct SendOp {
    pub sig: Signature,
    pub rendezvous_key: RendezvousKey,
    pub receiver: Role,
}

#[derive(Serialize, Deserialize, PartialEq, Clone, Debug, ShortName, ToTextual, FromTextual)]

pub struct ReceiveOp {
    pub sig: Signature,
    pub rendezvous_key: RendezvousKey,
    pub sender: Role,
}

#[derive(Serialize, Deserialize, PartialEq, Clone, Debug, ShortName, ToTextual, FromTextual)]

pub struct InputOp {
    pub sig: Signature,
    pub arg_name: String,
}

#[derive(Serialize, Deserialize, PartialEq, Clone, Debug, ShortName, ToTextual, FromTextual)]

pub struct OutputOp {
    pub sig: Signature,
}

#[derive(Serialize, Deserialize, PartialEq, Clone, Debug, ShortName, ToTextual, FromTextual)]

pub struct LoadOp {
    pub sig: Signature,
}

#[derive(Serialize, Deserialize, PartialEq, Clone, Debug, ShortName, ToTextual)]
pub struct CastOp {
    pub sig: Signature,
}

#[derive(Serialize, Deserialize, PartialEq, Clone, Debug, ShortName, ToTextual, FromTextual)]

pub struct SaveOp {
    pub sig: Signature,
}

#[derive(Serialize, Deserialize, PartialEq, Clone, Debug, ShortName, ToTextual, FromTextual)]

pub struct ConstantOp {
    pub sig: Signature,
    pub value: Constant, // TODO Box<Constant> or Box inside Constant?
}

#[derive(Serialize, Deserialize, PartialEq, Clone, Debug, ShortName, ToTextual)]
pub struct AtLeast2DOp {
    pub sig: Signature,
    pub to_column_vector: bool,
}

#[derive(Serialize, Deserialize, PartialEq, Clone, Debug, ShortName, ToTextual)]
pub struct IndexAxisOp {
    pub sig: Signature,
    pub axis: usize,
    pub index: usize,
}

#[derive(Serialize, Deserialize, PartialEq, Clone, Debug, ShortName, ToTextual)]
pub struct SliceOp {
    pub sig: Signature,
    pub slice: SliceInfo,
}

#[derive(Serialize, Deserialize, PartialEq, Clone, Debug, ShortName, ToTextual)]
pub struct OnesOp {
    pub sig: Signature,
}

#[derive(Serialize, Deserialize, PartialEq, Clone, Debug, ShortName, ToTextual)]
pub struct ExpandDimsOp {
    pub sig: Signature,
    pub axis: Vec<u32>,
}

#[derive(Serialize, Deserialize, PartialEq, Clone, Debug, ShortName, ToTextual)]
pub struct ConcatOp {
    pub sig: Signature,
    pub axis: u32,
}

#[derive(Serialize, Deserialize, PartialEq, Clone, Debug, ShortName, ToTextual)]
pub struct TransposeOp {
    pub sig: Signature,
}

#[derive(Serialize, Deserialize, PartialEq, Clone, Debug, ShortName, ToTextual)]
pub struct InverseOp {
    pub sig: Signature,
}

// TODO(Morten) rename to LogicalAddOp?
#[derive(Serialize, Deserialize, PartialEq, Clone, Debug, ShortName, ToTextual, FromTextual)]
pub struct AddOp {
    pub sig: Signature,
}

// TODO(Morten) rename to LogicalSubOp?
#[derive(Serialize, Deserialize, PartialEq, Clone, Debug, ShortName, ToTextual, FromTextual)]
pub struct SubOp {
    pub sig: Signature,
}

#[derive(Serialize, Deserialize, PartialEq, Clone, Debug, ShortName, ToTextual, FromTextual)]
pub struct MulOp {
    pub sig: Signature,
}

#[derive(Serialize, Deserialize, PartialEq, Clone, Debug, ShortName, ToTextual, FromTextual)]
pub struct DivOp {
    pub sig: Signature,
}

#[derive(Serialize, Deserialize, PartialEq, Clone, Debug, ShortName, ToTextual, FromTextual)]
pub struct DotOp {
    pub sig: Signature,
}

#[derive(Serialize, Deserialize, PartialEq, Clone, Debug, ShortName, FromTextual)]
pub struct MeanOp {
    pub sig: Signature,
    pub axis: Option<u32>,
}

#[derive(Serialize, Deserialize, PartialEq, Clone, Debug, ShortName, ToTextual)]
pub struct SigmoidOp {
    pub sig: Signature,
}

#[derive(Serialize, Deserialize, PartialEq, Clone, Debug, ShortName)]
pub struct SumOp {
    pub sig: Signature,
    pub axis: Option<u32>,
}

#[derive(Serialize, Deserialize, PartialEq, Clone, Debug, ShortName, ToTextual, FromTextual)]

pub struct HostAddOp {
    pub sig: Signature,
}

#[derive(Serialize, Deserialize, PartialEq, Clone, Debug, ShortName, ToTextual, FromTextual)]

pub struct HostSubOp {
    pub sig: Signature,
}

#[derive(Serialize, Deserialize, PartialEq, Clone, Debug, ShortName, ToTextual, FromTextual)]

pub struct HostMulOp {
    pub sig: Signature,
}

#[derive(Serialize, Deserialize, PartialEq, Clone, Debug, ShortName, ToTextual, FromTextual)]

pub struct HostDivOp {
    pub sig: Signature,
}

#[derive(Serialize, Deserialize, PartialEq, Clone, Debug, ShortName, ToTextual)]
pub struct SignOp {
    pub sig: Signature,
}

#[derive(Serialize, Deserialize, PartialEq, Clone, Debug, ShortName, ToTextual, FromTextual)]

pub struct HostDotOp {
    pub sig: Signature,
}

#[derive(Serialize, Deserialize, PartialEq, Clone, Debug, ShortName, FromTextual)]
pub struct HostMeanOp {
    pub sig: Signature,
    pub axis: Option<u32>,
}

#[derive(Serialize, Deserialize, PartialEq, Clone, Debug, ShortName, ToTextual, FromTextual)]
pub struct HostSqrtOp {
    pub sig: Signature,
}

#[derive(Serialize, Deserialize, PartialEq, Clone, Debug, ShortName, ToTextual, FromTextual)]
pub struct HostOnesOp {
    pub sig: Signature,
}

#[derive(Serialize, Deserialize, PartialEq, Clone, Debug, ShortName, ToTextual, FromTextual)]
pub struct HostConcatOp {
    pub sig: Signature,
    pub axis: u32,
}

#[derive(Serialize, Deserialize, PartialEq, Clone, Debug, ShortName, ToTextual, FromTextual)]

pub struct HostAtLeast2DOp {
    pub sig: Signature,
    pub to_column_vector: bool,
}

#[derive(Serialize, Deserialize, PartialEq, Clone, Debug, ShortName, ToTextual)]
pub struct HostExpandDimsOp {
    pub sig: Signature,
    pub axis: Vec<u32>,
}

#[derive(Serialize, Deserialize, PartialEq, Clone, Debug, ShortName, FromTextual)]
pub struct HostSqueezeOp {
    pub sig: Signature,
    pub axis: Option<u32>,
}

#[derive(Serialize, Deserialize, PartialEq, Clone, Debug, ShortName, ToTextual, FromTextual)]

pub struct HostReshapeOp {
    pub sig: Signature,
}

#[derive(Serialize, Deserialize, PartialEq, Clone, Debug, ShortName, FromTextual)]
pub struct HostSumOp {
    pub sig: Signature,
    pub axis: Option<u32>,
}

#[derive(Serialize, Deserialize, PartialEq, Clone, Debug, ShortName, ToTextual, FromTextual)]
pub struct HostTransposeOp {
    pub sig: Signature,
}

#[derive(Serialize, Deserialize, PartialEq, Clone, Debug, ShortName, ToTextual, FromTextual)]
pub struct HostInverseOp {
    pub sig: Signature,
}

#[derive(Serialize, Deserialize, PartialEq, Clone, Debug, ShortName, ToTextual, FromTextual)]

pub struct ShapeOp {
    pub sig: Signature,
}

#[derive(Serialize, Deserialize, PartialEq, Clone, Debug, ShortName, ToTextual, FromTextual)]

pub struct HostSliceOp {
    pub sig: Signature,
    pub slice: SliceInfo,
}

#[derive(Serialize, Deserialize, PartialEq, Clone, Debug, ShortName, ToTextual, FromTextual)]
pub struct HostDiagOp {
    pub sig: Signature,
}

#[derive(Serialize, Deserialize, PartialEq, Clone, Debug, ShortName, ToTextual)]
pub struct HostIndexAxisOp {
    pub sig: Signature,
    pub axis: usize,
    pub index: usize,
}

#[derive(Serialize, Deserialize, PartialEq, Clone, Debug, ShortName, ToTextual)]
pub struct HostShlDimOp {
    pub sig: Signature,
    pub amount: usize,
    pub bit_length: usize,
}

#[derive(Serialize, Deserialize, PartialEq, Clone, Debug, ShortName, ToTextual)]
pub struct HostBitDecOp {
    pub sig: Signature,
}

#[derive(Serialize, Deserialize, PartialEq, Clone, Debug, ShortName, ToTextual)]
pub struct BitToRingOp {
    pub sig: Signature,
}

#[derive(Serialize, Deserialize, PartialEq, Clone, Debug, ShortName, ToTextual, FromTextual)]

pub struct RingFillOp {
    pub sig: Signature,
    pub value: Constant,
}

#[derive(Serialize, Deserialize, PartialEq, Clone, Debug, ShortName, ToTextual)]
pub struct AdtFillOp {
    pub sig: Signature,
    pub value: Constant,
}

#[derive(Serialize, Deserialize, PartialEq, Clone, Debug, ShortName, ToTextual)]
pub struct PrimDeriveSeedOp {
    pub sig: Signature,
    pub sync_key: SyncKey,
}

#[derive(Serialize, Deserialize, PartialEq, Clone, Debug, ShortName, ToTextual, FromTextual)]
pub struct PrimPrfKeyGenOp {
    pub sig: Signature,
}

#[derive(Serialize, Deserialize, PartialEq, Clone, Debug, ShortName, ToTextual)]
pub struct AesDecryptOp {
    pub sig: Signature,
}

#[derive(Serialize, Deserialize, PartialEq, Clone, Debug, ShortName, ToTextual, FromTextual)]
pub struct RingAddOp {
    pub sig: Signature,
}

#[derive(Serialize, Deserialize, PartialEq, Clone, Debug, ShortName, ToTextual, FromTextual)]
pub struct RingSubOp {
    pub sig: Signature,
}

#[derive(Serialize, Deserialize, PartialEq, Clone, Debug, ShortName, ToTextual)]
pub struct RingNegOp {
    pub sig: Signature,
}

#[derive(Serialize, Deserialize, PartialEq, Clone, Debug, ShortName, ToTextual, FromTextual)]
pub struct RingMulOp {
    pub sig: Signature,
}

#[derive(Serialize, Deserialize, PartialEq, Clone, Debug, ShortName, ToTextual, FromTextual)]
pub struct RingDotOp {
    pub sig: Signature,
}

#[derive(Serialize, Deserialize, PartialEq, Clone, Debug, ShortName, FromTextual)]
pub struct RingSumOp {
    pub sig: Signature,
    pub axis: Option<u32>,
}

#[derive(Serialize, Deserialize, PartialEq, Clone, Debug, ShortName, FromTextual)]
pub struct RingFixedpointMeanOp {
    pub sig: Signature,
    pub axis: Option<u32>,
    pub scaling_base: u64,
    pub scaling_exp: u32,
}

#[derive(Serialize, Deserialize, PartialEq, Clone, Debug, ShortName, FromTextual)]
pub struct RingSampleOp {
    pub sig: Signature,
    pub max_value: Option<u64>,
}

#[derive(Serialize, Deserialize, PartialEq, Clone, Debug, ShortName, FromTextual)]
pub struct RingSampleSeededOp {
    pub sig: Signature,
    pub max_value: Option<u64>,
}

#[derive(Serialize, Deserialize, PartialEq, Clone, Debug, ShortName, ToTextual, FromTextual)]
pub struct RingShlOp {
    pub sig: Signature,
    pub amount: usize,
}

#[derive(Serialize, Deserialize, PartialEq, Clone, Debug, ShortName, ToTextual, FromTextual)]
pub struct RingShrOp {
    pub sig: Signature,
    pub amount: usize,
}

#[derive(Serialize, Deserialize, PartialEq, Clone, Debug, ShortName, ToTextual, FromTextual)]
pub struct RingInjectOp {
    pub sig: Signature,
    pub bit_idx: usize,
}

#[derive(Serialize, Deserialize, PartialEq, Clone, Debug, ShortName, ToTextual, FromTextual)]
pub struct BitExtractOp {
    pub sig: Signature,
    pub bit_idx: usize,
}

#[derive(Serialize, Deserialize, PartialEq, Clone, Debug, ShortName, ToTextual, FromTextual)]
pub struct BitSampleOp {
    pub sig: Signature,
}

#[derive(Serialize, Deserialize, PartialEq, Clone, Debug, ShortName, ToTextual, FromTextual)]
pub struct BitSampleSeededOp {
    pub sig: Signature,
}

#[derive(Serialize, Deserialize, PartialEq, Clone, Debug, ShortName, ToTextual, FromTextual)]
pub struct BitXorOp {
    pub sig: Signature,
}

#[derive(Serialize, Deserialize, PartialEq, Clone, Debug, ShortName, ToTextual, FromTextual)]
pub struct BitAndOp {
    pub sig: Signature,
}

#[derive(Serialize, Deserialize, PartialEq, Clone, Debug, ShortName, ToTextual)]
pub struct BitNegOp {
    pub sig: Signature,
}

<<<<<<< HEAD
#[derive(Serialize, Deserialize, PartialEq, Clone, Debug, ShortName, AutoToTextual)]
pub struct BitOrOp {
    pub sig: Signature,
}

#[derive(Serialize, Deserialize, PartialEq, Clone, Debug, ShortName, AutoToTextual)]
=======
#[derive(Serialize, Deserialize, PartialEq, Clone, Debug, ShortName, ToTextual)]
>>>>>>> cc8f670a
pub struct Pow2Op {
    pub sig: Signature,
}

#[derive(Serialize, Deserialize, PartialEq, Clone, Debug, ShortName, ToTextual)]
pub struct ExpOp {
    pub sig: Signature,
}

#[derive(Serialize, Deserialize, PartialEq, Clone, Debug, ShortName, ToTextual)]
pub struct LessThanOp {
    pub sig: Signature,
}

#[derive(Serialize, Deserialize, PartialEq, Clone, Debug, ShortName, ToTextual)]
pub struct GreaterThanOp {
    pub sig: Signature,
}

#[derive(Serialize, Deserialize, PartialEq, Clone, Debug, ShortName, ToTextual, FromTextual)]
pub struct FixedpointEncodeOp {
    pub sig: Signature,
    pub fractional_precision: u32,
    pub integral_precision: u32,
}

#[derive(Serialize, Deserialize, PartialEq, Clone, Debug, ShortName, ToTextual, FromTextual)]
pub struct FixedpointDecodeOp {
    pub sig: Signature,
    pub fractional_precision: u32,
}

#[derive(Serialize, Deserialize, PartialEq, Clone, Debug, ShortName, ToTextual)]
pub struct FixedpointAddOp {
    pub sig: Signature,
}

#[derive(Serialize, Deserialize, PartialEq, Clone, Debug, ShortName, ToTextual)]
pub struct FixedpointSubOp {
    pub sig: Signature,
}

#[derive(Serialize, Deserialize, PartialEq, Clone, Debug, ShortName, ToTextual)]
pub struct FixedpointMulOp {
    pub sig: Signature,
}

#[derive(Serialize, Deserialize, PartialEq, Clone, Debug, ShortName, ToTextual)]
pub struct FixedpointDivOp {
    pub sig: Signature,
}

#[derive(Serialize, Deserialize, PartialEq, Clone, Debug, ShortName, ToTextual)]
pub struct FixedpointDotOp {
    pub sig: Signature,
}

#[derive(Serialize, Deserialize, PartialEq, Clone, Debug, ShortName, ToTextual)]
pub struct FixedpointTruncPrOp {
    pub sig: Signature,
    pub precision: u32, // TODO(Morten) rename to amount?
}

#[derive(Serialize, Deserialize, PartialEq, Clone, Debug, ShortName)]
pub struct FixedpointMeanOp {
    pub sig: Signature,
    pub axis: Option<u32>,
}

#[derive(Serialize, Deserialize, PartialEq, Clone, Debug, ShortName)]
pub struct FixedpointSumOp {
    pub sig: Signature,
    pub axis: Option<u32>,
}

#[derive(Serialize, Deserialize, PartialEq, Clone, Debug, ShortName, ToTextual)]
pub struct NegOp {
    pub sig: Signature,
}

#[derive(Serialize, Deserialize, PartialEq, Clone, Debug, ShortName, ToTextual)]
pub struct FloatingpointAddOp {
    pub sig: Signature,
}

#[derive(Serialize, Deserialize, PartialEq, Clone, Debug, ShortName, ToTextual)]
pub struct FloatingpointSubOp {
    pub sig: Signature,
}

#[derive(Serialize, Deserialize, PartialEq, Clone, Debug, ShortName, ToTextual)]
pub struct FloatingpointMulOp {
    pub sig: Signature,
}

#[derive(Serialize, Deserialize, PartialEq, Clone, Debug, ShortName, ToTextual)]
pub struct FloatingpointDivOp {
    pub sig: Signature,
}

#[derive(Serialize, Deserialize, PartialEq, Clone, Debug, ShortName, ToTextual)]
pub struct FloatingpointDotOp {
    pub sig: Signature,
}

#[derive(Serialize, Deserialize, PartialEq, Clone, Debug, ShortName, ToTextual)]
pub struct FloatingpointAtLeast2DOp {
    pub sig: Signature,
    pub to_column_vector: bool,
}

#[derive(Serialize, Deserialize, PartialEq, Clone, Debug, ShortName, ToTextual)]
pub struct FloatingpointOnesOp {
    pub sig: Signature,
}

#[derive(Serialize, Deserialize, PartialEq, Clone, Debug, ShortName, ToTextual)]
pub struct FloatingpointConcatOp {
    pub sig: Signature,
    pub axis: u32,
}

#[derive(Serialize, Deserialize, PartialEq, Clone, Debug, ShortName, ToTextual)]
pub struct FloatingpointExpandDimsOp {
    pub sig: Signature,
    pub axis: Vec<u32>,
}

#[derive(Serialize, Deserialize, PartialEq, Clone, Debug, ShortName, ToTextual)]
pub struct FloatingpointTransposeOp {
    pub sig: Signature,
}

#[derive(Serialize, Deserialize, PartialEq, Clone, Debug, ShortName, ToTextual)]
pub struct FloatingpointInverseOp {
    pub sig: Signature,
}

#[derive(Serialize, Deserialize, PartialEq, Clone, Debug, ShortName)]
pub struct FloatingpointMeanOp {
    pub sig: Signature,
    pub axis: Option<u32>,
}

#[derive(Serialize, Deserialize, PartialEq, Clone, Debug, ShortName)]
pub struct FloatingpointSumOp {
    pub sig: Signature,
    pub axis: Option<u32>,
}

#[derive(Serialize, Deserialize, PartialEq, Clone, Debug, ShortName, ToTextual, FromTextual)]
pub struct RingFixedpointEncodeOp {
    pub sig: Signature,
    pub scaling_base: u64,
    pub scaling_exp: u32,
}

#[derive(Serialize, Deserialize, PartialEq, Clone, Debug, ShortName, ToTextual, FromTextual)]
pub struct RingFixedpointDecodeOp {
    pub sig: Signature,
    pub scaling_base: u64,
    pub scaling_exp: u32,
}

#[derive(Serialize, Deserialize, PartialEq, Clone, Debug, ShortName, ToTextual)]
pub struct AdtRevealOp {
    pub sig: Signature,
}

#[derive(Serialize, Deserialize, PartialEq, Clone, Debug, ShortName, ToTextual)]
pub struct AdtAddOp {
    pub sig: Signature,
}

#[derive(Serialize, Deserialize, PartialEq, Clone, Debug, ShortName, ToTextual)]
pub struct AdtSubOp {
    pub sig: Signature,
}

#[derive(Serialize, Deserialize, PartialEq, Clone, Debug, ShortName, ToTextual)]
pub struct AdtMulOp {
    pub sig: Signature,
}

#[derive(Serialize, Deserialize, PartialEq, Clone, Debug, ShortName, ToTextual)]
pub struct AdtShlOp {
    pub sig: Signature,
    pub amount: usize,
}

#[derive(Serialize, Deserialize, PartialEq, Clone, Debug, ShortName, ToTextual)]
pub struct AdtToRepOp {
    pub sig: Signature,
}

#[derive(Serialize, Deserialize, PartialEq, Clone, Debug, ShortName, ToTextual)]
pub struct RepAbsOp {
    pub sig: Signature,
}

#[derive(Serialize, Deserialize, PartialEq, Clone, Debug, ShortName, ToTextual)]
pub struct RepMsbOp {
    pub sig: Signature,
}

#[derive(Serialize, Deserialize, PartialEq, Clone, Debug, ShortName, ToTextual)]
pub struct RepSetupOp {
    pub sig: Signature,
}

#[derive(Serialize, Deserialize, PartialEq, Clone, Debug, ShortName, ToTextual)]
pub struct RepShareOp {
    pub sig: Signature,
}

#[derive(Serialize, Deserialize, PartialEq, Clone, Debug, ShortName, ToTextual)]
pub struct RepRevealOp {
    pub sig: Signature,
}

#[derive(Serialize, Deserialize, PartialEq, Clone, Debug, ShortName, ToTextual)]
pub struct RepAddOp {
    pub sig: Signature,
}

#[derive(Serialize, Deserialize, PartialEq, Clone, Debug, ShortName, ToTextual)]
pub struct RepSubOp {
    pub sig: Signature,
}

#[derive(Serialize, Deserialize, PartialEq, Clone, Debug, ShortName, ToTextual)]
pub struct RepMulOp {
    pub sig: Signature,
}

#[derive(Serialize, Deserialize, PartialEq, Clone, Debug, ShortName, ToTextual)]
pub struct RepDotOp {
    pub sig: Signature,
}

#[derive(Serialize, Deserialize, PartialEq, Clone, Debug, ShortName, ToTextual)]
pub struct RepAndOp {
    pub sig: Signature,
}

#[derive(Serialize, Deserialize, PartialEq, Clone, Debug, ShortName, ToTextual)]
pub struct RepXorOp {
    pub sig: Signature,
}

#[derive(Serialize, Deserialize, PartialEq, Clone, Debug, ShortName, ToTextual)]
pub struct RepNegOp {
    pub sig: Signature,
}

#[derive(Serialize, Deserialize, PartialEq, Clone, Debug, ShortName)]
pub struct RepFixedpointMeanOp {
    pub sig: Signature,
    pub axis: Option<u32>,
    pub scaling_base: u64,
    pub scaling_exp: u32,
}

#[derive(Serialize, Deserialize, PartialEq, Clone, Debug, ShortName, ToTextual)]
pub struct AddNOp {
    pub sig: Signature,
}

#[derive(Serialize, Deserialize, PartialEq, Clone, Debug, ShortName)]
pub struct RepSumOp {
    pub sig: Signature,
    pub axis: Option<u32>,
}

#[derive(Serialize, Deserialize, PartialEq, Clone, Debug, ShortName, ToTextual)]
pub struct RepTruncPrOp {
    pub sig: Signature,
    pub amount: u32,
}

#[derive(Serialize, Deserialize, PartialEq, Clone, Debug, ShortName, ToTextual)]
pub struct RepToAdtOp {
    pub sig: Signature,
}

#[derive(Serialize, Deserialize, PartialEq, Clone, Debug, ShortName, ToTextual)]
pub struct FillOp {
    pub sig: Signature,
    pub value: Constant,
}

#[derive(Serialize, Deserialize, PartialEq, Clone, Debug, ShortName, ToTextual)]
pub struct RepShlOp {
    pub sig: Signature,
    pub amount: usize,
}

#[derive(Serialize, Deserialize, PartialEq, Clone, Debug, ShortName, ToTextual)]
pub struct RepShlDimOp {
    pub sig: Signature,
    pub amount: usize,
    pub bit_length: usize,
}

#[derive(Serialize, Deserialize, PartialEq, Clone, Debug, ShortName, ToTextual)]
pub struct RepIndexAxisOp {
    pub sig: Signature,
    pub axis: usize,
    pub index: usize,
}

#[derive(Serialize, Deserialize, PartialEq, Clone, Debug, ShortName, ToTextual)]
pub struct IndexOp {
    pub sig: Signature,
    pub index: usize,
}

#[derive(Serialize, Deserialize, PartialEq, Clone, Debug, ShortName, ToTextual)]
pub struct RepDiagOp {
    pub sig: Signature,
}

#[derive(Serialize, Deserialize, PartialEq, Clone, Debug, ShortName, ToTextual)]
pub struct RepSliceOp {
    pub sig: Signature,
    pub slice: SliceInfo,
}

#[derive(Serialize, Deserialize, PartialEq, Clone, Debug, ShortName, ToTextual)]
pub struct RepBitDecOp {
    pub sig: Signature,
}

#[derive(Serialize, Deserialize, PartialEq, Clone, Debug, ShortName, ToTextual)]
pub struct RepBitComposeOp {
    pub sig: Signature,
}

#[derive(Serialize, Deserialize, PartialEq, Clone, Debug, ShortName, ToTextual)]
pub struct RepEqualOp {
    pub sig: Signature,
}

#[derive(Serialize, Deserialize, PartialEq, Clone, Debug, ShortName, ToTextual)]
pub struct IfElseOp {
    pub sig: Signature,
}

pub trait KnownPlacement {
    const TY: PlacementTy;

    fn ty(&self) -> PlacementTy {
        Self::TY
    }
}

macro_rules! placements {
    ($($p:ident,)+) => {
        paste! {
            #[derive(Serialize, Deserialize, PartialEq, Clone, Debug)]
            pub enum Placement {
                $($p([<$p Placement>]),)+
            }
        }

        paste! {
            #[derive(Serialize, Deserialize, PartialEq, Eq, Clone, Debug)]
            pub enum PlacementTy {
                $($p,)+
            }
        }

        impl Placement {
            pub fn ty(&self) -> PlacementTy {
                match self {
                    $(Placement::$p(plc) => plc.ty(),)+
                }
            }
        }

        paste! {
            $(
            impl From<[<$p Placement>]> for Placement {
                fn from(x: [<$p Placement>]) -> Placement {
                    Placement::$p(x)
                }
            }
            )+
        }

        paste! {
            $(
            impl From<&[<$p Placement>]> for Placement {
                fn from(x: &[<$p Placement>]) -> Placement {
                    Placement::$p(x.clone())
                }
            }
            )+
        }

        paste! {
            $(
            impl TryFrom<Placement> for [<$p Placement>] {
                type Error = Error;

                fn try_from(x: Placement) -> Result<Self> {
                    match x {
                        Placement::$p(x) => Ok(x),
                        _ => Err(Error::OperandUnavailable),
                    }
                }
            }
            )+
        }

        paste! {
            $(
            impl KnownPlacement for [<$p Placement>] {
                const TY: PlacementTy = PlacementTy::$p;
            }
            )+
        }
    };
}

placements![Host, Replicated, Additive,];

#[derive(Serialize, Deserialize, Display, Clone, Debug, Hash, Eq, PartialEq)]
pub struct Role(pub String);

impl From<String> for Role {
    fn from(s: String) -> Self {
        Role(s)
    }
}

impl From<&String> for Role {
    fn from(s: &String) -> Self {
        Role(s.clone())
    }
}

impl From<&str> for Role {
    fn from(s: &str) -> Self {
        Role(s.to_string())
    }
}

#[derive(Serialize, Deserialize, PartialEq, Clone, Debug)]
pub struct HostPlacement {
    pub owner: Role,
}

#[derive(Serialize, Deserialize, PartialEq, Eq, Hash, Clone, Debug)]
pub struct ReplicatedPlacement {
    pub owners: [Role; 3],
}

#[derive(Serialize, Deserialize, PartialEq, Clone, Debug)]
pub struct AdditivePlacement {
    pub owners: [Role; 2],
}

impl ReplicatedPlacement {
    pub fn host_placements(&self) -> (HostPlacement, HostPlacement, HostPlacement) {
        let player0 = HostPlacement {
            owner: self.owners[0].clone(),
        };
        let player1 = HostPlacement {
            owner: self.owners[1].clone(),
        };
        let player2 = HostPlacement {
            owner: self.owners[2].clone(),
        };
        (player0, player1, player2)
    }
}

impl AdditivePlacement {
    pub fn host_placements(&self) -> (HostPlacement, HostPlacement) {
        let player0 = HostPlacement {
            owner: self.owners[0].clone(),
        };
        let player1 = HostPlacement {
            owner: self.owners[1].clone(),
        };
        (player0, player1)
    }
}

pub trait Placed {
    type Placement;

    fn placement(&self) -> std::result::Result<Self::Placement, Error>;
}

#[derive(Serialize, Deserialize, Clone, Debug, PartialEq)]
pub struct Operation {
    pub name: String,
    pub kind: Operator,
    pub inputs: Vec<String>, // TODO(Morten) use indices instead of strings?
    pub placement: Placement,
}

#[derive(Serialize, Deserialize, Clone, Debug)]
pub struct Computation {
    // pub constants: Vec<Value>,
    // pub operators: Vec<Operator>,
    pub operations: Vec<Operation>,
}

impl Computation {
    pub fn from_bytes(bytes: Vec<u8>) -> Result<Self> {
        rmp_serde::from_read_ref(&bytes).map_err(|e| Error::SerializationError(e.to_string()))
    }

    pub fn to_bytes(&self) -> Result<Vec<u8>> {
        rmp_serde::to_vec(self).map_err(|e| Error::SerializationError(e.to_string()))
    }

    pub fn from_disk<P: AsRef<Path>>(path: P) -> Result<Self> {
        let p = path.as_ref();
        let f = File::open(p).map_err(|e| {
            Error::Unexpected(Some(format!(
                "File not found error for path {0}. Original: {1}.",
                p.display(),
                e
            )))
        })?;
        rmp_serde::decode::from_read(f).map_err(|e| Error::SerializationError(e.to_string()))
    }

    pub fn to_disk<P: AsRef<Path>>(&self, path: P) -> Result<()> {
        let mut file_buffer =
            File::create(path).map_err(|e| Error::SerializationError(e.to_string()))?;
        rmp_serde::encode::write(&mut file_buffer, self)
            .map_err(|e| Error::SerializationError(e.to_string()))?;
        Ok(())
    }
}

mod tests {
    #![allow(unused_imports)]
    use super::*;

    #[test]
    fn test_session_id() {
        let session_id_str = "01FGSQ37YDJSVJXSA6SSY7G4Y2";
        let session_id = SessionId::try_from(session_id_str).unwrap();
        let expected: [u8; 16] = [
            155, 66, 92, 119, 188, 62, 148, 202, 13, 176, 137, 43, 64, 190, 251, 182,
        ];
        assert_eq!(session_id.logical, session_id_str);
        assert_eq!(session_id.to_string(), session_id_str);
        assert_eq!(session_id.secure, expected);
        assert_eq!(*session_id.as_bytes(), expected);

        let session_id_str = "hello world";
        let session_id = SessionId::try_from(session_id_str).unwrap();
        let expected: [u8; 16] = [
            233, 168, 4, 178, 229, 39, 253, 54, 1, 210, 255, 192, 187, 2, 60, 214,
        ];
        assert_eq!(session_id.logical, session_id_str);
        assert_eq!(session_id.to_string(), session_id_str);
        assert_eq!(session_id.secure, expected);
        assert_eq!(*session_id.as_bytes(), expected);
    }
}<|MERGE_RESOLUTION|>--- conflicted
+++ resolved
@@ -1506,16 +1506,12 @@
     pub sig: Signature,
 }
 
-<<<<<<< HEAD
-#[derive(Serialize, Deserialize, PartialEq, Clone, Debug, ShortName, AutoToTextual)]
+#[derive(Serialize, Deserialize, PartialEq, Clone, Debug, ShortName, ToTextual)]
 pub struct BitOrOp {
     pub sig: Signature,
 }
 
-#[derive(Serialize, Deserialize, PartialEq, Clone, Debug, ShortName, AutoToTextual)]
-=======
-#[derive(Serialize, Deserialize, PartialEq, Clone, Debug, ShortName, ToTextual)]
->>>>>>> cc8f670a
+#[derive(Serialize, Deserialize, PartialEq, Clone, Debug, ShortName, ToTextual)]
 pub struct Pow2Op {
     pub sig: Signature,
 }

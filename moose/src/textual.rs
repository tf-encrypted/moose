--- conflicted
+++ resolved
@@ -1426,11 +1426,8 @@
             RepIfElse(op) => op.to_textual(),
             Pow2(op) => op.to_textual(),
             Exp(op) => op.to_textual(),
-<<<<<<< HEAD
             Sigmoid(op) => op.to_textual(),
-=======
             LessThan(op) => op.to_textual(),
->>>>>>> c5da4a56
         }
     }
 }
@@ -1606,11 +1603,8 @@
 impl_to_textual!(RepShlOp, "{op}: {}", sig);
 impl_to_textual!(Pow2Op, "{op}: {}", sig);
 impl_to_textual!(ExpOp, "{op}: {}", sig);
-<<<<<<< HEAD
 impl_to_textual!(SigmoidOp, "{op}: {}", sig);
-=======
 impl_to_textual!(LessThanOp, "{op}: {}", sig);
->>>>>>> c5da4a56
 impl_to_textual!(RepToAdtOp, "{op}: {}", sig);
 impl_to_textual!(
     RepIndexAxisOp,

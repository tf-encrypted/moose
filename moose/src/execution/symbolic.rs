//! Symbolic execution of computations
//!
//! This is used during compilation to lower operations.
//! In general, it works by evaluating kernels on symbolic values and
//! recording the underlying operations perform as new computation.
//! Values are generally wrapped in the `Symbolic` enum.

use super::{Session, SetupGeneration};
use crate::computation::{Computation, Operation, Operator, Placed, Placement, SymbolicValue};
use crate::error::{Error, Result};
use crate::host::PrfKey;
use crate::kernels::{DispatchKernel, PlacementPlace};
use crate::replicated::{RepSetup, ReplicatedPlacement};
use parking_lot::RwLock;
use std::collections::HashMap;
use std::sync::Arc;

/// Wrapper for values used in `SymbolicSession`s
#[derive(Clone, Debug, PartialEq)]
pub enum Symbolic<T: Placed> {
    /// The value is really symbolic
    ///
    /// It exists only as a handle to an operation.
    Symbolic(SymbolicHandle<T::Placement>),

    /// The value is actually not symbolic
    ///
    /// It (partially) exists, although some sub-components may be handles
    Concrete(T),
}

impl<T: Placed> Symbolic<T> {
    pub fn is_symbolic(&self) -> bool {
        match self {
            Symbolic::Symbolic(_) => true,
            Symbolic::Concrete(_) => false,
        }
    }

    pub fn is_concrete(&self) -> bool {
        match self {
            Symbolic::Symbolic(_) => false,
            Symbolic::Concrete(_) => true,
        }
    }

    pub fn symbolic_handle(&self) -> Option<&SymbolicHandle<T::Placement>> {
        match self {
            Symbolic::Symbolic(h) => Some(h),
            Symbolic::Concrete(_) => None,
        }
    }
}

#[derive(Clone, Debug, PartialEq)]
pub struct SymbolicHandle<P> {
    pub op: String,
    // NOTE if we had a handle to the graph we
    // could perhaps derive the placement instead
    pub plc: P,
}

impl<T: Placed> Placed for Symbolic<T>
where
    T::Placement: Clone,
{
    type Placement = T::Placement;

    fn placement(&self) -> Result<Self::Placement> {
        match self {
            Symbolic::Symbolic(x) => Ok(x.plc.clone()),
            Symbolic::Concrete(x) => x.placement(),
        }
    }
}

impl<S: Session, T, P> PlacementPlace<S, Symbolic<T>> for P
where
    T: Placed<Placement = P>,
    P: PlacementPlace<S, T>,
    P: Clone + PartialEq,
{
    fn place(&self, sess: &S, x: Symbolic<T>) -> Symbolic<T> {
        match x.placement() {
            Ok(ref place) if place == self => x,
            _ => {
                match x {
                    Symbolic::Concrete(x) => {
                        // TODO should we indirectly insert Place ops here?
                        let x = self.place(sess, x);
                        Symbolic::Concrete(x)
                    }
                    Symbolic::Symbolic(SymbolicHandle { op, plc: _ }) => {
                        // TODO insert `Place` ops here?
                        Symbolic::Symbolic(SymbolicHandle {
                            op,
                            plc: self.clone(),
                        })
                    }
                }
            }
        }
    }
}

#[derive(Default)]
struct SymbolicSessionState {
    pub ops: Vec<Operation>,
    pub replicated_keys: HashMap<ReplicatedPlacement, Arc<RepSetup<Symbolic<PrfKey>>>>,
}

/// Session object in which symbolic execution is happening
pub struct SymbolicSession {
    pub(crate) strategy: Box<dyn SymbolicStrategy>,
    state: Arc<RwLock<SymbolicSessionState>>,
}

impl Default for SymbolicSession {
    fn default() -> Self {
        SymbolicSession {
            strategy: Box::new(DefaultSymbolicStrategy),
            state: Default::default(),
        }
    }
}

impl SymbolicSession {
    /// Add operation to the session's underlying computation
    pub fn add_operation<'s, O: Into<Operator> + Clone, P: Into<Placement> + Clone>(
        &'s self,
        operator: &O,
        operands: &[&str],
        plc: &P,
    ) -> SymbolicHandle<P> {
        let mut state = self.state.write();
        let op_name: String = format!("op_{}", state.ops.len());
        let op = Operation {
            name: op_name.clone(),
            kind: operator.clone().into(),
            inputs: operands.iter().map(|op| op.to_string()).collect(),
            placement: plc.clone().into(),
        };
        state.ops.push(op);

        SymbolicHandle {
            op: op_name,
            plc: plc.clone(),
        }
    }

    /// Apply a given closure to the iterator over the ops.
    ///
    /// The "ops" vector is locked for READ for the duration of the call.
    pub fn ops_iter<F: FnMut(std::slice::Iter<Operation>) -> T, T>(&self, mut operation: F) -> T {
        let state = self.state.read();
        operation(state.ops.iter())
    }
}

impl Session for SymbolicSession {
    type Value = crate::computation::SymbolicValue;
    fn execute(
        &self,
        op: Operator,
        plc: &Placement,
        operands: Vec<Self::Value>,
    ) -> Result<Self::Value> {
        self.strategy.execute(self, op, plc, operands)
    }
}

impl SetupGeneration<ReplicatedPlacement> for SymbolicSession {
    type Setup = RepSetup<Symbolic<PrfKey>>;

    fn setup(&self, plc: &ReplicatedPlacement) -> Arc<Self::Setup> {
        // Produce a new replicated setup or returned a previously produced setup for the placement
        let state = self.state.read();
        match state.replicated_keys.get(plc) {
            Some(setup) => Arc::clone(setup),
            None => {
                use crate::kernels::PlacementSetupGen;
                drop(state); // Release the read access

                // This may (likely) grab a write lock to the state inside
                let new_setup = plc.gen_setup(self);

                // Grab a new write lock.
                let mut state = self.state.write();
                // Only insert if missing, since someone else might have done that already
                // If our `new_setup` ends up being unused due to the race, it will be pruned later on by a dedicated pruning pass.
                let setup = state
                    .replicated_keys
                    .entry(plc.clone())
                    .or_insert_with(|| Arc::new(new_setup));
                Arc::clone(setup)
            }
        }
    }
}

pub(crate) trait SymbolicStrategy {
    fn execute(
        &self,
        sess: &SymbolicSession,
        op: Operator,
        plc: &Placement,
        operands: Vec<SymbolicValue>,
    ) -> Result<SymbolicValue>;
}

#[derive(Clone, Copy, Debug)]
struct DefaultSymbolicStrategy;

impl SymbolicStrategy for DefaultSymbolicStrategy {
    fn execute(
        &self,
        sess: &SymbolicSession,
        op: Operator,
        plc: &Placement,
        operands: Vec<SymbolicValue>,
    ) -> Result<SymbolicValue> {
        use Operator::*;
        match op {
            PrimDeriveSeed(op) => DispatchKernel::compile(&op, plc)?(sess, operands),
            Constant(op) => DispatchKernel::compile(&op, plc)?(sess, operands),
            Cast(op) => DispatchKernel::compile(&op, plc)?(sess, operands),
            Input(op) => DispatchKernel::compile(&op, plc)?(sess, operands),
            Output(op) => DispatchKernel::compile(&op, plc)?(sess, operands),
            Load(op) => DispatchKernel::compile(&op, plc)?(sess, operands),
            Save(op) => DispatchKernel::compile(&op, plc)?(sess, operands),
            Shape(op) => DispatchKernel::compile(&op, plc)?(sess, operands),
            Broadcast(op) => DispatchKernel::compile(&op, plc)?(sess, operands),
            RingFill(op) => DispatchKernel::compile(&op, plc)?(sess, operands),
            Fill(op) => DispatchKernel::compile(&op, plc)?(sess, operands),
            PrimPrfKeyGen(op) => DispatchKernel::compile(&op, plc)?(sess, operands),
            AesDecrypt(op) => DispatchKernel::compile(&op, plc)?(sess, operands),
            Xor(op) => DispatchKernel::compile(&op, plc)?(sess, operands),
            And(op) => DispatchKernel::compile(&op, plc)?(sess, operands),
            Or(op) => DispatchKernel::compile(&op, plc)?(sess, operands),
            BitExtract(op) => DispatchKernel::compile(&op, plc)?(sess, operands),
            BitSample(op) => DispatchKernel::compile(&op, plc)?(sess, operands),
            BitSampleSeeded(op) => DispatchKernel::compile(&op, plc)?(sess, operands),
            RingSample(op) => DispatchKernel::compile(&op, plc)?(sess, operands),
            RingSampleSeeded(op) => DispatchKernel::compile(&op, plc)?(sess, operands),
            RingFixedpointEncode(op) => DispatchKernel::compile(&op, plc)?(sess, operands),
            RingFixedpointDecode(op) => DispatchKernel::compile(&op, plc)?(sess, operands),
            RingFixedpointMean(op) => DispatchKernel::compile(&op, plc)?(sess, operands),
            RingInject(op) => DispatchKernel::compile(&op, plc)?(sess, operands),
            RepSetup(op) => DispatchKernel::compile(&op, plc)?(sess, operands),
            RepShare(op) => DispatchKernel::compile(&op, plc)?(sess, operands),
            RepReveal(op) => DispatchKernel::compile(&op, plc)?(sess, operands),
            TruncPr(op) => DispatchKernel::compile(&op, plc)?(sess, operands),
            RepFixedpointMean(op) => DispatchKernel::compile(&op, plc)?(sess, operands),
            AddN(op) => DispatchKernel::compile(&op, plc)?(sess, operands),
            Shl(op) => DispatchKernel::compile(&op, plc)?(sess, operands),
            Shr(op) => DispatchKernel::compile(&op, plc)?(sess, operands),
            Msb(op) => DispatchKernel::compile(&op, plc)?(sess, operands),
            Abs(op) => DispatchKernel::compile(&op, plc)?(sess, operands),
            Mux(op) => DispatchKernel::compile(&op, plc)?(sess, operands),
            Maximum(op) => DispatchKernel::compile(&op, plc)?(sess, operands),
            Softmax(op) => DispatchKernel::compile(&op, plc)?(sess, operands),
            Demirror(op) => DispatchKernel::compile(&op, plc)?(sess, operands),
            Mirror(op) => DispatchKernel::compile(&op, plc)?(sess, operands),
            RepToAdt(op) => DispatchKernel::compile(&op, plc)?(sess, operands),
            Index(op) => DispatchKernel::compile(&op, plc)?(sess, operands),
            Diag(op) => DispatchKernel::compile(&op, plc)?(sess, operands),
<<<<<<< HEAD
            RepBitDec(op) => DispatchKernel::compile(&op, plc)?(sess, operands),
            RepBitCompose(op) => DispatchKernel::compile(&op, plc)?(sess, operands),
            ShlDim(op) => DispatchKernel::compile(&op, plc)?(sess, operands),
=======
            BitCompose(op) => DispatchKernel::compile(&op, plc)?(sess, operands),
            RepShlDim(op) => DispatchKernel::compile(&op, plc)?(sess, operands),
>>>>>>> 007fb695
            AdtFill(op) => DispatchKernel::compile(&op, plc)?(sess, operands),
            AdtReveal(op) => DispatchKernel::compile(&op, plc)?(sess, operands),
            AdtToRep(op) => DispatchKernel::compile(&op, plc)?(sess, operands),
            HostMean(op) => DispatchKernel::compile(&op, plc)?(sess, operands),
            Sqrt(op) => DispatchKernel::compile(&op, plc)?(sess, operands),
            HostOnes(op) => DispatchKernel::compile(&op, plc)?(sess, operands),
            Sign(op) => DispatchKernel::compile(&op, plc)?(sess, operands),
            Pow2(op) => DispatchKernel::compile(&op, plc)?(sess, operands),
            Exp(op) => DispatchKernel::compile(&op, plc)?(sess, operands),
            Sigmoid(op) => DispatchKernel::compile(&op, plc)?(sess, operands),
            Equal(op) => DispatchKernel::compile(&op, plc)?(sess, operands),
            Less(op) => DispatchKernel::compile(&op, plc)?(sess, operands),
            GreaterThan(op) => DispatchKernel::compile(&op, plc)?(sess, operands),
            BitDecompose(op) => DispatchKernel::compile(&op, plc)?(sess, operands),
            FixedpointEncode(op) => DispatchKernel::compile(&op, plc)?(sess, operands),
            FixedpointDecode(op) => DispatchKernel::compile(&op, plc)?(sess, operands),
            FixedpointMean(op) => DispatchKernel::compile(&op, plc)?(sess, operands),
            Identity(op) => DispatchKernel::compile(&op, plc)?(sess, operands),
            FloatingpointOnes(op) => DispatchKernel::compile(&op, plc)?(sess, operands),
            FloatingpointConcat(op) => DispatchKernel::compile(&op, plc)?(sess, operands),
            FloatingpointMean(op) => DispatchKernel::compile(&op, plc)?(sess, operands),
            AtLeast2D(op) => DispatchKernel::compile(&op, plc)?(sess, operands),
            IndexAxis(op) => DispatchKernel::compile(&op, plc)?(sess, operands),
            Slice(op) => DispatchKernel::compile(&op, plc)?(sess, operands),
            Ones(op) => DispatchKernel::compile(&op, plc)?(sess, operands),
            ExpandDims(op) => DispatchKernel::compile(&op, plc)?(sess, operands),
            Concat(op) => DispatchKernel::compile(&op, plc)?(sess, operands),
            Reshape(op) => DispatchKernel::compile(&op, plc)?(sess, operands),
            Squeeze(op) => DispatchKernel::compile(&op, plc)?(sess, operands),
            Transpose(op) => DispatchKernel::compile(&op, plc)?(sess, operands),
            Inverse(op) => DispatchKernel::compile(&op, plc)?(sess, operands),
            Add(op) => DispatchKernel::compile(&op, plc)?(sess, operands),
            Sub(op) => DispatchKernel::compile(&op, plc)?(sess, operands),
            Mul(op) => DispatchKernel::compile(&op, plc)?(sess, operands),
            Div(op) => DispatchKernel::compile(&op, plc)?(sess, operands),
            Dot(op) => DispatchKernel::compile(&op, plc)?(sess, operands),
            Mean(op) => DispatchKernel::compile(&op, plc)?(sess, operands),
            Neg(op) => DispatchKernel::compile(&op, plc)?(sess, operands),
            Sum(op) => DispatchKernel::compile(&op, plc)?(sess, operands),
            Send(op) => DispatchKernel::compile(&op, plc)?(sess, operands),
            Receive(op) => DispatchKernel::compile(&op, plc)?(sess, operands),
        }
    }
}

/// Helper for execution computations symbolically.
#[derive(Default)]
pub struct SymbolicExecutor {
    // Placeholder for the future state we want to keep (symbolic strategy pointer, replicated setup cache, etc).
}

impl SymbolicExecutor {
    pub fn run_computation(
        &self,
        computation: &Computation,
        session: &SymbolicSession,
    ) -> anyhow::Result<Computation> {
        let mut env: HashMap<String, SymbolicValue> = HashMap::default();
        let computation = computation.toposort()?;

        for op in computation.operations.iter() {
            let operator = op.kind.clone();
            let operands = op
                .inputs
                .iter()
                .map(|input_name| env.get(input_name).unwrap().clone())
                .collect();
            let value = session
                .execute(operator, &op.placement, operands)
                .map_err(|e| {
                    Error::Compilation(format!(
                        "SymbolicSession failed to lower computation due to an error: {:?}",
                        e,
                    ))
                })?;
            env.insert(op.name.clone(), value);
        }
        let state = session.state.read();
        Ok(Computation {
            operations: state.ops.clone(),
        })
    }
}<|MERGE_RESOLUTION|>--- conflicted
+++ resolved
@@ -264,14 +264,8 @@
             RepToAdt(op) => DispatchKernel::compile(&op, plc)?(sess, operands),
             Index(op) => DispatchKernel::compile(&op, plc)?(sess, operands),
             Diag(op) => DispatchKernel::compile(&op, plc)?(sess, operands),
-<<<<<<< HEAD
-            RepBitDec(op) => DispatchKernel::compile(&op, plc)?(sess, operands),
-            RepBitCompose(op) => DispatchKernel::compile(&op, plc)?(sess, operands),
+            BitCompose(op) => DispatchKernel::compile(&op, plc)?(sess, operands),
             ShlDim(op) => DispatchKernel::compile(&op, plc)?(sess, operands),
-=======
-            BitCompose(op) => DispatchKernel::compile(&op, plc)?(sess, operands),
-            RepShlDim(op) => DispatchKernel::compile(&op, plc)?(sess, operands),
->>>>>>> 007fb695
             AdtFill(op) => DispatchKernel::compile(&op, plc)?(sess, operands),
             AdtReveal(op) => DispatchKernel::compile(&op, plc)?(sess, operands),
             AdtToRep(op) => DispatchKernel::compile(&op, plc)?(sess, operands),

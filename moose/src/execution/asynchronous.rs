use super::*;
use crate::error::{Error, Result};
use crate::execution::Identity;
use crate::host::*;
use crate::kernels::DispatchKernel;
use crate::replicated::*;
use crate::types::*;
use std::collections::HashMap;
use std::sync::Arc;

pub type AsyncSender = oneshot::Sender<Value>;

pub type AsyncReceiver = Shared<
    Map<
        oneshot::Receiver<Value>,
        fn(anyhow::Result<Value, oneshot::error::RecvError>) -> anyhow::Result<Value, ()>,
    >,
>;

pub type AsyncTask = tokio::task::JoinHandle<Result<()>>;

pub type AsyncNetworkingImpl = Arc<dyn AsyncNetworking + Send + Sync>;

pub type AsyncStorageImpl = Arc<dyn AsyncStorage + Send + Sync>;

pub fn map_send_result(res: std::result::Result<(), Value>) -> std::result::Result<(), Error> {
    match res {
        Ok(_) => Ok(()),
        Err(val) => {
            if val.ty() == Ty::Unit {
                // ignoring unit value is okay
                Ok(())
            } else {
                Err(Error::ResultUnused)
            }
        }
    }
}

pub fn map_receive_error<T>(_: T) -> Error {
    tracing::debug!("Failed to receive on channel, sender was dropped");
    Error::OperandUnavailable
}

pub struct AsyncSessionHandle {
    pub tasks: Arc<std::sync::RwLock<Vec<crate::execution::AsyncTask>>>,
}

impl AsyncSessionHandle {
    pub fn for_session(session: &AsyncSession) -> Self {
        AsyncSessionHandle {
            tasks: Arc::clone(&session.tasks),
        }
    }

    pub async fn join_on_first_error(self) -> anyhow::Result<()> {
        use crate::error::Error::{OperandUnavailable, ResultUnused};
        // use futures::StreamExt;

        let mut tasks_guard = self.tasks.write().unwrap();
        // TODO (lvorona): should really find a way to use FuturesUnordered here
        // let mut tasks = (*tasks_guard)
        //     .into_iter()
        //     .collect::<futures::stream::FuturesUnordered<_>>();

        let mut tasks = tasks_guard.iter_mut();

        while let Some(x) = tasks.next() {
            let x = x.await;
            match x {
                Ok(Ok(_)) => {
                    continue;
                }
                Ok(Err(e)) => {
                    match e {
                        // OperandUnavailable and ResultUnused are typically not root causes.
                        // Wait to get an error that would indicate the root cause of the problem,
                        // and return it instead.
                        OperandUnavailable => continue,
                        ResultUnused => continue,
                        _ => {
                            for task in tasks {
                                task.abort();
                            }
                            return Err(anyhow::Error::from(e));
                        }
                    }
                }
                Err(e) => {
                    if e.is_cancelled() {
                        continue;
                    } else if e.is_panic() {
                        for task in tasks {
                            task.abort();
                        }
                        return Err(anyhow::Error::from(e));
                    }
                }
            }
        }
        Ok(())
    }
}

/// Session object for asynchronous execution.
#[derive(Clone)]
pub struct AsyncSession {
    pub session_id: SessionId,
    pub arguments: Arc<HashMap<String, Value>>,
    pub role_assignments: Arc<HashMap<Role, Identity>>,
    pub networking: AsyncNetworkingImpl,
    pub storage: AsyncStorageImpl,
    // replicated_keys: HashMap<ReplicatedPlacement, ReplicatedSetup>,
    pub tasks: Arc<std::sync::RwLock<Vec<crate::execution::AsyncTask>>>,
}

impl AsyncSession {
    pub fn new(
        session_id: SessionId,
        arguments: HashMap<String, Value>,
        role_assignments: HashMap<Role, Identity>,
        networking: AsyncNetworkingImpl,
        storage: AsyncStorageImpl,
    ) -> Self {
        AsyncSession {
            session_id,
            arguments: Arc::new(arguments),
            role_assignments: Arc::new(role_assignments),
            networking,
            storage,
            tasks: Default::default(),
        }
    }
}

impl AsyncSession {
    fn storage_load(
        &self,
        op: LoadOp,
        _plc: &HostPlacement,
        operands: Vec<AsyncValue>,
    ) -> Result<AsyncValue> {
        use std::convert::TryInto;

        assert_eq!(operands.len(), 2);
        let sess = self.clone();

        let (sender, receiver) = new_async_value();
        let task = tokio::spawn(async move {
            let operands = futures::future::join_all(operands).await;
            let key: HostString = operands
                .get(0)
                .ok_or_else(|| Error::MalformedEnvironment(format!("Argument {} is missing", 0)))?
                .clone()
                .map_err(map_receive_error)?
                .try_into()?;
            let query: HostString = operands
                .get(1)
                .ok_or_else(|| Error::MalformedEnvironment(format!("Argument {} is missing", 1)))?
                .clone()
                .map_err(map_receive_error)?
                .try_into()?;

            let value: Value = sess
                .storage
                .load(&key.0, &sess.session_id, Some(op.sig.ret()), &query.0)
                .await?;
            // TODO: Hmm, placement of a Value does not work like this... But perhaps it should?
            // let value = plc.place(&sess, value);
            map_send_result(sender.send(value))?;
            Ok(())
        });
        let mut tasks = self.tasks.write().unwrap();
        tasks.push(task);

        Ok(receiver)
    }

    fn storage_save(&self, plc: &HostPlacement, operands: Vec<AsyncValue>) -> Result<AsyncValue> {
        use std::convert::TryInto;

        assert_eq!(operands.len(), 2);
        let sess = self.clone(); // TODO(Morten) avoid clone
        let plc = plc.clone();

        let (sender, receiver) = new_async_value();
        let task = tokio::spawn(async move {
            let operands = futures::future::join_all(operands).await;
            let key: HostString = operands
                .get(0)
                .ok_or_else(|| Error::MalformedEnvironment(format!("Argument {} is missing", 0)))?
                .clone()
                .map_err(map_receive_error)?
                .try_into()?;
            let x: Value = operands
                .get(1)
                .ok_or_else(|| Error::MalformedEnvironment(format!("Argument {} is missing", 1)))?
                .clone()
                .map_err(map_receive_error)?;

            sess.storage.save(&key.0, &sess.session_id, &x).await?;

            let result = Unit(plc);
            map_send_result(sender.send(result.into()))?;
            Ok(())
        });
        let mut tasks = self.tasks.write().unwrap();
        tasks.push(task);

        Ok(receiver)
    }

    fn networking_receive(
        &self,
        op: ReceiveOp,
        _plc: &HostPlacement,
        operands: Vec<AsyncValue>,
    ) -> Result<AsyncValue> {
        assert_eq!(operands.len(), 0);
        let sess = self.clone();

        let (sender, receiver) = new_async_value();
        let task = tokio::spawn(async move {
            let net_sender = sess.find_role_assignment(&op.sender)?;

            let value = sess
                .networking
                .receive(net_sender, &op.rendezvous_key, &sess.session_id)
                .await?;
            // TODO: Hmm, placement of a Value does not work like this... But perhaps it should?
            // let value = plc.place(&sess, value);
            map_send_result(sender.send(value))?;
            Ok(())
        });
        let mut tasks = self.tasks.write().unwrap();
        tasks.push(task);

        Ok(receiver)
    }

    fn networking_send(
        &self,
        op: SendOp,
        plc: &HostPlacement,
        operands: Vec<AsyncValue>,
    ) -> Result<AsyncValue> {
        assert_eq!(operands.len(), 1);

        let sess = self.clone(); // TODO(Morten) avoid
        let plc = plc.clone();

        let (sender, receiver) = new_async_value();
        let task = tokio::spawn(async move {
            let receiver = sess.find_role_assignment(&op.receiver)?;
            let operands = futures::future::join_all(operands).await;
            let x = operands
                .get(0)
                .ok_or_else(|| Error::MalformedEnvironment(format!("Argument {} is missing", 0)))?
                .clone()
                .map_err(map_receive_error)?;

            sess.networking
                .send(&x, receiver, &op.rendezvous_key, &sess.session_id)
                .await?;

            let result = Unit(plc);
            map_send_result(sender.send(result.into()))?;
            Ok(())
        });
        let mut tasks = self.tasks.write().unwrap();
        tasks.push(task);

        Ok(receiver)
    }
}

pub(crate) type AsyncValue = crate::execution::AsyncReceiver;

pub(crate) fn new_async_value() -> (AsyncSender, AsyncReceiver) {
    // TODO(Morten) make second attempt at inlining
    use futures::FutureExt;
    fn remove_err<T, E>(r: std::result::Result<T, E>) -> std::result::Result<T, ()> {
        r.map_err(|_| ())
    }

    let (sender, receiver) = tokio::sync::oneshot::channel();
    let shared_receiver = receiver.map(remove_err as fn(_) -> _).shared();
    (sender, shared_receiver)
}

impl Session for AsyncSession {
    type Value = AsyncValue;
    fn execute(
        &self,
        op: Operator,
        plc: &Placement,
        operands: Vec<Self::Value>,
    ) -> Result<Self::Value> {
        use Operator::*;
        use Placement::*;
        let kernel = match op {
            // The kernels that are doing funny things to the async context, such as awaiting for more than their inputs.
            Load(op) => {
                return if let Host(plc) = plc {
                    self.storage_load(op, plc, operands)
                } else {
                    unimplemented!()
                }
            }
            Save(_) => {
                return if let Host(plc) = plc {
                    self.storage_save(plc, operands)
                } else {
                    unimplemented!()
                }
            }
            Send(op) => {
                return if let Host(plc) = plc {
                    self.networking_send(op, plc, operands)
                } else {
                    unimplemented!()
                }
            }
            Receive(op) => {
                return if let Host(plc) = plc {
                    self.networking_receive(op, plc, operands)
                } else {
                    unimplemented!()
                }
            }

            // The regular kernels, which use the dispatch kernel to await for the inputs and are not touching async in their kernels.
            Shape(op) => DispatchKernel::compile(&op, plc)?,
            Broadcast(op) => DispatchKernel::compile(&op, plc)?,
            RingFill(op) => DispatchKernel::compile(&op, plc)?,
            PrimPrfKeyGen(op) => DispatchKernel::compile(&op, plc)?,
            BitSample(op) => DispatchKernel::compile(&op, plc)?,
            BitSampleSeeded(op) => DispatchKernel::compile(&op, plc)?,
            Xor(op) => DispatchKernel::compile(&op, plc)?,
            And(op) => DispatchKernel::compile(&op, plc)?,
            Or(op) => DispatchKernel::compile(&op, plc)?,
            BitExtract(op) => DispatchKernel::compile(&op, plc)?,
            RingSample(op) => DispatchKernel::compile(&op, plc)?,
            RingSampleSeeded(op) => DispatchKernel::compile(&op, plc)?,
            RingFixedpointMean(op) => DispatchKernel::compile(&op, plc)?,
            RingFixedpointEncode(op) => DispatchKernel::compile(&op, plc)?,
            RingFixedpointDecode(op) => DispatchKernel::compile(&op, plc)?,
            RingInject(op) => DispatchKernel::compile(&op, plc)?,
            Fill(op) => DispatchKernel::compile(&op, plc)?,
            RepSetup(op) => DispatchKernel::compile(&op, plc)?,
<<<<<<< HEAD
            RepShare(op) => DispatchKernel::compile(&op, plc)?,
            RepReveal(op) => DispatchKernel::compile(&op, plc)?,
            TruncPr(op) => DispatchKernel::compile(&op, plc)?,
=======
            Share(op) => DispatchKernel::compile(&op, plc)?,
            Reveal(op) => DispatchKernel::compile(&op, plc)?,
            RepTruncPr(op) => DispatchKernel::compile(&op, plc)?,
>>>>>>> 6fdd3ee4
            Msb(op) => DispatchKernel::compile(&op, plc)?,
            RepToAdt(op) => DispatchKernel::compile(&op, plc)?,
            RepFixedpointMean(op) => DispatchKernel::compile(&op, plc)?,
            ShlDim(op) => DispatchKernel::compile(&op, plc)?,
            BitCompose(op) => DispatchKernel::compile(&op, plc)?,
            AdtFill(op) => DispatchKernel::compile(&op, plc)?,
            AdtToRep(op) => DispatchKernel::compile(&op, plc)?,
            PrimDeriveSeed(op) => DispatchKernel::compile(&op, plc)?,
            Constant(op) => DispatchKernel::compile(&op, plc)?,
            HostOnes(op) => DispatchKernel::compile(&op, plc)?,
            Input(op) => DispatchKernel::compile(&op, plc)?,
            Output(op) => DispatchKernel::compile(&op, plc)?,
            AtLeast2D(op) => DispatchKernel::compile(&op, plc)?,
            HostMean(op) => DispatchKernel::compile(&op, plc)?,
            FixedpointEncode(op) => DispatchKernel::compile(&op, plc)?,
            FixedpointDecode(op) => DispatchKernel::compile(&op, plc)?,
            FixedpointMean(op) => DispatchKernel::compile(&op, plc)?,
            Sign(op) => DispatchKernel::compile(&op, plc)?,
            FloatingpointOnes(op) => DispatchKernel::compile(&op, plc)?,
            FloatingpointConcat(op) => DispatchKernel::compile(&op, plc)?,
            Transpose(op) => DispatchKernel::compile(&op, plc)?,
            Squeeze(op) => DispatchKernel::compile(&op, plc)?,
            FloatingpointMean(op) => DispatchKernel::compile(&op, plc)?,
            BitDecompose(op) => DispatchKernel::compile(&op, plc)?,
            Identity(op) => DispatchKernel::compile(&op, plc)?,
            Cast(op) => DispatchKernel::compile(&op, plc)?,
            Reshape(op) => DispatchKernel::compile(&op, plc)?,
            Slice(op) => DispatchKernel::compile(&op, plc)?,
            Ones(op) => DispatchKernel::compile(&op, plc)?,
            ExpandDims(op) => DispatchKernel::compile(&op, plc)?,
            Concat(op) => DispatchKernel::compile(&op, plc)?,
            Dot(op) => DispatchKernel::compile(&op, plc)?,
            Inverse(op) => DispatchKernel::compile(&op, plc)?,
            Add(op) => DispatchKernel::compile(&op, plc)?,
            Sub(op) => DispatchKernel::compile(&op, plc)?,
            Mul(op) => DispatchKernel::compile(&op, plc)?,
            Mean(op) => DispatchKernel::compile(&op, plc)?,
            Sum(op) => DispatchKernel::compile(&op, plc)?,
            Div(op) => DispatchKernel::compile(&op, plc)?,
            AddN(op) => DispatchKernel::compile(&op, plc)?,
            Exp(op) => DispatchKernel::compile(&op, plc)?,
            Pow2(op) => DispatchKernel::compile(&op, plc)?,
            Neg(op) => DispatchKernel::compile(&op, plc)?,
            Equal(op) => DispatchKernel::compile(&op, plc)?,
            Mux(op) => DispatchKernel::compile(&op, plc)?,
            Less(op) => DispatchKernel::compile(&op, plc)?,
            GreaterThan(op) => DispatchKernel::compile(&op, plc)?,
            IndexAxis(op) => DispatchKernel::compile(&op, plc)?,
            Index(op) => DispatchKernel::compile(&op, plc)?,
            Sigmoid(op) => DispatchKernel::compile(&op, plc)?,
            Maximum(op) => DispatchKernel::compile(&op, plc)?,
            Softmax(op) => DispatchKernel::compile(&op, plc)?,
            Demirror(op) => DispatchKernel::compile(&op, plc)?,
            Mirror(op) => DispatchKernel::compile(&op, plc)?,
            Decrypt(op) => DispatchKernel::compile(&op, plc)?,
            Sqrt(op) => DispatchKernel::compile(&op, plc)?,
            Shl(op) => DispatchKernel::compile(&op, plc)?,
            Shr(op) => DispatchKernel::compile(&op, plc)?,
            Abs(op) => DispatchKernel::compile(&op, plc)?,
            Diag(op) => DispatchKernel::compile(&op, plc)?,
        };
        kernel(self, operands)
    }
}

impl SetupGeneration<ReplicatedPlacement> for AsyncSession {
    type Setup = ReplicatedSetup;

    fn setup(&self, _plc: &ReplicatedPlacement) -> Arc<Self::Setup> {
        unimplemented!()
    }
}

impl RuntimeSession for AsyncSession {
    fn session_id(&self) -> &SessionId {
        &self.session_id
    }

    fn find_argument(&self, key: &str) -> Option<Value> {
        self.arguments.get(key).cloned()
    }

    fn find_role_assignment(&self, role: &Role) -> Result<&Identity> {
        self.role_assignments
            .get(role)
            .ok_or_else(|| Error::Networking(format!("Missing role assignment for {}", role)))
    }
}

#[derive(Default)]
pub struct AsyncExecutor {
    session_ids: HashSet<SessionId>,
}

impl AsyncExecutor {
    // After execution the AsyncTasks to block on will be in session.tasks vector.
    pub fn run_computation(
        &mut self,
        computation: &Computation,
        role_assignment: &RoleAssignment,
        own_identity: &Identity,
        session: &AsyncSession,
    ) -> Result<HashMap<String, AsyncReceiver>> {
        if !self.session_ids.insert(session.session_id.clone()) {
            return Err(Error::SessionAlreadyExists(format!(
                "{}",
                session.session_id
            )));
        }

        // using a Vec instead of eg HashSet here since we can expect it to be very small
        let own_roles: Vec<&Role> = role_assignment
            .iter()
            .filter_map(|(role, identity)| {
                if identity == own_identity {
                    Some(role)
                } else {
                    None
                }
            })
            .collect();

        let own_operations = computation
            .operations
            .iter() // guessing that par_iter won't help here
            .filter(|op| match &op.placement {
                Placement::Additive(plc) => own_roles
                    .iter()
                    .any(|owner| plc.owners.iter().any(|plc_owner| *owner == plc_owner)),
                Placement::Host(plc) => own_roles.iter().any(|owner| *owner == &plc.owner),
                Placement::Mirrored3(plc) => own_roles
                    .iter()
                    .any(|owner| plc.owners.iter().any(|plc_owner| *owner == plc_owner)),
                Placement::Replicated(plc) => own_roles
                    .iter()
                    .any(|owner| plc.owners.iter().any(|plc_owner| *owner == plc_owner)),
            })
            .collect::<Vec<_>>();

        let mut env: HashMap<String, AsyncValue> = HashMap::default();
        let mut outputs: HashMap<String, AsyncReceiver> = HashMap::default();

        for op in own_operations {
            let operator = op.kind.clone();
            let operands = op
                .inputs
                .iter()
                .map(|input_name| env.get(input_name).unwrap().clone())
                .collect();
            let value = session
                .execute(operator, &op.placement, operands)
                .map_err(|e| {
                    Error::KernelError(format!("AsyncSession failed due to an error: {:?}", e,))
                })?;
            if matches!(op.kind, Operator::Output(_)) {
                // If it is an output, we need to make sure we capture it for returning.
                outputs.insert(op.name.clone(), value.clone());
            } else {
                // Everything else should be available in the env for other ops to use.
                env.insert(op.name.clone(), value);
            }
        }

        Ok(outputs)
    }
}

pub struct AsyncTestRuntime {
    pub identities: Vec<Identity>,
    pub executors: HashMap<Identity, AsyncExecutor>,
    pub runtime_storage: HashMap<Identity, AsyncStorageImpl>,
    pub networking: AsyncNetworkingImpl,
}

impl AsyncTestRuntime {
    pub fn new(storage_mapping: HashMap<String, HashMap<String, Value>>) -> Self {
        let mut executors: HashMap<Identity, AsyncExecutor> = HashMap::new();
        let networking: AsyncNetworkingImpl = Arc::new(LocalAsyncNetworking::default());
        let mut runtime_storage: HashMap<Identity, AsyncStorageImpl> = HashMap::new();
        let mut identities = Vec::new();
        for (identity_str, storage) in storage_mapping {
            let identity = Identity::from(identity_str.clone()).clone();
            identities.push(identity.clone());
            // TODO handle Result in map predicate instead of `unwrap`
            let storage = storage
                .iter()
                .map(|arg| (arg.0.to_owned(), arg.1.to_owned()))
                .collect::<HashMap<String, Value>>();

            let exec_storage: AsyncStorageImpl = Arc::new(LocalAsyncStorage::from_hashmap(storage));
            runtime_storage.insert(identity.clone(), exec_storage);

            let executor = AsyncExecutor::default();
            executors.insert(identity.clone(), executor);
        }

        AsyncTestRuntime {
            identities,
            executors,
            runtime_storage,
            networking,
        }
    }

    pub fn evaluate_computation(
        &mut self,
        computation: &Computation,
        role_assignments: HashMap<Role, Identity>,
        arguments: HashMap<String, Value>,
    ) -> Result<HashMap<String, Value>> {
        let mut session_handles: Vec<AsyncSessionHandle> = Vec::new();
        let mut output_futures: HashMap<String, AsyncReceiver> = HashMap::new();
        let rt = Runtime::new().unwrap();
        let _guard = rt.enter();

        let (valid_role_assignments, missing_role_assignments): (
            HashMap<Role, Identity>,
            HashMap<Role, Identity>,
        ) = role_assignments
            .into_iter()
            .partition(|kv| self.identities.contains(&kv.1));
        if !missing_role_assignments.is_empty() {
            let missing_roles: Vec<&Role> = missing_role_assignments.keys().collect();
            let missing_identities: Vec<&Identity> = missing_role_assignments.values().collect();
            return Err(Error::TestRuntime(format!("Role assignment included identities unknown to Moose runtime: missing identities {:?} for roles {:?}.",
                missing_identities, missing_roles)));
        }

        for (own_identity, executor) in self.executors.iter_mut() {
            let moose_session = AsyncSession::new(
                SessionId::try_from("foobar").unwrap(),
                arguments.clone(),
                valid_role_assignments.clone(),
                Arc::clone(&self.networking),
                Arc::clone(&self.runtime_storage[own_identity]),
            );
            let outputs = executor
                .run_computation(
                    computation,
                    &valid_role_assignments,
                    own_identity,
                    &moose_session,
                )
                .unwrap();

            for (output_name, output_future) in outputs {
                output_futures.insert(output_name, output_future);
            }

            session_handles.push(AsyncSessionHandle::for_session(&moose_session))
        }

        for handle in session_handles {
            let result = rt.block_on(handle.join_on_first_error());
            if let Err(e) = result {
                return Err(Error::TestRuntime(e.to_string()));
            }
        }

        let outputs = rt.block_on(async {
            let mut outputs: HashMap<String, Value> = HashMap::new();
            for (output_name, output_future) in output_futures {
                let value = output_future.await.unwrap();
                outputs.insert(output_name, value);
            }

            outputs
        });

        Ok(outputs)
    }

    pub fn read_value_from_storage(&self, identity: Identity, key: String) -> Result<Value> {
        let rt = Runtime::new().unwrap();
        let _guard = rt.enter();
        let val = rt.block_on(async {
            let val = self.runtime_storage[&identity]
                .load(&key, &SessionId::try_from("foobar").unwrap(), None, "")
                .await
                .unwrap();
            val
        });

        Ok(val)
    }

    pub fn write_value_to_storage(
        &self,
        identity: Identity,
        key: String,
        value: Value,
    ) -> Result<()> {
        let rt = Runtime::new().unwrap();
        let _guard = rt.enter();
        let identity_storage = match self.runtime_storage.get(&identity) {
            Some(store) => store,
            None => {
                return Err(Error::TestRuntime(format!(
                    "Runtime does not contain storage for identity {:?}.",
                    identity.to_string()
                )));
            }
        };

        let result = rt.block_on(async {
            identity_storage
                .save(&key, &SessionId::try_from("yo").unwrap(), &value)
                .await
        });
        if let Err(e) = result {
            return Err(Error::TestRuntime(e.to_string()));
        }
        Ok(())
    }
}<|MERGE_RESOLUTION|>--- conflicted
+++ resolved
@@ -348,15 +348,9 @@
             RingInject(op) => DispatchKernel::compile(&op, plc)?,
             Fill(op) => DispatchKernel::compile(&op, plc)?,
             RepSetup(op) => DispatchKernel::compile(&op, plc)?,
-<<<<<<< HEAD
-            RepShare(op) => DispatchKernel::compile(&op, plc)?,
-            RepReveal(op) => DispatchKernel::compile(&op, plc)?,
-            TruncPr(op) => DispatchKernel::compile(&op, plc)?,
-=======
             Share(op) => DispatchKernel::compile(&op, plc)?,
             Reveal(op) => DispatchKernel::compile(&op, plc)?,
-            RepTruncPr(op) => DispatchKernel::compile(&op, plc)?,
->>>>>>> 6fdd3ee4
+            TruncPr(op) => DispatchKernel::compile(&op, plc)?,
             Msb(op) => DispatchKernel::compile(&op, plc)?,
             RepToAdt(op) => DispatchKernel::compile(&op, plc)?,
             RepFixedpointMean(op) => DispatchKernel::compile(&op, plc)?,

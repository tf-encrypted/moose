--- conflicted
+++ resolved
@@ -1161,57 +1161,23 @@
     }
 }
 
-<<<<<<< HEAD
 impl ReshapeOp {
     pub(crate) fn fixed_rep_kernel<S: Session, HostFixedT, MirFixedT, RepFixedT, RepShapeT>(
         sess: &S,
         plc: &ReplicatedPlacement,
         x: FixedTensor<HostFixedT, MirFixedT, RepFixedT>,
         shape: RepShapeT,
-=======
-impl SliceOp {
-    pub(crate) fn fixed_host_kernel<S: Session, HostFixedT, MirFixedT, RepFixedT>(
-        sess: &S,
-        plc: &HostPlacement,
-        info: SliceInfo,
-        x: FixedTensor<HostFixedT, MirFixedT, RepFixedT>,
-    ) -> Result<FixedTensor<HostFixedT, MirFixedT, RepFixedT>>
-    where
-        HostPlacement: PlacementReveal<S, RepFixedT, HostFixedT>,
-        HostPlacement: PlacementDemirror<S, MirFixedT, HostFixedT>,
-        HostPlacement: PlacementSlice<S, HostFixedT, HostFixedT>,
-    {
-        let x = match x {
-            FixedTensor::Replicated(v) => plc.reveal(sess, &v),
-            FixedTensor::Mirrored3(v) => plc.demirror(sess, &v),
-            FixedTensor::Host(v) => v,
-        };
-        let z = plc.slice(sess, info, &x);
-        Ok(FixedTensor::Host(z))
-    }
-
-    pub(crate) fn fixed_rep_kernel<S: Session, HostFixedT, MirFixedT, RepFixedT>(
-        sess: &S,
-        plc: &ReplicatedPlacement,
-        info: SliceInfo,
-        x: FixedTensor<HostFixedT, MirFixedT, RepFixedT>,
->>>>>>> 6b6b89e6
     ) -> Result<FixedTensor<HostFixedT, MirFixedT, RepFixedT>>
     where
         ReplicatedPlacement: PlacementShare<S, HostFixedT, RepFixedT>,
         ReplicatedPlacement: PlacementShare<S, MirFixedT, RepFixedT>,
-<<<<<<< HEAD
         ReplicatedPlacement: PlacementReshape<S, RepFixedT, RepShapeT, RepFixedT>,
-=======
-        ReplicatedPlacement: PlacementSlice<S, RepFixedT, RepFixedT>,
->>>>>>> 6b6b89e6
     {
         let x = match x {
             FixedTensor::Host(v) => plc.share(sess, &v),
             FixedTensor::Mirrored3(v) => plc.share(sess, &v),
             FixedTensor::Replicated(v) => v,
         };
-<<<<<<< HEAD
 
         let z = plc.reshape(sess, &x, &shape);
         Ok(FixedTensor::Replicated(z))
@@ -1227,29 +1193,12 @@
         ReplicatedPlacement: PlacementReshape<S, RepRingT, RepShapeT, RepRingT>,
     {
         let y = plc.reshape(sess, &x.tensor, &shape);
-=======
-        let z = plc.slice(sess, info, &x);
-        Ok(FixedTensor::Replicated(z))
-    }
-
-    pub(crate) fn repfixed_kernel<S: Session, RepRingT>(
-        sess: &S,
-        plc: &ReplicatedPlacement,
-        info: SliceInfo,
-        x: RepFixedTensor<RepRingT>,
-    ) -> Result<RepFixedTensor<RepRingT>>
-    where
-        ReplicatedPlacement: PlacementSlice<S, RepRingT, RepRingT>,
-    {
-        let y = plc.slice(sess, info, &x.tensor);
->>>>>>> 6b6b89e6
         Ok(RepFixedTensor {
             tensor: y,
             fractional_precision: x.fractional_precision,
             integral_precision: x.integral_precision,
         })
     }
-<<<<<<< HEAD
 
     pub(crate) fn fixed_host_kernel<S: Session, HostFixedT, MirFixedT, RepFixedT, HostShapeT>(
         sess: &S,
@@ -1287,8 +1236,65 @@
             integral_precision: x.integral_precision,
         })
     }
-=======
->>>>>>> 6b6b89e6
+}
+
+impl SliceOp {
+    pub(crate) fn fixed_host_kernel<S: Session, HostFixedT, MirFixedT, RepFixedT>(
+        sess: &S,
+        plc: &HostPlacement,
+        info: SliceInfo,
+        x: FixedTensor<HostFixedT, MirFixedT, RepFixedT>,
+    ) -> Result<FixedTensor<HostFixedT, MirFixedT, RepFixedT>>
+    where
+        HostPlacement: PlacementReveal<S, RepFixedT, HostFixedT>,
+        HostPlacement: PlacementDemirror<S, MirFixedT, HostFixedT>,
+        HostPlacement: PlacementSlice<S, HostFixedT, HostFixedT>,
+    {
+        let x = match x {
+            FixedTensor::Replicated(v) => plc.reveal(sess, &v),
+            FixedTensor::Mirrored3(v) => plc.demirror(sess, &v),
+            FixedTensor::Host(v) => v,
+        };
+        let z = plc.slice(sess, info, &x);
+        Ok(FixedTensor::Host(z))
+    }
+
+    pub(crate) fn fixed_rep_kernel<S: Session, HostFixedT, MirFixedT, RepFixedT>(
+        sess: &S,
+        plc: &ReplicatedPlacement,
+        info: SliceInfo,
+        x: FixedTensor<HostFixedT, MirFixedT, RepFixedT>,
+    ) -> Result<FixedTensor<HostFixedT, MirFixedT, RepFixedT>>
+    where
+        ReplicatedPlacement: PlacementShare<S, HostFixedT, RepFixedT>,
+        ReplicatedPlacement: PlacementShare<S, MirFixedT, RepFixedT>,
+        ReplicatedPlacement: PlacementSlice<S, RepFixedT, RepFixedT>,
+    {
+        let x = match x {
+            FixedTensor::Host(v) => plc.share(sess, &v),
+            FixedTensor::Mirrored3(v) => plc.share(sess, &v),
+            FixedTensor::Replicated(v) => v,
+        };
+        let z = plc.slice(sess, info, &x);
+        Ok(FixedTensor::Replicated(z))
+    }
+
+    pub(crate) fn repfixed_kernel<S: Session, RepRingT>(
+        sess: &S,
+        plc: &ReplicatedPlacement,
+        info: SliceInfo,
+        x: RepFixedTensor<RepRingT>,
+    ) -> Result<RepFixedTensor<RepRingT>>
+    where
+        ReplicatedPlacement: PlacementSlice<S, RepRingT, RepRingT>,
+    {
+        let y = plc.slice(sess, info, &x.tensor);
+        Ok(RepFixedTensor {
+            tensor: y,
+            fractional_precision: x.fractional_precision,
+            integral_precision: x.integral_precision,
+        })
+    }
 }
 
 impl ShapeOp {

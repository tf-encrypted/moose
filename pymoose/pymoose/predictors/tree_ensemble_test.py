import argparse
import itertools
import json
import logging
import pathlib

import numpy as np
import onnx
from absl.testing import absltest
from absl.testing import parameterized

import pymoose as pm
<<<<<<< HEAD
from pymoose import runtime as rt
from pymoose.computation import utils as comp_utils
=======
>>>>>>> e279412d
from pymoose.logger import get_logger
from pymoose.predictors import predictor_utils
from pymoose.predictors import tree_ensemble

_XGB_REGRESSOR_MODELS = [("xgboost_regressor", [14.121551, 14.121551, 113.279236])]
_SK_REGRESSOR_MODELS = [
    ("extra_trees_regressor", [-13.39700383, -13.39700383, 114.41578554]),
    ("gradient_boosting_regressor", [6.98515914, 0.94996615, 22.03610848]),
    ("hist_gradient_boosting_regressor", [-1.01535751, -1.01535751, 12.34103961]),
    ("random_forest_regressor", [-4.89890751, -4.89890751, 125.78084158]),
]
_XGB_CLASSIFIER_MODELS = [
    (
        "xgboost_classifier_2class",
        [[0.64118324, 0.35881676], [0.8644176, 0.1355824], [0.64118326, 0.35881677]],
    ),
    (
        "xgboost_classifier_2class_5trees",
        [[0.8271516, 0.17284839], [0.9636785, 0.03632155], [0.9332141, 0.06678587]],
    ),
    (
        "xgboost_classifier_3class",
        [
            [0.04490882, 0.91165735, 0.04343383],
            [0.04490882, 0.91165735, 0.04343383],
            [0.2080709, 0.1956092, 0.59631991],
        ],
    ),
    (
        "xgboost_classifier_3class_5trees",
        [
            [0.0064704, 0.988167, 0.00536254],
            [0.00647771, 0.98928285, 0.00423949],
            [0.09881791, 0.40364704, 0.49753505],
        ],
    ),
]
_SK_CLASSIFIER_MODELS = [
    (
        "extra_trees_classifier_2class",
        [[0.27536232, 0.72463768], [0.39247312, 0.60752688], [1.0, 0.0]],
    ),
    (
        "extra_trees_classifier_3class",
        [
            [0.19040698, 0.75145349, 0.05813953],
            [0.19040698, 0.75145349, 0.05813953],
            [0.29457364, 0.31395349, 0.39147287],
        ],
    ),
    (
        "gradient_boosting_classifier_2class",
        [[0.54741548, 0.45258452], [0.54741548, 0.45258452], [0.54741548, 0.45258452]],
    ),
    (
        "gradient_boosting_classifier_3class",
        [
            [0.27390542, 0.46277432, 0.26332026],
            [0.27390542, 0.46277432, 0.26332026],
            [0.27905818, 0.26810226, 0.45283956],
        ],
    ),
    (
        "hist_gradient_boosting_classifier_2class",
        [[0.54566526, 0.45433474], [0.54566526, 0.45433474], [0.54566526, 0.45433474]],
    ),
    (
        "hist_gradient_boosting_classifier_3class",
        [
            [0.25403482, 0.50442912, 0.24153607],
            [0.24696206, 0.49038495, 0.26265299],
            [0.26277792, 0.25715092, 0.48007117],
        ],
    ),
    (
        "random_forest_classifier_2class",
        [[0.3, 0.7], [0.7047619, 0.2952381], [0.5, 0.5]],
    ),
    (
        "random_forest_classifier_2class_5trees",
        [[0.50857143, 0.49142857], [0.72857143, 0.27142857], [0.64666667, 0.35333333]],
    ),
    (
        "random_forest_classifier_3class",
        [[0.03571429, 0.9642857, 0.0], [0.03571429, 0.9642857, 0.0], [0.5, 0.5, 0.0]],
    ),
    (
        "random_forest_classifier_3class_5trees",
        [
            [0.01428571, 0.98571429, 0.0],
            [0.01428571, 0.98571429, 0.0],
            [0.33333333, 0.6, 0.06666667],
        ],
    ),
]
_REGRESSOR_MODELS = _SK_REGRESSOR_MODELS + _XGB_REGRESSOR_MODELS
_CLASSIFIER_MODELS = _SK_CLASSIFIER_MODELS + _XGB_CLASSIFIER_MODELS


class TreeEnsembleTest(parameterized.TestCase):
    def _build_forest_from_onnx(self, model_name, predictor_cls):
        root_path = pathlib.Path(__file__).parent.absolute()
        fixture_path = root_path / "fixtures" / f"{model_name}.onnx"
        with open(fixture_path, "rb") as model_fixture:
            forest_onnx = onnx.load_model(model_fixture)
        forest_model = predictor_cls.from_onnx(forest_onnx)
        return forest_model

    def _build_forest_from_json(self, predictor_cls):
        root_path = pathlib.Path(__file__).parent.absolute()
        with root_path / "fixtures" / "xgboost_regressor.json" as p:
            with open(p) as f:
                forest_json = json.load(f)
        forest_model = tree_ensemble.TreeEnsembleRegressor.from_json(forest_json)
        return forest_model

    def _build_prediction_logic(self, model_name, onnx_or_json, predictor_cls):
        if onnx_or_json == "onnx":
            predictor = self._build_forest_from_onnx(model_name, predictor_cls)
        elif onnx_or_json == "json":
            predictor = self._build_forest_from_json()
        else:
            raise ValueError()

        @pm.computation
        def predictor_no_aes(x: pm.Argument(predictor.alice, dtype=pm.float64)):
            with predictor.alice:
                x_fixed = pm.cast(x, dtype=predictor_utils.DEFAULT_FIXED_DTYPE)
            with predictor.replicated:
                y = predictor.forest_fn(x_fixed, predictor_utils.DEFAULT_FIXED_DTYPE)
                y = predictor.post_transform(y, predictor_utils.DEFAULT_FIXED_DTYPE)
            return predictor.handle_output(y, prediction_handler=predictor.bob)

        return predictor, predictor_no_aes

    @parameterized.parameters(
        *zip(_REGRESSOR_MODELS, itertools.repeat(tree_ensemble.TreeEnsembleRegressor)),
        *zip(
            _CLASSIFIER_MODELS,
            itertools.repeat(tree_ensemble.TreeEnsembleClassifier),
        ),
    )
    def test_tree_ensemble_logic(self, test_case, predictor_cls):
        model_name, expected = test_case
        input_x = np.array(
            [[0, 1, 1, 0], [1, 0, 1, 0], [0.2, 4, 2, 6]], dtype=np.float64
        )
        predictor, predictor_logic = self._build_prediction_logic(
            model_name, "onnx", predictor_cls
        )
<<<<<<< HEAD
        identities = [plc.name for plc in predictor.host_placements]
        runtime = rt.LocalMooseRuntime(identities)
        result_dict = runtime.evaluate_computation(
            computation=predictor_logic,
=======

        storage = {plc.name: {} for plc in predictor.host_placements}
        runtime = pm.LocalMooseRuntime(storage_mapping=storage)
        role_assignment = {plc.name: plc.name for plc in predictor.host_placements}
        result_dict = runtime.evaluate_computation(
            computation=predictor_logic,
            role_assignment=role_assignment,
>>>>>>> e279412d
            arguments={"x": input_x},
        )
        actual_result = list(result_dict.values())[0]
        expected_result = np.array(expected, dtype=np.float64)
        np.testing.assert_almost_equal(actual_result, expected_result, decimal=2)


if __name__ == "__main__":
    parser = argparse.ArgumentParser(description="Tree Ensemble predictions")
    parser.add_argument("--verbose", action="store_true")
    args = parser.parse_args()

    if args.verbose:
        get_logger().setLevel(level=logging.DEBUG)

    absltest.main()<|MERGE_RESOLUTION|>--- conflicted
+++ resolved
@@ -10,11 +10,7 @@
 from absl.testing import parameterized
 
 import pymoose as pm
-<<<<<<< HEAD
 from pymoose import runtime as rt
-from pymoose.computation import utils as comp_utils
-=======
->>>>>>> e279412d
 from pymoose.logger import get_logger
 from pymoose.predictors import predictor_utils
 from pymoose.predictors import tree_ensemble
@@ -165,20 +161,10 @@
         predictor, predictor_logic = self._build_prediction_logic(
             model_name, "onnx", predictor_cls
         )
-<<<<<<< HEAD
         identities = [plc.name for plc in predictor.host_placements]
         runtime = rt.LocalMooseRuntime(identities)
         result_dict = runtime.evaluate_computation(
             computation=predictor_logic,
-=======
-
-        storage = {plc.name: {} for plc in predictor.host_placements}
-        runtime = pm.LocalMooseRuntime(storage_mapping=storage)
-        role_assignment = {plc.name: plc.name for plc in predictor.host_placements}
-        result_dict = runtime.evaluate_computation(
-            computation=predictor_logic,
-            role_assignment=role_assignment,
->>>>>>> e279412d
             arguments={"x": input_x},
         )
         actual_result = list(result_dict.values())[0]

//! Synchronous/eager execution of computations

use super::*;
use crate::error::{Error, Result};
use crate::host::*;
use crate::kernels::{DispatchKernel, PlacementSetupGen};
use crate::networking::LocalSyncNetworking;
use crate::replicated::*;
use crate::storage::LocalSyncStorage;
use crate::types::*;
use std::collections::HashMap;
use std::rc::Rc;
use std::sync::Arc;

pub type SyncNetworkingImpl = Rc<dyn SyncNetworking>;
pub type SyncStorageImpl = Rc<dyn SyncStorage>;

/// Session object for synchronous/eager execution.
pub struct SyncSession {
    session_id: SessionId,
    replicated_keys: std::sync::RwLock<HashMap<ReplicatedPlacement, Arc<ReplicatedSetup>>>,
    arguments: HashMap<String, Value>,
    role_assignments: HashMap<Role, Identity>,
    storage: SyncStorageImpl,
    networking: SyncNetworkingImpl,
}

/// Default session should only be used in tests.
///
/// Use `new()` for the real sessions instead.
impl Default for SyncSession {
    fn default() -> Self {
        SyncSession {
            session_id: SessionId::random(),
            replicated_keys: Default::default(),
            arguments: Default::default(),
            role_assignments: Default::default(),
            storage: Rc::new(LocalSyncStorage::default()),
            networking: Rc::new(LocalSyncNetworking::default()),
        }
    }
}

impl SyncSession {
    pub fn from_session_id(sid: SessionId) -> Self {
        SyncSession {
            session_id: sid,
            replicated_keys: Default::default(),
            arguments: Default::default(),
            role_assignments: Default::default(),
            storage: Rc::new(LocalSyncStorage::default()),
            networking: Rc::new(LocalSyncNetworking::default()),
        }
    }

    pub fn from_storage(
        sid: SessionId,
        arguments: HashMap<String, Value>,
        role_assignments: HashMap<Role, Identity>,
        storage: SyncStorageImpl,
    ) -> Self {
        SyncSession {
            session_id: sid,
            replicated_keys: Default::default(),
            arguments,
            role_assignments,
            storage,
            networking: Rc::new(LocalSyncNetworking::default()),
        }
    }

    pub fn from_networking(
        sid: SessionId,
        arguments: HashMap<String, Value>,
        role_assignments: HashMap<Role, Identity>,
        networking: SyncNetworkingImpl,
    ) -> Self {
        SyncSession {
            session_id: sid,
            replicated_keys: Default::default(),
            arguments,
            role_assignments,
            storage: Rc::new(LocalSyncStorage::default()),
            networking,
        }
    }

    pub fn from_roles<'a>(roles: impl Iterator<Item = &'a Role>) -> Self {
        let own_identity = Identity::from("tester");
        let role_assignment = roles
            .map(|role| (role.clone(), own_identity.clone()))
            .collect();
        SyncSession {
            session_id: SessionId::random(),
            replicated_keys: Default::default(),
            arguments: Default::default(),
            role_assignments: role_assignment,
            storage: Rc::new(LocalSyncStorage::default()),
            networking: Rc::new(LocalSyncNetworking::default()),
        }
    }
}

impl Session for SyncSession {
    type Value = Value;

    fn execute(&self, op: Operator, plc: &Placement, operands: Vec<Value>) -> Result<Value> {
        use Operator::*;
        let kernel_output = match op {
            Send(op) => {
                assert_eq!(operands.len(), 1);
                let x = operands.get(0).unwrap();
                self.networking.send(
                    x,
                    self.find_role_assignment(&op.receiver)?,
                    &op.rendezvous_key,
                    &self.session_id,
                )?;
                let host = match plc {
                    Placement::Host(host) => host,
                    _ => unimplemented!(
                        "SyncSession does not support running Send on non-host placements yet"
                    ),
                };
                Unit(host.clone()).into()
            }
            // TODO(Morten) we should verify type of received value
            Receive(op) => self.networking.receive(
                self.find_role_assignment(&op.sender)?,
                &op.rendezvous_key,
                &self.session_id,
            )?,
            // TODO(Morten) we should verify type of loaded value
            Load(op) => {
                use std::convert::TryInto;
                assert_eq!(operands.len(), 2);
                let key: HostString = operands.get(0).unwrap().clone().try_into()?;
                let query: HostString = operands.get(1).unwrap().clone().try_into()?;
                self.storage
                    .load(&key.0, &self.session_id, Some(op.sig.ret()), &query.0)?
            }
            Save(_) => {
                use std::convert::TryInto;
                assert_eq!(operands.len(), 2);
                let key: HostString = operands.get(0).unwrap().clone().try_into()?;
                let x = operands.get(1).unwrap().clone();
                self.storage.save(&key.0, &self.session_id, &x)?;
                let host = match plc {
                    Placement::Host(host) => host,
                    _ => unimplemented!(
                        "SyncSession does not support running Save on non-host placements yet"
                    ),
                };
                Unit(host.clone()).into()
            }

            // The regular kernels
            Shape(op) => DispatchKernel::compile(&op, plc)?(self, operands)?,
            Broadcast(op) => DispatchKernel::compile(&op, plc)?(self, operands)?,
            RingFill(op) => DispatchKernel::compile(&op, plc)?(self, operands)?,
            PrimPrfKeyGen(op) => DispatchKernel::compile(&op, plc)?(self, operands)?,
<<<<<<< HEAD
            BitXor(op) => DispatchKernel::compile(&op, plc)?(self, operands)?,
            BitAnd(op) => DispatchKernel::compile(&op, plc)?(self, operands)?,
            BitOr(op) => DispatchKernel::compile(&op, plc)?(self, operands)?,
=======
            BitSample(op) => DispatchKernel::compile(&op, plc)?(self, operands)?,
            BitSampleSeeded(op) => DispatchKernel::compile(&op, plc)?(self, operands)?,
            Xor(op) => DispatchKernel::compile(&op, plc)?(self, operands)?,
            And(op) => DispatchKernel::compile(&op, plc)?(self, operands)?,
            Or(op) => DispatchKernel::compile(&op, plc)?(self, operands)?,
>>>>>>> 4c99decd
            BitExtract(op) => DispatchKernel::compile(&op, plc)?(self, operands)?,
            Sample(op) => DispatchKernel::compile(&op, plc)?(self, operands)?,
            SampleSeeded(op) => DispatchKernel::compile(&op, plc)?(self, operands)?,
            Shl(op) => DispatchKernel::compile(&op, plc)?(self, operands)?,
            Shr(op) => DispatchKernel::compile(&op, plc)?(self, operands)?,
            RingFixedpointMean(op) => DispatchKernel::compile(&op, plc)?(self, operands)?,
            RingFixedpointEncode(op) => DispatchKernel::compile(&op, plc)?(self, operands)?,
            RingFixedpointDecode(op) => DispatchKernel::compile(&op, plc)?(self, operands)?,
            RingInject(op) => DispatchKernel::compile(&op, plc)?(self, operands)?,
            Fill(op) => DispatchKernel::compile(&op, plc)?(self, operands)?,
            RepSetup(op) => DispatchKernel::compile(&op, plc)?(self, operands)?,
            Share(op) => DispatchKernel::compile(&op, plc)?(self, operands)?,
            Reveal(op) => DispatchKernel::compile(&op, plc)?(self, operands)?,
            TruncPr(op) => DispatchKernel::compile(&op, plc)?(self, operands)?,
            Msb(op) => DispatchKernel::compile(&op, plc)?(self, operands)?,
            Abs(op) => DispatchKernel::compile(&op, plc)?(self, operands)?,
            RepToAdt(op) => DispatchKernel::compile(&op, plc)?(self, operands)?,
            RepFixedpointMean(op) => DispatchKernel::compile(&op, plc)?(self, operands)?,
            AddN(op) => DispatchKernel::compile(&op, plc)?(self, operands)?,
            Index(op) => DispatchKernel::compile(&op, plc)?(self, operands)?,
            BitCompose(op) => DispatchKernel::compile(&op, plc)?(self, operands)?,
            ShlDim(op) => DispatchKernel::compile(&op, plc)?(self, operands)?,
            AdtFill(op) => DispatchKernel::compile(&op, plc)?(self, operands)?,
            AdtToRep(op) => DispatchKernel::compile(&op, plc)?(self, operands)?,
            PrimDeriveSeed(op) => DispatchKernel::compile(&op, plc)?(self, operands)?,
            Decrypt(op) => DispatchKernel::compile(&op, plc)?(self, operands)?,
            Constant(op) => DispatchKernel::compile(&op, plc)?(self, operands)?,
            HostOnes(op) => DispatchKernel::compile(&op, plc)?(self, operands)?,
            Input(op) => DispatchKernel::compile(&op, plc)?(self, operands)?,
            Output(op) => DispatchKernel::compile(&op, plc)?(self, operands)?,
            HostMean(op) => DispatchKernel::compile(&op, plc)?(self, operands)?,
            Sqrt(op) => DispatchKernel::compile(&op, plc)?(self, operands)?,
            FixedpointEncode(op) => DispatchKernel::compile(&op, plc)?(self, operands)?,
            FixedpointDecode(op) => DispatchKernel::compile(&op, plc)?(self, operands)?,
            FixedpointMean(op) => DispatchKernel::compile(&op, plc)?(self, operands)?,
            Diag(op) => DispatchKernel::compile(&op, plc)?(self, operands)?,
            ExpandDims(op) => DispatchKernel::compile(&op, plc)?(self, operands)?,
            Squeeze(op) => DispatchKernel::compile(&op, plc)?(self, operands)?,
            Sign(op) => DispatchKernel::compile(&op, plc)?(self, operands)?,
            FloatingpointOnes(op) => DispatchKernel::compile(&op, plc)?(self, operands)?,
            FloatingpointConcat(op) => DispatchKernel::compile(&op, plc)?(self, operands)?,
            FloatingpointMean(op) => DispatchKernel::compile(&op, plc)?(self, operands)?,
            BitDecompose(op) => DispatchKernel::compile(&op, plc)?(self, operands)?,
            Identity(op) => DispatchKernel::compile(&op, plc)?(self, operands)?,
            Cast(op) => DispatchKernel::compile(&op, plc)?(self, operands)?,
            AtLeast2D(op) => DispatchKernel::compile(&op, plc)?(self, operands)?,
            IndexAxis(op) => DispatchKernel::compile(&op, plc)?(self, operands)?,
            Slice(op) => DispatchKernel::compile(&op, plc)?(self, operands)?,
            Ones(op) => DispatchKernel::compile(&op, plc)?(self, operands)?,
            Concat(op) => DispatchKernel::compile(&op, plc)?(self, operands)?,
            Reshape(op) => DispatchKernel::compile(&op, plc)?(self, operands)?,
            Transpose(op) => DispatchKernel::compile(&op, plc)?(self, operands)?,
            Dot(op) => DispatchKernel::compile(&op, plc)?(self, operands)?,
            Inverse(op) => DispatchKernel::compile(&op, plc)?(self, operands)?,
            Add(op) => DispatchKernel::compile(&op, plc)?(self, operands)?,
            Sub(op) => DispatchKernel::compile(&op, plc)?(self, operands)?,
            Mul(op) => DispatchKernel::compile(&op, plc)?(self, operands)?,
            Mean(op) => DispatchKernel::compile(&op, plc)?(self, operands)?,
            Neg(op) => DispatchKernel::compile(&op, plc)?(self, operands)?,
            Sum(op) => DispatchKernel::compile(&op, plc)?(self, operands)?,
            Div(op) => DispatchKernel::compile(&op, plc)?(self, operands)?,
            Mux(op) => DispatchKernel::compile(&op, plc)?(self, operands)?,
            Pow2(op) => DispatchKernel::compile(&op, plc)?(self, operands)?,
            Exp(op) => DispatchKernel::compile(&op, plc)?(self, operands)?,
            Sigmoid(op) => DispatchKernel::compile(&op, plc)?(self, operands)?,
            Equal(op) => DispatchKernel::compile(&op, plc)?(self, operands)?,
            Less(op) => DispatchKernel::compile(&op, plc)?(self, operands)?,
            GreaterThan(op) => DispatchKernel::compile(&op, plc)?(self, operands)?,
            Maximum(op) => DispatchKernel::compile(&op, plc)?(self, operands)?,
            Softmax(op) => DispatchKernel::compile(&op, plc)?(self, operands)?,
            Demirror(op) => DispatchKernel::compile(&op, plc)?(self, operands)?,
            Mirror(op) => DispatchKernel::compile(&op, plc)?(self, operands)?,
        };
        Ok(kernel_output)
    }
}

impl SetupGeneration<ReplicatedPlacement> for SyncSession {
    type Setup = RepSetup<PrfKey>;

    fn setup(&self, plc: &ReplicatedPlacement) -> Arc<Self::Setup> {
        let mut replicated_keys = self.replicated_keys.write().unwrap();
        let setup = replicated_keys
            .entry(plc.clone())
            .or_insert_with(|| Arc::new(plc.gen_setup(self)));
        Arc::clone(setup)
    }
}

impl RuntimeSession for SyncSession {
    fn session_id(&self) -> &SessionId {
        &self.session_id
    }

    fn find_argument(&self, key: &str) -> Option<Value> {
        self.arguments.get(key).cloned()
    }

    fn find_role_assignment(&self, role: &Role) -> Result<&Identity> {
        self.role_assignments
            .get(role)
            .ok_or_else(|| Error::Networking(format!("Missing role assignment for {}", role)))
    }
}

#[derive(Default)]
pub struct TestSyncExecutor {
    // Placeholder for the future state we want to keep
}

impl TestSyncExecutor {
    pub fn run_computation(
        &self,
        computation: &Computation,
        session: &SyncSession,
    ) -> anyhow::Result<HashMap<String, Value>> {
        let mut env: HashMap<String, Value> = HashMap::default();

        let output_names: Vec<String> = computation
            .operations
            .iter() // guessing that par_iter won't help here
            .filter_map(|op| match op.kind {
                Operator::Output(_) => Some(op.name.clone()),
                _ => None,
            })
            .collect();

        for op in computation.operations.iter() {
            let operator = op.kind.clone();
            let operands = op
                .inputs
                .iter()
                .map(|input_name| env.get(input_name).unwrap().clone())
                .collect();
            let value = session
                .execute(operator, &op.placement, operands)
                .map_err(|e| {
                    Error::Compilation(format!(
                        "SyncSession failed to execute computation due to an error: {:?}",
                        e,
                    ))
                })?;
            env.insert(op.name.clone(), value);
        }

        let outputs: HashMap<String, Value> = output_names
            .iter()
            .map(|op_name| (op_name.clone(), env.get(op_name).cloned().unwrap()))
            .collect();
        Ok(outputs)
    }
}<|MERGE_RESOLUTION|>--- conflicted
+++ resolved
@@ -159,17 +159,9 @@
             Broadcast(op) => DispatchKernel::compile(&op, plc)?(self, operands)?,
             RingFill(op) => DispatchKernel::compile(&op, plc)?(self, operands)?,
             PrimPrfKeyGen(op) => DispatchKernel::compile(&op, plc)?(self, operands)?,
-<<<<<<< HEAD
-            BitXor(op) => DispatchKernel::compile(&op, plc)?(self, operands)?,
-            BitAnd(op) => DispatchKernel::compile(&op, plc)?(self, operands)?,
-            BitOr(op) => DispatchKernel::compile(&op, plc)?(self, operands)?,
-=======
-            BitSample(op) => DispatchKernel::compile(&op, plc)?(self, operands)?,
-            BitSampleSeeded(op) => DispatchKernel::compile(&op, plc)?(self, operands)?,
             Xor(op) => DispatchKernel::compile(&op, plc)?(self, operands)?,
             And(op) => DispatchKernel::compile(&op, plc)?(self, operands)?,
             Or(op) => DispatchKernel::compile(&op, plc)?(self, operands)?,
->>>>>>> 4c99decd
             BitExtract(op) => DispatchKernel::compile(&op, plc)?(self, operands)?,
             Sample(op) => DispatchKernel::compile(&op, plc)?(self, operands)?,
             SampleSeeded(op) => DispatchKernel::compile(&op, plc)?(self, operands)?,

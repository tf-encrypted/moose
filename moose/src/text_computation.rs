use crate::computation::*;
use crate::host::{HostShape, RawShape, SliceInfo, SliceInfoElem};
use crate::prim::{PrfKey, RawPrfKey, RawSeed, Seed, SyncKey};
use nom::{
    branch::{alt, permutation},
    bytes::complete::{is_not, tag, take_while_m_n},
    character::complete::{alpha1, alphanumeric1, char, digit1, multispace1, space0},
    combinator::{all_consuming, cut, eof, map, map_opt, map_res, opt, recognize, value, verify},
    error::{
        context, convert_error, make_error, ContextError, ErrorKind, ParseError, VerboseError,
    },
    multi::{fill, fold_many0, many0, many1, separated_list0},
    number::complete::{double, float},
    sequence::{delimited, pair, preceded, tuple},
    Err::{Error, Failure},
    IResult,
};
use std::convert::TryFrom;
use std::str::FromStr;

impl TryFrom<&str> for Computation {
    type Error = anyhow::Error;

    fn try_from(source: &str) -> anyhow::Result<Computation> {
        verbose_parse_computation(source)
    }
}

impl TryFrom<String> for Computation {
    type Error = anyhow::Error;

    fn try_from(source: String) -> anyhow::Result<Computation> {
        verbose_parse_computation(&source)
    }
}

impl TryFrom<&str> for Constant {
    type Error = anyhow::Error;

    fn try_from(source: &str) -> anyhow::Result<Constant> {
        constant_literal::<(&str, ErrorKind)>(source)
            .map(|(_, v)| v)
            .map_err(|_| anyhow::anyhow!("Failed to parse constant literal {}", source))
    }
}

impl FromStr for Constant {
    type Err = anyhow::Error;
    fn from_str(source: &str) -> Result<Self, Self::Err> {
        constant_literal::<(&str, ErrorKind)>(source)
            .map(|(_, v)| v)
            .map_err(|_| anyhow::anyhow!("Failed to parse constant literal {}", source))
    }
}

impl TryFrom<&str> for Value {
    type Error = anyhow::Error;

    fn try_from(source: &str) -> anyhow::Result<Value> {
        value_literal::<(&str, ErrorKind)>(source)
            .map(|(_, v)| v)
            .map_err(|_| anyhow::anyhow!("Failed to parse value literal {}", source))
    }
}

impl FromStr for Value {
    type Err = anyhow::Error;
    fn from_str(source: &str) -> Result<Self, Self::Err> {
        value_literal::<(&str, ErrorKind)>(source)
            .map(|(_, v)| v)
            .map_err(|_| anyhow::anyhow!("Failed to parse value literal {}", source))
    }
}

/// Parses the computation and returns a verbose error description if it fails.
pub fn verbose_parse_computation(source: &str) -> anyhow::Result<Computation> {
    match parse_computation::<VerboseError<&str>>(source) {
        Err(Failure(e)) => Err(anyhow::anyhow!(
            "Failed to parse computation\n{}",
            convert_error(source, e)
        )),
        Err(e) => Err(anyhow::anyhow!("Failed to parse {} due to {}", source, e)),
        Ok((_, computation)) => Ok(computation),
    }
}

/// Parses the computation line by line.
fn parse_computation<'a, E: 'a + ParseError<&'a str> + ContextError<&'a str>>(
    input: &'a str,
) -> IResult<&'a str, Computation, E> {
    let body = all_consuming(map(
        separated_list0(many1(multispace1), cut(parse_line)),
        |operations| Computation {
            operations: operations.into_iter().flatten().collect(),
        },
    ));
    // Allow any number of empty lines around the body
    delimited(many0(multispace1), body, many0(multispace1))(input)
}

/// Parses a single logical line of the textual IR
fn parse_line<'a, E: 'a + ParseError<&'a str> + ContextError<&'a str>>(
    input: &'a str,
) -> IResult<&'a str, Option<Operation>, E> {
    alt((
        recognize_comment,
        map(parse_assignment, Some),
        value(None, eof),
    ))(input)
}

/// Recognizes and consumes away a comment
fn recognize_comment<'a, E: 'a + ParseError<&'a str> + ContextError<&'a str>>(
    input: &'a str,
) -> IResult<&'a str, Option<Operation>, E> {
    value(
        None, // Output is thrown away.
        pair(ws(tag("//")), is_not("\n\r")),
    )(input)
}

/// Parses an individual assignment.
///
/// Accepts an assignment in the form of
///
/// `Identifier = Operation : TypeDefinition @Placement`
fn parse_assignment<'a, E: 'a + ParseError<&'a str> + ContextError<&'a str>>(
    input: &'a str,
) -> IResult<&'a str, Operation, E> {
    let (input, identifier) = ws(identifier)(input)?;
    let (input, _) = tag("=")(input)?;
    let (input, operator) = ws(parse_operator)(input)?;
    let (input, args) = opt(argument_list)(input)?;
    let (input, placement) = ws(parse_placement)(input)?;
    Ok((
        input,
        Operation {
            name: identifier.into(),
            kind: operator,
            inputs: args.unwrap_or_default(),
            placement,
        },
    ))
}

/// Parses placement.
fn parse_placement<'a, E: 'a + ParseError<&'a str> + ContextError<&'a str>>(
    input: &'a str,
) -> IResult<&'a str, Placement, E> {
    alt((
        preceded(
            tag("@Host"),
            cut(context(
                "Expecting alphanumeric host name as in @Host(alice)",
                map(
                    delimited(ws(tag("(")), alphanumeric1, ws(tag(")"))),
                    |name| {
                        Placement::Host(HostPlacement {
                            owner: Role::from(name),
                        })
                    },
                ),
            )),
        ),
        preceded(
            tag("@Replicated"),
            cut(context(
                "Expecting host names triplet as in @Replicated(alice, bob, charlie)",
                map(
                    delimited(
                        ws(tag("(")),
                        verify(
                            separated_list0(tag(","), ws(alphanumeric1)),
                            |v: &Vec<&str>| v.len() == 3,
                        ),
                        ws(tag(")")),
                    ),
                    |names| {
                        Placement::Replicated(ReplicatedPlacement {
                            owners: [
                                Role::from(names[0]),
                                Role::from(names[1]),
                                Role::from(names[2]),
                            ],
                        })
                    },
                ),
            )),
        ),
    ))(input)
}

/// Parses list of attributes.
macro_rules! attributes {
    ($inner:expr) => {
        |input: &'a str| delimited(ws(tag("{")), permutation($inner), ws(tag("}")))(input)
    };
}

/// Constructs a parser for a simple unary operation.
macro_rules! unary {
    ($sub:ident) => {
        |input: &'a str| {
            let (input, sig) = type_definition(1)(input)?;
            Ok((input, $sub { sig }.into()))
        }
    };
}

/// Constructs a parser for a simple binary operation.
macro_rules! binary {
    ($sub:ident) => {
        |input: &'a str| {
            let (input, sig) = type_definition(2)(input)?;
            Ok((input, $sub { sig }.into()))
        }
    };
}

/// Constructs a parser for a simple binary operation.
macro_rules! operation_on_axis {
    ($sub:ident) => {
        |input: &'a str| {
            let (input, opt_axis) = opt(attributes_single("axis", parse_int))(input)?;
            let (input, sig) = type_definition(1)(input)?;
            Ok((
                input,
                $sub {
                    sig,
                    axis: opt_axis,
                }
                .into(),
            ))
        }
    };
}

/// Parses operator - maps names to structs.
fn parse_operator<'a, E: 'a + ParseError<&'a str> + ContextError<&'a str>>(
    input: &'a str,
) -> IResult<&'a str, Operator, E> {
    // NOTE: Ideally, we would group all of these parser declarations into a single `alt`
    // combinator. However, `alt` expects a tuple of parsers with cardinality at most 21.
    // We get around this by nesting calls of `alt`, as recommended by the function docs:
    // https://docs.rs/nom/7.0.0/nom/branch/fn.alt.html
    let part1 = alt((
        preceded(tag(IdentityOp::SHORT_NAME), cut(unary!(IdentityOp))),
        preceded(tag(LoadOp::SHORT_NAME), cut(unary!(LoadOp))),
        preceded(tag(SendOp::SHORT_NAME), cut(send_operator)),
        preceded(tag(ReceiveOp::SHORT_NAME), cut(receive_operator)),
        preceded(tag(InputOp::SHORT_NAME), cut(input_operator)),
        preceded(tag(OutputOp::SHORT_NAME), cut(unary!(OutputOp))),
        preceded(tag(ConstantOp::SHORT_NAME), cut(constant)),
        preceded(tag(ShapeOp::SHORT_NAME), cut(unary!(ShapeOp))),
        preceded(tag(BitFillOp::SHORT_NAME), cut(bit_fill)),
        preceded(tag(RingFillOp::SHORT_NAME), cut(ring_fill)),
        preceded(tag(SaveOp::SHORT_NAME), cut(save_operator)),
        preceded(tag(HostAddOp::SHORT_NAME), cut(binary!(HostAddOp))),
        preceded(tag(HostSubOp::SHORT_NAME), cut(binary!(HostSubOp))),
        preceded(tag(HostMulOp::SHORT_NAME), cut(binary!(HostMulOp))),
        preceded(tag(HostDivOp::SHORT_NAME), cut(binary!(HostDivOp))),
        preceded(tag(HostDotOp::SHORT_NAME), cut(binary!(HostDotOp))),
        preceded(
            tag(HostMeanOp::SHORT_NAME),
            cut(operation_on_axis!(HostMeanOp)),
        ),
        preceded(tag(HostExpandDimsOp::SHORT_NAME), cut(hostexpanddims)),
        preceded(tag(HostReshapeOp::SHORT_NAME), cut(unary!(HostReshapeOp))),
        preceded(tag(HostAtLeast2DOp::SHORT_NAME), cut(hostatleast2d)),
        preceded(tag(HostSliceOp::SHORT_NAME), cut(hostslice)),
    ));
    let part2 = alt((
        preceded(
            tag(HostSumOp::SHORT_NAME),
            cut(operation_on_axis!(HostSumOp)),
        ),
        preceded(tag(HostOnesOp::SHORT_NAME), cut(unary!(HostOnesOp))),
        preceded(tag(HostConcatOp::SHORT_NAME), cut(hostconcat)),
        preceded(
            tag(HostTransposeOp::SHORT_NAME),
            cut(unary!(HostTransposeOp)),
        ),
        preceded(tag(HostInverseOp::SHORT_NAME), cut(unary!(HostInverseOp))),
        preceded(tag(RingAddOp::SHORT_NAME), cut(binary!(RingAddOp))),
        preceded(tag(RingSubOp::SHORT_NAME), cut(binary!(RingSubOp))),
        preceded(tag(RingMulOp::SHORT_NAME), cut(binary!(RingMulOp))),
        preceded(tag(RingDotOp::SHORT_NAME), cut(binary!(RingDotOp))),
        preceded(
            tag(RingSumOp::SHORT_NAME),
            cut(operation_on_axis!(RingSumOp)),
        ),
        preceded(tag(RingSampleSeededOp::SHORT_NAME), cut(ring_sample_seeded)),
        preceded(tag(RingSampleOp::SHORT_NAME), cut(ring_sample)),
        preceded(tag(RingShlOp::SHORT_NAME), cut(ring_shl)),
        preceded(tag(RingShrOp::SHORT_NAME), cut(ring_shr)),
        preceded(tag(PrimDeriveSeedOp::SHORT_NAME), cut(prim_derive_seed)),
        preceded(tag(PrimPrfKeyGenOp::SHORT_NAME), cut(prim_gen_prf_key)),
        preceded(
            tag(RingFixedpointEncodeOp::SHORT_NAME),
            cut(fixed_point_ring_encode),
        ),
        preceded(
            tag(RingFixedpointDecodeOp::SHORT_NAME),
            cut(fixed_point_ring_decode),
        ),
        preceded(
            tag(RingFixedpointMeanOp::SHORT_NAME),
            cut(fixed_point_ring_mean),
        ),
        preceded(tag(FixedpointEncodeOp::SHORT_NAME), cut(fixed_point_encode)),
        preceded(tag(FixedpointDecodeOp::SHORT_NAME), cut(fixed_point_decode)),
    ));
    let part3 = alt((
        preceded(tag(RingInjectOp::SHORT_NAME), cut(ring_inject)),
        preceded(tag(BitExtractOp::SHORT_NAME), cut(bit_extract)),
        preceded(tag(BitSampleSeededOp::SHORT_NAME), cut(bit_sample_seeded)),
        preceded(tag(BitSampleOp::SHORT_NAME), cut(bit_sample)),
        preceded(tag(BitXorOp::SHORT_NAME), cut(bit_xor)),
        preceded(tag(BitAndOp::SHORT_NAME), cut(bit_and)),
        preceded(tag(HostSqrtOp::SHORT_NAME), cut(unary!(HostSqrtOp))),
        preceded(tag(HostDiagOp::SHORT_NAME), cut(unary!(HostDiagOp))),
        preceded(tag(HostSqueezeOp::SHORT_NAME), cut(hostsqueeze)),
    ));
    alt((part1, part2, part3))(input)
}

/// Parses a Constant
fn constant<'a, E: 'a + ParseError<&'a str> + ContextError<&'a str>>(
    input: &'a str,
) -> IResult<&'a str, Operator, E> {
    let (input, value) = attributes_single("value", constant_literal)(input)?;
    let (input, optional_type) = opt(type_definition(0))(input)?;
    let sig = optional_type.unwrap_or_else(|| Signature::nullary(value.ty()));

    Ok((input, ConstantOp { sig, value }.into()))
}

/// Parses a Send operator
fn send_operator<'a, E: 'a + ParseError<&'a str> + ContextError<&'a str>>(
    input: &'a str,
) -> IResult<&'a str, Operator, E> {
    let (input, (rendezvous_key, receiver)) = attributes!((
        attributes_member("rendezvous_key", map(parse_hex, RendezvousKey::from_bytes)),
        attributes_member("receiver", string)
    ))(input)?;
    let (input, optional_type) = opt(type_definition(0))(input)?;
    let sig = optional_type.unwrap_or_else(|| Signature::unary(Ty::Unknown, Ty::Unknown));
    Ok((
        input,
        SendOp {
            sig,
            rendezvous_key,
            receiver: Role::from(receiver),
        }
        .into(),
    ))
}

/// Parses a Receive operator
fn receive_operator<'a, E: 'a + ParseError<&'a str> + ContextError<&'a str>>(
    input: &'a str,
) -> IResult<&'a str, Operator, E> {
    let (input, (rendezvous_key, sender)) = attributes!((
        attributes_member("rendezvous_key", map(parse_hex, RendezvousKey::from_bytes)),
        attributes_member("sender", string)
    ))(input)?;
    let (input, sig) = type_definition(0)(input)?;
    Ok((
        input,
        ReceiveOp {
            sig,
            rendezvous_key,
            sender: Role::from(sender),
        }
        .into(),
    ))
}

/// Parses an Input operator
fn input_operator<'a, E: 'a + ParseError<&'a str> + ContextError<&'a str>>(
    input: &'a str,
) -> IResult<&'a str, Operator, E> {
    let (input, arg_name) = attributes_single("arg_name", string)(input)?;
    let (input, sig) = type_definition(0)(input)?;
    Ok((input, InputOp { sig, arg_name }.into()))
}

/// Parses a HostExpandDims operator
fn hostexpanddims<'a, E: 'a + ParseError<&'a str> + ContextError<&'a str>>(
    input: &'a str,
) -> IResult<&'a str, Operator, E> {
    let (input, axis) = attributes_single("axis", vector(parse_int))(input)?;
    let (input, sig) = type_definition(1)(input)?;
    Ok((input, HostExpandDimsOp { sig, axis }.into()))
}

/// Parses a HostExpandDims operator
fn hostsqueeze<'a, E: 'a + ParseError<&'a str> + ContextError<&'a str>>(
    input: &'a str,
) -> IResult<&'a str, Operator, E> {
    let (input, axis) = opt(attributes_single("axis", parse_int))(input)?;
    let (input, sig) = type_definition(1)(input)?;
    Ok((input, HostSqueezeOp { sig, axis }.into()))
}

/// Parses a HostAtLeast2D operator.
fn hostatleast2d<'a, E: 'a + ParseError<&'a str> + ContextError<&'a str>>(
    input: &'a str,
) -> IResult<&'a str, Operator, E> {
    let (input, to_column_vector) = attributes_single("to_column_vector", parse_bool)(input)?;
    let (input, sig) = type_definition(1)(input)?;
    Ok((
        input,
        HostAtLeast2DOp {
            sig,
            to_column_vector,
        }
        .into(),
    ))
}

/// Parses a HostSlice operator.
fn hostslice<'a, E: 'a + ParseError<&'a str> + ContextError<&'a str>>(
    input: &'a str,
) -> IResult<&'a str, Operator, E> {
    let (input, (start, end)) = attributes!((
        attributes_member("start", parse_int),
        attributes_member("end", parse_int)
    ))(input)?;
    let (input, sig) = type_definition(1)(input)?;
    Ok((
        input,
        HostSliceOp {
            sig,
            slice: SliceInfo(vec![SliceInfoElem {
                start,
                step: None,
                end: Some(end),
            }]),
        }
        .into(),
    ))
}

/// Parses a HostConcat operator.
fn hostconcat<'a, E: 'a + ParseError<&'a str> + ContextError<&'a str>>(
    input: &'a str,
) -> IResult<&'a str, Operator, E> {
    let (input, axis) = attributes_single("axis", parse_int)(input)?;
    let (input, sig) = type_definition(1)(input)?;
    Ok((input, HostConcatOp { sig, axis }.into()))
}

/// Parses a RingSampleOp operator.
fn ring_sample<'a, E: 'a + ParseError<&'a str> + ContextError<&'a str>>(
    input: &'a str,
) -> IResult<&'a str, Operator, E> {
    let (input, opt_max_value) = opt(attributes_single("max_value", parse_int))(input)?;
    let (input, sig) = type_definition(0)(input)?;
    Ok((
        input,
        RingSampleOp {
            sig,
            max_value: opt_max_value,
        }
        .into(),
    ))
}

/// Parses a RingSampleSeededOp operator.
fn ring_sample_seeded<'a, E: 'a + ParseError<&'a str> + ContextError<&'a str>>(
    input: &'a str,
) -> IResult<&'a str, Operator, E> {
    let (input, opt_max_value) = opt(attributes_single("max_value", parse_int))(input)?;
    let (input, sig) = type_definition(0)(input)?;
    Ok((
        input,
        RingSampleSeededOp {
            sig,
            max_value: opt_max_value,
        }
        .into(),
    ))
}

/// Parses a BitSampleOp operator.
fn bit_sample<'a, E: 'a + ParseError<&'a str> + ContextError<&'a str>>(
    input: &'a str,
) -> IResult<&'a str, Operator, E> {
    let (input, sig) = type_definition(0)(input)?;
    Ok((input, BitSampleOp { sig }.into()))
}

/// Parses a BitSampleSeededOp operator.
fn bit_sample_seeded<'a, E: 'a + ParseError<&'a str> + ContextError<&'a str>>(
    input: &'a str,
) -> IResult<&'a str, Operator, E> {
    let (input, sig) = type_definition(0)(input)?;
    Ok((input, BitSampleSeededOp { sig }.into()))
}

/// Parses a BitFill operator.
fn bit_fill<'a, E: 'a + ParseError<&'a str> + ContextError<&'a str>>(
    input: &'a str,
) -> IResult<&'a str, Operator, E> {
    let (input, value) = attributes_single("value", constant_literal)(input)?;
    let (input, sig) = type_definition(1)(input)?;
    Ok((input, BitFillOp { sig, value }.into()))
}

/// Parses a RingFill operator.
fn ring_fill<'a, E: 'a + ParseError<&'a str> + ContextError<&'a str>>(
    input: &'a str,
) -> IResult<&'a str, Operator, E> {
    let (input, value) = attributes_single("value", constant_literal)(input)?;
    let (input, sig) = type_definition(1)(input)?;
    Ok((input, RingFillOp { sig, value }.into()))
}

/// Parses a RingShl operator.
fn ring_shl<'a, E: 'a + ParseError<&'a str> + ContextError<&'a str>>(
    input: &'a str,
) -> IResult<&'a str, Operator, E> {
    let (input, amount) = attributes_single("amount", parse_int)(input)?;
    let (input, sig) = type_definition(0)(input)?;
    Ok((input, RingShlOp { sig, amount }.into()))
}

/// Parses a RingShr operator.
fn ring_shr<'a, E: 'a + ParseError<&'a str> + ContextError<&'a str>>(
    input: &'a str,
) -> IResult<&'a str, Operator, E> {
    let (input, amount) = attributes_single("amount", parse_int)(input)?;
    let (input, sig) = type_definition(0)(input)?;
    Ok((input, RingShrOp { sig, amount }.into()))
}

/// Parses a PrimPrfKeyGen operator.
fn prim_gen_prf_key<'a, E: 'a + ParseError<&'a str> + ContextError<&'a str>>(
    input: &'a str,
) -> IResult<&'a str, Operator, E> {
    Ok((
        input,
        PrimPrfKeyGenOp {
            sig: Signature::nullary(Ty::PrfKey),
        }
        .into(),
    ))
}

/// Parses a PrimDeriveSeed operator.
fn prim_derive_seed<'a, E: 'a + ParseError<&'a str> + ContextError<&'a str>>(
    input: &'a str,
) -> IResult<&'a str, Operator, E> {
    let (input, sync_key) =
        attributes_single("sync_key", map_res(vector(parse_int), SyncKey::try_from))(input)
            .map_err(|_: nom::Err<nom::error::Error<&str>>| {
                Error(make_error(input, ErrorKind::MapRes))
            })?;
    let (input, opt_sig) = opt(type_definition(0))(input)?;
    let sig = opt_sig.unwrap_or_else(|| Signature::nullary(Ty::Seed));
    Ok((input, PrimDeriveSeedOp { sig, sync_key }.into()))
}

/// Parses a RingFixedpointEncode operator.
fn fixed_point_ring_encode<'a, E: 'a + ParseError<&'a str> + ContextError<&'a str>>(
    input: &'a str,
) -> IResult<&'a str, Operator, E> {
    let (input, (scaling_base, scaling_exp)) = attributes!((
        attributes_member("scaling_base", parse_int),
        attributes_member("scaling_exp", parse_int)
    ))(input)?;
    let (input, sig) = type_definition(0)(input)?;
    Ok((
        input,
        RingFixedpointEncodeOp {
            sig,
            scaling_base,
            scaling_exp,
        }
        .into(),
    ))
}

/// Parses a RingFixedpointDecode operator.
fn fixed_point_ring_decode<'a, E: 'a + ParseError<&'a str> + ContextError<&'a str>>(
    input: &'a str,
) -> IResult<&'a str, Operator, E> {
    let (input, (scaling_base, scaling_exp)) = attributes!((
        attributes_member("scaling_base", parse_int),
        attributes_member("scaling_exp", parse_int)
    ))(input)?;
    let (input, sig) = type_definition(1)(input)?;
    Ok((
        input,
        RingFixedpointDecodeOp {
            sig,
            scaling_base,
            scaling_exp,
        }
        .into(),
    ))
}

/// Parses a FixedpointEncode operator.
fn fixed_point_encode<'a, E: 'a + ParseError<&'a str> + ContextError<&'a str>>(
    input: &'a str,
) -> IResult<&'a str, Operator, E> {
    let (input, precision) = attributes_single("precision", parse_int)(input)?;
    let (input, sig) = type_definition(0)(input)?;
    Ok((input, FixedpointEncodeOp { sig, precision }.into()))
}

/// Parses a FixedpointDecode operator.
fn fixed_point_decode<'a, E: 'a + ParseError<&'a str> + ContextError<&'a str>>(
    input: &'a str,
) -> IResult<&'a str, Operator, E> {
    let (input, precision) = attributes_single("precision", parse_int)(input)?;
    let (input, sig) = type_definition(1)(input)?;
    Ok((input, FixedpointDecodeOp { sig, precision }.into()))
}

/// Parses a Save operator.
fn save_operator<'a, E: 'a + ParseError<&'a str> + ContextError<&'a str>>(
    input: &'a str,
) -> IResult<&'a str, Operator, E> {
    let (input, sig) = type_definition(2)(input)?;
    Ok((input, SaveOp { sig }.into()))
}

/// Parses a RingFixedpointMean operator.
fn fixed_point_ring_mean<'a, E: 'a + ParseError<&'a str> + ContextError<&'a str>>(
    input: &'a str,
) -> IResult<&'a str, Operator, E> {
    let (input, (scaling_base, scaling_exp, axis)) = attributes!((
        attributes_member("scaling_base", parse_int),
        attributes_member("scaling_exp", parse_int),
        opt(attributes_member("axis", parse_int))
    ))(input)?;

    let (input, sig) = type_definition(0)(input)?;
    Ok((
        input,
        RingFixedpointMeanOp {
            sig,
            axis,
            scaling_base,
            scaling_exp,
        }
        .into(),
    ))
}

/// Parses a RingInject operator.
fn ring_inject<'a, E: 'a + ParseError<&'a str> + ContextError<&'a str>>(
    input: &'a str,
) -> IResult<&'a str, Operator, E> {
    let (input, bit_idx) = attributes_single("bit_idx", parse_int)(input)?;
    let (input, sig) = type_definition(1)(input)?;
    Ok((input, RingInjectOp { sig, bit_idx }.into()))
}

/// Parses a BitExtract operator.
fn bit_extract<'a, E: 'a + ParseError<&'a str> + ContextError<&'a str>>(
    input: &'a str,
) -> IResult<&'a str, Operator, E> {
    let (input, bit_idx) = attributes_single("bit_idx", parse_int)(input)?;
    let (input, sig) = type_definition(1)(input)?;
    Ok((input, BitExtractOp { sig, bit_idx }.into()))
}

/// Parses a BitXor operator.
fn bit_xor<'a, E: 'a + ParseError<&'a str> + ContextError<&'a str>>(
    input: &'a str,
) -> IResult<&'a str, Operator, E> {
    let (input, opt_sig) = opt(type_definition(0))(input)?;
    let sig = opt_sig.unwrap_or_else(|| Signature::nullary(Ty::HostBitTensor));
    Ok((input, BitXorOp { sig }.into()))
}

/// Parses a BitAnd operator.
fn bit_and<'a, E: 'a + ParseError<&'a str> + ContextError<&'a str>>(
    input: &'a str,
) -> IResult<&'a str, Operator, E> {
    let (input, opt_sig) = opt(type_definition(0))(input)?;
    let sig = opt_sig.unwrap_or_else(|| Signature::nullary(Ty::HostBitTensor));
    Ok((input, BitAndOp { sig }.into()))
}

/// Parses list of arguments.
///
/// Accepts input in the form of
///
/// `(name, name, name)`
fn argument_list<'a, E: 'a + ParseError<&'a str> + ContextError<&'a str>>(
    input: &'a str,
) -> IResult<&'a str, Vec<String>, E> {
    context(
        "Expecting comma separated list of identifiers",
        delimited(
            tag("("),
            separated_list0(tag(","), map(ws(identifier), |s| s.to_string())),
            tag(")"),
        ),
    )(input)
}

/// Parses list of attributes when there is only one attribute.
///
/// This is an optimization to avoid permutation cast for the simple case.
fn attributes_single<'a, O, F: 'a, E: 'a + ParseError<&'a str> + ContextError<&'a str>>(
    name: &'a str,
    inner: F,
) -> impl FnMut(&'a str) -> IResult<&'a str, O, E>
where
    F: FnMut(&'a str) -> IResult<&'a str, O, E>,
{
    delimited(ws(tag("{")), attributes_member(name, inner), ws(tag("}")))
}

/// Parses a single attribute with an optional comma at the end.
fn attributes_member<'a, O, F: 'a, E: 'a + ParseError<&'a str> + ContextError<&'a str>>(
    name1: &'a str,
    inner1: F,
) -> impl FnMut(&'a str) -> IResult<&'a str, O, E>
where
    F: FnMut(&'a str) -> IResult<&'a str, O, E>,
{
    map(
        tuple((ws(tag(name1)), ws(tag("=")), inner1, opt(ws(tag(","))))),
        |(_, _, v, _)| v,
    )
}

/// Parses operator's type definition
///
/// Accepts input in the form of
///
/// `: (Float32Tensor, Float32Tensor) -> Float32Tensor`
///
/// * `arg_count` - the number of required arguments
fn type_definition<'a, E: 'a + ParseError<&'a str> + ContextError<&'a str>>(
    arg_count: usize,
) -> impl FnMut(&'a str) -> IResult<&'a str, Signature, E> {
    move |input: &'a str| {
        let (input, _) = ws(tag(":"))(input)?;
        let (input, args_types) = verify(
            delimited(
                tag("("),
                separated_list0(tag(","), ws(parse_type)),
                tag(")"),
            ),
            |v: &Vec<Ty>| v.len() >= arg_count,
        )(input)?;
        let (input, _) = ws(tag("->"))(input)?;
        let (input, result_type) = ws(parse_type)(input)?;

        match args_types.len() {
            0 => Ok((input, Signature::nullary(result_type))),
            1 => Ok((input, Signature::unary(args_types[0], result_type))),
            2 => Ok((
                input,
                Signature::binary(args_types[0], args_types[1], result_type),
            )),
            3 => Ok((
                input,
                Signature::ternary(args_types[0], args_types[1], args_types[2], result_type),
            )),
            _ => Err(Error(make_error(input, ErrorKind::Tag))),
        }
    }
}

/// Parses an individual type's literal
fn parse_type<'a, E: 'a + ParseError<&'a str> + ContextError<&'a str>>(
    input: &'a str,
) -> IResult<&'a str, Ty, E> {
    let (i, type_name) = alphanumeric1(input)?;
    match type_name {
        "Unknown" => Ok((i, Ty::Unknown)),
        "Shape" => Ok((i, Ty::HostShape)),
        "Seed" => Ok((i, Ty::Seed)),
        "PrfKey" => Ok((i, Ty::PrfKey)),
        "String" => Ok((i, Ty::String)),
        "BitTensor" => Ok((i, Ty::HostBitTensor)),
        "Ring64Tensor" => Ok((i, Ty::HostRing64Tensor)),
        "Ring128Tensor" => Ok((i, Ty::HostRing128Tensor)),
        "Float32Tensor" => Ok((i, Ty::HostFloat32Tensor)),
        "Float64Tensor" => Ok((i, Ty::HostFloat64Tensor)),
        "Int8Tensor" => Ok((i, Ty::HostInt8Tensor)),
        "Int16Tensor" => Ok((i, Ty::HostInt16Tensor)),
        "Int32Tensor" => Ok((i, Ty::HostInt32Tensor)),
        "Int64Tensor" => Ok((i, Ty::HostInt64Tensor)),
        "Uint8Tensor" => Ok((i, Ty::HostUint8Tensor)),
        "Uint16Tensor" => Ok((i, Ty::HostUint16Tensor)),
        "Uint32Tensor" => Ok((i, Ty::HostUint32Tensor)),
        "Uint64Tensor" => Ok((i, Ty::HostUint64Tensor)),
        "HostFixed64Tensor" => Ok((i, Ty::HostFixed64Tensor)),
        "HostFixed128Tensor" => Ok((i, Ty::HostFixed128Tensor)),
        "Replicated64Tensor" => Ok((i, Ty::ReplicatedRing64Tensor)),
        "Replicated128Tensor" => Ok((i, Ty::ReplicatedRing128Tensor)),
        "ReplicatedBitTensor" => Ok((i, Ty::ReplicatedBitTensor)),
        "ReplicatedSetup" => Ok((i, Ty::ReplicatedSetup)),
        "Additive64Tensor" => Ok((i, Ty::AdditiveRing64Tensor)),
        "Additive128Tensor" => Ok((i, Ty::AdditiveRing128Tensor)),
        "ReplicatedShape" => Ok((i, Ty::ReplicatedShape)),
        "AdditiveBitTensor" => Ok((i, Ty::AdditiveBitTensor)),
        "AdditiveShape" => Ok((i, Ty::AdditiveShape)),
        "Fixed64Tensor" => Ok((i, Ty::Fixed64Tensor)),
        "Fixed128Tensor" => Ok((i, Ty::Fixed128Tensor)),
        "Unit" => Ok((i, Ty::Unit)),
        "Float32" => Ok((i, Ty::Float32)),
        "Float64" => Ok((i, Ty::Float64)),
        "Ring64" => Ok((i, Ty::Ring64)),
        "Ring128" => Ok((i, Ty::Ring128)),
        _ => Err(Error(make_error(input, ErrorKind::Tag))),
    }
}

fn constant_literal_helper<'a, O1, F1, F2, E>(
    expected_type: &'a str,
    parser: F1,
    mapper: F2,
) -> impl FnMut(&'a str) -> IResult<&'a str, Constant, E>
where
    F1: FnMut(&'a str) -> IResult<&'a str, O1, E>,
    F2: FnMut(O1) -> Constant,
    E: 'a + ParseError<&'a str> + ContextError<&'a str>,
{
    map(
        preceded(
            tag(expected_type),
            delimited(ws(tag("(")), parser, ws(tag(")"))),
        ),
        mapper,
    )
}

/// Parses a literal for a constant (not a placed value).
fn constant_literal<'a, E: 'a + ParseError<&'a str> + ContextError<&'a str>>(
    input: &'a str,
) -> IResult<&'a str, Constant, E> {
    alt((
        constant_literal_helper("Seed", parse_hex, |v| Constant::RawSeed(RawSeed(v))),
        constant_literal_helper("PrfKey", parse_hex, |v| Constant::RawPrfKey(RawPrfKey(v))),
        constant_literal_helper("Float32", float, Constant::Float32),
        constant_literal_helper("Float64", double, Constant::Float64),
        constant_literal_helper("String", string, Constant::String),
        map(ws(string), Constant::String), // Alternative syntax for strings - no type
        constant_literal_helper("Ring64", parse_int, Constant::Ring64),
        constant_literal_helper("Ring128", parse_int, Constant::Ring128),
        constant_literal_helper("Shape", vector(parse_int), |v| {
            Constant::RawShape(RawShape(v))
        }),
        constant_literal_helper("Bit", parse_int, Constant::Bit),
        // 1D arrars
        alt((
            constant_literal_helper("Int8Tensor", vector(parse_int), |v| {
                Constant::HostInt8Tensor(v.into())
            }),
            constant_literal_helper("Int16Tensor", vector(parse_int), |v| {
                Constant::HostInt16Tensor(v.into())
            }),
            constant_literal_helper("Int32Tensor", vector(parse_int), |v| {
                Constant::HostInt32Tensor(v.into())
            }),
            constant_literal_helper("Int64Tensor", vector(parse_int), |v| {
                Constant::HostInt64Tensor(v.into())
            }),
            constant_literal_helper("Uint8Tensor", vector(parse_int), |v| {
                Constant::HostUint8Tensor(v.into())
            }),
            constant_literal_helper("Uint16Tensor", vector(parse_int), |v| {
                Constant::HostUint16Tensor(v.into())
            }),
            constant_literal_helper("Uint32Tensor", vector(parse_int), |v| {
                Constant::HostUint32Tensor(v.into())
            }),
            constant_literal_helper("Uint64Tensor", vector(parse_int), |v| {
                Constant::HostUint64Tensor(v.into())
            }),
            constant_literal_helper("Float32Tensor", vector(float), |v| {
                Constant::HostFloat32Tensor(v.into())
            }),
            constant_literal_helper("Float64Tensor", vector(double), |v| {
                Constant::HostFloat64Tensor(v.into())
            }),
            constant_literal_helper("Ring64Tensor", vector(parse_int), |v| {
                Constant::HostRing64Tensor(v.into())
            }),
            constant_literal_helper("Ring128Tensor", vector(parse_int), |v| {
                Constant::HostRing128Tensor(v.into())
            }),
            constant_literal_helper("HostBitTensor", vector(parse_int), |v| {
                Constant::HostBitTensor(v.into())
            }),
        )),
        // 2D arrars
        alt((
            constant_literal_helper("Int8Tensor", vector2(parse_int), |v| {
                Constant::HostInt8Tensor(v.into())
            }),
            constant_literal_helper("Int16Tensor", vector2(parse_int), |v| {
                Constant::HostInt16Tensor(v.into())
            }),
            constant_literal_helper("Int32Tensor", vector2(parse_int), |v| {
                Constant::HostInt32Tensor(v.into())
            }),
            constant_literal_helper("Int64Tensor", vector2(parse_int), |v| {
                Constant::HostInt64Tensor(v.into())
            }),
            constant_literal_helper("Uint8Tensor", vector2(parse_int), |v| {
                Constant::HostUint8Tensor(v.into())
            }),
            constant_literal_helper("Uint16Tensor", vector2(parse_int), |v| {
                Constant::HostUint16Tensor(v.into())
            }),
            constant_literal_helper("Uint32Tensor", vector2(parse_int), |v| {
                Constant::HostUint32Tensor(v.into())
            }),
            constant_literal_helper("Uint64Tensor", vector2(parse_int), |v| {
                Constant::HostUint64Tensor(v.into())
            }),
            constant_literal_helper("Float32Tensor", vector2(float), |v| {
                Constant::HostFloat32Tensor(v.into())
            }),
            constant_literal_helper("Float64Tensor", vector2(double), |v| {
                Constant::HostFloat64Tensor(v.into())
            }),
            constant_literal_helper(
                "Ring64Tensor",
                vector2(parse_int),
                |v: ndarray::ArrayD<u64>| Constant::HostRing64Tensor(v.into()),
            ),
            constant_literal_helper(
                "Ring128Tensor",
                vector2(parse_int),
                |v: ndarray::ArrayD<u128>| Constant::HostRing128Tensor(v.into()),
            ),
            constant_literal_helper("HostBitTensor", vector2(parse_int), |v| {
                Constant::HostBitTensor(v.into())
            }),
        )),
    ))(input)
}

/// Parses a literal for a constant (not a placed value).
fn value_literal<'a, E: 'a + ParseError<&'a str> + ContextError<&'a str>>(
    input: &'a str,
) -> IResult<&'a str, Value, E> {
    let (input, (v, p)) = tuple((constant_literal, ws(parse_placement)))(input)?;
    match p {
        Placement::Host(h) => Ok((input, v.place(&h))),
        _ => unimplemented!(), // TODO (lvorona) return parsing error that we do not support other placements in the textual form
    }
}

/// Parses a vector of items, using the supplied innter parser.
fn vector<'a, F: 'a, O, E: 'a + ParseError<&'a str> + ContextError<&'a str>>(
    inner: F,
) -> impl FnMut(&'a str) -> IResult<&'a str, Vec<O>, E>
where
    F: FnMut(&'a str) -> IResult<&'a str, O, E>,
{
    delimited(tag("["), separated_list0(ws(tag(",")), inner), tag("]"))
}

/// Parses a 2D vector of items, using the supplied innter parser.
fn vector2<'a, F: 'a, O: 'a, E: 'a>(
    inner: F,
) -> impl FnMut(&'a str) -> IResult<&'a str, ndarray::ArrayD<O>, E>
where
    F: FnMut(&'a str) -> IResult<&'a str, O, E> + Copy,
    O: Clone,
    E: ParseError<&'a str> + ContextError<&'a str>,
{
    move |input: &'a str| {
        let (input, vec2) = vector(vector(inner))(input)?;
        let mut data = Vec::new();

        let ncols = vec2.first().map_or(0, |row| row.len());
        let mut nrows = 0;

        for row in &vec2 {
            data.extend_from_slice(row);
            nrows += 1;
        }

        ndarray::Array::from_shape_vec(ndarray::IxDyn(&[nrows, ncols]), data)
            .map(|a| (input, a))
            .map_err(|_: ndarray::ShapeError| Error(make_error(input, ErrorKind::MapRes)))
    }
}

/// Parses integer (or anything implementing FromStr from decimal digits)
fn parse_int<'a, O: std::str::FromStr, E: 'a + ParseError<&'a str> + ContextError<&'a str>>(
    input: &'a str,
) -> IResult<&'a str, O, E> {
    map_res(digit1, |s: &str| s.parse::<O>())(input)
        .map_err(|_: nom::Err<nom::error::Error<&str>>| Error(make_error(input, ErrorKind::MapRes)))
}

/// Parses a single byte, writte as two hex character.
///
/// Leading '0' is mandatory for bytes 0x00 - 0x0F.
fn parse_hex_u8<'a, E>(input: &'a str) -> IResult<&'a str, u8, E>
where
    E: ParseError<&'a str>,
{
    let parse_hex = take_while_m_n(2, 2, |c: char| c.is_ascii_hexdigit());
    map_res(parse_hex, move |hex| u8::from_str_radix(hex, 16))(input)
        .map_err(|_: nom::Err<nom::error::Error<&str>>| Error(make_error(input, ErrorKind::MapRes)))
}

/// Parse sa hux dump, without any separators.
///
/// Errors out if there is not enough data to fill an array of length N.
fn parse_hex<'a, E, const N: usize>(input: &'a str) -> IResult<&'a str, [u8; N], E>
where
    E: ParseError<&'a str>,
{
    let mut buf: [u8; N] = [0; N];
    let (rest, ()) = fill(parse_hex_u8, &mut buf)(input)?;
    Ok((rest, buf))
}

/// Wraps the innner parser in optional spaces.
///
/// From nom::recepies
fn ws<'a, F: 'a, O, E: ParseError<&'a str>>(
    inner: F,
) -> impl FnMut(&'a str) -> IResult<&'a str, O, E>
where
    F: Fn(&'a str) -> IResult<&'a str, O, E>,
{
    delimited(space0, inner, space0)
}

/// Parses an identifier
///
/// From nom::recepies
pub fn identifier<'a, E: ParseError<&'a str>>(input: &'a str) -> IResult<&'a str, &'a str, E> {
    recognize(pair(
        alt((alpha1, tag("_"))),
        many0(alt((alphanumeric1, tag("_")))),
    ))(input)
}

/// Parses an escaped character: \n, \t, \r, \u{00AC}, etc.
///
/// From nom examples (MIT licesnse, so it is ok)
fn parse_hex_u32<'a, E>(input: &'a str) -> IResult<&'a str, u32, E>
where
    E: ParseError<&'a str>,
{
    let parse_hex = take_while_m_n(1, 6, |c: char| c.is_ascii_hexdigit());
    let parse_delimited_hex = preceded(char('u'), delimited(char('{'), parse_hex, char('}')));
    map_res(parse_delimited_hex, move |hex| u32::from_str_radix(hex, 16))(input)
        .map_err(|_: nom::Err<nom::error::Error<&str>>| Error(make_error(input, ErrorKind::MapRes)))
}

/// Parses a single unicode character.
///
/// From nom examples (MIT licesnse, so it is ok)
fn parse_unicode<'a, E>(input: &'a str) -> IResult<&'a str, char, E>
where
    E: ParseError<&'a str>,
{
    map_opt(parse_hex_u32, std::char::from_u32)(input)
}

/// Parses any supported escaped character
///
/// From nom examples (MIT licesnse, so it is ok)
fn parse_escaped_char<'a, E>(input: &'a str) -> IResult<&'a str, char, E>
where
    E: ParseError<&'a str>,
{
    preceded(
        char('\\'),
        alt((
            parse_unicode,
            value('\n', char('n')),
            value('\r', char('r')),
            value('\t', char('t')),
            value('\u{08}', char('b')),
            value('\u{0C}', char('f')),
            value('\\', char('\\')),
            value('/', char('/')),
            value('"', char('"')),
        )),
    )(input)
}

/// Parse a backslash, followed by any amount of whitespace. This is used later
/// to discard any escaped whitespace.
///
/// From nom examples (MIT licesnse, so it is ok)
fn parse_escaped_whitespace<'a, E: ParseError<&'a str>>(
    input: &'a str,
) -> IResult<&'a str, &'a str, E> {
    preceded(char('\\'), multispace1)(input)
}

/// Parse a non-empty block of text that doesn't include \ or "
///
/// From nom examples (MIT licesnse, so it is ok)
fn parse_literal<'a, E: ParseError<&'a str>>(input: &'a str) -> IResult<&'a str, &'a str, E> {
    let not_quote_slash = is_not("\"\\");
    verify(not_quote_slash, |s: &str| !s.is_empty())(input)
}

/// A string fragment contains a fragment of a string being parsed: either
/// a non-empty Literal (a series of non-escaped characters), a single
/// parsed escaped character, or a block of escaped whitespace.
///
/// From nom examples (MIT licesnse, so it is ok)
#[derive(Debug, Clone, Copy, PartialEq, Eq)]
enum StringFragment<'a> {
    Literal(&'a str),
    EscapedChar(char),
    EscapedWS,
}

/// Combine parse_literal, parse_escaped_whitespace, and parse_escaped_char
/// into a StringFragment.
///
/// From nom examples (MIT licesnse, so it is ok)
fn parse_fragment<'a, E>(input: &'a str) -> IResult<&'a str, StringFragment<'a>, E>
where
    E: ParseError<&'a str>,
{
    alt((
        map(parse_literal, StringFragment::Literal),
        map(parse_escaped_char, StringFragment::EscapedChar),
        value(StringFragment::EscapedWS, parse_escaped_whitespace),
    ))(input)
}

/// Parse a string. Use a loop of parse_fragment and push all of the fragments
/// into an output string.
///
/// From nom examples (MIT licesnse, so it is ok)
fn string<'a, E>(input: &'a str) -> IResult<&'a str, String, E>
where
    E: ParseError<&'a str>,
{
    let build_string = fold_many0(parse_fragment, String::new(), |mut string, fragment| {
        match fragment {
            StringFragment::Literal(s) => string.push_str(s),
            StringFragment::EscapedChar(c) => string.push(c),
            StringFragment::EscapedWS => {}
        }
        string
    });
    delimited(char('"'), build_string, char('"'))(input)
}

/// A very simple boolean parser.
///
/// Only accepts literals `true` and `false`.
fn parse_bool<'a, E: 'a + ParseError<&'a str> + ContextError<&'a str>>(
    input: &'a str,
) -> IResult<&'a str, bool, E> {
    alt((value(true, tag("true")), value(false, tag("false"))))(input)
}

/// A serializer to produce the same textual format from a computation
pub trait ToTextual {
    fn to_textual(&self) -> String;
}

impl ToTextual for Computation {
    fn to_textual(&self) -> String {
        itertools::join(self.operations.iter().map(|op| op.to_textual()), "\n")
    }
}

impl ToTextual for Operation {
    fn to_textual(&self) -> String {
        format!(
            "{} = {} ({}) {}",
            self.name,
            self.kind.to_textual(),
            self.inputs.join(", "),
            self.placement.to_textual(),
        )
    }
}

impl ToTextual for Placement {
    fn to_textual(&self) -> String {
        match self {
            Placement::Host(p) => p.to_textual(),
            Placement::Replicated(p) => p.to_textual(),
            Placement::Additive(p) => p.to_textual(),
        }
    }
}

impl ToTextual for HostPlacement {
    fn to_textual(&self) -> String {
        format!("@Host({})", self.owner)
    }
}

impl ToTextual for ReplicatedPlacement {
    fn to_textual(&self) -> String {
        format!(
            "@Replicated({}, {}, {})",
            self.owners[0], self.owners[1], self.owners[2]
        )
    }
}

impl ToTextual for AdditivePlacement {
    fn to_textual(&self) -> String {
        format!("@Additive({}, {})", self.owners[0], self.owners[1])
    }
}

impl ToTextual for Operator {
    fn to_textual(&self) -> String {
        use Operator::*;
        match self {
            Identity(op) => op.to_textual(),
            Cast(op) => op.to_textual(),
            Load(op) => op.to_textual(),
            Save(op) => op.to_textual(),
            Send(op) => op.to_textual(),
            Receive(op) => op.to_textual(),
            Input(op) => op.to_textual(),
            Output(op) => op.to_textual(),
            Constant(op) => op.to_textual(),
            Shape(op) => op.to_textual(),
            AtLeast2D(op) => op.to_textual(),
            Slice(op) => op.to_textual(),
            Ones(op) => op.to_textual(),
            ExpandDims(op) => op.to_textual(),
            Concat(op) => op.to_textual(),
            Transpose(op) => op.to_textual(),
            Dot(op) => op.to_textual(),
            Inverse(op) => op.to_textual(),
            Add(op) => op.to_textual(),
            Sub(op) => op.to_textual(),
            Mul(op) => op.to_textual(),
            Mean(op) => op.to_textual(),
            Sum(op) => op.to_textual(),
            Div(op) => op.to_textual(),
            BitXor(op) => op.to_textual(),
            BitAnd(op) => op.to_textual(),
            BitFill(op) => op.to_textual(),
            RingFill(op) => op.to_textual(),
            HostAdd(op) => op.to_textual(),
            HostSub(op) => op.to_textual(),
            HostMul(op) => op.to_textual(),
            HostDiv(op) => op.to_textual(),
            HostDot(op) => op.to_textual(),
            HostMean(op) => op.to_textual(),
            HostSqrt(op) => op.to_textual(),
            HostOnes(op) => op.to_textual(),
            HostConcat(op) => op.to_textual(),
            HostExpandDims(op) => op.to_textual(),
            HostSqueeze(op) => op.to_textual(),
            HostReshape(op) => op.to_textual(),
            HostAtLeast2D(op) => op.to_textual(),
            HostSlice(op) => op.to_textual(),
            HostDiag(op) => op.to_textual(),
            HostShlDim(op) => op.to_textual(),
            HostIndexAxis(op) => op.to_textual(),
            HostBitDec(op) => op.to_textual(),
            HostSum(op) => op.to_textual(),
            HostTranspose(op) => op.to_textual(),
            HostInverse(op) => op.to_textual(),
            RingNeg(op) => op.to_textual(),
            RingAdd(op) => op.to_textual(),
            RingSub(op) => op.to_textual(),
            RingMul(op) => op.to_textual(),
            RingDot(op) => op.to_textual(),
            RingSum(op) => op.to_textual(),
            RingFixedpointEncode(op) => op.to_textual(),
            RingFixedpointDecode(op) => op.to_textual(),
            RingFixedpointMean(op) => op.to_textual(),
            RingSample(op) => op.to_textual(),
            RingSampleSeeded(op) => op.to_textual(),
            RingShl(op) => op.to_textual(),
            RingShr(op) => op.to_textual(),
            RingInject(op) => op.to_textual(),
            BitExtract(op) => op.to_textual(),
            BitSample(op) => op.to_textual(),
            BitSampleSeeded(op) => op.to_textual(),
            PrimDeriveSeed(op) => op.to_textual(),
            PrimPrfKeyGen(op) => op.to_textual(),
            FixedpointEncode(op) => op.to_textual(),
            FixedpointDecode(op) => op.to_textual(),
            FixedpointAdd(op) => op.to_textual(),
            FixedpointSub(op) => op.to_textual(),
            FixedpointMul(op) => op.to_textual(),
            FixedpointDot(op) => op.to_textual(),
            FixedpointTruncPr(op) => op.to_textual(),
            FixedpointMean(op) => op.to_textual(),
            FixedpointSum(op) => op.to_textual(),
            FloatingpointAdd(op) => unimplemented!(), // TODO
            FloatingpointSub(op) => unimplemented!(), // TODO
            FloatingpointMul(op) => unimplemented!(), // TODO
            FloatingpointDiv(op) => unimplemented!(), // TODO
            FloatingpointDot(op) => unimplemented!(), // TODO
            RepSetup(op) => op.to_textual(),
            RepShare(op) => op.to_textual(),
            RepReveal(op) => op.to_textual(),
            RepDot(op) => op.to_textual(),
            RepFixedpointMean(op) => op.to_textual(),
            RepSum(op) => op.to_textual(),
            RepAdd(op) => op.to_textual(),
            RepSub(op) => op.to_textual(),
            RepMul(op) => op.to_textual(),
            RepTruncPr(op) => op.to_textual(),
            AdtReveal(op) => op.to_textual(),
            AdtFill(op) => op.to_textual(),
            AdtAdd(op) => op.to_textual(),
            AdtSub(op) => op.to_textual(),
            AdtMul(op) => op.to_textual(),
            AdtShl(op) => op.to_textual(),
            AdtToRep(op) => op.to_textual(),
            RepAbs(op) => op.to_textual(),
            RepFill(op) => op.to_textual(),
            RepMsb(op) => op.to_textual(),
            RepShl(op) => op.to_textual(),
            RepToAdt(op) => op.to_textual(),
            RepIndexAxis(op) => op.to_textual(),
            RepDiag(op) => op.to_textual(),
            RepBitDec(op) => op.to_textual(),
            RepSlice(op) => op.to_textual(),
            RepShlDim(op) => op.to_textual(),
        }
    }
}

macro_rules! impl_to_textual {
    ($op:ty, $format:expr, $($member:tt),* ) => {
        impl ToTextual for $op {
            fn to_textual(&self) -> String {
                format!(
                    $format,
                    $(self.$member.to_textual(),)*
                    op = self.short_name(),
                )
            }
        }
    };
}

impl_to_textual!(ConstantOp, "{op}{{value = {}}}", value);
impl_to_textual!(IdentityOp, "{op}: {}", sig);
impl_to_textual!(CastOp, "{op}: {}", sig);
impl_to_textual!(LoadOp, "{op}: {}", sig);
impl_to_textual!(SaveOp, "{op}: {}", sig);
impl_to_textual!(
    SendOp,
    "{op} {{rendezvous_key={}, receiver={}}}: {}",
    rendezvous_key,
    receiver,
    sig
);
impl_to_textual!(
    ReceiveOp,
    "{op} {{rendezvous_key={}, sender={}}} : {}",
    rendezvous_key,
    sender,
    sig
);
impl_to_textual!(InputOp, "{op} {{arg_name={}}}: {}", arg_name, sig);
impl_to_textual!(OutputOp, "{op}: {}", sig);
impl_to_textual!(
    AtLeast2DOp,
    "{op}{{to_column_vector={}}}: {}",
    to_column_vector,
    sig
);

impl_to_textual!(SliceOp, "{op}{{slice={}}}: {} {}", slice, sig);
impl_to_textual!(OnesOp, "{op}: {}", sig);
impl_to_textual!(ExpandDimsOp, "{op}{{axis={}}}: {}", axis, sig);
impl_to_textual!(ConcatOp, "{op}{{axis={}}}: {}", axis, sig);

impl_to_textual!(TransposeOp, "{op}: {}", sig);
impl_to_textual!(DotOp, "{op}: {}", sig);
impl_to_textual!(InverseOp, "{op}: {}", sig);
impl_to_textual!(AddOp, "{op}: {}", sig);
impl_to_textual!(SubOp, "{op}: {}", sig);
impl_to_textual!(MulOp, "{op}: {}", sig);
impl_to_textual!(DivOp, "{op}: {}", sig);

impl_to_textual!(HostAddOp, "{op}: {}", sig);
impl_to_textual!(HostSubOp, "{op}: {}", sig);
impl_to_textual!(HostMulOp, "{op}: {}", sig);
impl_to_textual!(HostDivOp, "{op}: {}", sig);
impl_to_textual!(HostDotOp, "{op}: {}", sig);
impl_to_textual!(HostOnesOp, "{op}: {}", sig);
impl_to_textual!(HostConcatOp, "{op}{{axis={}}}: {}", axis, sig);
impl_to_textual!(HostExpandDimsOp, "{op}{{axis={}}}: {}", axis, sig);
impl_to_textual!(HostReshapeOp, "{op}: {}", sig);
impl_to_textual!(RingFillOp, "{op}{{value={}}}: {}", value, sig);
impl_to_textual!(
    HostAtLeast2DOp,
    "{op}{{to_column_vector={}}}: {}",
    to_column_vector,
    sig
);
<<<<<<< HEAD
impl_to_textual!(HostSliceOp, "{op}{{slice={}}}: {} {}", slice, sig);
=======
impl_to_textual!(HostSliceOp, "{op}{{slice}}: {} {}", sig, slice);
impl_to_textual!(HostDiagOp, "{op}: {}", sig);
>>>>>>> 87351dd6
impl_to_textual!(
    HostIndexAxisOp,
    "{op}{{axis={}, index={}}}: {}",
    axis,
    index,
    sig
);
impl_to_textual!(
    HostShlDimOp,
    "{op}{{amount={},bit_length={}}}: {}",
    amount,
    bit_length,
    sig
);
impl_to_textual!(HostTransposeOp, "{op}: {}", sig);
impl_to_textual!(HostBitDecOp, "{op}: {}", sig);
impl_to_textual!(HostInverseOp, "{op}: {}", sig);
impl_to_textual!(HostSqrtOp, "{op}: {}", sig);
impl_to_textual!(HostSqueezeOp, "{op}: {}", sig);
impl_to_textual!(ShapeOp, "{op}: {}", sig);
impl_to_textual!(RingNegOp, "{op}: {}", sig);
impl_to_textual!(RingAddOp, "{op}: {}", sig);
impl_to_textual!(RingSubOp, "{op}: {}", sig);
impl_to_textual!(RingMulOp, "{op}: {}", sig);
impl_to_textual!(RingDotOp, "{op}: {}", sig);
impl_to_textual!(RingShlOp, "{op}{{amount={}}}: {}", amount, sig);
impl_to_textual!(RingShrOp, "{op}{{amount={}}}: {}", amount, sig);
impl_to_textual!(RingInjectOp, "{op}{{bit_idx={}}}: {}", bit_idx, sig);
impl_to_textual!(BitFillOp, "{op}{{value={}}}: {}", value, sig);
impl_to_textual!(BitXorOp, "{op}: {}", sig);
impl_to_textual!(BitAndOp, "{op}: {}", sig);
impl_to_textual!(BitExtractOp, "{op}{{bit_idx={}}}: {}", bit_idx, sig);
impl_to_textual!(PrimDeriveSeedOp, "{op}{{sync_key={}}}: {}", sync_key, sig);
impl_to_textual!(PrimPrfKeyGenOp, "{op}: {}", sig);
impl_to_textual!(
    FixedpointEncodeOp,
    "{op}{{precision={}}}: {}",
    precision,
    sig
);
impl_to_textual!(
    FixedpointDecodeOp,
    "{op}{{precision={}}}: {}",
    precision,
    sig
);
impl_to_textual!(FixedpointAddOp, "{op}: {}", sig);
impl_to_textual!(FixedpointSubOp, "{op}: {}", sig);
impl_to_textual!(FixedpointMulOp, "{op}: {}", sig);
impl_to_textual!(FixedpointDotOp, "{op}: {}", sig);
impl_to_textual!(
    FixedpointTruncPrOp,
    "{op}{{precision={}}}: {}",
    precision,
    sig
);

impl_to_textual!(
    RingFixedpointEncodeOp,
    "{op}{{scaling_base={}, scaling_exp={}}}: {}",
    scaling_base,
    scaling_exp,
    sig
);
impl_to_textual!(
    RingFixedpointDecodeOp,
    "{op}{{scaling_base={}, scaling_exp={}}}: {}",
    scaling_base,
    scaling_exp,
    sig
);
impl_to_textual!(RepSetupOp, "{op}: {}", sig);
impl_to_textual!(RepShareOp, "{op}: {}", sig);
impl_to_textual!(RepRevealOp, "{op}: {}", sig);
impl_to_textual!(RepDotOp, "{op}: {}", sig);
impl_to_textual!(RepAddOp, "{op}: {}", sig);
impl_to_textual!(RepSubOp, "{op}: {}", sig);
impl_to_textual!(RepMulOp, "{op}: {}", sig);
impl_to_textual!(RepTruncPrOp, "{op}{{amount={}}}: {}", amount, sig);
impl_to_textual!(AdtRevealOp, "{op}: {}", sig);
impl_to_textual!(AdtFillOp, "{op}{{value={}}}: {}", value, sig);
impl_to_textual!(AdtAddOp, "{op}: {}", sig);
impl_to_textual!(AdtSubOp, "{op}: {}", sig);
impl_to_textual!(AdtMulOp, "{op}: {}", sig);
impl_to_textual!(AdtShlOp, "{op}: {}", sig);
impl_to_textual!(AdtToRepOp, "{op}: {}", sig);
impl_to_textual!(RepAbsOp, "{op}: {}", sig);
impl_to_textual!(RepFillOp, "{op}{{value={}}}: {}", value, sig);
impl_to_textual!(RepMsbOp, "{op}: {}", sig);
impl_to_textual!(RepShlOp, "{op}: {}", sig);
impl_to_textual!(RepToAdtOp, "{op}: {}", sig);
impl_to_textual!(
    RepIndexAxisOp,
    "{op}{{axis={}, index={}}}: {}",
    axis,
    index,
    sig
);
impl_to_textual!(RepDiagOp, "{op}: {}", sig);
impl_to_textual!(RepBitDecOp, "{op}: {}", sig);
impl_to_textual!(RepSliceOp, "{op}{{slice}}: {} {}", sig, slice);
impl_to_textual!(RepShlDimOp, "{op}: {} {} {}", sig, amount, bit_length);

macro_rules! op_with_axis_to_textual {
    ($op:tt) => {
        impl ToTextual for $op {
            fn to_textual(&self) -> String {
                match self {
                    $op { sig, axis: Some(a) } => {
                        format!(
                            "{}{{axis = {}}}: {}",
                            self.short_name(),
                            a,
                            sig.to_textual()
                        )
                    }
                    $op { sig, axis: None } => {
                        format!("{}: {}", self.short_name(), sig.to_textual())
                    }
                }
            }
        }
    };
}

op_with_axis_to_textual!(MeanOp);
op_with_axis_to_textual!(SumOp);
op_with_axis_to_textual!(HostMeanOp);
op_with_axis_to_textual!(HostSumOp);
op_with_axis_to_textual!(RingSumOp);
op_with_axis_to_textual!(RepSumOp);
op_with_axis_to_textual!(FixedpointSumOp);

impl ToTextual for FixedpointMeanOp {
    fn to_textual(&self) -> String {
        match self {
            FixedpointMeanOp { sig, axis: Some(a) } => {
                format!("FixedpointMean{{axis = {}}}: {}", a, sig.to_textual())
            }
            FixedpointMeanOp { sig, axis: None } => {
                format!("FixedpointMean{{}}: {}", sig.to_textual())
            }
        }
    }
}

impl ToTextual for RingFixedpointMeanOp {
    fn to_textual(&self) -> String {
        match self {
            RingFixedpointMeanOp {
                sig,
                axis: Some(a),
                scaling_base,
                scaling_exp,
            } => {
                format!(
                    "RingFixedpointMean{{axis = {}, scaling_base={}, scaling_exp={}}}: {}",
                    a,
                    scaling_base,
                    scaling_exp,
                    sig.to_textual()
                )
            }
            RingFixedpointMeanOp {
                sig,
                axis: None,
                scaling_base,
                scaling_exp,
            } => format!(
                "RingFixedpointMean{{scaling_base={}, scaling_exp={}}}: {}",
                scaling_base,
                scaling_exp,
                sig.to_textual()
            ),
        }
    }
}

impl ToTextual for RepFixedpointMeanOp {
    fn to_textual(&self) -> String {
        match self {
            RepFixedpointMeanOp {
                sig,
                axis: Some(a),
                scaling_base,
                scaling_exp,
            } => {
                format!(
                    "RepFixedpointMean{{axis = {}, scaling_base={}, scaling_exp={}}}: {}",
                    a,
                    scaling_base,
                    scaling_exp,
                    sig.to_textual()
                )
            }
            RepFixedpointMeanOp {
                sig,
                axis: None,
                scaling_base,
                scaling_exp,
            } => format!(
                "RepFixedpointMean{{scaling_base={}, scaling_exp={}}}: {}",
                scaling_base,
                scaling_exp,
                sig.to_textual()
            ),
        }
    }
}

impl ToTextual for RingSampleOp {
    fn to_textual(&self) -> String {
        match self {
            RingSampleOp {
                sig,
                max_value: Some(a),
            } => format!("RingSample{{max_value = {}}}: {}", a, sig.to_textual()),
            RingSampleOp {
                sig,
                max_value: None,
            } => format!("RingSample: {}", sig.to_textual()),
        }
    }
}

impl ToTextual for RingSampleSeededOp {
    fn to_textual(&self) -> String {
        match self {
            RingSampleSeededOp {
                sig,
                max_value: Some(a),
            } => format!(
                "RingSampleSeeded{{max_value = {}}}: {}",
                a,
                sig.to_textual()
            ),
            RingSampleSeededOp {
                sig,
                max_value: None,
            } => format!("RingSampleSeeded: {}", sig.to_textual()),
        }
    }
}

impl_to_textual!(BitSampleOp, "{op}: {}", sig);
impl_to_textual!(BitSampleSeededOp, "{op}: {}", sig);

impl ToTextual for Ty {
    fn to_textual(&self) -> String {
        match self {
            Ty::Unit => "Unit",
            Ty::String => "String",
            Ty::Float32 => "Float32",
            Ty::Float64 => "Float64",
            Ty::Ring64 => "Ring64",
            Ty::Ring128 => "Ring128",
            Ty::Tensor => "Tensor",
            Ty::HostRing64Tensor => "Ring64Tensor",
            Ty::HostRing128Tensor => "Ring128Tensor",
            Ty::Bit => "Bit",
            Ty::HostBitTensor => "BitTensor",
            Ty::HostShape => "Shape",
            Ty::Seed => "Seed",
            Ty::PrfKey => "PrfKey",
            Ty::HostFloat32Tensor => "Float32Tensor",
            Ty::HostFloat64Tensor => "Float64Tensor",
            Ty::HostInt8Tensor => "Int8Tensor",
            Ty::HostInt16Tensor => "Int16Tensor",
            Ty::HostInt32Tensor => "Int32Tensor",
            Ty::HostInt64Tensor => "Int64Tensor",
            Ty::HostUint8Tensor => "Uint8Tensor",
            Ty::HostUint16Tensor => "Uint16Tensor",
            Ty::HostUint32Tensor => "Uint32Tensor",
            Ty::HostUint64Tensor => "Uint64Tensor",
            Ty::Unknown => "Unknown",
            Ty::HostFixed64Tensor => "HostFixed64Tensor",
            Ty::HostFixed128Tensor => "HostFixed128Tensor",
            Ty::ReplicatedRing64Tensor => "ReplicatedRing64Tensor",
            Ty::ReplicatedRing128Tensor => "ReplicatedRing128Tensor",
            Ty::ReplicatedFixed64Tensor => "ReplicatedFixed64Tensor",
            Ty::ReplicatedFixed128Tensor => "ReplicatedFixed128Tensor",
            Ty::ReplicatedBitTensor => "ReplicatedBitTensor",
            Ty::ReplicatedSetup => "ReplicatedSetup",
            Ty::ReplicatedShape => "ReplicatedShape",
            Ty::AdditiveBitTensor => "AdditiveBitTensor",
            Ty::AdditiveRing64Tensor => "Additive64Tensor",
            Ty::AdditiveRing128Tensor => "Additive128Tensor",
            Ty::AdditiveShape => "AdditiveShape",
            Ty::Fixed64Tensor => "Fixed64Tensor",
            Ty::Fixed128Tensor => "Fixed128Tensor",
            Ty::Float32Tensor => "Float32Tensor",
            Ty::Float64Tensor => "Float64Tensor",
        }
        .to_string()
    }
}

impl ToTextual for Value {
    fn to_textual(&self) -> String {
        match self {
            Value::HostInt8Tensor(x) => format!("Int8Tensor({})", x.0.to_textual()),
            Value::HostInt16Tensor(x) => format!("Int16Tensor({})", x.0.to_textual()),
            Value::HostInt32Tensor(x) => format!("Int32Tensor({})", x.0.to_textual()),
            Value::HostInt64Tensor(x) => format!("Int64Tensor({})", x.0.to_textual()),
            Value::HostUint8Tensor(x) => format!("Uint8Tensor({})", x.0.to_textual()),
            Value::HostUint16Tensor(x) => format!("Uint16Tensor({})", x.0.to_textual()),
            Value::HostUint32Tensor(x) => format!("Uint32Tensor({})", x.0.to_textual()),
            Value::HostUint64Tensor(x) => format!("Uint64Tensor({})", x.0.to_textual()),
            Value::HostFloat32Tensor(x) => format!("Float32Tensor({})", x.0.to_textual()),
            Value::HostFloat64Tensor(x) => format!("Float64Tensor({})", x.0.to_textual()),
            Value::HostRing64Tensor(x) => format!("Ring64Tensor({})", x.0.to_textual()),
            Value::HostRing128Tensor(x) => format!("Ring128Tensor({})", x.0.to_textual()),
            Value::Float32(x) => format!("Float32({})", x),
            Value::Float64(x) => format!("Float64({})", x),
            Value::String(x) => format!("String({})", x.to_textual()),
            Value::Ring64(x) => format!("Ring64({})", x),
            Value::Ring128(x) => format!("Ring128({})", x),
            Value::HostShape(HostShape(x, _)) => format!("HostShape({:?})", x),
            Value::Seed(Seed(x, _)) => format!("Seed({})", x.0.to_textual()),
            Value::PrfKey(PrfKey(x, _)) => format!("PrfKey({})", x.0.to_textual()),
            Value::Bit(x) => format!("Bit({})", x),
            Value::Unit(_) => "Unit".to_string(),
            Value::HostBitTensor(x) => format!("HostBitTensor({})", x.0.to_textual()),
            // TODO
            Value::HostFixed64Tensor(_) | Value::HostFixed128Tensor(_) | Value::Tensor(_) => {
                unimplemented!()
            }
            // The following value variants live in the replicated form and can not be represented in the textual computation graph.
            Value::Fixed64Tensor(_)
            | Value::Fixed128Tensor(_)
            | Value::Float32Tensor(_)
            | Value::Float64Tensor(_)
            | Value::ReplicatedShape(_)
            | Value::ReplicatedSetup(_)
            | Value::ReplicatedBitTensor(_)
            | Value::ReplicatedRing64Tensor(_)
            | Value::ReplicatedRing128Tensor(_)
            | Value::ReplicatedFixed64Tensor(_)
            | Value::ReplicatedFixed128Tensor(_)
            | Value::AdditiveShape(_)
            | Value::AdditiveBitTensor(_)
            | Value::AdditiveRing64Tensor(_)
            | Value::AdditiveRing128Tensor(_) => {
                unimplemented!("Unsupported Value variant: {:?}", self)
            }
        }
    }
}

impl ToTextual for Constant {
    fn to_textual(&self) -> String {
        match self {
            Constant::HostInt8Tensor(x) => format!("Int8Tensor({})", x.0.to_textual()),
            Constant::HostInt16Tensor(x) => format!("Int16Tensor({})", x.0.to_textual()),
            Constant::HostInt32Tensor(x) => format!("Int32Tensor({})", x.0.to_textual()),
            Constant::HostInt64Tensor(x) => format!("Int64Tensor({})", x.0.to_textual()),
            Constant::HostUint8Tensor(x) => format!("Uint8Tensor({})", x.0.to_textual()),
            Constant::HostUint16Tensor(x) => format!("Uint16Tensor({})", x.0.to_textual()),
            Constant::HostUint32Tensor(x) => format!("Uint32Tensor({})", x.0.to_textual()),
            Constant::HostUint64Tensor(x) => format!("Uint64Tensor({})", x.0.to_textual()),
            Constant::HostFloat32Tensor(x) => format!("Float32Tensor({})", x.0.to_textual()),
            Constant::HostFloat64Tensor(x) => format!("Float64Tensor({})", x.0.to_textual()),
            Constant::HostRing64Tensor(x) => format!("Ring64Tensor({})", x.0.to_textual()),
            Constant::HostRing128Tensor(x) => format!("Ring128Tensor({})", x.0.to_textual()),
            Constant::Float32(x) => format!("Float32({})", x),
            Constant::Float64(x) => format!("Float64({})", x),
            Constant::String(x) => format!("String({})", x.to_textual()),
            Constant::Ring64(x) => format!("Ring64({})", x),
            Constant::Ring128(x) => format!("Ring128({})", x),
            Constant::RawShape(RawShape(x)) => format!("Shape({:?})", x),
            Constant::RawSeed(RawSeed(x)) => format!("Seed({})", x.to_textual()),
            Constant::RawPrfKey(RawPrfKey(x)) => format!("PrfKey({})", x.to_textual()),
            Constant::Bit(x) => format!("Bit({})", x),
            Constant::HostBitTensor(x) => format!("HostBitTensor({})", x.0.to_textual()),
        }
    }
}

impl<T: std::fmt::Debug> ToTextual for ndarray::ArrayD<T> {
    fn to_textual(&self) -> String {
        match self.shape() {
            [_len] => format!("{:?}", self.as_slice().unwrap()),
            [cols, rows] => {
                let mut buffer = String::from("[");
                let mut first_row = true;
                for r in 0..*rows {
                    if !first_row {
                        buffer.push_str(", ");
                    }
                    let mut first_col = true;
                    buffer.push('[');
                    for c in 0..*cols {
                        if !first_col {
                            buffer.push_str(", ");
                        }
                        buffer += &format!("{:?}", self[[r, c]]);
                        first_col = false;
                    }
                    buffer.push(']');
                    first_row = false;
                }
                buffer.push(']');
                buffer
            }
            _ => unimplemented!(),
        }
    }
}

impl ToTextual for Role {
    fn to_textual(&self) -> String {
        format!("{:?}", self.0)
    }
}

// Required to serialize PrimDeriveSeedOp
impl ToTextual for SyncKey {
    fn to_textual(&self) -> String {
        format!("{:?}", self.as_bytes())
    }
}

// Required to serialize Send/Receive
impl ToTextual for RendezvousKey {
    fn to_textual(&self) -> String {
        self.as_bytes().to_textual()
    }
}

impl ToTextual for Signature {
    fn to_textual(&self) -> String {
        match self {
            Signature::Nullary(NullarySignature { ret }) => format!("() -> {}", ret.to_textual()),
            Signature::Unary(UnarySignature { arg0, ret }) => {
                format!("({}) -> {}", arg0.to_textual(), ret.to_textual())
            }
            Signature::Binary(BinarySignature { arg0, arg1, ret }) => format!(
                "({}, {}) -> {}",
                arg0.to_textual(),
                arg1.to_textual(),
                ret.to_textual()
            ),
            Signature::Ternary(TernarySignature {
                arg0,
                arg1,
                arg2,
                ret,
            }) => format!(
                "({}, {}, {}) -> {}",
                arg0.to_textual(),
                arg1.to_textual(),
                arg2.to_textual(),
                ret.to_textual()
            ),
        }
    }
}

macro_rules! use_debug_to_textual {
    ($op:ty) => {
        impl ToTextual for $op {
            fn to_textual(&self) -> String {
                format!("{:?}", self)
            }
        }
    };
}

use_debug_to_textual!(String);
use_debug_to_textual!(usize);
use_debug_to_textual!(u32);
use_debug_to_textual!(Vec<u32>);
use_debug_to_textual!(u64);
use_debug_to_textual!(bool);

impl ToTextual for SliceInfo {
    fn to_textual(&self) -> String {
        // TODO: Find a good textual format for the SliceInfo
        format!("{:?}", self.0)
    }
}

impl ToTextual for [u8] {
    fn to_textual(&self) -> String {
        let mut s = String::new();
        for &byte in self {
            s.push_str(&format!("{:02x}", byte));
        }
        s
    }
}

#[cfg(test)]
mod tests {
    use super::*;
    use std::convert::TryInto;

    #[test]
    fn test_constant_literal() -> Result<(), anyhow::Error> {
        let (_, parsed_f32) = constant_literal::<(&str, ErrorKind)>("Float32(1.23)")?;
        assert_eq!(parsed_f32, Constant::Float32(1.23));
        let (_, parsed_f64) = constant_literal::<(&str, ErrorKind)>("Float64(1.23)")?;
        assert_eq!(parsed_f64, Constant::Float64(1.23));
        let (_, parsed_str) = constant_literal::<(&str, ErrorKind)>("\"abc\"")?;
        assert_eq!(parsed_str, Constant::String("abc".into()));
        let (_, parsed_str) = constant_literal::<(&str, ErrorKind)>("String(\"abc\")")?;
        assert_eq!(parsed_str, Constant::String("abc".into()));
        let (_, parsed_str) = constant_literal::<(&str, ErrorKind)>("\"1.23\"")?;
        assert_eq!(parsed_str, Constant::String("1.23".into()));
        let (_, parsed_str) = constant_literal::<(&str, ErrorKind)>("\"1. 2\\\"3\"")?;
        assert_eq!(parsed_str, Constant::String("1. 2\"3".into()));
        let (_, parsed_ring64_tensor) =
            constant_literal::<(&str, ErrorKind)>("Ring64Tensor([1,2,3])")?;
        assert_eq!(
            parsed_ring64_tensor,
            Constant::HostRing64Tensor(vec![1, 2, 3].into())
        );
        let (_, parsed_ring128_tensor) =
            constant_literal::<(&str, ErrorKind)>("Ring128Tensor([1,2,3])")?;
        assert_eq!(
            parsed_ring128_tensor,
            Constant::HostRing128Tensor(vec![1, 2, 3].into())
        );
        let (_, parsed_shape) = constant_literal::<(&str, ErrorKind)>("Shape([1,2,3])")?;
        assert_eq!(parsed_shape, Constant::RawShape(RawShape(vec![1, 2, 3])));
        let (_, parsed_u8_tensor) = constant_literal::<(&str, ErrorKind)>("Uint8Tensor([1,2,3])")?;
        assert_eq!(
            parsed_u8_tensor,
            Constant::HostUint8Tensor(vec![1, 2, 3].into())
        );
        let (_, parsed_seed) =
            constant_literal::<(&str, ErrorKind)>("Seed(529c2fc9bf573d077f45f42b19cfb8d4)")?;
        assert_eq!(
            parsed_seed,
            Constant::RawSeed(RawSeed([
                0x52, 0x9c, 0x2f, 0xc9, 0xbf, 0x57, 0x3d, 0x07, 0x7f, 0x45, 0xf4, 0x2b, 0x19, 0xcf,
                0xb8, 0xd4
            ]))
        );
        let (_, parsed_ring64) = constant_literal::<(&str, ErrorKind)>("Ring64(42)")?;
        assert_eq!(parsed_ring64, Constant::Ring64(42));

        Ok(())
    }

    #[test]
    fn test_array_literal() -> Result<(), anyhow::Error> {
        use ndarray::prelude::*;
        use std::convert::TryInto;
        let parsed_f32: Constant = "Float32Tensor([[1.0, 2.0], [3.0, 4.0]])".try_into()?;

        let x = crate::host::HostFloat32Tensor::from(
            array![[1.0, 2.0], [3.0, 4.0]]
                .into_dimensionality::<IxDyn>()
                .unwrap(),
        );

        assert_eq!(parsed_f32, Constant::HostFloat32Tensor(x));

        let parsed_ring64: Constant = "Ring64Tensor([[1, 2], [3, 4]])".try_into()?;

        let x_backing: ArrayD<i64> = array![[1, 2], [3, 4]]
            .into_dimensionality::<IxDyn>()
            .unwrap();
        let x = crate::host::HostRing64Tensor::from(x_backing);

        assert_eq!(parsed_ring64, Constant::HostRing64Tensor(x));

        Ok(())
    }

    #[test]
    fn test_type_parsing() -> Result<(), anyhow::Error> {
        let (_, parsed_type) = parse_type::<(&str, ErrorKind)>("Unit")?;
        assert_eq!(parsed_type, Ty::Unit);
        let (_, parsed) = type_definition::<(&str, ErrorKind)>(0)(
            ": (Float32Tensor, Float64Tensor) -> Uint16Tensor",
        )?;
        assert_eq!(
            parsed,
            Signature::binary(
                Ty::HostFloat32Tensor,
                Ty::HostFloat64Tensor,
                Ty::HostUint16Tensor
            ),
        );

        let parsed: IResult<_, _, VerboseError<&str>> = parse_type("blah");
        if let Err(Error(e)) = parsed {
            assert_eq!(
                convert_error("blah", e),
                "0: at line 1, in Tag:\nblah\n^\n\n"
            );
        } else {
            panic!("Type parsing should have given an error on an invalid type, but did not");
        }
        Ok(())
    }

    #[test]
    fn test_constant() -> Result<(), anyhow::Error> {
        let (_, op) = parse_assignment::<(&str, ErrorKind)>(
            "x = Constant{value = Float32Tensor([1.0])}: () -> Float32Tensor () @Host(alice)",
        )?;
        assert_eq!(op.name, "x");
        assert_eq!(
            op.kind,
            Operator::Constant(ConstantOp {
                sig: Signature::nullary(Ty::HostFloat32Tensor),
                value: Constant::HostFloat32Tensor(vec![1.0].into())
            })
        );

        // 2D tensor
        use ndarray::prelude::*;
        let x = crate::host::HostFloat32Tensor::from(
            array![[1.0, 2.0], [3.0, 4.0]]
                .into_dimensionality::<IxDyn>()
                .unwrap(),
        );
        let (_, op) = parse_assignment::<(&str, ErrorKind)>(
            "x = Constant{value = Float32Tensor([[1.0, 2.0], [3.0, 4.0]])}: () -> Float32Tensor () @Replicated(alice, bob, charlie)",
        )?;
        assert_eq!(
            op.kind,
            Operator::Constant(ConstantOp {
                sig: Signature::nullary(Ty::HostFloat32Tensor),
                value: Constant::HostFloat32Tensor(x)
            })
        );
        Ok(())
    }

    #[test]
    fn test_stdbinary() -> Result<(), anyhow::Error> {
        let (_, op) = parse_assignment::<(&str, ErrorKind)>(
            "z = HostAdd: (Float32Tensor, Float32Tensor) -> Float32Tensor (x, y) @Host(carole)",
        )?;
        assert_eq!(op.name, "z");
        assert_eq!(
            op.kind,
            Operator::HostAdd(HostAddOp {
                sig: Signature::binary(
                    Ty::HostFloat32Tensor,
                    Ty::HostFloat32Tensor,
                    Ty::HostFloat32Tensor
                ),
            })
        );
        let (_, op) = parse_assignment::<(&str, ErrorKind)>(
            "z = HostMul: (Float32Tensor, Float32Tensor) -> Float32Tensor (x, y) @Host(carole)",
        )?;
        assert_eq!(op.name, "z");
        assert_eq!(
            op.kind,
            Operator::HostMul(HostMulOp {
                sig: Signature::binary(
                    Ty::HostFloat32Tensor,
                    Ty::HostFloat32Tensor,
                    Ty::HostFloat32Tensor
                ),
            })
        );
        Ok(())
    }

    #[test]
    fn test_stdadd_err() {
        let data = "z = HostAdd: (Float32Tensor) -> Float32Tensor (x, y) @Host(carole)";
        let parsed: IResult<_, _, VerboseError<&str>> = parse_assignment(data);
        if let Err(Failure(e)) = parsed {
            assert_eq!(convert_error(data, e), "0: at line 1, in Verify:\nz = HostAdd: (Float32Tensor) -> Float32Tensor (x, y) @Host(carole)\n             ^\n\n");
        } else {
            panic!("Type parsing should have given an error on an invalid type, but did not");
        }
    }

    #[test]
    fn test_primprfkeygen() -> Result<(), anyhow::Error> {
        let (_, op) = parse_assignment::<(&str, ErrorKind)>("key = PrimPrfKeyGen() @Host(alice)")?;
        assert_eq!(op.name, "key");
        Ok(())
    }

    #[test]
    fn test_seed() -> Result<(), anyhow::Error> {
        let (_, op) = parse_assignment::<(&str, ErrorKind)>(
            "seed = PrimDeriveSeed{sync_key = [1, 2, 3]}(key)@Host(alice)",
        )?;
        assert_eq!(op.name, "seed");
        assert_eq!(
            op.kind,
            Operator::PrimDeriveSeed(PrimDeriveSeedOp {
                sig: Signature::nullary(Ty::Seed),
                sync_key: SyncKey::try_from(vec![1, 2, 3])?
            })
        );
        Ok(())
    }

    #[test]
    fn test_send() -> Result<(), anyhow::Error> {
        let (_, op) = parse_assignment::<(&str, ErrorKind)>(
            r#"send = Send{rendezvous_key = 30313233343536373839616263646566, receiver = "bob"}() @Host(alice)"#,
        )?;
        assert_eq!(op.name, "send");
        assert_eq!(
            op.kind,
            Operator::Send(SendOp {
                sig: Signature::unary(Ty::Unknown, Ty::Unknown),
                rendezvous_key: "0123456789abcdef".try_into()?,
                receiver: Role::from("bob")
            })
        );
        Ok(())
    }

    #[test]
    fn test_receive() -> Result<(), anyhow::Error> {
        let (_, op) = parse_assignment::<(&str, ErrorKind)>(
            r#"receive = Receive{rendezvous_key = 30313233343536373839616263646566, sender = "bob"} : () -> Float32Tensor () @Host(alice)"#,
        )?;
        assert_eq!(op.name, "receive");
        assert_eq!(
            op.kind,
            Operator::Receive(ReceiveOp {
                sig: Signature::nullary(Ty::HostFloat32Tensor),
                rendezvous_key: "0123456789abcdef".try_into()?,
                sender: Role::from("bob"),
            })
        );
        Ok(())
    }

    #[test]
    fn test_output() -> Result<(), anyhow::Error> {
        let (_, op) = parse_assignment::<(&str, ErrorKind)>(
            "z = Output: (Ring64Tensor) -> Ring64Tensor (x10) @Host(alice)",
        )?;
        assert_eq!(op.name, "z");
        Ok(())
    }

    #[test]
    fn test_ring_sample() -> Result<(), anyhow::Error> {
        let (_, op) = parse_assignment::<(&str, ErrorKind)>(
            "x10 = RingSampleSeeded{max_value = 1}: (Shape, Seed) -> Ring64Tensor (shape, seed) @Host(alice)",
        )?;
        assert_eq!(op.name, "x10");
        Ok(())
    }

    #[test]
    fn test_fixedpoint_ring_mean() -> Result<(), anyhow::Error> {
        let (_, op) = parse_assignment::<(&str, ErrorKind)>(
            "op = RingFixedpointMean{scaling_base = 3, scaling_exp = 1, axis = 0} : () -> Float32Tensor () @Host(alice)",
        )?;
        assert_eq!(
            op.kind,
            Operator::RingFixedpointMean(RingFixedpointMeanOp {
                sig: Signature::nullary(Ty::HostFloat32Tensor),
                axis: Some(0),
                scaling_base: 3,
                scaling_exp: 1,
            })
        );

        let (_, op) = parse_assignment::<(&str, ErrorKind)>(
            "op = RingFixedpointMean{scaling_base = 3, scaling_exp = 1} : () -> Float32Tensor () @Host(alice)",
        )?;
        assert_eq!(
            op.kind,
            Operator::RingFixedpointMean(RingFixedpointMeanOp {
                sig: Signature::nullary(Ty::HostFloat32Tensor),
                axis: None,
                scaling_base: 3,
                scaling_exp: 1,
            })
        );

        Ok(())
    }

    #[test]
    fn test_underscore() -> Result<(), anyhow::Error> {
        let (_, op) = parse_assignment::<(&str, ErrorKind)>(
            "x_shape = Constant{value = Shape([2, 2])} () @Host(alice)",
        )?;
        assert_eq!(op.name, "x_shape");
        let (_, op) = parse_assignment::<(&str, ErrorKind)>(
            "z_result = HostAdd: (Float32Tensor, Float32Tensor) -> Float32Tensor (x_shape, y_shape) @Host(carole)",
        )?;
        assert_eq!(op.name, "z_result");
        assert_eq!(op.inputs, vec!["x_shape", "y_shape"]);
        Ok(())
    }

    #[test]
    fn test_various() -> Result<(), anyhow::Error> {
        // The following tests are verifying that each valid line is parsed successfuly.
        // It does not assert on the result.
        parse_assignment::<(&str, ErrorKind)>(
            r#"z = Input{arg_name = "prompt"}: () -> Float32Tensor () @Host(alice)"#,
        )?;
        parse_assignment::<(&str, ErrorKind)>(
            "z = HostExpandDims {axis = [0]}: (Float32Tensor) -> Float32Tensor () @Host(alice)",
        )?;
        parse_assignment::<(&str, ErrorKind)>(
            "z = HostAtLeast2D {to_column_vector = false}: (Float32Tensor) -> Float32Tensor () @Host(alice)",
        )?;
        parse_assignment::<(&str, ErrorKind)>(
            "z = HostSlice {start = 1, end = 2}: (Float32Tensor) -> Float32Tensor () @Host(alice)",
        )?;
        parse_assignment::<(&str, ErrorKind)>(
            "z = HostDiag: (Float32Tensor) -> Float32Tensor () @Host(alice)",
        )?;
        parse_assignment::<(&str, ErrorKind)>(
            "z = HostSqrt: (Float32Tensor) -> Float32Tensor () @Host(alice)",
        )?;
        parse_assignment::<(&str, ErrorKind)>(
            "z = RingSum {axis = 0}: (Float32Tensor) -> Float32Tensor () @Host(alice)",
        )?;
        parse_assignment::<(&str, ErrorKind)>(
            "z = RingFill {value = Ring64(42)}: (Shape) -> Ring64Tensor (s) @Host(alice)",
        )?;
        parse_assignment::<(&str, ErrorKind)>(
            "z = RingShl {amount = 2}: (Float32Tensor) -> Float32Tensor () @Host(alice)",
        )?;
        parse_assignment::<(&str, ErrorKind)>(
            "z = RingShr {amount = 2}: (Float32Tensor) -> Float32Tensor () @Host(alice)",
        )?;
        parse_assignment::<(&str, ErrorKind)>(
            "z = RingFixedpointDecode {scaling_base = 3, scaling_exp = 2}: (Float32Tensor) -> Float32Tensor () @Host(alice)",
        )?;
        parse_assignment::<(&str, ErrorKind)>(
            "z = RingFixedpointEncode {scaling_base = 3, scaling_exp = 2}: (Float32Tensor) -> Float32Tensor () @Host(alice)",
        )?;
        parse_assignment::<(&str, ErrorKind)>(
            "z = RingInject {bit_idx = 2} : (Float32Tensor) -> Float32Tensor () @Host(alice)",
        )?;
        parse_assignment::<(&str, ErrorKind)>(
            "z = BitExtract {bit_idx = 2} : (Float32Tensor) -> Float32Tensor () @Host(alice)",
        )?;
        parse_assignment::<(&str, ErrorKind)>(
            "z = BitSampleSeeded: (Shape, Seed) -> BitTensor (shape, seed) @Host(alice)",
        )?;
        parse_assignment::<(&str, ErrorKind)>(
            "z = BitFill {value = Ring64(0)}: (Shape) -> BitTensor (s) @Host(alice)",
        )?;
        parse_assignment::<(&str, ErrorKind)>(
            "z = BitXor: (BitTensor, BitTensor) -> BitTensor (x, y) @Host(alice)",
        )?;

        parse_assignment::<(&str, ErrorKind)>(
            "load = Load: (String, String) -> Float64Tensor (xuri, xconstant) @Host(alice)",
        )?;

        Ok(())
    }

    #[test]
    fn test_sample_computation() -> Result<(), anyhow::Error> {
        let (_, comp) = parse_computation::<(&str, ErrorKind)>(
            "x = Constant{value = Float32Tensor([1.0])}() @Host(alice)
            y = Constant{value = Float32Tensor([2.0])}: () -> Float32Tensor () @Host(bob)
            // ignore = Constant([1.0]: Float32Tensor) @Host(alice)
            z = HostAdd: (Float32Tensor, Float32Tensor) -> Float32Tensor (x, y) @Host(carole)
            ",
        )?;
        assert_eq!(comp.operations.len(), 3);
        assert_eq!(
            comp.operations[0].kind,
            Operator::Constant(ConstantOp {
                sig: Signature::nullary(Ty::HostFloat32Tensor),
                value: Constant::HostFloat32Tensor(vec![1.0].into())
            })
        );
        assert_eq!(
            comp.operations[1].kind,
            Operator::Constant(ConstantOp {
                sig: Signature::nullary(Ty::HostFloat32Tensor),
                value: Constant::HostFloat32Tensor(vec![2.0].into())
            })
        );
        assert_eq!(comp.operations[2].name, "z");
        assert_eq!(
            comp.operations[2].kind,
            Operator::HostAdd(HostAddOp {
                sig: Signature::binary(
                    Ty::HostFloat32Tensor,
                    Ty::HostFloat32Tensor,
                    Ty::HostFloat32Tensor
                ),
            })
        );
        assert_eq!(comp.operations[2].inputs, vec!("x", "y"));
        assert_eq!(
            comp.operations[2].placement,
            Placement::Host(HostPlacement {
                owner: Role::from("carole"),
            })
        );
        Ok(())
    }

    #[test]
    fn test_sample_computation_err() {
        let data = r#"a = Constant{value = "a"} () @Host(alice)
            err = HostAdd: (Float32Tensor) -> Float32Tensor (x, y) @Host(carole)
            b = Constant{value = "b"} () @Host(alice)"#;
        let parsed: IResult<_, _, VerboseError<&str>> = parse_computation(data);
        if let Err(Failure(e)) = parsed {
            assert_eq!(convert_error(data, e), "0: at line 2, in Verify:\n            err = HostAdd: (Float32Tensor) -> Float32Tensor (x, y) @Host(carole)\n                           ^\n\n");
        }
    }

    #[test]
    fn test_computation_try_into() -> Result<(), anyhow::Error> {
        use std::convert::TryInto;
        let comp: Computation = "x = Constant{value = Float32Tensor([1.0])} @Host(alice)
            y = Constant{value = Float32Tensor([2.0])}: () -> Float32Tensor () @Host(bob)
            z = HostAdd: (Float32Tensor, Float32Tensor) -> Float32Tensor (x, y) @Host(carole)"
            .try_into()?;
        assert_eq!(comp.operations.len(), 3);
        Ok(())
    }

    #[test]
    fn test_value_try_into() -> Result<(), anyhow::Error> {
        use std::convert::TryInto;
        let v: Constant = "Float32Tensor([1.0, 2.0, 3.0])".try_into()?;
        assert_eq!(v, Constant::HostFloat32Tensor(vec![1.0, 2.0, 3.0].into()));
        Ok(())
    }

    #[test]
    fn test_whitespace() -> Result<(), anyhow::Error> {
        use std::convert::TryInto;
        let source = r#"
        x = Constant{value=Float32Tensor([[1.0, 2.0], [3.0, 4.0]])} @Host(alice)

        y = Constant {value=Float32Tensor([[1.0, 2.0], [3.0, 4.0]])} @Host(bob)

        "#;
        let comp: Computation = source.try_into()?;
        assert_eq!(comp.operations.len(), 2);
        Ok(())
    }

    #[test]
    fn test_computation_into_text() -> Result<(), anyhow::Error> {
        use std::convert::TryInto;
        let comp: Computation = "x = Constant{value = Float32Tensor([1.0])} @Host(alice)
            y = Constant{value = Float32Tensor([[1.0, 2.0], [3.0, 4.0]])}: () -> Float32Tensor @Host(bob)
            z = HostAdd: (Float32Tensor, Float32Tensor) -> Float32Tensor (x, y) @Replicated(alice, bob, carole)
            seed = PrimDeriveSeed{sync_key = [1, 2, 3]} (key) @Host(alice)
            seed2 = Constant{value = Seed(529c2fc9bf573d077f45f42b19cfb8d4)} @Host(alice)
            o = Output: (Float32Tensor) -> Float32Tensor (z) @Host(alice)"
            .try_into()?;
        let textual = comp.to_textual();
        // After serializing it into the textual IR we need to make sure it parses back the same
        let comp2: Computation = textual.try_into()?;
        assert_eq!(comp.operations[0], comp2.operations[0]);
        Ok(())
    }
}<|MERGE_RESOLUTION|>--- conflicted
+++ resolved
@@ -1407,12 +1407,8 @@
     to_column_vector,
     sig
 );
-<<<<<<< HEAD
 impl_to_textual!(HostSliceOp, "{op}{{slice={}}}: {} {}", slice, sig);
-=======
-impl_to_textual!(HostSliceOp, "{op}{{slice}}: {} {}", sig, slice);
 impl_to_textual!(HostDiagOp, "{op}: {}", sig);
->>>>>>> 87351dd6
 impl_to_textual!(
     HostIndexAxisOp,
     "{op}{{axis={}, index={}}}: {}",

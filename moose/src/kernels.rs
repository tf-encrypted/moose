use crate::boolean::*;
use crate::encrypted::{AesKey, AesTensor, Fixed128AesTensor};
use crate::error::{Error, Result};
use crate::execution::{Identity, SyncNetworkingImpl, SyncStorageImpl};
use crate::fixedpoint::{Fixed128Tensor, Fixed64Tensor};
use crate::floatingpoint::{Float32Tensor, Float64Tensor};
use crate::host::*;
use crate::networking::LocalSyncNetworking;
use crate::prim::{PrfKey, RawPrfKey, RawSeed, Seed, SyncKey};
use crate::replicated::*;
use crate::storage::LocalSyncStorage;
use crate::{computation::*, for_all_values};
use std::collections::HashMap;
use std::convert::TryFrom;
use std::rc::Rc;
use std::sync::Arc;

/// General session trait determining basic properties for session objects.
pub trait Session {
    type Value;
    fn execute(
        &self,
        op: Operator,
        plc: &Placement,
        operands: Vec<Self::Value>,
    ) -> Result<Self::Value>;

    type ReplicatedSetup;
    fn replicated_setup(&self, plc: &ReplicatedPlacement) -> Arc<Self::ReplicatedSetup>;
}

/// Trait for sessions that are intended for run-time use only.
///
/// This trait is used to make a distinct between functionality that may
/// only be executed during run-time as opposed to at compile-time, such
/// as for instance key generation. Moreover, it also offers access to
/// information that is only known at run-time, such as the concrete
/// session id under which execution is happening.
pub trait RuntimeSession: Session {
    fn session_id(&self) -> &SessionId;
    fn find_argument(&self, key: &str) -> Option<Value>;
    fn find_role_assignment(&self, role: &Role) -> Result<&Identity>;
}

/// Session object for synchronous/eager execution (in new framework).
pub struct SyncSession {
    session_id: SessionId,
    replicated_keys: std::sync::RwLock<HashMap<ReplicatedPlacement, Arc<ReplicatedSetup>>>,
    arguments: HashMap<String, Value>,
    role_assignments: HashMap<Role, Identity>,
    storage: SyncStorageImpl,
    networking: SyncNetworkingImpl,
}

impl Default for SyncSession {
    /// Default session should only be used in tests.
    ///
    /// Use new() for the real sessions instead.
    fn default() -> Self {
        SyncSession {
            session_id: SessionId::random(),
            replicated_keys: Default::default(),
            arguments: Default::default(),
            role_assignments: Default::default(),
            storage: Rc::new(LocalSyncStorage::default()),
            networking: Rc::new(LocalSyncNetworking::default()),
        }
    }
}

impl SyncSession {
    pub fn from_session_id(sid: SessionId) -> Self {
        SyncSession {
            session_id: sid,
            replicated_keys: Default::default(),
            arguments: Default::default(),
            role_assignments: Default::default(),
            storage: Rc::new(LocalSyncStorage::default()),
            networking: Rc::new(LocalSyncNetworking::default()),
        }
    }

    pub fn from_storage(
        sid: SessionId,
        arguments: HashMap<String, Value>,
        role_assignments: HashMap<Role, Identity>,
        storage: SyncStorageImpl,
    ) -> Self {
        SyncSession {
            session_id: sid,
            replicated_keys: Default::default(),
            arguments,
            role_assignments,
            storage,
            networking: Rc::new(LocalSyncNetworking::default()),
        }
    }

    pub fn from_networking(
        sid: SessionId,
        arguments: HashMap<String, Value>,
        role_assignments: HashMap<Role, Identity>,
        networking: SyncNetworkingImpl,
    ) -> Self {
        SyncSession {
            session_id: sid,
            replicated_keys: Default::default(),
            arguments,
            role_assignments,
            storage: Rc::new(LocalSyncStorage::default()),
            networking,
        }
    }

    pub fn from_roles<'a>(roles: impl Iterator<Item = &'a Role>) -> Self {
        let own_identity = Identity::from("tester");
        let role_assignment = roles
            .map(|role| (role.clone(), own_identity.clone()))
            .collect();
        SyncSession {
            session_id: SessionId::random(),
            replicated_keys: Default::default(),
            arguments: Default::default(),
            role_assignments: role_assignment,
            storage: Rc::new(LocalSyncStorage::default()),
            networking: Rc::new(LocalSyncNetworking::default()),
        }
    }
}

impl Session for SyncSession {
    type Value = Value;

    fn execute(&self, op: Operator, plc: &Placement, operands: Vec<Value>) -> Result<Value> {
        use Operator::*;
        let kernel_output = match op {
            Shape(op) => DispatchKernel::compile(&op, plc)?(self, operands)?,
            RingFill(op) => DispatchKernel::compile(&op, plc)?(self, operands)?,
            PrimPrfKeyGen(op) => DispatchKernel::compile(&op, plc)?(self, operands)?,
            BitSample(op) => DispatchKernel::compile(&op, plc)?(self, operands)?,
            BitSampleSeeded(op) => DispatchKernel::compile(&op, plc)?(self, operands)?,
            BitXor(op) => DispatchKernel::compile(&op, plc)?(self, operands)?,
            BitAnd(op) => DispatchKernel::compile(&op, plc)?(self, operands)?,
            BitNeg(op) => DispatchKernel::compile(&op, plc)?(self, operands)?,
            BitOr(op) => DispatchKernel::compile(&op, plc)?(self, operands)?,
            BitExtract(op) => DispatchKernel::compile(&op, plc)?(self, operands)?,
            RingSample(op) => DispatchKernel::compile(&op, plc)?(self, operands)?,
            RingSampleSeeded(op) => DispatchKernel::compile(&op, plc)?(self, operands)?,
            RingAdd(op) => DispatchKernel::compile(&op, plc)?(self, operands)?,
            RingSub(op) => DispatchKernel::compile(&op, plc)?(self, operands)?,
            RingMul(op) => DispatchKernel::compile(&op, plc)?(self, operands)?,
            RingDot(op) => DispatchKernel::compile(&op, plc)?(self, operands)?,
            RingNeg(op) => DispatchKernel::compile(&op, plc)?(self, operands)?,
            RingShl(op) => DispatchKernel::compile(&op, plc)?(self, operands)?,
            RingShr(op) => DispatchKernel::compile(&op, plc)?(self, operands)?,
            RingSum(op) => DispatchKernel::compile(&op, plc)?(self, operands)?,
            RingFixedpointMean(op) => DispatchKernel::compile(&op, plc)?(self, operands)?,
            RingFixedpointEncode(op) => DispatchKernel::compile(&op, plc)?(self, operands)?,
            RingFixedpointDecode(op) => DispatchKernel::compile(&op, plc)?(self, operands)?,
            RingInject(op) => DispatchKernel::compile(&op, plc)?(self, operands)?,
            Fill(op) => DispatchKernel::compile(&op, plc)?(self, operands)?,
            RepSetup(op) => DispatchKernel::compile(&op, plc)?(self, operands)?,
            RepShare(op) => DispatchKernel::compile(&op, plc)?(self, operands)?,
            RepReveal(op) => DispatchKernel::compile(&op, plc)?(self, operands)?,
            RepAdd(op) => DispatchKernel::compile(&op, plc)?(self, operands)?,
            RepSub(op) => DispatchKernel::compile(&op, plc)?(self, operands)?,
            RepMul(op) => DispatchKernel::compile(&op, plc)?(self, operands)?,
            RepAnd(op) => DispatchKernel::compile(&op, plc)?(self, operands)?,
            RepXor(op) => DispatchKernel::compile(&op, plc)?(self, operands)?,
            RepNeg(op) => DispatchKernel::compile(&op, plc)?(self, operands)?,
            RepDot(op) => DispatchKernel::compile(&op, plc)?(self, operands)?,
            RepTruncPr(op) => DispatchKernel::compile(&op, plc)?(self, operands)?,
            RepMsb(op) => DispatchKernel::compile(&op, plc)?(self, operands)?,
            RepAbs(op) => DispatchKernel::compile(&op, plc)?(self, operands)?,
            RepToAdt(op) => DispatchKernel::compile(&op, plc)?(self, operands)?,
            RepFixedpointMean(op) => DispatchKernel::compile(&op, plc)?(self, operands)?,
            RepSum(op) => DispatchKernel::compile(&op, plc)?(self, operands)?,
            AddN(op) => DispatchKernel::compile(&op, plc)?(self, operands)?,
            RepShl(op) => DispatchKernel::compile(&op, plc)?(self, operands)?,
            RepIndexAxis(op) => DispatchKernel::compile(&op, plc)?(self, operands)?,
            Index(op) => DispatchKernel::compile(&op, plc)?(self, operands)?,
            RepDiag(op) => DispatchKernel::compile(&op, plc)?(self, operands)?,
            RepSlice(op) => DispatchKernel::compile(&op, plc)?(self, operands)?,
            RepBitDec(op) => DispatchKernel::compile(&op, plc)?(self, operands)?,
            RepBitCompose(op) => DispatchKernel::compile(&op, plc)?(self, operands)?,
            RepShlDim(op) => DispatchKernel::compile(&op, plc)?(self, operands)?,
            AdtAdd(op) => DispatchKernel::compile(&op, plc)?(self, operands)?,
            AdtSub(op) => DispatchKernel::compile(&op, plc)?(self, operands)?,
            AdtShl(op) => DispatchKernel::compile(&op, plc)?(self, operands)?,
            AdtMul(op) => DispatchKernel::compile(&op, plc)?(self, operands)?,
            AdtFill(op) => DispatchKernel::compile(&op, plc)?(self, operands)?,
            AdtReveal(op) => DispatchKernel::compile(&op, plc)?(self, operands)?,
            AdtToRep(op) => DispatchKernel::compile(&op, plc)?(self, operands)?,
            PrimDeriveSeed(op) => DispatchKernel::compile(&op, plc)?(self, operands)?,
            AesDecrypt(op) => DispatchKernel::compile(&op, plc)?(self, operands)?,
            Constant(op) => DispatchKernel::compile(&op, plc)?(self, operands)?,
            HostOnes(op) => DispatchKernel::compile(&op, plc)?(self, operands)?,
            Input(op) => DispatchKernel::compile(&op, plc)?(self, operands)?,
            Output(op) => DispatchKernel::compile(&op, plc)?(self, operands)?,
            Load(op) => {
                use std::convert::TryInto;
                assert_eq!(operands.len(), 2);
                let key: HostString = operands.get(0).unwrap().clone().try_into()?;
                let query: HostString = operands.get(1).unwrap().clone().try_into()?;
                self.storage
                    .load(&key.0, &self.session_id, Some(op.sig.ret()), &query.0)?
            }
            Save(_) => {
                use std::convert::TryInto;
                assert_eq!(operands.len(), 2);
                let key: HostString = operands.get(0).unwrap().clone().try_into()?;
                let x = operands.get(1).unwrap().clone();
                self.storage.save(&key.0, &self.session_id, &x)?;
                let host = match plc {
                    Placement::Host(host) => host,
                    _ => unimplemented!(
                        "SyncSession does not support running Save on non-host placements yet"
                    ),
                };
                Unit(host.clone()).into()
            }
            HostAtLeast2D(op) => DispatchKernel::compile(&op, plc)?(self, operands)?,
            HostMean(op) => DispatchKernel::compile(&op, plc)?(self, operands)?,
            HostSqrt(op) => DispatchKernel::compile(&op, plc)?(self, operands)?,
            HostSum(op) => DispatchKernel::compile(&op, plc)?(self, operands)?,
            FixedpointEncode(op) => DispatchKernel::compile(&op, plc)?(self, operands)?,
            FixedpointDecode(op) => DispatchKernel::compile(&op, plc)?(self, operands)?,
            FixedpointAdd(op) => DispatchKernel::compile(&op, plc)?(self, operands)?,
            FixedpointSub(op) => DispatchKernel::compile(&op, plc)?(self, operands)?,
            FixedpointMul(op) => DispatchKernel::compile(&op, plc)?(self, operands)?,
            FixedpointDiv(op) => DispatchKernel::compile(&op, plc)?(self, operands)?,
            FixedpointDot(op) => DispatchKernel::compile(&op, plc)?(self, operands)?,
            FixedpointTruncPr(op) => DispatchKernel::compile(&op, plc)?(self, operands)?,
            FixedpointSum(op) => DispatchKernel::compile(&op, plc)?(self, operands)?,
            FixedpointMean(op) => DispatchKernel::compile(&op, plc)?(self, operands)?,
            HostSlice(op) => DispatchKernel::compile(&op, plc)?(self, operands)?,
            HostDiag(op) => DispatchKernel::compile(&op, plc)?(self, operands)?,
            HostShlDim(op) => DispatchKernel::compile(&op, plc)?(self, operands)?,
            HostIndexAxis(op) => DispatchKernel::compile(&op, plc)?(self, operands)?,
            HostAdd(op) => DispatchKernel::compile(&op, plc)?(self, operands)?,
            HostSub(op) => DispatchKernel::compile(&op, plc)?(self, operands)?,
            HostMul(op) => DispatchKernel::compile(&op, plc)?(self, operands)?,
            HostDiv(op) => DispatchKernel::compile(&op, plc)?(self, operands)?,
            HostDot(op) => DispatchKernel::compile(&op, plc)?(self, operands)?,
            HostExpandDims(op) => DispatchKernel::compile(&op, plc)?(self, operands)?,
            HostSqueeze(op) => DispatchKernel::compile(&op, plc)?(self, operands)?,
            HostConcat(op) => DispatchKernel::compile(&op, plc)?(self, operands)?,
            Sign(op) => DispatchKernel::compile(&op, plc)?(self, operands)?,
            FloatingpointAdd(op) => DispatchKernel::compile(&op, plc)?(self, operands)?,
            FloatingpointSub(op) => DispatchKernel::compile(&op, plc)?(self, operands)?,
            FloatingpointMul(op) => DispatchKernel::compile(&op, plc)?(self, operands)?,
            FloatingpointDiv(op) => DispatchKernel::compile(&op, plc)?(self, operands)?,
            FloatingpointDot(op) => DispatchKernel::compile(&op, plc)?(self, operands)?,
            FloatingpointAtLeast2D(op) => DispatchKernel::compile(&op, plc)?(self, operands)?,
            FloatingpointOnes(op) => DispatchKernel::compile(&op, plc)?(self, operands)?,
            FloatingpointConcat(op) => DispatchKernel::compile(&op, plc)?(self, operands)?,
            FloatingpointExpandDims(op) => DispatchKernel::compile(&op, plc)?(self, operands)?,
            FloatingpointTranspose(op) => DispatchKernel::compile(&op, plc)?(self, operands)?,
            FloatingpointInverse(op) => DispatchKernel::compile(&op, plc)?(self, operands)?,
            FloatingpointMean(op) => DispatchKernel::compile(&op, plc)?(self, operands)?,
            FloatingpointSum(op) => DispatchKernel::compile(&op, plc)?(self, operands)?,
            HostTranspose(op) => DispatchKernel::compile(&op, plc)?(self, operands)?,
            HostInverse(op) => DispatchKernel::compile(&op, plc)?(self, operands)?,
            HostBitDec(op) => DispatchKernel::compile(&op, plc)?(self, operands)?,
            Identity(op) => DispatchKernel::compile(&op, plc)?(self, operands)?,
            Cast(op) => DispatchKernel::compile(&op, plc)?(self, operands)?,
            Send(op) => {
                assert_eq!(operands.len(), 1);
                let x = operands.get(0).unwrap();
                self.networking.send(
                    x,
                    self.find_role_assignment(&op.receiver)?,
                    &op.rendezvous_key,
                    &self.session_id,
                )?;
                let host = match plc {
                    Placement::Host(host) => host,
                    _ => unimplemented!(
                        "SyncSession does not support running Send on non-host placements yet"
                    ),
                };
                Unit(host.clone()).into()
            }
            Receive(op) => self.networking.receive(
                self.find_role_assignment(&op.sender)?,
                &op.rendezvous_key,
                &self.session_id,
            )?,
            HostReshape(op) => DispatchKernel::compile(&op, plc)?(self, operands)?,
            AtLeast2D(op) => DispatchKernel::compile(&op, plc)?(self, operands)?,
            IndexAxis(op) => DispatchKernel::compile(&op, plc)?(self, operands)?,
            Slice(op) => DispatchKernel::compile(&op, plc)?(self, operands)?,
            Ones(op) => DispatchKernel::compile(&op, plc)?(self, operands)?,
            ExpandDims(op) => DispatchKernel::compile(&op, plc)?(self, operands)?,
            Concat(op) => DispatchKernel::compile(&op, plc)?(self, operands)?,
            Transpose(op) => DispatchKernel::compile(&op, plc)?(self, operands)?,
            Dot(op) => DispatchKernel::compile(&op, plc)?(self, operands)?,
            Inverse(op) => DispatchKernel::compile(&op, plc)?(self, operands)?,
            Add(op) => DispatchKernel::compile(&op, plc)?(self, operands)?,
            Sub(op) => DispatchKernel::compile(&op, plc)?(self, operands)?,
            Mul(op) => DispatchKernel::compile(&op, plc)?(self, operands)?,
            Mean(op) => DispatchKernel::compile(&op, plc)?(self, operands)?,
            Neg(op) => DispatchKernel::compile(&op, plc)?(self, operands)?,
            Sum(op) => DispatchKernel::compile(&op, plc)?(self, operands)?,
            Div(op) => DispatchKernel::compile(&op, plc)?(self, operands)?,
            RepEqual(op) => DispatchKernel::compile(&op, plc)?(self, operands)?,
            Mux(op) => DispatchKernel::compile(&op, plc)?(self, operands)?,
            Pow2(op) => DispatchKernel::compile(&op, plc)?(self, operands)?,
            Exp(op) => DispatchKernel::compile(&op, plc)?(self, operands)?,
            Sigmoid(op) => DispatchKernel::compile(&op, plc)?(self, operands)?,
            Less(op) => DispatchKernel::compile(&op, plc)?(self, operands)?,
            GreaterThan(op) => DispatchKernel::compile(&op, plc)?(self, operands)?,
        };
        Ok(kernel_output)
    }

    type ReplicatedSetup = ReplicatedSetup;
    fn replicated_setup(&self, plc: &ReplicatedPlacement) -> Arc<Self::ReplicatedSetup> {
        let mut replicated_keys = self.replicated_keys.write().unwrap();
        let setup = replicated_keys
            .entry(plc.clone())
            .or_insert_with(|| Arc::new(plc.gen_setup(self)));
        Arc::clone(setup)
    }
}

impl RuntimeSession for SyncSession {
    fn session_id(&self) -> &SessionId {
        &self.session_id
    }

    fn find_argument(&self, key: &str) -> Option<Value> {
        self.arguments.get(key).cloned()
    }

    fn find_role_assignment(&self, role: &Role) -> Result<&Identity> {
        self.role_assignments
            .get(role)
            .ok_or_else(|| Error::Networking(format!("Missing role assignemnt for {}", role)))
    }
}

/// Session object for asynchronous execution (in new framework).
#[derive(Clone)]
pub struct AsyncSession {
    pub session_id: SessionId,
    pub arguments: Arc<HashMap<String, Value>>,
    pub role_assignments: Arc<HashMap<Role, Identity>>,
    pub networking: Arc<dyn Send + Sync + crate::networking::AsyncNetworking>,
    pub storage: Arc<dyn Send + Sync + crate::storage::AsyncStorage>,
    pub host: Arc<Placement>,
    // replicated_keys: HashMap<ReplicatedPlacement, ReplicatedSetup>,
    pub tasks: Arc<std::sync::RwLock<Vec<crate::execution::AsyncTask>>>,
}

pub struct AsyncSessionHandle {
    pub tasks: Arc<std::sync::RwLock<Vec<crate::execution::AsyncTask>>>,
}

impl AsyncSessionHandle {
    pub fn for_session(session: &AsyncSession) -> Self {
        AsyncSessionHandle {
            tasks: Arc::clone(&session.tasks),
        }
    }

    pub async fn join_on_first_error(self) -> anyhow::Result<()> {
        use crate::error::Error::{OperandUnavailable, ResultUnused};
        // use futures::StreamExt;

        let mut tasks_guard = self.tasks.write().unwrap();
        // TODO (lvorona): should really find a way to use FuturesUnordered here
        // let mut tasks = (*tasks_guard)
        //     .into_iter()
        //     .collect::<futures::stream::FuturesUnordered<_>>();

        let mut tasks = tasks_guard.iter_mut();

        while let Some(x) = tasks.next() {
            let x = x.await;
            match x {
                Ok(Ok(_)) => {
                    continue;
                }
                Ok(Err(e)) => {
                    match e {
                        // OperandUnavailable and ResultUnused are typically not root causes.
                        // Wait to get an error that would indicate the root cause of the problem,
                        // and return it instead.
                        OperandUnavailable => continue,
                        ResultUnused => continue,
                        _ => {
                            for task in tasks {
                                task.abort();
                            }
                            return Err(anyhow::Error::from(e));
                        }
                    }
                }
                Err(e) => {
                    if e.is_cancelled() {
                        continue;
                    } else if e.is_panic() {
                        for task in tasks {
                            task.abort();
                        }
                        return Err(anyhow::Error::from(e));
                    }
                }
            }
        }
        Ok(())
    }
}

impl AsyncSession {
    pub fn new(
        session_id: SessionId,
        arguments: HashMap<String, Value>,
        role_assignments: HashMap<Role, Identity>,
        networking: Arc<dyn Send + Sync + crate::networking::AsyncNetworking>,
        storage: Arc<dyn Send + Sync + crate::storage::AsyncStorage>,
        host: Arc<Placement>,
    ) -> Self {
        AsyncSession {
            session_id,
            arguments: Arc::new(arguments),
            role_assignments: Arc::new(role_assignments),
            networking,
            storage,
            host,
            tasks: Default::default(),
        }
    }

    fn storage_load(
        &self,
        op: &LoadOp,
        _plc: &HostPlacement,
        operands: Vec<AsyncValue>,
    ) -> Result<AsyncValue> {
        use std::convert::TryInto;
        assert_eq!(operands.len(), 2);
        let sess = self.clone();
        let op = op.clone();
        // let plc = plc.clone();
        let (sender, result) = crate::computation::new_async_value();
        let tasks = std::sync::Arc::clone(&self.tasks);
        let task: tokio::task::JoinHandle<crate::error::Result<()>> = tokio::spawn(async move {
            let operands = futures::future::join_all(operands).await;
            let key: HostString = operands
                .get(0)
                .ok_or_else(|| {
                    crate::error::Error::MalformedEnvironment(format!("Argument {} is missing", 0))
                })?
                .clone()
                .map_err(crate::execution::map_receive_error)?
                .try_into()?;
            let query: HostString = operands
                .get(1)
                .ok_or_else(|| {
                    crate::error::Error::MalformedEnvironment(format!("Argument {} is missing", 1))
                })?
                .clone()
                .map_err(crate::execution::map_receive_error)?
                .try_into()?;

            let value: Value = sess
                .storage
                .load(&key.0, &sess.session_id, Some(op.sig.ret()), &query.0)
                .await?;
            // TODO: Hmm, placement of a Value does not work like this... But perhaps it should?
            // let value = plc.place(&sess, value);
            crate::execution::map_send_result(sender.send(value))?;
            Ok(())
        });
        let mut tasks = tasks.write().unwrap();
        tasks.push(task);

        Ok(result)
    }

    fn storage_save(
        &self,
        _op: &SaveOp,
        plc: &HostPlacement,
        operands: Vec<AsyncValue>,
    ) -> Result<AsyncValue> {
        use std::convert::TryInto;
        assert_eq!(operands.len(), 2);
        let sess = self.clone();
        let plc = plc.clone();
        let (sender, result) = crate::computation::new_async_value();
        let tasks = std::sync::Arc::clone(&self.tasks);
        let task: tokio::task::JoinHandle<crate::error::Result<()>> = tokio::spawn(async move {
            let operands = futures::future::join_all(operands).await;
            let key: HostString = operands
                .get(0)
                .ok_or_else(|| {
                    crate::error::Error::MalformedEnvironment(format!("Argument {} is missing", 0))
                })?
                .clone()
                .map_err(crate::execution::map_receive_error)?
                .try_into()?;
            let x: Value = operands
                .get(1)
                .ok_or_else(|| {
                    crate::error::Error::MalformedEnvironment(format!("Argument {} is missing", 1))
                })?
                .clone()
                .map_err(crate::execution::map_receive_error)?;

            sess.storage.save(&key.0, &sess.session_id, &x).await?;
            let result = Unit(plc);
            crate::execution::map_send_result(sender.send(result.into()))?;
            Ok(())
        });
        let mut tasks = tasks.write().unwrap();
        tasks.push(task);

        Ok(result)
    }

    fn networking_receive(
        &self,
        op: &ReceiveOp,
        _plc: &HostPlacement,
        operands: Vec<AsyncValue>,
    ) -> Result<AsyncValue> {
        assert_eq!(operands.len(), 0);
        let sess = self.clone();
        let op = op.clone();
        // let plc = plc.clone();
        let (sender, result) = crate::computation::new_async_value();
        let tasks = std::sync::Arc::clone(&self.tasks);
        let task: tokio::task::JoinHandle<crate::error::Result<()>> = tokio::spawn(async move {
            let net_sender = sess.find_role_assignment(&op.sender)?;

            let value: Value = sess
                .networking
                .receive(net_sender, &op.rendezvous_key, &sess.session_id)
                .await?;
            // TODO: Hmm, placement of a Value does not work like this... But perhaps it should?
            // let value = plc.place(&sess, value);
            crate::execution::map_send_result(sender.send(value))?;
            Ok(())
        });
        let mut tasks = tasks.write().unwrap();
        tasks.push(task);

        Ok(result)
    }

    fn networking_send(
        &self,
        op: &SendOp,
        plc: &HostPlacement,
        operands: Vec<AsyncValue>,
    ) -> Result<AsyncValue> {
        assert_eq!(operands.len(), 1);
        let sess = self.clone();
        let plc = plc.clone();
        let op = op.clone();
        let (sender, result) = crate::computation::new_async_value();
        let tasks = std::sync::Arc::clone(&self.tasks);
        let task: tokio::task::JoinHandle<crate::error::Result<()>> = tokio::spawn(async move {
            let receiver = sess.find_role_assignment(&op.receiver)?;
            let operands = futures::future::join_all(operands).await;
            let x: Value = operands
                .get(0)
                .ok_or_else(|| {
                    crate::error::Error::MalformedEnvironment(format!("Argument {} is missing", 0))
                })?
                .clone()
                .map_err(crate::execution::map_receive_error)?;

            sess.networking
                .send(&x, receiver, &op.rendezvous_key, &sess.session_id)
                .await?;
            let result = Unit(plc);
            crate::execution::map_send_result(sender.send(result.into()))?;
            Ok(())
        });
        let mut tasks = tasks.write().unwrap();
        tasks.push(task);

        Ok(result)
    }
}

impl Session for AsyncSession {
    type Value = AsyncValue;
    fn execute(
        &self,
        op: Operator,
        plc: &Placement,
        operands: Vec<Self::Value>,
    ) -> Result<Self::Value> {
        // The kernels that are doing funny things to the async context, such as awaiting for more than their inputs.
        match (&op, plc) {
            (Operator::Load(op), Placement::Host(plc)) => {
                return self.storage_load(op, plc, operands)
            }
            (Operator::Save(op), Placement::Host(plc)) => {
                return self.storage_save(op, plc, operands)
            }
            (Operator::Send(op), Placement::Host(plc)) => {
                return self.networking_send(op, plc, operands)
            }
            (Operator::Receive(op), Placement::Host(plc)) => {
                return self.networking_receive(op, plc, operands)
            }
            _ => (),
        };
        // The regular kernels, which use the dispatch kernel to await for the inputs and are not touching async in their kernels.
        use Operator::*;
        let kernel = match op {
            Shape(op) => DispatchKernel::compile(&op, plc)?,
            RingFill(op) => DispatchKernel::compile(&op, plc)?,
            PrimPrfKeyGen(op) => DispatchKernel::compile(&op, plc)?,
            BitSample(op) => DispatchKernel::compile(&op, plc)?,
            BitSampleSeeded(op) => DispatchKernel::compile(&op, plc)?,
            BitXor(op) => DispatchKernel::compile(&op, plc)?,
            BitAnd(op) => DispatchKernel::compile(&op, plc)?,
            BitNeg(op) => DispatchKernel::compile(&op, plc)?,
            BitOr(op) => DispatchKernel::compile(&op, plc)?,
            BitExtract(op) => DispatchKernel::compile(&op, plc)?,
            RingSample(op) => DispatchKernel::compile(&op, plc)?,
            RingSampleSeeded(op) => DispatchKernel::compile(&op, plc)?,
            RingAdd(op) => DispatchKernel::compile(&op, plc)?,
            RingSub(op) => DispatchKernel::compile(&op, plc)?,
            RingMul(op) => DispatchKernel::compile(&op, plc)?,
            RingDot(op) => DispatchKernel::compile(&op, plc)?,
            RingNeg(op) => DispatchKernel::compile(&op, plc)?,
            RingShl(op) => DispatchKernel::compile(&op, plc)?,
            RingShr(op) => DispatchKernel::compile(&op, plc)?,
            RingSum(op) => DispatchKernel::compile(&op, plc)?,
            RingFixedpointMean(op) => DispatchKernel::compile(&op, plc)?,
            RingFixedpointEncode(op) => DispatchKernel::compile(&op, plc)?,
            RingFixedpointDecode(op) => DispatchKernel::compile(&op, plc)?,
            RingInject(op) => DispatchKernel::compile(&op, plc)?,
            Fill(op) => DispatchKernel::compile(&op, plc)?,
            RepSetup(op) => DispatchKernel::compile(&op, plc)?,
            RepShare(op) => DispatchKernel::compile(&op, plc)?,
            RepReveal(op) => DispatchKernel::compile(&op, plc)?,
            RepAdd(op) => DispatchKernel::compile(&op, plc)?,
            RepSub(op) => DispatchKernel::compile(&op, plc)?,
            RepMul(op) => DispatchKernel::compile(&op, plc)?,
            RepDot(op) => DispatchKernel::compile(&op, plc)?,
            RepTruncPr(op) => DispatchKernel::compile(&op, plc)?,
            RepMsb(op) => DispatchKernel::compile(&op, plc)?,
            RepNeg(op) => DispatchKernel::compile(&op, plc)?,
            RepAbs(op) => DispatchKernel::compile(&op, plc)?,
            RepToAdt(op) => DispatchKernel::compile(&op, plc)?,
            RepFixedpointMean(op) => DispatchKernel::compile(&op, plc)?,
            RepSum(op) => DispatchKernel::compile(&op, plc)?,
            RepShl(op) => DispatchKernel::compile(&op, plc)?,
            RepIndexAxis(op) => DispatchKernel::compile(&op, plc)?,
            RepDiag(op) => DispatchKernel::compile(&op, plc)?,
            RepSlice(op) => DispatchKernel::compile(&op, plc)?,
            RepBitDec(op) => DispatchKernel::compile(&op, plc)?,
            RepShlDim(op) => DispatchKernel::compile(&op, plc)?,
            AdtAdd(op) => DispatchKernel::compile(&op, plc)?,
            AdtSub(op) => DispatchKernel::compile(&op, plc)?,
            AdtShl(op) => DispatchKernel::compile(&op, plc)?,
            AdtMul(op) => DispatchKernel::compile(&op, plc)?,
            AdtFill(op) => DispatchKernel::compile(&op, plc)?,
            AdtReveal(op) => DispatchKernel::compile(&op, plc)?,
            AdtToRep(op) => DispatchKernel::compile(&op, plc)?,
            PrimDeriveSeed(op) => DispatchKernel::compile(&op, plc)?,
            Constant(op) => DispatchKernel::compile(&op, plc)?,
            HostOnes(op) => DispatchKernel::compile(&op, plc)?,
            Input(op) => DispatchKernel::compile(&op, plc)?,
            Output(op) => DispatchKernel::compile(&op, plc)?,
            Load(op) => DispatchKernel::compile(&op, plc)?,
            Save(op) => DispatchKernel::compile(&op, plc)?,
            HostAtLeast2D(op) => DispatchKernel::compile(&op, plc)?,
            HostMean(op) => DispatchKernel::compile(&op, plc)?,
            HostSqrt(op) => DispatchKernel::compile(&op, plc)?,
            HostSum(op) => DispatchKernel::compile(&op, plc)?,
            FixedpointEncode(op) => DispatchKernel::compile(&op, plc)?,
            FixedpointDecode(op) => DispatchKernel::compile(&op, plc)?,
            FixedpointAdd(op) => DispatchKernel::compile(&op, plc)?,
            FixedpointSub(op) => DispatchKernel::compile(&op, plc)?,
            FixedpointMul(op) => DispatchKernel::compile(&op, plc)?,
            FixedpointDiv(op) => DispatchKernel::compile(&op, plc)?,
            FixedpointDot(op) => DispatchKernel::compile(&op, plc)?,
            FixedpointTruncPr(op) => DispatchKernel::compile(&op, plc)?,
            FixedpointSum(op) => DispatchKernel::compile(&op, plc)?,
            FixedpointMean(op) => DispatchKernel::compile(&op, plc)?,
            HostSlice(op) => DispatchKernel::compile(&op, plc)?,
            HostDiag(op) => DispatchKernel::compile(&op, plc)?,
            HostShlDim(op) => DispatchKernel::compile(&op, plc)?,
            HostIndexAxis(op) => DispatchKernel::compile(&op, plc)?,
            HostAdd(op) => DispatchKernel::compile(&op, plc)?,
            HostSub(op) => DispatchKernel::compile(&op, plc)?,
            HostMul(op) => DispatchKernel::compile(&op, plc)?,
            HostDiv(op) => DispatchKernel::compile(&op, plc)?,
            HostDot(op) => DispatchKernel::compile(&op, plc)?,
            HostExpandDims(op) => DispatchKernel::compile(&op, plc)?,
            HostSqueeze(op) => DispatchKernel::compile(&op, plc)?,
            HostConcat(op) => DispatchKernel::compile(&op, plc)?,
            Sign(op) => DispatchKernel::compile(&op, plc)?,
            FloatingpointAdd(op) => DispatchKernel::compile(&op, plc)?,
            FloatingpointSub(op) => DispatchKernel::compile(&op, plc)?,
            FloatingpointMul(op) => DispatchKernel::compile(&op, plc)?,
            FloatingpointDiv(op) => DispatchKernel::compile(&op, plc)?,
            FloatingpointDot(op) => DispatchKernel::compile(&op, plc)?,
            FloatingpointAtLeast2D(op) => DispatchKernel::compile(&op, plc)?,
            FloatingpointOnes(op) => DispatchKernel::compile(&op, plc)?,
            FloatingpointConcat(op) => DispatchKernel::compile(&op, plc)?,
            FloatingpointExpandDims(op) => DispatchKernel::compile(&op, plc)?,
            FloatingpointTranspose(op) => DispatchKernel::compile(&op, plc)?,
            FloatingpointInverse(op) => DispatchKernel::compile(&op, plc)?,
            FloatingpointMean(op) => DispatchKernel::compile(&op, plc)?,
            FloatingpointSum(op) => DispatchKernel::compile(&op, plc)?,
            HostTranspose(op) => DispatchKernel::compile(&op, plc)?,
            HostInverse(op) => DispatchKernel::compile(&op, plc)?,
            HostBitDec(op) => DispatchKernel::compile(&op, plc)?,
            Identity(op) => DispatchKernel::compile(&op, plc)?,
            Cast(op) => DispatchKernel::compile(&op, plc)?,
            Send(op) => DispatchKernel::compile(&op, plc)?,
            Receive(op) => DispatchKernel::compile(&op, plc)?,
            HostReshape(op) => DispatchKernel::compile(&op, plc)?,
            AtLeast2D(op) => DispatchKernel::compile(&op, plc)?,
            Slice(op) => DispatchKernel::compile(&op, plc)?,
            Ones(op) => DispatchKernel::compile(&op, plc)?,
            ExpandDims(op) => DispatchKernel::compile(&op, plc)?,
            Concat(op) => DispatchKernel::compile(&op, plc)?,
            Transpose(op) => DispatchKernel::compile(&op, plc)?,
            Dot(op) => DispatchKernel::compile(&op, plc)?,
            Inverse(op) => DispatchKernel::compile(&op, plc)?,
            Add(op) => DispatchKernel::compile(&op, plc)?,
            Sub(op) => DispatchKernel::compile(&op, plc)?,
            Mul(op) => DispatchKernel::compile(&op, plc)?,
            Mean(op) => DispatchKernel::compile(&op, plc)?,
            Sum(op) => DispatchKernel::compile(&op, plc)?,
            Div(op) => DispatchKernel::compile(&op, plc)?,
            AddN(op) => DispatchKernel::compile(&op, plc)?,
            Exp(op) => DispatchKernel::compile(&op, plc)?,
            RepEqual(op) => DispatchKernel::compile(&op, plc)?,
<<<<<<< HEAD
            Mux(op) => DispatchKernel::compile(&op, plc)?,
            LessThan(op) => DispatchKernel::compile(&op, plc)?,
=======
            IfElse(op) => DispatchKernel::compile(&op, plc)?,
            Less(op) => DispatchKernel::compile(&op, plc)?,
>>>>>>> 1e35dbc5
            GreaterThan(op) => DispatchKernel::compile(&op, plc)?,
            _ => todo!(),
        };
        kernel(self, operands)
    }

    type ReplicatedSetup = ReplicatedSetup;
    fn replicated_setup(&self, _plc: &ReplicatedPlacement) -> Arc<Self::ReplicatedSetup> {
        unimplemented!()
    }
}

impl RuntimeSession for AsyncSession {
    fn session_id(&self) -> &SessionId {
        &self.session_id
    }

    fn find_argument(&self, key: &str) -> Option<Value> {
        self.arguments.get(key).cloned()
    }

    fn find_role_assignment(&self, role: &Role) -> Result<&Identity> {
        self.role_assignments
            .get(role)
            .ok_or_else(|| Error::Networking(format!("Missing role assignemnt for {}", role)))
    }
}

pub trait DispatchKernel<S: Session> {
    #[allow(clippy::type_complexity)] // TODO
    fn compile(
        &self,
        plc: &Placement,
    ) -> Result<Box<dyn Fn(&S, Vec<S::Value>) -> Result<S::Value> + Send>>;
}

// TODO if rustc can't figure out how to optimize Box<dyn Fn...> for
// function kernels then we could consider returning an enum over
// fn.. and Box<dyn Fn...> in the traits below instead

pub trait NullaryKernel<S: Session, P, Y> {
    #[allow(clippy::type_complexity)] // TODO
    fn compile(&self, plc: &P) -> Result<Box<dyn Fn(&S, &P) -> Result<Y> + Send>>;
}

pub trait UnaryKernel<S: Session, P, X0, Y> {
    #[allow(clippy::type_complexity)] // TODO
    fn compile(&self, plc: &P) -> Result<Box<dyn Fn(&S, &P, X0) -> Result<Y> + Send>>;
}

pub trait BinaryKernel<S: Session, P, X0, X1, Y> {
    #[allow(clippy::type_complexity)] // TODO
    fn compile(&self, plc: &P) -> Result<Box<dyn Fn(&S, &P, X0, X1) -> Result<Y> + Send>>;
}

pub trait TernaryKernel<S: Session, P, X0, X1, X2, Y> {
    #[allow(clippy::type_complexity)] // TODO
    fn compile(&self, plc: &P) -> Result<Box<dyn Fn(&S, &P, X0, X1, X2) -> Result<Y> + Send>>;
}

pub trait VariadicKernel<S: Session, P, XS, Y> {
    #[allow(clippy::type_complexity)] // TODO
    fn compile(&self, plc: &P) -> Result<Box<dyn Fn(&S, &P, Vec<XS>) -> Result<Y> + Send>>;
}

pub(crate) trait NullaryKernelCheck<S: Session, P, Y>
where
    Self: NullaryKernel<S, P, Y>,
{
}

pub(crate) trait UnaryKernelCheck<S: Session, P, X0, Y>
where
    Self: UnaryKernel<S, P, X0, Y>,
{
}

pub(crate) trait BinaryKernelCheck<S: Session, P, X0, X1, Y>
where
    Self: BinaryKernel<S, P, X0, X1, Y>,
{
}

pub(crate) trait TernaryKernelCheck<S: Session, P, X0, X1, X2, Y>
where
    Self: TernaryKernel<S, P, X0, X1, X2, Y>,
{
}

pub(crate) trait VariadicKernelCheck<S: Session, P, XS, Y>
where
    Self: VariadicKernel<S, P, XS, Y>,
{
}

pub trait Tensor<S: Session> {
    type Scalar;
}

pub trait PlacementShape<S: Session, T, ShapeT> {
    fn shape(&self, sess: &S, x: &T) -> ShapeT;
}

pub trait PlacementReshape<S: Session, T, ShapeT, O> {
    fn reshape(&self, sess: &S, x: &T, shape: &ShapeT) -> O;
}

pub trait PlacementDecrypt<S: Session, KeyT, C, O> {
    fn decrypt(&self, sess: &S, key: &KeyT, ciphertext: &C) -> O;
}

pub trait PlacementKeyGen<S: Session, KeyT> {
    fn gen_key(&self, sess: &S) -> KeyT;
}

pub trait PlacementSetupGen<S: Session, SetupT> {
    fn gen_setup(&self, sess: &S) -> SetupT;
}

pub trait PlacementDeriveSeed<S: Session, KeyT, SeedT> {
    fn derive_seed(&self, sess: &S, sync_key: SyncKey, key: &KeyT) -> SeedT;
}

pub trait PlacementAdd<S: Session, T, U, O> {
    fn add(&self, sess: &S, x: &T, y: &U) -> O;
}

pub trait PlacementSub<S: Session, T, U, O> {
    fn sub(&self, sess: &S, x: &T, y: &U) -> O;
}

pub trait PlacementNeg<S: Session, T, O> {
    fn neg(&self, sess: &S, x: &T) -> O;
}

pub trait PlacementMul<S: Session, T, U, O> {
    fn mul(&self, sess: &S, x: &T, y: &U) -> O;
}

pub trait PlacementDiv<S: Session, T, U, O> {
    fn div(&self, sess: &S, x: &T, y: &U) -> O;
}

pub trait PlacementDot<S: Session, T, U, O> {
    fn dot(&self, sess: &S, x: &T, y: &U) -> O;
}

pub trait PlacementShl<S: Session, T, O> {
    fn shl(&self, sess: &S, amount: usize, x: &T) -> O;
}

pub trait PlacementShr<S: Session, T, O> {
    fn shr(&self, sess: &S, amount: usize, x: &T) -> O;
}

pub trait PlacementXor<S: Session, T, U, O> {
    fn xor(&self, sess: &S, x: &T, y: &U) -> O;
}

pub trait PlacementAnd<S: Session, T, U, O> {
    fn and(&self, sess: &S, x: &T, y: &U) -> O;
}

pub trait PlacementOr<S: Session, T, U, O> {
    fn or(&self, sess: &S, x: &T, y: &U) -> O;
}

pub trait PlacementBitExtract<S: Session, T, O> {
    fn bit_extract(&self, sess: &S, bit_idx: usize, x: &T) -> O;
}

pub trait PlacementBitDec<S: Session, T, O> {
    fn bit_decompose(&self, sess: &S, x: &T) -> O;
}

pub trait PlacementBitCompose<S: Session, T, O> {
    fn bit_compose(&self, sess: &S, x: &T) -> O;
}

pub trait PlacementRingInject<S: Session, T, O> {
    fn ring_inject(&self, sess: &S, bit_idx: usize, x: &T) -> O;
}

pub trait PlacementShare<S: Session, T, O> {
    fn share(&self, sess: &S, x: &T) -> O;
}

pub trait PlacementReveal<S: Session, T, O> {
    fn reveal(&self, sess: &S, x: &T) -> O;
}

pub trait PlacementFill<S: Session, ShapeT, O> {
    fn fill(&self, sess: &S, value: Constant, shape: &ShapeT) -> O;
}

pub trait PlacementZeros<S: Session, ShapeT, O> {
    fn zeros(&self, sess: &S, shape: &ShapeT) -> O;
}

pub trait PlacementMean<S: Session, T, O> {
    fn mean(&self, sess: &S, axis: Option<u32>, x: &T) -> O;
}

pub trait PlacementMeanAsFixedpoint<S: Session, T, O> {
    fn mean_as_fixedpoint(
        &self,
        sess: &S,
        axis: Option<u32>,
        scaling_base: u64,
        scaling_exp: u32,
        x: &T,
    ) -> O;
}

pub trait PlacementSqrt<S: Session, T, O> {
    fn sqrt(&self, sess: &S, x: &T) -> O;
}

pub trait PlacementAddN<S: Session, T, O> {
    fn add_n(&self, sess: &S, x: &[T]) -> O;
}

pub trait PlacementSum<S: Session, T, O> {
    fn sum(&self, sess: &S, axis: Option<u32>, x: &T) -> O;
}

pub trait PlacementEqual<S: Session, T, U, O> {
    fn equal(&self, sess: &S, x: &T, y: &U) -> O;
}

pub trait PlacementMux<S: Session, T, U, V, O> {
    fn mux(&self, sess: &S, s: &T, x: &U, y: &V) -> O;
}

pub trait PlacementPow2<S: Session, T, O> {
    fn pow2(&self, sess: &S, x: &T) -> O;
}

pub trait PlacementExp<S: Session, T, O> {
    fn exp(&self, sess: &S, x: &T) -> O;
}

pub trait PlacementSigmoid<S: Session, T, O> {
    fn sigmoid(&self, sess: &S, x: &T) -> O;
}
pub trait PlacementLessThan<S: Session, T, U, O> {
    fn less(&self, sess: &S, x: &T, y: &U) -> O;
}

pub trait PlacementGreaterThan<S: Session, T, U, O> {
    fn greater_than(&self, sess: &S, x: &T, y: &U) -> O;
}

impl<S: Session, ShapeT, O, P> PlacementZeros<S, ShapeT, O> for P
where
    P: PlacementFill<S, ShapeT, O>,
    O: Tensor<S>,
    O::Scalar: Into<Constant>,
    O::Scalar: From<u8>,
{
    fn zeros(&self, sess: &S, shape: &ShapeT) -> O {
        let value = O::Scalar::from(0).into();
        self.fill(sess, value, shape)
    }
}

modelled!(PlacementOnes::ones, HostPlacement, (HostShape) -> HostFloat32Tensor, HostOnesOp);
modelled!(PlacementOnes::ones, HostPlacement, (HostShape) -> HostFloat64Tensor, HostOnesOp);
modelled!(PlacementOnes::ones, HostPlacement, (HostShape) -> HostInt8Tensor, HostOnesOp);
modelled!(PlacementOnes::ones, HostPlacement, (HostShape) -> HostInt16Tensor, HostOnesOp);
modelled!(PlacementOnes::ones, HostPlacement, (HostShape) -> HostInt32Tensor, HostOnesOp);
modelled!(PlacementOnes::ones, HostPlacement, (HostShape) -> HostInt64Tensor, HostOnesOp);

kernel! {
    HostOnesOp, [
        (HostPlacement, (HostShape) -> HostFloat32Tensor => [runtime] Self::kernel),
        (HostPlacement, (HostShape) -> HostFloat64Tensor => [runtime] Self::kernel),
        (HostPlacement, (HostShape) -> HostInt8Tensor => [runtime] Self::kernel),
        (HostPlacement, (HostShape) -> HostInt16Tensor => [runtime] Self::kernel),
        (HostPlacement, (HostShape) -> HostInt32Tensor => [runtime] Self::kernel),
        (HostPlacement, (HostShape) -> HostInt64Tensor => [runtime] Self::kernel),
    ]
}

pub trait PlacementOnes<S: Session, ShapeT, O> {
    fn ones(&self, sess: &S, shape: &ShapeT) -> O;
}

impl<S: Session, ShapeT, O, P> PlacementOnes<S, ShapeT, O> for P
where
    P: PlacementFill<S, ShapeT, O>,
    O: Tensor<S>,
    O::Scalar: Into<Constant>,
    O::Scalar: From<u8>,
{
    fn ones(&self, sess: &S, shape: &ShapeT) -> O {
        let value = O::Scalar::from(1).into();
        self.fill(sess, value, shape)
    }
}

pub trait PlacementSample<S: Session, ShapeT, O> {
    fn sample(&self, sess: &S, max_value: Option<u64>, shape: &ShapeT) -> O;
}

pub trait PlacementSampleUniform<S: Session, ShapeT, O> {
    fn sample_uniform(&self, sess: &S, shape: &ShapeT) -> O;
}

pub trait PlacementSampleBits<S: Session, ShapeT, O> {
    fn sample_bits(&self, sess: &S, shape: &ShapeT) -> O;
}

impl<S: Session, ShapeT, O, P> PlacementSampleUniform<S, ShapeT, O> for P
where
    P: PlacementSample<S, ShapeT, O>,
{
    fn sample_uniform(&self, sess: &S, shape: &ShapeT) -> O {
        self.sample(sess, None, shape)
    }
}

impl<S: Session, ShapeT, O, P> PlacementSampleBits<S, ShapeT, O> for P
where
    P: PlacementSample<S, ShapeT, O>,
{
    fn sample_bits(&self, sess: &S, shape: &ShapeT) -> O {
        self.sample(sess, Some(1), shape)
    }
}

pub trait PlacementSampleSeeded<S: Session, ShapeT, SeedT, O> {
    fn sample_seeded(&self, sess: &S, max_value: Option<u64>, shape: &ShapeT, seed: &SeedT) -> O;
}

pub trait PlacementSampleUniformSeeded<S: Session, ShapeT, SeedT, O> {
    fn sample_uniform_seeded(&self, sess: &S, shape: &ShapeT, seed: &SeedT) -> O;
}

pub trait PlacementSampleBitsSeeded<S: Session, ShapeT, SeedT, O> {
    fn sample_bits_seeded(&self, sess: &S, shape: &ShapeT, seed: &SeedT) -> O;
}

impl<S: Session, ShapeT, SeedT, O, P> PlacementSampleUniformSeeded<S, ShapeT, SeedT, O> for P
where
    P: PlacementSampleSeeded<S, ShapeT, SeedT, O>,
{
    fn sample_uniform_seeded(&self, sess: &S, shape: &ShapeT, seed: &SeedT) -> O {
        self.sample_seeded(sess, None, shape, seed)
    }
}

impl<S: Session, ShapeT, SeedT, O, P> PlacementSampleBitsSeeded<S, ShapeT, SeedT, O> for P
where
    P: PlacementSampleSeeded<S, ShapeT, SeedT, O>,
{
    fn sample_bits_seeded(&self, sess: &S, shape: &ShapeT, seed: &SeedT) -> O {
        self.sample_seeded(sess, Some(1), shape, seed)
    }
}

pub trait PlacementRepToAdt<S: Session, T, O> {
    fn rep_to_adt(&self, sess: &S, x: &T) -> O;
}

pub trait PlacementAdtToRep<S: Session, T, O> {
    fn adt_to_rep(&self, sess: &S, x: &T) -> O;
}

pub trait PlacementTruncPr<S: Session, T, O> {
    fn trunc_pr(&self, sess: &S, amount: u32, x: &T) -> O;
}

pub trait PlacementTruncPrProvider<S: Session, T, O> {
    fn trunc_pr(&self, sess: &S, amount: usize, provider: &HostPlacement, x: &T) -> O;
}

pub trait PlacementAbs<S: Session, T, O> {
    fn abs(&self, sess: &S, x: &T) -> O;
}

pub trait PlacementMsb<S: Session, T, O> {
    fn msb(&self, sess: &S, x: &T) -> O;
}

pub trait PlacementSign<S: Session, T, O> {
    fn sign(&self, sess: &S, x: &T) -> O;
}

pub trait PlacementPlace<S: Session, T> {
    fn place(&self, sess: &S, x: T) -> T;
}

pub trait PlacementConstant<S: Session, O> {
    fn constant(&self, sess: &S, value: Constant) -> O;
}

pub trait PlacementIdentity<S: Session, T, O> {
    fn identity(&self, sess: &S, x: &T) -> O;
}

pub trait PlacementInput<S: Session, O> {
    fn input(&self, sess: &S, arg_name: String) -> O;
}

pub trait PlacementOutput<S: Session, T, O> {
    fn output(&self, sess: &S, x: &T) -> O;
}

pub trait PlacementLoad<S: Session, KeyT, QueryT, O> {
    fn load(&self, sess: &S, key: &KeyT, query: &QueryT) -> O;
}

pub trait PlacementSave<S: Session, KeyT, T, O> {
    fn save(&self, sess: &S, key: &KeyT, x: &T) -> O;
}

pub trait PlacementSend<S: Session, T, O> {
    fn send(&self, sess: &S, rendezvous_key: RendezvousKey, receiver: Role, x: &T) -> O;
}

pub trait PlacementReceive<S: Session, O> {
    fn receive(&self, sess: &S, rendezvous_key: RendezvousKey, sender: Role) -> O;
}

pub trait PlacementAtLeast2D<S: Session, T, O> {
    fn at_least_2d(&self, sess: &S, to_column_vector: bool, x: &T) -> O;
}

pub trait PlacementRingFixedpointEncode<S: Session, T, O> {
    fn fixedpoint_ring_encode(&self, sess: &S, scaling_base: u64, scaling_exp: u32, x: &T) -> O;
}

pub trait PlacementRingFixedpointDecode<S: Session, T, O> {
    fn fixedpoint_ring_decode(&self, sess: &S, scaling_base: u64, scaling_exp: u32, x: &T) -> O;
}

pub trait PlacementFixedpointEncode<S: Session, T, O> {
    fn fixedpoint_encode(
        &self,
        sess: &S,
        fractional_precision: u32,
        integral_precision: u32,
        x: &T,
    ) -> O;
}

pub trait PlacementFixedpointDecode<S: Session, T, O> {
    fn fixedpoint_decode(&self, sess: &S, precision: u32, x: &T) -> O;
}

pub trait PlacementExpandDims<S: Session, T, O> {
    fn expand_dims(&self, sess: &S, axis: Vec<u32>, x: &T) -> O;
}

pub trait PlacementSqueeze<S: Session, T, O> {
    fn squeeze(&self, sess: &S, axis: Option<u32>, x: &T) -> O;
}

pub trait PlacementConcatenate<S: Session, TS, O> {
    fn concatenate(&self, sess: &S, axis: u32, xs: &[TS]) -> O;
}

pub trait PlacementTranspose<S: Session, T, O> {
    fn transpose(&self, sess: &S, x: &T) -> O;
}

pub trait PlacementInverse<S: Session, T, O> {
    fn inverse(&self, sess: &S, x: &T) -> O;
}

pub trait PlacementCast<S: Session, T, O> {
    fn cast(&self, sess: &S, x: &T) -> O;
}

pub trait EmptyTypeHolder<T> {}

pub trait PlacementSlice<S: Session, T, O> {
    fn slice(&self, sess: &S, slice_info: SliceInfo, x: &T) -> O;
}

pub trait PlacementDiag<S: Session, T, O> {
    fn diag(&self, sess: &S, x: &T) -> O;
}

pub trait PlacementIndexAxis<S: Session, T, O> {
    fn index_axis(&self, sess: &S, axis: usize, index: usize, x: &T) -> O;
}

pub trait PlacementIndex<S: Session, T, O> {
    fn index(&self, sess: &S, index: usize, x: &T) -> O;
}

pub trait PlacementShlDim<S: Session, T, O> {
    fn shl_dim(&self, sess: &S, amount: usize, ring_size: usize, x: &T) -> O;
}

macro_rules! constant_kernels {
    ($($val:ident),+) => {
        $(
            modelled!(PlacementConstant::constant, HostPlacement, attributes[value: Constant] () -> $val, ConstantOp);
        )+
        modelled!(PlacementConstant::constant, HostPlacement, attributes[value: Constant] () -> HostString, ConstantOp);
        modelled!(PlacementConstant::constant, HostPlacement, attributes[value: Constant] () -> HostShape, ConstantOp);
        modelled!(PlacementConstant::constant, HostPlacement, attributes[value: Constant] () -> PrfKey, ConstantOp);
        modelled!(PlacementConstant::constant, HostPlacement, attributes[value: Constant] () -> Seed, ConstantOp);
        modelled!(PlacementConstant::constant, HostPlacement, attributes[value: Constant] () -> crate::logical::Tensor, ConstantOp);
        modelled!(PlacementConstant::constant, HostPlacement, attributes[value: Constant] () -> Float32Tensor, ConstantOp);
        modelled!(PlacementConstant::constant, HostPlacement, attributes[value: Constant] () -> Float64Tensor, ConstantOp);

        kernel! {
            ConstantOp, [
                $(
                    (HostPlacement, () -> $val => [runtime] attributes[value: $val] Self::kernel),
                )+
                (HostPlacement, () -> HostString => [runtime] attributes[value: String] Self::string_kernel),
                (HostPlacement, () -> HostShape => [runtime] attributes[value: RawShape] Self::shape_kernel),
                (HostPlacement, () -> PrfKey => [runtime] attributes[value: RawPrfKey] Self::prf_key_kernel),
                (HostPlacement, () -> Seed => [runtime] attributes[value: RawSeed] Self::seed_kernel),
                (HostPlacement, () -> crate::logical::Tensor => [concrete] attributes[sig, value] Self::logical_kernel),
                (HostPlacement, () -> Float32Tensor => [concrete] attributes[value] Self::float_kernel),
                (HostPlacement, () -> Float64Tensor => [concrete] attributes[value] Self::float_kernel),
            ]
        }
    };
}

constant_kernels![
    HostRing64Tensor,
    HostRing128Tensor,
    HostFloat32Tensor,
    HostFloat64Tensor,
    HostInt8Tensor,
    HostInt16Tensor,
    HostInt32Tensor,
    HostInt64Tensor,
    HostUint8Tensor,
    HostUint16Tensor,
    HostUint32Tensor,
    HostUint64Tensor
];

macro_rules! wrapping_constant_kernel {
    ($name:ident for $wrapping:tt($inner:ty)) => {
        impl ConstantOp {
            fn $name<S: RuntimeSession>(
                _sess: &S,
                plc: &HostPlacement,
                value: $inner,
            ) -> Result<$wrapping> {
                Ok($wrapping(value.clone(), plc.clone()))
            }
        }
    };
}

wrapping_constant_kernel!(string_kernel for HostString(String));
wrapping_constant_kernel!(shape_kernel for HostShape(RawShape));
wrapping_constant_kernel!(prf_key_kernel for PrfKey(RawPrfKey));
wrapping_constant_kernel!(seed_kernel for Seed(RawSeed));

impl ConstantOp {
    fn kernel<S: RuntimeSession, T: Placed>(sess: &S, plc: &HostPlacement, value: T) -> Result<T>
    where
        HostPlacement: PlacementPlace<S, T>,
    {
        Ok(plc.place(sess, value))
    }
}

for_all_values! {( $($value:ty),* ) => (
    $(
        modelled!(PlacementSend::send, HostPlacement, attributes[rendezvous_key: RendezvousKey, receiver: Role] ($value) -> Unit, SendOp);
    )*
)}

kernel! {
    SendOp, [
        (HostPlacement, (HostString) -> Unit => [runtime] attributes[rendezvous_key, receiver] Self::kernel),
        (HostPlacement, (Unit) -> Unit => [runtime] attributes[rendezvous_key, receiver] Self::kernel),
        (HostPlacement, (HostShape) -> Unit => [runtime] attributes[rendezvous_key, receiver] Self::kernel),
        (HostPlacement, (Seed) -> Unit => [runtime] attributes[rendezvous_key, receiver] Self::kernel),
        (HostPlacement, (PrfKey) -> Unit => [runtime] attributes[rendezvous_key, receiver] Self::kernel),
        (HostPlacement, (HostBitTensor) -> Unit => [runtime] attributes[rendezvous_key, receiver] Self::kernel),
        (HostPlacement, (HostRing64Tensor) -> Unit => [runtime] attributes[rendezvous_key, receiver] Self::kernel),
        (HostPlacement, (HostRing128Tensor) -> Unit => [runtime] attributes[rendezvous_key, receiver] Self::kernel),
        (HostPlacement, (HostFloat32Tensor) -> Unit => [runtime] attributes[rendezvous_key, receiver] Self::kernel),
        (HostPlacement, (HostFloat64Tensor) -> Unit => [runtime] attributes[rendezvous_key, receiver] Self::kernel),
        (HostPlacement, (HostInt8Tensor) -> Unit => [runtime] attributes[rendezvous_key, receiver] Self::kernel),
        (HostPlacement, (HostInt16Tensor) -> Unit => [runtime] attributes[rendezvous_key, receiver] Self::kernel),
        (HostPlacement, (HostInt32Tensor) -> Unit => [runtime] attributes[rendezvous_key, receiver] Self::kernel),
        (HostPlacement, (HostInt64Tensor) -> Unit => [runtime] attributes[rendezvous_key, receiver] Self::kernel),
        (HostPlacement, (HostUint8Tensor) -> Unit => [runtime] attributes[rendezvous_key, receiver] Self::kernel),
        (HostPlacement, (HostUint16Tensor) -> Unit => [runtime] attributes[rendezvous_key, receiver] Self::kernel),
        (HostPlacement, (HostUint32Tensor) -> Unit => [runtime] attributes[rendezvous_key, receiver] Self::kernel),
        (HostPlacement, (HostUint64Tensor) -> Unit => [runtime] attributes[rendezvous_key, receiver] Self::kernel),
        (HostPlacement, (HostFixed64Tensor) -> Unit => [runtime] attributes[rendezvous_key, receiver] Self::kernel),
        (HostPlacement, (HostFixed128Tensor) -> Unit => [runtime] attributes[rendezvous_key, receiver] Self::kernel),
    ]
}

impl SendOp {
    fn kernel<S: RuntimeSession, T>(
        _sess: &S,
        _plc: &HostPlacement,
        _rendezvous_key: RendezvousKey,
        _receiver: Role,
        _x: T,
    ) -> Result<Unit>
    where
        Value: From<T>,
    {
        // let x: Value = x.into();
        // sess.networking.send(&x, &receiver, &rendezvous_key)?;
        // Ok(Unit(plc.clone()))
        todo!()
    }
}

for_all_values! {( $($value:ty),* ) => (
    $(
        modelled!(PlacementReceive::receive, HostPlacement, attributes[rendezvous_key: RendezvousKey, sender: Role] () -> $value, ReceiveOp);
    )*
)}

kernel! {
    ReceiveOp, [
        (HostPlacement, () -> HostString => [runtime] attributes[rendezvous_key, sender] Self::kernel),
        (HostPlacement, () -> Unit => [runtime] attributes[rendezvous_key, sender] Self::missing_kernel),
        (HostPlacement, () -> HostShape => [runtime] attributes[rendezvous_key, sender] Self::kernel),
        (HostPlacement, () -> Seed => [runtime] attributes[rendezvous_key, sender] Self::kernel),
        (HostPlacement, () -> PrfKey => [runtime] attributes[rendezvous_key, sender] Self::kernel),
        (HostPlacement, () -> HostBitTensor => [runtime] attributes[rendezvous_key, sender] Self::kernel),
        (HostPlacement, () -> HostRing64Tensor => [runtime] attributes[rendezvous_key, sender] Self::kernel),
        (HostPlacement, () -> HostRing128Tensor => [runtime] attributes[rendezvous_key, sender] Self::kernel),
        (HostPlacement, () -> HostFloat32Tensor => [runtime] attributes[rendezvous_key, sender] Self::kernel),
        (HostPlacement, () -> HostFloat64Tensor => [runtime] attributes[rendezvous_key, sender] Self::kernel),
        (HostPlacement, () -> HostInt8Tensor => [runtime] attributes[rendezvous_key, sender] Self::kernel),
        (HostPlacement, () -> HostInt16Tensor => [runtime] attributes[rendezvous_key, sender] Self::kernel),
        (HostPlacement, () -> HostInt32Tensor => [runtime] attributes[rendezvous_key, sender] Self::kernel),
        (HostPlacement, () -> HostInt64Tensor => [runtime] attributes[rendezvous_key, sender] Self::kernel),
        (HostPlacement, () -> HostUint8Tensor => [runtime] attributes[rendezvous_key, sender] Self::kernel),
        (HostPlacement, () -> HostUint16Tensor => [runtime] attributes[rendezvous_key, sender] Self::kernel),
        (HostPlacement, () -> HostUint32Tensor => [runtime] attributes[rendezvous_key, sender] Self::kernel),
        (HostPlacement, () -> HostUint64Tensor => [runtime] attributes[rendezvous_key, sender] Self::kernel),
        (HostPlacement, () -> HostFixed64Tensor => [runtime] attributes[rendezvous_key, sender] Self::missing_kernel),
        (HostPlacement, () -> HostFixed128Tensor => [runtime] attributes[rendezvous_key, sender] Self::missing_kernel),

    ]
}

impl ReceiveOp {
    fn kernel<S: RuntimeSession, T>(
        _sess: &S,
        _plc: &HostPlacement,
        _rendezvous_key: RendezvousKey,
        _sender: Role,
    ) -> Result<T>
    where
        T: TryFrom<Value, Error = Error>,
        T: std::fmt::Debug,
        HostPlacement: PlacementPlace<S, T>,
    {
        // use std::convert::TryInto;
        // let value = sess.networking.receive(&sender, &rendezvous_key)?;
        // Ok(plc.place(sess, value.try_into()?))
        todo!()
    }

    fn missing_kernel<S: RuntimeSession, T>(
        _sess: &S,
        _plc: &HostPlacement,
        _rendezvous_key: RendezvousKey,
        _sender: Role,
    ) -> Result<T>
    where
        T: KnownType<S>,
    {
        Err(Error::KernelError(format!(
            "missing HostPlacement: PlacementPlace trait implementation for '{}'",
            &<T as KnownType<S>>::TY
        )))
    }
}

for_all_values! {( $($value:ty),* ) => (
    $(
        modelled!(PlacementIdentity::identity, HostPlacement, ($value) -> $value, IdentityOp);
    )*
)}

kernel! {
    IdentityOp, [
        (HostPlacement, (HostString) -> HostString => [runtime] Self::kernel),
        (HostPlacement, (Unit) -> Unit => [runtime] Self::missing_kernel),
        (HostPlacement, (HostShape) -> HostShape => [runtime] Self::kernel),
        (HostPlacement, (Seed) -> Seed => [runtime] Self::kernel),
        (HostPlacement, (PrfKey) -> PrfKey => [runtime] Self::kernel),
        (HostPlacement, (HostBitTensor) -> HostBitTensor => [runtime] Self::kernel),
        (HostPlacement, (HostRing64Tensor) -> HostRing64Tensor => [runtime] Self::kernel),
        (HostPlacement, (HostRing128Tensor) -> HostRing128Tensor => [runtime] Self::kernel),
        (HostPlacement, (HostFloat32Tensor) -> HostFloat32Tensor => [runtime] Self::kernel),
        (HostPlacement, (HostFloat64Tensor) -> HostFloat64Tensor => [runtime] Self::kernel),
        (HostPlacement, (HostInt8Tensor) -> HostInt8Tensor => [runtime] Self::kernel),
        (HostPlacement, (HostInt16Tensor) -> HostInt16Tensor => [runtime] Self::kernel),
        (HostPlacement, (HostInt32Tensor) -> HostInt32Tensor => [runtime] Self::kernel),
        (HostPlacement, (HostInt64Tensor) -> HostInt64Tensor => [runtime] Self::kernel),
        (HostPlacement, (HostUint8Tensor) -> HostUint8Tensor => [runtime] Self::kernel),
        (HostPlacement, (HostUint16Tensor) -> HostUint16Tensor => [runtime] Self::kernel),
        (HostPlacement, (HostUint32Tensor) -> HostUint32Tensor => [runtime] Self::kernel),
        (HostPlacement, (HostUint64Tensor) -> HostUint64Tensor => [runtime] Self::kernel),
        (HostPlacement, (HostFixed64Tensor) -> HostFixed64Tensor => [runtime] Self::missing_kernel),
        (HostPlacement, (HostFixed128Tensor) -> HostFixed128Tensor => [runtime] Self::missing_kernel),

    ]
}

impl IdentityOp {
    fn kernel<S: RuntimeSession, T>(sess: &S, plc: &HostPlacement, x: T) -> Result<T>
    where
        HostPlacement: PlacementPlace<S, T>,
    {
        let value = plc.place(sess, x);
        Ok(value)
    }

    fn missing_kernel<S: RuntimeSession, T>(_sess: &S, _plc: &HostPlacement, _x: T) -> Result<T>
    where
        T: KnownType<S>,
    {
        Err(Error::KernelError(format!(
            "missing HostPlacement: PlacementPlace trait implementation for '{}'",
            &<T as KnownType<S>>::TY
        )))
    }
}

for_all_values! {( $($value:ty),* ) => (
    $(
        modelled!(PlacementInput::input, HostPlacement, attributes[arg_name: String] () -> $value, InputOp);
    )*
)}

modelled!(PlacementInput::input, HostPlacement, attributes[arg_name: String] () -> crate::logical::Tensor, InputOp);
modelled!(PlacementInput::input, HostPlacement, attributes[arg_name: String] () -> Float32Tensor, InputOp);
modelled!(PlacementInput::input, HostPlacement, attributes[arg_name: String] () -> Float64Tensor, InputOp);
modelled!(PlacementInput::input, HostPlacement, attributes[arg_name: String] () -> HostBitArray64, InputOp);
modelled!(PlacementInput::input, HostPlacement, attributes[arg_name: String] () -> HostBitArray128, InputOp);
modelled!(PlacementInput::input, HostPlacement, attributes[arg_name: String] () -> HostBitArray224, InputOp);
modelled!(PlacementInput::input, HostPlacement, attributes[arg_name: String] () -> HostAesKey, InputOp);
modelled!(PlacementInput::input, ReplicatedPlacement, attributes[arg_name: String] () -> ReplicatedBitTensor, InputOp);
modelled!(PlacementInput::input, ReplicatedPlacement, attributes[arg_name: String] () -> ReplicatedRing64Tensor, InputOp);
modelled!(PlacementInput::input, ReplicatedPlacement, attributes[arg_name: String] () -> ReplicatedRing128Tensor, InputOp);
modelled!(PlacementInput::input, ReplicatedPlacement, attributes[arg_name: String] () -> ReplicatedFixed64Tensor, InputOp);
modelled!(PlacementInput::input, ReplicatedPlacement, attributes[arg_name: String] () -> ReplicatedFixed128Tensor, InputOp);
modelled!(PlacementInput::input, ReplicatedPlacement, attributes[arg_name: String] () -> ReplicatedBitArray64, InputOp);
modelled!(PlacementInput::input, ReplicatedPlacement, attributes[arg_name: String] () -> ReplicatedBitArray128, InputOp);
modelled!(PlacementInput::input, ReplicatedPlacement, attributes[arg_name: String] () -> ReplicatedBitArray224, InputOp);
modelled!(PlacementInput::input, ReplicatedPlacement, attributes[arg_name: String] () -> ReplicatedAesKey, InputOp);
modelled!(PlacementInput::input, HostPlacement, attributes[arg_name: String] () -> AesKey, InputOp);
modelled!(PlacementInput::input, ReplicatedPlacement, attributes[arg_name: String] () -> AesKey, InputOp);
modelled!(PlacementInput::input, HostPlacement, attributes[arg_name: String] () -> AesTensor, InputOp);
modelled!(PlacementInput::input, HostPlacement, attributes[arg_name: String] () -> Fixed128AesTensor, InputOp);
modelled!(PlacementInput::input, HostPlacement, attributes[arg_name: String] () -> HostFixed128AesTensor, InputOp);

kernel! {
    InputOp, [
        (HostPlacement, () -> HostString => [runtime] attributes[arg_name] Self::kernel),
        (HostPlacement, () -> Unit => [runtime] attributes[arg_name] Self::missing_kernel),
        (HostPlacement, () -> HostShape => [runtime] attributes[arg_name] Self::kernel),
        (HostPlacement, () -> Seed => [runtime] attributes[arg_name] Self::kernel),
        (HostPlacement, () -> PrfKey => [runtime] attributes[arg_name] Self::kernel),
        (HostPlacement, () -> HostBitArray64 => [concrete] attributes[arg_name] Self::host_bitarray64),
        (HostPlacement, () -> HostBitArray128 => [concrete] attributes[arg_name] Self::host_bitarray128),
        (HostPlacement, () -> HostBitArray224 => [concrete] attributes[arg_name] Self::host_bitarray224),
        (HostPlacement, () -> HostBitTensor => [runtime] attributes[arg_name] Self::kernel),
        (HostPlacement, () -> HostRing64Tensor => [runtime] attributes[arg_name] Self::kernel),
        (HostPlacement, () -> HostRing128Tensor => [runtime] attributes[arg_name] Self::kernel),
        (HostPlacement, () -> HostFloat32Tensor => [runtime] attributes[arg_name] Self::kernel),
        (HostPlacement, () -> HostFloat64Tensor => [runtime] attributes[arg_name] Self::kernel),
        (HostPlacement, () -> HostInt8Tensor => [runtime] attributes[arg_name] Self::kernel),
        (HostPlacement, () -> HostInt16Tensor => [runtime] attributes[arg_name] Self::kernel),
        (HostPlacement, () -> HostInt32Tensor => [runtime] attributes[arg_name] Self::kernel),
        (HostPlacement, () -> HostInt64Tensor => [runtime] attributes[arg_name] Self::kernel),
        (HostPlacement, () -> HostUint8Tensor => [runtime] attributes[arg_name] Self::kernel),
        (HostPlacement, () -> HostUint16Tensor => [runtime] attributes[arg_name] Self::kernel),
        (HostPlacement, () -> HostUint32Tensor => [runtime] attributes[arg_name] Self::kernel),
        (HostPlacement, () -> HostUint64Tensor => [runtime] attributes[arg_name] Self::kernel),
        (HostPlacement, () -> HostFixed64Tensor => [runtime] attributes[arg_name] Self::missing_kernel),
        (HostPlacement, () -> HostFixed128Tensor => [runtime] attributes[arg_name] Self::missing_kernel),
        (HostPlacement, () -> crate::logical::Tensor => [concrete] attributes[sig, arg_name] Self::logical_kernel),
        (HostPlacement, () -> Float32Tensor => [concrete] attributes[arg_name] Self::float_kernel),
        (HostPlacement, () -> Float64Tensor => [concrete] attributes[arg_name] Self::float_kernel),
        (HostPlacement, () -> AesKey => [concrete] attributes[arg_name] Self::aes_kernel_on_host),
        (HostPlacement, () -> HostAesKey => [concrete] attributes[arg_name] Self::host_aes_kernel),
        (HostPlacement, () -> AesTensor => [concrete] attributes[arg_name] Self::aestensor),
        (HostPlacement, () -> Fixed128AesTensor => [concrete] attributes[arg_name] Self::fixed_aestensor),
        (HostPlacement, () -> HostFixed128AesTensor => [concrete] attributes[sig, arg_name] Self::host_fixed_aestensor),
        (ReplicatedPlacement, () -> ReplicatedBitTensor => [concrete] attributes[arg_name] Self::replicated_ring_kernel),
        (ReplicatedPlacement, () -> ReplicatedRing64Tensor => [concrete] attributes[arg_name] Self::replicated_ring_kernel),
        (ReplicatedPlacement, () -> ReplicatedRing128Tensor => [concrete] attributes[arg_name] Self::replicated_ring_kernel),
        (ReplicatedPlacement, () -> ReplicatedFixed64Tensor => [concrete] attributes[sig, arg_name] Self::replicated_fixed_kernel),
        (ReplicatedPlacement, () -> ReplicatedFixed128Tensor => [concrete] attributes[sig, arg_name] Self::replicated_fixed_kernel),
        (ReplicatedPlacement, () -> ReplicatedBitArray64 => [concrete] attributes[arg_name] Self::replicated_bitarray64),
        (ReplicatedPlacement, () -> ReplicatedBitArray128 => [concrete] attributes[arg_name] Self::replicated_bitarray128),
        (ReplicatedPlacement, () -> ReplicatedBitArray224 => [concrete] attributes[arg_name] Self::replicated_bitarray224),
        (ReplicatedPlacement, () -> AesKey => [concrete] attributes[arg_name] Self::aes_kernel_on_replicated),
        (ReplicatedPlacement, () -> ReplicatedAesKey => [concrete] attributes[arg_name] Self::replicated_aes_kernel),
    ]
}

impl InputOp {
    fn kernel<S: RuntimeSession, O>(sess: &S, plc: &HostPlacement, arg_name: String) -> Result<O>
    where
        O: TryFrom<Value, Error = Error>,
        HostPlacement: PlacementPlace<S, O>,
    {
        use std::convert::TryInto;
        let value = sess
            .find_argument(&arg_name)
            .ok_or_else(|| Error::MissingArgument(arg_name.clone()))?;
        let value = plc.place(sess, value.try_into()?);
        Ok(value)
    }

    fn missing_kernel<S: RuntimeSession, O>(
        _sess: &S,
        _plc: &HostPlacement,
        _arg_name: String,
    ) -> Result<O>
    where
        O: KnownType<S>,
    {
        Err(Error::KernelError(format!(
            "missing HostPlacement: PlacementPlace trait implementation for '{}'",
            &<O as KnownType<S>>::TY
        )))
    }
}

for_all_values! {( $($value:ty),* ) => (
    $(
        modelled!(PlacementOutput::output, HostPlacement, ($value) -> $value, OutputOp);
    )*
)}
modelled!(PlacementOutput::output, HostPlacement, (crate::logical::Tensor) -> crate::logical::Tensor, OutputOp);
modelled!(PlacementOutput::output, HostPlacement, (Float32Tensor) -> Float32Tensor, OutputOp);
modelled!(PlacementOutput::output, HostPlacement, (Float64Tensor) -> Float64Tensor, OutputOp);

kernel! {
    OutputOp, [
        (HostPlacement, (Unit) -> Unit => [runtime] Self::kernel),
        (HostPlacement, (HostShape) -> HostShape => [runtime] Self::kernel),
        (HostPlacement, (Seed) -> Seed => [runtime] Self::kernel),
        (HostPlacement, (PrfKey) -> PrfKey => [runtime] Self::kernel),
        (HostPlacement, (HostString) -> HostString => [runtime] Self::kernel),
        (HostPlacement, (HostBitTensor) -> HostBitTensor => [runtime] Self::kernel),
        (HostPlacement, (HostRing64Tensor) -> HostRing64Tensor => [runtime] Self::kernel),
        (HostPlacement, (HostRing128Tensor) -> HostRing128Tensor => [runtime] Self::kernel),
        (HostPlacement, (HostFloat32Tensor) -> HostFloat32Tensor => [runtime] Self::kernel),
        (HostPlacement, (HostFloat64Tensor) -> HostFloat64Tensor => [runtime] Self::kernel),
        (HostPlacement, (HostInt8Tensor) -> HostInt8Tensor => [runtime] Self::kernel),
        (HostPlacement, (HostInt16Tensor) -> HostInt16Tensor => [runtime] Self::kernel),
        (HostPlacement, (HostInt32Tensor) -> HostInt32Tensor => [runtime] Self::kernel),
        (HostPlacement, (HostInt64Tensor) -> HostInt64Tensor => [runtime] Self::kernel),
        (HostPlacement, (HostUint8Tensor) -> HostUint8Tensor => [runtime] Self::kernel),
        (HostPlacement, (HostUint16Tensor) -> HostUint16Tensor => [runtime] Self::kernel),
        (HostPlacement, (HostUint32Tensor) -> HostUint32Tensor => [runtime] Self::kernel),
        (HostPlacement, (HostUint64Tensor) -> HostUint64Tensor => [runtime] Self::kernel),
        (HostPlacement, (HostFixed64Tensor) -> HostFixed64Tensor => [runtime] Self::non_placing_kernel),
        (HostPlacement, (HostFixed128Tensor) -> HostFixed128Tensor => [runtime] Self::non_placing_kernel),
        (HostPlacement, (crate::logical::Tensor) -> crate::logical::Tensor => [concrete] Self::logical_kernel),
        (HostPlacement, (BooleanTensor) -> BooleanTensor => [hybrid] Self::bool_kernel),
        (HostPlacement, (Float32Tensor) -> Float32Tensor => [concrete] Self::float_kernel),
        (HostPlacement, (Float64Tensor) -> Float64Tensor => [concrete] Self::float_kernel),
    ]
}

impl OutputOp {
    fn kernel<S: RuntimeSession, O>(sess: &S, plc: &HostPlacement, x: O) -> Result<O>
    where
        HostPlacement: PlacementPlace<S, O>,
    {
        // Output is not doing anything now, it is just a marker on the graph.
        // But it has to return a value because that's how we collect outputs in the old framework
        let x = plc.place(sess, x);
        Ok(x)
    }

    fn non_placing_kernel<S: RuntimeSession, O>(
        _sess: &S,
        _plc: &HostPlacement,
        x: O,
    ) -> Result<O> {
        // Output is not doing anything now, it is just a marker on the graph.
        // But it has to return a value because that's how we collect outputs in the old framework
        Ok(x)
    }
}

for_all_values! {( $($value:ty),* ) => (
    $(
        modelled!(PlacementSave::save, HostPlacement, (HostString, $value) -> Unit, SaveOp);
    )*
)}

modelled!(PlacementSave::save, HostPlacement, (HostString, crate::logical::Tensor) -> Unit, SaveOp);
modelled!(PlacementSave::save, HostPlacement, (HostString, Float32Tensor) -> Unit, SaveOp);
modelled!(PlacementSave::save, HostPlacement, (HostString, Float64Tensor) -> Unit, SaveOp);

kernel! {
    SaveOp, [
        (HostPlacement, (HostString, Unit) -> Unit => [runtime] Self::kernel),
        (HostPlacement, (HostString, HostShape) -> Unit => [runtime] Self::kernel),
        (HostPlacement, (HostString, Seed) -> Unit => [runtime] Self::kernel),
        (HostPlacement, (HostString, PrfKey) -> Unit => [runtime] Self::kernel),
        (HostPlacement, (HostString, HostString) -> Unit => [runtime] Self::kernel),
        (HostPlacement, (HostString, HostBitTensor) -> Unit => [runtime] Self::kernel),
        (HostPlacement, (HostString, HostRing64Tensor) -> Unit => [runtime] Self::kernel),
        (HostPlacement, (HostString, HostRing128Tensor) -> Unit => [runtime] Self::kernel),
        (HostPlacement, (HostString, HostFloat32Tensor) -> Unit => [runtime] Self::kernel),
        (HostPlacement, (HostString, HostFloat64Tensor) -> Unit => [runtime] Self::kernel),
        (HostPlacement, (HostString, HostInt8Tensor) -> Unit => [runtime] Self::kernel),
        (HostPlacement, (HostString, HostInt16Tensor) -> Unit => [runtime] Self::kernel),
        (HostPlacement, (HostString, HostInt32Tensor) -> Unit => [runtime] Self::kernel),
        (HostPlacement, (HostString, HostInt64Tensor) -> Unit => [runtime] Self::kernel),
        (HostPlacement, (HostString, HostUint8Tensor) -> Unit => [runtime] Self::kernel),
        (HostPlacement, (HostString, HostUint16Tensor) -> Unit => [runtime] Self::kernel),
        (HostPlacement, (HostString, HostUint32Tensor) -> Unit => [runtime] Self::kernel),
        (HostPlacement, (HostString, HostUint64Tensor) -> Unit => [runtime] Self::kernel),
        (HostPlacement, (HostString, HostFixed64Tensor) -> Unit => [runtime] Self::kernel),
        (HostPlacement, (HostString, HostFixed128Tensor) -> Unit => [runtime] Self::kernel),
        (HostPlacement, (HostString, crate::logical::Tensor) -> Unit => [hybrid] Self::logical_kernel),
        (HostPlacement, (HostString, Float32Tensor) -> Unit => [hybrid] Self::float_kernel),
        (HostPlacement, (HostString, Float64Tensor) -> Unit => [hybrid] Self::float_kernel),
    ]
}

impl SaveOp {
    fn kernel<S: RuntimeSession, O>(
        _sess: &S,
        _plc: &HostPlacement,
        _key: HostString,
        _x: O,
    ) -> Result<Unit>
    where
        Value: From<O>,
    {
        // let x: Value = x.into();
        // sess.storage.save(&key.0, &x)?;
        // Ok(Unit(plc.clone()))
        todo!()
    }
}

modelled!(PlacementLoad::load, HostPlacement, (HostString, HostString) -> HostFloat64Tensor, LoadOp);
modelled!(PlacementLoad::load, HostPlacement, (HostString, HostString) -> Float64Tensor, LoadOp);
modelled!(PlacementLoad::load, HostPlacement, (HostString, HostString) -> crate::logical::Tensor, LoadOp);

kernel! {
    LoadOp, [
        (HostPlacement, (HostString, HostString) -> Unit => [runtime] Self::missing_kernel),
        (HostPlacement, (HostString, HostString) -> HostShape => [runtime] Self::kernel),
        (HostPlacement, (HostString, HostString) -> Seed => [runtime] Self::kernel),
        (HostPlacement, (HostString, HostString) -> PrfKey => [runtime] Self::kernel),
        (HostPlacement, (HostString, HostString) -> HostString => [runtime] Self::kernel),
        (HostPlacement, (HostString, HostString) -> HostBitTensor => [runtime] Self::kernel),
        (HostPlacement, (HostString, HostString) -> HostRing64Tensor => [runtime] Self::kernel),
        (HostPlacement, (HostString, HostString) -> HostRing128Tensor => [runtime] Self::kernel),
        (HostPlacement, (HostString, HostString) -> HostFloat32Tensor => [runtime] Self::kernel),
        (HostPlacement, (HostString, HostString) -> HostFloat64Tensor => [runtime] Self::kernel),
        (HostPlacement, (HostString, HostString) -> HostInt8Tensor => [runtime] Self::kernel),
        (HostPlacement, (HostString, HostString) -> HostInt16Tensor => [runtime] Self::kernel),
        (HostPlacement, (HostString, HostString) -> HostInt32Tensor => [runtime] Self::kernel),
        (HostPlacement, (HostString, HostString) -> HostInt64Tensor => [runtime] Self::kernel),
        (HostPlacement, (HostString, HostString) -> HostUint8Tensor => [runtime] Self::kernel),
        (HostPlacement, (HostString, HostString) -> HostUint16Tensor => [runtime] Self::kernel),
        (HostPlacement, (HostString, HostString) -> HostUint32Tensor => [runtime] Self::kernel),
        (HostPlacement, (HostString, HostString) -> HostUint64Tensor => [runtime] Self::kernel),
        (HostPlacement, (HostString, HostString) -> HostFixed64Tensor => [runtime] Self::missing_kernel),
        (HostPlacement, (HostString, HostString) -> HostFixed128Tensor => [runtime] Self::missing_kernel),
        (HostPlacement, (HostString, HostString) -> Float64Tensor => [hybrid] Self::float_kernel),
        (HostPlacement, (HostString, HostString) -> crate::logical::Tensor => [hybrid] Self::logical_kernel),
    ]
}

impl LoadOp {
    fn kernel<S: RuntimeSession, O>(
        _sess: &S,
        _plc: &HostPlacement,
        _key: HostString,
        _query: HostString,
    ) -> Result<O>
    where
        O: KnownType<S>,
        O: TryFrom<Value, Error = Error>,
        HostPlacement: PlacementPlace<S, O>,
    {
        // use std::convert::TryInto;
        // let value = sess.storage.load(&key.0, &query.0, Some(<O as KnownType<S>>::TY))?;
        // let value = plc.place(sess, value.try_into()?);
        // Ok(value)
        todo!()
    }

    fn missing_kernel<S: RuntimeSession, O>(
        _sess: &S,
        _plc: &HostPlacement,
        _key: HostString,
        _query: HostString,
    ) -> Result<O>
    where
        O: KnownType<S>,
    {
        Err(Error::KernelError(format!(
            "missing HostPlacement: PlacementPlace trait implementation for '{}'",
            &<O as KnownType<S>>::TY
        )))
    }
}

kernel! {
    SigmoidOp,
    [
        (ReplicatedPlacement, (Fixed64Tensor) -> Fixed64Tensor => [concrete] Self::fixed_rep_kernel),
        (ReplicatedPlacement, (Fixed128Tensor) -> Fixed128Tensor => [concrete] Self::fixed_rep_kernel),
        (ReplicatedPlacement, (ReplicatedFixed64Tensor) -> ReplicatedFixed64Tensor => [transparent] Self::rep_rep_kernel),
        (ReplicatedPlacement, (ReplicatedFixed128Tensor) -> ReplicatedFixed128Tensor => [transparent] Self::rep_rep_kernel),
        (ReplicatedPlacement, (crate::logical::Tensor) -> crate::logical::Tensor => [concrete] Self::logical_kernel),
    ]
}

kernel! {
    LessOp,
    [
        (HostPlacement, (crate::logical::Tensor, crate::logical::Tensor) -> crate::logical::Tensor => [concrete] Self::logical_host_kernel),
        (HostPlacement, (Fixed64Tensor, Fixed64Tensor) -> BooleanTensor => [concrete] Self::fixed_kernel),
        (HostPlacement, (Fixed128Tensor, Fixed128Tensor) -> BooleanTensor => [concrete] Self::fixed_kernel),
        (HostPlacement, (Float32Tensor, Float32Tensor) -> BooleanTensor => [concrete] Self::float_kernel),
        (HostPlacement, (Float64Tensor, Float64Tensor) -> BooleanTensor => [concrete] Self::float_kernel),
        (HostPlacement, (HostFloat32Tensor, HostFloat32Tensor) -> HostBitTensor => [runtime] Self::host_float_kernel),
        (HostPlacement, (HostFloat64Tensor, HostFloat64Tensor) -> HostBitTensor => [runtime] Self::host_float_kernel),
        (HostPlacement, (HostFixed64Tensor, HostFixed64Tensor) -> HostBitTensor => [hybrid] Self::host_fixed_kernel),
        (HostPlacement, (HostFixed128Tensor, HostFixed128Tensor) -> HostBitTensor => [hybrid] Self::host_fixed_kernel),
        (HostPlacement, (HostRing64Tensor, HostRing64Tensor) -> HostBitTensor => [runtime] Self::host_ring64_kernel),
        (HostPlacement, (HostRing128Tensor, HostRing128Tensor) -> HostBitTensor => [runtime] Self::host_ring128_kernel),
        (ReplicatedPlacement, (crate::logical::Tensor, crate::logical::Tensor) -> crate::logical::Tensor => [concrete] Self::logical_rep_kernel),
        (ReplicatedPlacement, (Fixed64Tensor, Fixed64Tensor) -> BooleanTensor => [concrete] Self::fixed_rep_kernel),
        (ReplicatedPlacement, (Fixed128Tensor, Fixed128Tensor) -> BooleanTensor => [concrete] Self::fixed_rep_kernel),
        (ReplicatedPlacement, (Mirrored3Fixed64Tensor, ReplicatedFixed64Tensor) -> ReplicatedBitTensor => [hybrid] Self::rep_mir_fixed_kernel),
        (ReplicatedPlacement, (Mirrored3Fixed128Tensor, ReplicatedFixed128Tensor) -> ReplicatedBitTensor => [hybrid] Self::rep_mir_fixed_kernel),
        (ReplicatedPlacement, (Mirrored3Ring64Tensor, ReplicatedRing64Tensor) -> ReplicatedBitTensor => [transparent] Self::mir_rep_kernel),
        (ReplicatedPlacement, (Mirrored3Ring128Tensor, ReplicatedRing128Tensor) -> ReplicatedBitTensor => [transparent] Self::mir_rep_kernel),
        (ReplicatedPlacement, (ReplicatedFixed64Tensor, Mirrored3Fixed64Tensor) -> ReplicatedBitTensor => [hybrid] Self::rep_fixed_mir_kernel),
        (ReplicatedPlacement, (ReplicatedFixed64Tensor, ReplicatedFixed64Tensor) -> ReplicatedBitTensor => [hybrid] Self::rep_fixed_kernel),
        (ReplicatedPlacement, (ReplicatedFixed128Tensor, Mirrored3Fixed128Tensor) -> ReplicatedBitTensor => [hybrid] Self::rep_fixed_mir_kernel),
        (ReplicatedPlacement, (ReplicatedFixed128Tensor, ReplicatedFixed128Tensor) -> ReplicatedBitTensor => [hybrid] Self::rep_fixed_kernel),
        (ReplicatedPlacement, (ReplicatedRing64Tensor, Mirrored3Ring64Tensor) -> ReplicatedBitTensor => [transparent] Self::rep_mir_kernel),
        (ReplicatedPlacement, (ReplicatedRing64Tensor, ReplicatedRing64Tensor) -> ReplicatedBitTensor => [transparent] Self::rep_kernel),
        (ReplicatedPlacement, (ReplicatedRing128Tensor, Mirrored3Ring128Tensor) -> ReplicatedBitTensor => [transparent] Self::rep_mir_kernel),
        (ReplicatedPlacement, (ReplicatedRing128Tensor, ReplicatedRing128Tensor) -> ReplicatedBitTensor => [transparent] Self::rep_kernel),
    ]
}

kernel! {
    GreaterThanOp,
    [
        (HostPlacement, (HostRing128Tensor, HostRing128Tensor) -> HostRing128Tensor => [runtime] Self::host_kernel),
        (HostPlacement, (HostRing64Tensor, HostRing64Tensor) -> HostRing64Tensor => [runtime] Self::host_kernel),
        (ReplicatedPlacement, (Mirrored3Fixed128Tensor, ReplicatedFixed128Tensor) -> ReplicatedBitTensor => [hybrid] Self::rep_mir_fixed_kernel),
        (ReplicatedPlacement, (Mirrored3Fixed64Tensor, ReplicatedFixed64Tensor) -> ReplicatedBitTensor => [hybrid] Self::rep_mir_fixed_kernel),
        (ReplicatedPlacement, (Mirrored3Ring64Tensor, ReplicatedRing64Tensor) -> ReplicatedBitTensor => [transparent] Self::mir_rep_kernel),
        (ReplicatedPlacement, (Mirrored3Ring128Tensor, ReplicatedRing128Tensor) -> ReplicatedBitTensor => [transparent] Self::mir_rep_kernel),
        (ReplicatedPlacement, (ReplicatedFixed128Tensor, Mirrored3Fixed128Tensor) -> ReplicatedBitTensor => [hybrid] Self::rep_fixed_mir_kernel),
        (ReplicatedPlacement, (ReplicatedFixed128Tensor, ReplicatedFixed128Tensor) -> ReplicatedBitTensor => [hybrid] Self::rep_fixed_kernel),
        (ReplicatedPlacement, (ReplicatedFixed64Tensor, Mirrored3Fixed64Tensor) -> ReplicatedBitTensor => [hybrid] Self::rep_fixed_mir_kernel),
        (ReplicatedPlacement, (ReplicatedFixed64Tensor, ReplicatedFixed64Tensor) -> ReplicatedBitTensor => [hybrid] Self::rep_fixed_kernel),
        (ReplicatedPlacement, (ReplicatedRing128Tensor, Mirrored3Ring128Tensor) -> ReplicatedBitTensor => [transparent] Self::rep_mir_kernel),
        (ReplicatedPlacement, (ReplicatedRing128Tensor, ReplicatedRing128Tensor) -> ReplicatedBitTensor => [transparent] Self::rep_kernel),
        (ReplicatedPlacement, (ReplicatedRing64Tensor, Mirrored3Ring64Tensor) -> ReplicatedBitTensor => [transparent] Self::rep_mir_kernel),
        (ReplicatedPlacement, (ReplicatedRing64Tensor, ReplicatedRing64Tensor) -> ReplicatedBitTensor => [transparent] Self::rep_kernel),
    ]
}

kernel! {
    FillOp,
    [

        (HostPlacement, (HostShape) -> HostBitTensor => [runtime] custom |op| {
            use std::convert::TryInto;
            let value: u8 = match op.value {
                Constant::Bit(v) => v,
                Constant::Ring64(v) => v.try_into().map_err(|_| {
                    Error::KernelError("Cannot fill HostBitTensor with non-binary value.".to_string())
                })?,
                Constant::Ring128(v) => v.try_into().map_err(|_| {
                    Error::KernelError("Cannot fill HostBitTensor with non-binary value.".to_string())
                })?,
                _ => {
                    return Err(Error::UnimplementedOperator(
                        format!("Cannot fill from {:?} into a HostBitTensor", op.value.ty())))
                }
            };
            if !(value == 0 || value == 1) {
                return Err(Error::KernelError(
                    "Cannot fill HostBitTensor with non-binary value.".to_string(),
                ));
            }
            assert!(value == 0 || value == 1);
            Ok(Box::new(move |sess, host, host_shape| {
                Self::bit_kernel(sess, host, value, host_shape)
            }))
        }),
        (ReplicatedPlacement, (ReplicatedShape) -> ReplicatedRing64Tensor => [concrete] custom |op| {
                let value: u64 = match op.value {
                    Constant::Bit(v) => v as u64,
                    Constant::Ring64(v) => v,
                    Constant::Float64(v) => v as u64,
                    Constant::Fixed(FixedpointConstant {
                        value, precision
                    }) => {
                        (value * ((1u64 << precision) as f64)) as u64
                    },
                    _ => return Err(Error::UnimplementedOperator(
                        format!("Cannot fill from {:?} into a ReplicatedRing64Tensor", op.value.ty()))),
                };
                Ok(Box::new(move |sess, rep, rep_shape| {
                    Self::ring64_kernel(sess, rep, value, rep_shape)
                }))
            }),
        (ReplicatedPlacement, (ReplicatedShape) -> Mirrored3Ring64Tensor => [concrete] custom |op| {
                let value: u64 = match op.value {
                    Constant::Bit(v) => v as u64,
                    Constant::Ring64(v) => v,
                    Constant::Float64(v) => v as u64,
                    Constant::Fixed(FixedpointConstant {
                        value, precision
                    }) => {
                        (value * ((1u64 << precision) as f64)) as u64
                    },
                    _ => return Err(Error::UnimplementedOperator(
                        format!("Cannot fill from {:?} into a Mirrored3Ring64Tensor", op.value.ty()))),
                };
                Ok(Box::new(move |sess, rep, rep_shape| {
                    Self::mir_ring64_kernel(sess, rep, value, rep_shape)
                }))
            }),
        (ReplicatedPlacement, (ReplicatedShape) -> ReplicatedRing128Tensor => [concrete] custom |op| {
                let value: u128 = match op.value {
                    Constant::Bit(v) => v as u128,
                    Constant::Ring64(v) => v as u128,
                    Constant::Ring128(v) => v,
                    Constant::Float64(v) => v as u128,
                    Constant::Fixed(FixedpointConstant{value, precision}) => {
                            (value * ((1u128 << precision) as f64)) as u128
                    },
                    _ => return Err(Error::UnimplementedOperator(
                        format!("Cannot fill from {:?} into a ReplicatedRing128Tensor", op.value.ty()))),
                };
                Ok(Box::new(move |sess, rep, rep_shape| {
                    Self::ring128_kernel(sess, rep, value, rep_shape)
                }))
        }),
        (ReplicatedPlacement, (ReplicatedShape) -> Mirrored3Ring128Tensor => [concrete] custom |op| {
                let value: u128 = match op.value {
                    Constant::Bit(v) => v as u128,
                    Constant::Ring64(v) => v as u128,
                    Constant::Ring128(v) => v,
                    Constant::Float64(v) => v as u128,
                    Constant::Fixed(FixedpointConstant{value, precision}) => {
                            (value * ((1u128 << precision) as f64)) as u128
                    },
                    _ => return Err(Error::UnimplementedOperator(
                        format!("Cannot fill from {:?} into a Mirrored3RingTensor", op.value.ty()))),
                };
                Ok(Box::new(move |sess, rep, rep_shape| {
                    Self::mir_ring128_kernel(sess, rep, value, rep_shape)
                }))
        }),
        (ReplicatedPlacement, (ReplicatedShape) -> ReplicatedBitTensor => [concrete] custom |op| {
                let value: u8 = match op.value {
                    Constant::Bit(v) => v,
                    Constant::Ring64(v) => v as u8,
                    Constant::Ring128(v) => v as u8,
                    _ => return Err(Error::UnimplementedOperator(
                        format!("Cannot fill from {:?} into a ReplicatedBitTensor", op.value.ty()))),
                };
                if value != 0 && value != 1 {
                    return Err(Error::InvalidArgument(format!("Could only support 0 and 1 for the bit tensor fill, got {}", value)));
                }
                Ok(Box::new(move |sess, rep, rep_shape| {
                    Self::rep_bit_kernel(sess, rep, value, rep_shape)
                }))
        }),
        (ReplicatedPlacement, (ReplicatedShape) -> Mirrored3BitTensor => [concrete] custom |op| {
                let value: u8 = match op.value {
                    Constant::Bit(v) => v,
                    Constant::Ring64(v) => v as u8,
                    Constant::Ring128(v) => v as u8,
                    _ => return Err(Error::UnimplementedOperator(
                        format!("Cannot fill from {:?} into a Mirrored3BitTensor", op.value.ty()))),
                };
                if value != 0 && value != 1 {
                    return Err(Error::InvalidArgument(format!("Could only support 0 and 1 for the bit tensor fill, got {}", value)));
                }
                Ok(Box::new(move |sess, rep, rep_shape| {
                    Self::mir_bit_kernel(sess, rep, value, rep_shape)
                }))
        }),
        (ReplicatedPlacement, (ReplicatedShape) -> Mirrored3Fixed64Tensor => [hybrid] custom |op| {
                let (ring_value, fractional_precision, integral_precision) = match op.value {
                    Constant::Fixed(FixedpointConstant{value, precision}) => {
                        let ring_value: u64 = (value * ((1u64 << precision) as f64)) as u64;
                        let fractional_precision = precision as u32;
                        let integral_precision = value.log2().ceil() as u32;
                        (ring_value, fractional_precision, integral_precision)
                    },
                    _ => return Err(Error::UnimplementedOperator(
                        format!("Cannot fill from {:?} into a Mirrored3Fixed64Tensor", op.value.ty()))),
                };
                Ok(Box::new(move |sess, rep, rep_shape| {
                    Self::mir_fixed_kernel(sess, rep, Constant::Ring64(ring_value), rep_shape, fractional_precision, integral_precision)
                }))
        }),
        (ReplicatedPlacement, (ReplicatedShape) -> Mirrored3Fixed128Tensor => [hybrid] custom |op| {
                let (ring_value, fractional_precision, integral_precision) = match op.value {
                    Constant::Fixed(FixedpointConstant{value, precision}) => {
                        let ring_value: u128 = (value * ((1u128 << precision) as f64)) as u128;
                        let fractional_precision = precision as u32;
                        let integral_precision = value.log2().ceil() as u32;
                        (ring_value, fractional_precision, integral_precision)
                    },
                    _ => return Err(Error::UnimplementedOperator(
                        format!("Cannot fill from {:?} into a Mirrored3Fixed128Tensor", op.value.ty()))),
                };
                Ok(Box::new(move |sess, rep, rep_shape| {
                    Self::mir_fixed_kernel(sess, rep, Constant::Ring128(ring_value), rep_shape, fractional_precision, integral_precision)
                }))
        }),
    ]
}

kernel! {
    MuxOp,
    [
        (ReplicatedPlacement, (ReplicatedRing128Tensor, ReplicatedRing128Tensor, ReplicatedRing128Tensor) -> ReplicatedRing128Tensor  => [transparent] Self::rep_kernel),
        (ReplicatedPlacement, (ReplicatedRing64Tensor, ReplicatedRing64Tensor, ReplicatedRing64Tensor) -> ReplicatedRing64Tensor => [transparent] Self::rep_kernel),
        (ReplicatedPlacement, (ReplicatedBitTensor, ReplicatedRing128Tensor, ReplicatedRing128Tensor) -> ReplicatedRing128Tensor  => [transparent] Self::rep_bit_selector_kernel),
        (ReplicatedPlacement, (ReplicatedBitTensor, ReplicatedRing64Tensor, ReplicatedRing64Tensor) -> ReplicatedRing64Tensor => [transparent] Self::rep_bit_selector_kernel),
        (ReplicatedPlacement, (ReplicatedRing128Tensor, ReplicatedFixed128Tensor, ReplicatedFixed128Tensor) -> ReplicatedFixed128Tensor => [hybrid] Self::rep_fixed_kernel),
        (ReplicatedPlacement, (ReplicatedRing64Tensor, ReplicatedFixed64Tensor, ReplicatedFixed64Tensor) -> ReplicatedFixed64Tensor => [hybrid] Self::rep_fixed_kernel),
        (ReplicatedPlacement, (ReplicatedBitTensor, ReplicatedFixed64Tensor, ReplicatedFixed64Tensor) -> ReplicatedFixed64Tensor => [hybrid] Self::rep_bit_selector_fixed_kernel),
        (ReplicatedPlacement, (ReplicatedBitTensor, ReplicatedFixed128Tensor, ReplicatedFixed128Tensor) -> ReplicatedFixed128Tensor => [hybrid] Self::rep_bit_selector_fixed_kernel),
    ]
}

kernel! {
    BitOrOp,
    [
        (HostPlacement, (crate::logical::Tensor, crate::logical::Tensor) -> crate::logical::Tensor => [concrete] Self::logical_host_kernel),
        (HostPlacement, (BooleanTensor, BooleanTensor) -> BooleanTensor => [concrete] Self::bool_kernel),
        (HostPlacement, (HostBitTensor, HostBitTensor) -> HostBitTensor => [runtime] Self::host_kernel),
    ]
}

kernel! {
    IndexAxisOp,
    [
        (HostPlacement, (crate::logical::Tensor) -> crate::logical::Tensor => [hybrid] attributes[axis, index] Self::logical_host_kernel),
        (HostPlacement, (Float32Tensor) -> Float32Tensor => [hybrid] attributes[axis, index] Self::float_host_kernel),
        (HostPlacement, (Float64Tensor) -> Float64Tensor => [hybrid] attributes[axis, index] Self::float_host_kernel),
        (HostPlacement, (HostFloat32Tensor) -> HostFloat32Tensor => [runtime] attributes[axis, index] Self::host_float_kernel),
        (HostPlacement, (HostFloat64Tensor) -> HostFloat64Tensor => [runtime] attributes[axis, index] Self::host_float_kernel),
        (ReplicatedPlacement, (crate::logical::Tensor) -> crate::logical::Tensor => [hybrid] attributes[axis, index] Self::logical_rep_kernel),
        (ReplicatedPlacement, (Fixed64Tensor) -> Fixed64Tensor => [hybrid] attributes[axis, index] Self::fixed_rep_kernel),
        (ReplicatedPlacement, (Fixed128Tensor) -> Fixed128Tensor => [hybrid] attributes[axis, index] Self::fixed_rep_kernel),
        (ReplicatedPlacement, (ReplicatedFixed64Tensor) -> ReplicatedFixed64Tensor => [hybrid] attributes[axis, index] Self::repfixed_kernel),
        (ReplicatedPlacement, (ReplicatedFixed128Tensor) -> ReplicatedFixed128Tensor => [hybrid] attributes[axis, index] Self::repfixed_kernel),
    ]
}

#[derive(Default)]
pub struct TestSyncExecutor {
    // Placeholder for the future state we want to keep
}

impl TestSyncExecutor {
    pub fn run_computation(
        &self,
        computation: &Computation,
        session: &SyncSession,
    ) -> anyhow::Result<HashMap<String, Value>> {
        let mut env: HashMap<String, Value> = HashMap::default();

        let output_names: Vec<String> = computation
            .operations
            .iter() // guessing that par_iter won't help here
            .filter_map(|op| match op.kind {
                Operator::Output(_) => Some(op.name.clone()),
                _ => None,
            })
            .collect();

        for op in computation.operations.iter() {
            let operator = op.kind.clone();
            let operands = op
                .inputs
                .iter()
                .map(|input_name| env.get(input_name).unwrap().clone())
                .collect();
            let value = session
                .execute(operator, &op.placement, operands)
                .map_err(|e| {
                    Error::Compilation(format!(
                        "SyncSession failed to execute computation due to an error: {:?}",
                        e,
                    ))
                })?;
            env.insert(op.name.clone(), value);
        }

        let outputs: HashMap<String, Value> = output_names
            .iter()
            .map(|op_name| (op_name.clone(), env.get(op_name).cloned().unwrap()))
            .collect();
        Ok(outputs)
    }
}<|MERGE_RESOLUTION|>--- conflicted
+++ resolved
@@ -739,13 +739,8 @@
             AddN(op) => DispatchKernel::compile(&op, plc)?,
             Exp(op) => DispatchKernel::compile(&op, plc)?,
             RepEqual(op) => DispatchKernel::compile(&op, plc)?,
-<<<<<<< HEAD
             Mux(op) => DispatchKernel::compile(&op, plc)?,
-            LessThan(op) => DispatchKernel::compile(&op, plc)?,
-=======
-            IfElse(op) => DispatchKernel::compile(&op, plc)?,
             Less(op) => DispatchKernel::compile(&op, plc)?,
->>>>>>> 1e35dbc5
             GreaterThan(op) => DispatchKernel::compile(&op, plc)?,
             _ => todo!(),
         };

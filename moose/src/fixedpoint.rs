--- conflicted
+++ resolved
@@ -1176,22 +1176,14 @@
 impl<RepRingT: Placed> FixedpointTensor for Symbolic<AbstractReplicatedFixedTensor<RepRingT>> {
     fn fractional_precision(&self) -> u32 {
         match self {
-<<<<<<< HEAD
-            Symbolic::Symbolic(_) => unimplemented!(), // TODO(Dragos) this needs to be fixed
-=======
             Symbolic::Symbolic(_) => unimplemented!(), // TODO(Dragos) extract from underlying op signature
->>>>>>> a3320a4b
             Symbolic::Concrete(x) => x.fractional_precision,
         }
     }
 
     fn integral_precision(&self) -> u32 {
         match self {
-<<<<<<< HEAD
-            Symbolic::Symbolic(_) => unimplemented!(), // TODO(Dragos) this needs to be fixed
-=======
             Symbolic::Symbolic(_) => unimplemented!(), // TODO(Dragos) extract from underlying op signature
->>>>>>> a3320a4b
             Symbolic::Concrete(x) => x.integral_precision,
         }
     }

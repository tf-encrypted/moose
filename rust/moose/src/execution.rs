#![allow(unused_macros)]

use crate::fixedpoint::Convert;
use crate::prng::AesRng;
use crate::ring::{Dot, Ring128Tensor, Ring64Tensor, Sample};
use crate::standard::*;
use async_trait::async_trait;
use enum_dispatch::enum_dispatch;
use futures::future::{Map, Shared};
use futures::prelude::*;
use petgraph::algo::toposort;
use petgraph::graph::NodeIndex;
use petgraph::Graph;
use rayon::prelude::*;
use serde::{Deserialize, Serialize};
use std::collections::HashMap;
use std::convert::TryFrom;
use std::sync::Arc;
use tokio::sync::oneshot;
use tracing::debug;

#[derive(Clone, Debug, thiserror::Error)]
pub enum Error {
    #[error("Unexpected error")]
    Unexpected,

    #[error("Input to kernel unavailable")]
    InputUnavailable,

    #[error("Type mismatch")]
    TypeMismatch,

    #[error("Operator instantiation not supported")]
    UnimplementedOperator,

    #[error("Malformed environment")]
    MalformedEnvironment,

    #[error("Malformed computation")]
    MalformedComputation(String),

    #[error("Compilation error: {0}")]
    Compilation(String),
}

pub type Result<T> = anyhow::Result<T, Error>;

#[derive(Serialize, Deserialize, Clone, Debug)]
pub struct Seed(pub Vec<u8>);

#[derive(Serialize, Deserialize, Clone, Debug)]
pub struct Shape(pub Vec<usize>);

#[derive(Serialize, Deserialize, Clone, Debug)]
pub struct PrfKey(pub Vec<u8>);

#[derive(Serialize, Deserialize, Clone, Debug)]
pub struct Nonce(pub Vec<u8>);

#[derive(Serialize, Deserialize, Copy, Clone, Debug)]
pub enum Ty {
    Ring64TensorTy,
    Ring128TensorTy,
    ShapeTy,
    SeedTy,
    PrfKeyTy,
    NonceTy,
    Float32TensorTy,
    Float64TensorTy,
    Int8TensorTy,
    Int16TensorTy,
    Int32TensorTy,
    Int64TensorTy,
    Uint8TensorTy,
    Uint16TensorTy,
    Uint32TensorTy,
    Uint64TensorTy,
}

#[derive(Serialize, Deserialize, Clone, Debug)]
pub enum Value {
    Unit,
    Ring64Tensor(Ring64Tensor),
    Ring128Tensor(Ring128Tensor),
    Shape(Shape),
    Seed(Seed),
    PrfKey(PrfKey),
    Nonce(Nonce),
    Float32Tensor(Float32Tensor),
    Float64Tensor(Float64Tensor),
    Int8Tensor(Int8Tensor),
    Int16Tensor(Int16Tensor),
    Int32Tensor(Int32Tensor),
    Int64Tensor(Int64Tensor),
    Uint8Tensor(Uint8Tensor),
    Uint16Tensor(Uint16Tensor),
    Uint32Tensor(Uint32Tensor),
    Uint64Tensor(Uint64Tensor),
}

macro_rules! convert {
    ($raw_type:ident) => {
        impl From<$raw_type> for Value {
            fn from(x: $raw_type) -> Self {
                Value::$raw_type(x)
            }
        }

        impl TryFrom<Value> for $raw_type {
            type Error = Error;
            fn try_from(v: Value) -> Result<Self> {
                match v {
                    Value::$raw_type(x) => Ok(x),
                    _ => Err(Error::TypeMismatch),
                }
            }
        }

        impl<'v> TryFrom<&'v Value> for &'v $raw_type {
            type Error = Error;
            fn try_from(v: &'v Value) -> Result<Self> {
                match v {
                    Value::$raw_type(x) => Ok(x),
                    _ => Err(Error::TypeMismatch),
                }
            }
        }
    };
}

convert!(Ring64Tensor);
convert!(Ring128Tensor);
convert!(Shape);
convert!(Seed);
convert!(PrfKey);
convert!(Nonce);
convert!(Float32Tensor);
convert!(Float64Tensor);
convert!(Int8Tensor);
convert!(Int16Tensor);
convert!(Int32Tensor);
convert!(Int64Tensor);
convert!(Uint8Tensor);
convert!(Uint16Tensor);
convert!(Uint32Tensor);
convert!(Uint64Tensor);

macro_rules! function_kernel {
    ($f:expr) => {
        Ok(Kernel::NullaryFunction(|| {
            let y = $f();
            Ok(Value::from(y))
        }))
    };
    ($t0:ty, $f:expr) => {
        Ok(Kernel::UnaryFunction(|x0| {
            let x0 = <$t0 as TryFrom<Value>>::try_from(x0)?;
            let g: fn($t0) -> _ = $f;
            let y = g(x0);
            Ok(Value::from(y))
        }))
    };
    ($t0:ty, $t1:ty, $f:expr) => {
        Ok(Kernel::BinaryFunction(|x0, x1| {
            let x0 = <$t0 as TryFrom<Value>>::try_from(x0)?;
            let x1 = <$t1 as TryFrom<Value>>::try_from(x1)?;
            let g: fn($t0, $t1) -> _ = $f;
            let y = g(x0, x1);
            Ok(Value::from(y))
        }))
    };
    ($t0:ty, $t1:ty, $t2:ty) => {
        Ok(Kernel::TernaryFunction(|x0, x1, x2| {
            let x0 = <$t0 as TryFrom<Value>>::try_from(x0)?;
            let x1 = <$t1 as TryFrom<Value>>::try_from(x1)?;
            let x2 = <$t2 as TryFrom<Value>>::try_from(x2)?;
            let g: fn($t0, $t1, $t2) -> _ = $f;
            let y = g(x0, x1, x2);
            Ok(Value::from(y))
        }))
    };
}

macro_rules! closure_kernel {
    ($f:expr) => {
        Ok(Kernel::NullaryClosure(Arc::new(move || {
            let y = $f();
            Ok(Value::from(y))
        })))
    };
    ($t0:ty, $f:expr) => {
        Ok(Kernel::UnaryClosure(Arc::new(move |x0| {
            let x0 = <$t0 as TryFrom<Value>>::try_from(x0)?;
            let y = $f(x0);
            Ok(Value::from(y))
        })))
    };
    ($t0:ty, $t1:ty, $f:expr) => {
        Ok(Kernel::BinaryClosure(Arc::new(move |x0, x1| {
            let x0 = <$t0 as TryFrom<Value>>::try_from(x0)?;
            let x1 = <$t1 as TryFrom<Value>>::try_from(x1)?;
            let y = $f(x0, x1);
            Ok(Value::from(y))
        })))
    };
    ($t0:ty, $t1:ty, $t2:ty, $f:expr) => {
        Ok(Kernel::TernaryClosure(Arc::new(move |x0, x1, x2| {
            let x0 = <$t0 as TryFrom<Value>>::try_from(x0)?;
            let x1 = <$t1 as TryFrom<Value>>::try_from(x1)?;
            let x2 = <$t2 as TryFrom<Value>>::try_from(x2)?;
            let y = $f(x0, x1, x2);
            Ok(Value::from(y))
        })))
    };
}

pub enum Kernel {
    NullaryClosure(Arc<dyn Fn() -> Result<Value> + Send + Sync>),
    UnaryClosure(Arc<dyn Fn(Value) -> Result<Value> + Send + Sync>),
    BinaryClosure(Arc<dyn Fn(Value, Value) -> Result<Value> + Send + Sync>),
    TernaryClosure(Arc<dyn Fn(Value, Value, Value) -> Result<Value> + Send + Sync>),
    VariadicClosure(Arc<dyn Fn(&[Value]) -> Result<Value> + Send + Sync>),

    NullaryFunction(fn() -> Result<Value>),
    UnaryFunction(fn(Value) -> Result<Value>),
    BinaryFunction(fn(Value, Value) -> Result<Value>),
    TernaryFunction(fn(Value, Value, Value) -> Result<Value>),
    VariadicFunction(fn(&[Value]) -> Result<Value>),
}

pub type NullarySyncKernel = Box<dyn Fn(&SyncContext, &SessionId) -> Result<Value> + Send + Sync>;

pub type UnarySyncKernel =
    Box<dyn Fn(&SyncContext, &SessionId, Value) -> Result<Value> + Send + Sync>;

pub type BinarySyncKernel =
    Box<dyn Fn(&SyncContext, &SessionId, Value, Value) -> Result<Value> + Send + Sync>;

pub type TernarySyncKernel =
    Box<dyn Fn(&SyncContext, &SessionId, Value, Value, Value) -> Result<Value> + Send + Sync>;

pub type VariadicSyncKernel =
    Box<dyn Fn(&SyncContext, &SessionId, &[Value]) -> Result<Value> + Send + Sync>;

pub enum SyncKernel {
    Nullary(NullarySyncKernel),
    Unary(UnarySyncKernel),
    Binary(BinarySyncKernel),
    Ternary(TernarySyncKernel),
    Variadic(VariadicSyncKernel),
}

pub type NullaryAsyncKernel =
    Box<dyn Fn(&Arc<AsyncContext>, &Arc<SessionId>, AsyncSender) -> AsyncTask + Send + Sync>;

pub type UnaryAsyncKernel = Box<
    dyn Fn(&Arc<AsyncContext>, &Arc<SessionId>, AsyncReceiver, AsyncSender) -> AsyncTask
        + Send
        + Sync,
>;

pub type BinaryAsyncKernel = Box<
    dyn Fn(
            &Arc<AsyncContext>,
            &Arc<SessionId>,
            AsyncReceiver,
            AsyncReceiver,
            AsyncSender,
        ) -> AsyncTask
        + Send
        + Sync,
>;

pub type TernaryAsyncKernel = Box<
    dyn Fn(
            &Arc<AsyncContext>,
            &Arc<SessionId>,
            AsyncReceiver,
            AsyncReceiver,
            AsyncReceiver,
            AsyncSender,
        ) -> AsyncTask
        + Send
        + Sync,
>;

pub type VariadicAsyncKernel = Box<
    dyn Fn(&Arc<AsyncContext>, &Arc<SessionId>, &[AsyncReceiver], AsyncSender) -> AsyncTask
        + Send
        + Sync,
>;

pub enum AsyncKernel {
    Nullary(NullaryAsyncKernel),
    Unary(UnaryAsyncKernel),
    Binary(BinaryAsyncKernel),
    Ternary(TernaryAsyncKernel),
    Variadic(VariadicAsyncKernel),
}

pub type AsyncSender = oneshot::Sender<Value>;

pub type AsyncReceiver = Shared<
    Map<
        oneshot::Receiver<Value>,
        fn(anyhow::Result<Value, oneshot::error::RecvError>) -> anyhow::Result<Value, ()>,
    >,
>;

pub type AsyncTask = tokio::task::JoinHandle<Result<()>>;

pub trait Compile<C> {
    fn compile(&self) -> Result<C>;
}

impl<O> SyncCompile for O
where
    O: Compile<Kernel>,
{
    fn compile(&self) -> Result<SyncKernel> {
        let kernel: Kernel = self.compile()?;
        match kernel {
            Kernel::NullaryClosure(k) => Ok(SyncKernel::Nullary(Box::new(move |_, _| k()))),
            Kernel::UnaryClosure(k) => Ok(SyncKernel::Unary(Box::new(move |_, _, x0| k(x0)))),
            Kernel::BinaryClosure(k) => {
                Ok(SyncKernel::Binary(Box::new(move |_, _, x0, x1| k(x0, x1))))
            }
            Kernel::TernaryClosure(k) => {
                Ok(SyncKernel::Ternary(Box::new(move |_, _, x0, x1, x2| {
                    k(x0, x1, x2)
                })))
            }
            Kernel::VariadicClosure(k) => Ok(SyncKernel::Variadic(Box::new(move |_, _, xs| k(xs)))),
            Kernel::NullaryFunction(k) => Ok(SyncKernel::Nullary(Box::new(move |_, _| k()))),
            Kernel::UnaryFunction(k) => Ok(SyncKernel::Unary(Box::new(move |_, _, x0| k(x0)))),
            Kernel::BinaryFunction(k) => {
                Ok(SyncKernel::Binary(Box::new(move |_, _, x0, x1| k(x0, x1))))
            }
            Kernel::TernaryFunction(k) => {
                Ok(SyncKernel::Ternary(Box::new(move |_, _, x0, x1, x2| {
                    k(x0, x1, x2)
                })))
            }
            Kernel::VariadicFunction(k) => {
                Ok(SyncKernel::Variadic(Box::new(move |_, _, xs| k(xs))))
            }
        }
    }
}

impl SyncCompile for SendOp {
    fn compile(&self) -> Result<SyncKernel> {
        let rdv = self.rendezvous_key.clone();
        Ok(SyncKernel::Unary(Box::new(move |ctx, sid, v| {
            ctx.networking.send(&v, &rdv, &sid);
            Ok(Value::Unit)
        })))
    }
}

impl SyncCompile for ReceiveOp {
    fn compile(&self) -> Result<SyncKernel> {
        let rdv = self.rendezvous_key.clone();
        Ok(SyncKernel::Nullary(Box::new(move |ctx, sid| {
            ctx.networking.receive(&rdv, sid)
        })))
    }
}

fn map_send_error<T>(_: T) -> Error {
    debug!("Failed to send result on channel, receiver was dropped");
    Error::Unexpected
}

fn map_receive_error<T>(_: T) -> Error {
    Error::InputUnavailable
}

impl<O> AsyncCompile for O
where
    O: Compile<Kernel>,
{
    fn compile(&self) -> Result<AsyncKernel> {
        let kernel: Kernel = self.compile()?;
        match kernel {
            Kernel::NullaryClosure(k) => {
                Ok(AsyncKernel::Nullary(Box::new(move |ctx, _, sender| {
                    let k = Arc::clone(&k);
                    ctx.runtime.spawn(async move {
                        let y: Value = k()?;
                        sender.send(y).map_err(map_send_error)
                    })
                })))
            }
            Kernel::UnaryClosure(k) => {
                Ok(AsyncKernel::Unary(Box::new(move |ctx, _, x0, sender| {
                    let k = Arc::clone(&k);
                    ctx.runtime.spawn(async move {
                        let x0: Value = x0.await.map_err(map_receive_error)?;
                        let y: Value = k(x0)?;
                        sender.send(y).map_err(map_send_error)
                    })
                })))
            }
            Kernel::BinaryClosure(k) => Ok(AsyncKernel::Binary(Box::new(
                move |ctx, _, x0, x1, sender| {
                    let k = Arc::clone(&k);
                    ctx.runtime.spawn(async move {
                        let x0: Value = x0.await.map_err(map_receive_error)?;
                        let x1: Value = x1.await.map_err(map_receive_error)?;
                        let y: Value = k(x0, x1)?;
                        sender.send(y).map_err(map_send_error)
                    })
                },
            ))),
            Kernel::TernaryClosure(k) => Ok(AsyncKernel::Ternary(Box::new(
                move |ctx, _, x0, x1, x2, sender| {
                    let k = Arc::clone(&k);
                    ctx.runtime.spawn(async move {
                        let x0: Value = x0.await.map_err(map_receive_error)?;
                        let x1: Value = x1.await.map_err(map_receive_error)?;
                        let x2: Value = x2.await.map_err(map_receive_error)?;
                        let y: Value = k(x0, x1, x2)?;
                        sender.send(y).map_err(map_send_error)
                    })
                },
            ))),
            Kernel::VariadicClosure(_k) => unimplemented!(), // TODO

            Kernel::NullaryFunction(k) => {
                Ok(AsyncKernel::Nullary(Box::new(move |ctx, _, sender| {
                    ctx.runtime.spawn(async move {
                        let y = k()?;
                        sender.send(y).map_err(map_send_error)
                    })
                })))
            }
            Kernel::UnaryFunction(k) => {
                Ok(AsyncKernel::Unary(Box::new(move |ctx, _, x0, sender| {
                    ctx.runtime.spawn(async move {
                        let x0: Value = x0.await.map_err(map_receive_error)?;
                        let y: Value = k(x0)?;
                        sender.send(y).map_err(map_send_error)
                    })
                })))
            }
            Kernel::BinaryFunction(k) => Ok(AsyncKernel::Binary(Box::new(
                move |ctx, _, x0, x1, sender| {
                    ctx.runtime.spawn(async move {
                        let x0: Value = x0.await.map_err(map_receive_error)?;
                        let x1: Value = x1.await.map_err(map_receive_error)?;
                        let y: Value = k(x0, x1)?;
                        sender.send(y).map_err(map_send_error)
                    })
                },
            ))),
            Kernel::TernaryFunction(k) => Ok(AsyncKernel::Ternary(Box::new(
                move |ctx, _, x0, x1, x2, sender| {
                    ctx.runtime.spawn(async move {
                        let x0: Value = x0.await.map_err(map_receive_error)?;
                        let x1: Value = x1.await.map_err(map_receive_error)?;
                        let x2: Value = x2.await.map_err(map_receive_error)?;
                        let y: Value = k(x0, x1, x2)?;
                        sender.send(y).map_err(map_send_error)
                    })
                },
            ))),
            Kernel::VariadicFunction(_k) => unimplemented!(), // TODO
        }
    }
}

impl AsyncCompile for SendOp {
    fn compile(&self) -> Result<AsyncKernel> {
        let rdv = Arc::new(self.rendezvous_key.clone());
        Ok(AsyncKernel::Unary(Box::new(move |ctx, sid, v, sender| {
            let ctx = Arc::clone(ctx);
            let sid = Arc::clone(sid);
            let rdv = Arc::clone(&rdv);
            tokio::spawn(async move {
                let v: Value = v.await.map_err(map_receive_error)?;
                ctx.networking.send(&v, &rdv, &sid).await;
                sender.send(Value::Unit).map_err(map_send_error)
            })
        })))
    }
}

impl AsyncCompile for ReceiveOp {
    fn compile(&self) -> Result<AsyncKernel> {
        let rdv = Arc::new(self.rendezvous_key.clone());
        Ok(AsyncKernel::Nullary(Box::new(move |ctx, sid, sender| {
            let ctx = Arc::clone(ctx);
            let sid = Arc::clone(sid);
            let rdv = Arc::clone(&rdv);
            tokio::spawn(async move {
                let v: Value = ctx.networking.receive(&rdv, &sid).await?;
                sender.send(v).map_err(map_send_error)
            })
        })))
    }
}

pub type RendezvousKey = str;

pub type SessionId = u128;

pub struct SyncContext {
    pub networking: Box<dyn Send + Sync + SyncNetworking>,
}

pub trait SyncNetworking {
    fn send(&self, v: &Value, rendezvous_key: &RendezvousKey, session_id: &SessionId);
    fn receive(&self, rendezvous_key: &RendezvousKey, session_id: &SessionId) -> Result<Value>;
}

#[async_trait]
pub trait AsyncNetworking {
    async fn send(&self, v: &Value, rendezvous_key: &RendezvousKey, session_id: &SessionId);
    async fn receive(
        &self,
        rendezvous_key: &RendezvousKey,
        session_id: &SessionId,
    ) -> Result<Value>;
}

pub struct DummySyncNetworking;

impl SyncNetworking for DummySyncNetworking {
    fn send(&self, _v: &Value, rendezvous_key: &RendezvousKey, session_id: &SessionId) {
        println!("Sending; rdv:'{}' sid:{}", rendezvous_key, session_id);
    }

    fn receive(&self, rendezvous_key: &RendezvousKey, session_id: &SessionId) -> Result<Value> {
        println!("Receiving; rdv:'{}', sid:{}", rendezvous_key, session_id);
        Ok(Value::Shape(Shape(vec![0])))
    }
}

pub struct DummyAsyncNetworking;

#[async_trait]
impl AsyncNetworking for DummyAsyncNetworking {
    async fn send(&self, _v: &Value, rendezvous_key: &RendezvousKey, session_id: &SessionId) {
        println!("Async sending; rdv:'{}' sid:{}", rendezvous_key, session_id);
    }

    async fn receive(
        &self,
        rendezvous_key: &RendezvousKey,
        session_id: &SessionId,
    ) -> Result<Value> {
        println!(
            "Async receiving; rdv:'{}', sid:{}",
            rendezvous_key, session_id
        );
        Ok(Value::Shape(Shape(vec![0])))
    }
}

#[enum_dispatch]
pub trait SyncCompile {
    fn compile(&self) -> Result<SyncKernel>;
}

#[enum_dispatch]
pub trait AsyncCompile {
    fn compile(&self) -> Result<AsyncKernel>;
}

#[enum_dispatch(AsyncCompile, SyncCompile)]
#[derive(Serialize, Deserialize, Clone, Debug)]
pub enum Operator {
    Constant(ConstantOp),
    StdAdd(StdAddOp),
    StdSub(StdSubOp),
    StdMul(StdMulOp),
    StdDiv(StdDivOp),
    RingAdd(RingAddOp),
    RingSub(RingSubOp),
    RingMul(RingMulOp),
    RingDot(RingDotOp),
    RingSum(RingSumOp),
    RingShape(RingShapeOp),
    RingSample(RingSampleOp),
    RingFill(RingFillOp),
    RingShl(RingShlOp),
    RingShr(RingShrOp),
    PrimDeriveSeed(PrimDeriveSeedOp),
    PrimGenPrfKey(PrimGenPrfKeyOp),
    Send(SendOp),
    Receive(ReceiveOp),
    FixedpointRingEncode(FixedpointRingEncodeOp),
    FixedpointRingDecode(FixedpointRingDecodeOp),
    FixedpointRingMean(FixedpointRingMeanOp),
}

#[derive(Serialize, Deserialize, Clone, Debug)]
pub struct SendOp {
    pub rendezvous_key: String,
}

#[derive(Serialize, Deserialize, Clone, Debug)]
pub struct ReceiveOp {
    pub rendezvous_key: String,
}

#[derive(Serialize, Deserialize, Clone, Debug)]
pub struct ConstantOp {
    pub value: Value,
}

impl Compile<Kernel> for ConstantOp {
    fn compile(&self) -> Result<Kernel> {
        let value = self.value.clone();
        Ok(Kernel::NullaryClosure(Arc::new(move || Ok(value.clone()))))
    }
}

#[derive(Serialize, Deserialize, Clone, Debug)]
pub struct StdAddOp {
    pub lhs: Ty,
    pub rhs: Ty,
}

impl Compile<Kernel> for StdAddOp {
    fn compile(&self) -> Result<Kernel> {
        match (self.lhs, self.rhs) {
            (Ty::Float32TensorTy, Ty::Float32TensorTy) => {
                function_kernel!(Float32Tensor, Float32Tensor, |x, y| x + y)
            }
            (Ty::Float64TensorTy, Ty::Float64TensorTy) => {
                function_kernel!(Float64Tensor, Float64Tensor, |x, y| x + y)
            }
            (Ty::Int32TensorTy, Ty::Int32TensorTy) => {
                function_kernel!(Int32Tensor, Int32Tensor, |x, y| x + y)
            }
            (Ty::Int64TensorTy, Ty::Int64TensorTy) => {
                function_kernel!(Int64Tensor, Int64Tensor, |x, y| x + y)
            }
            (Ty::Uint32TensorTy, Ty::Uint32TensorTy) => {
                function_kernel!(Uint32Tensor, Uint32Tensor, |x, y| x + y)
            }
            (Ty::Uint64TensorTy, Ty::Uint64TensorTy) => {
                function_kernel!(Uint64Tensor, Uint64Tensor, |x, y| x + y)
            }
            _ => Err(Error::UnimplementedOperator),
        }
    }
}

#[derive(Serialize, Deserialize, Clone, Debug)]
pub struct StdSubOp {
    pub lhs: Ty,
    pub rhs: Ty,
}

impl Compile<Kernel> for StdSubOp {
    fn compile(&self) -> Result<Kernel> {
        match (self.lhs, self.rhs) {
            (Ty::Float32TensorTy, Ty::Float32TensorTy) => {
                function_kernel!(Float32Tensor, Float32Tensor, |x, y| x - y)
            }
            (Ty::Float64TensorTy, Ty::Float64TensorTy) => {
                function_kernel!(Float64Tensor, Float64Tensor, |x, y| x - y)
            }
            (Ty::Int32TensorTy, Ty::Int32TensorTy) => {
                function_kernel!(Int32Tensor, Int32Tensor, |x, y| x - y)
            }
            (Ty::Int64TensorTy, Ty::Int64TensorTy) => {
                function_kernel!(Int64Tensor, Int64Tensor, |x, y| x - y)
            }
            (Ty::Uint32TensorTy, Ty::Uint32TensorTy) => {
                function_kernel!(Uint32Tensor, Uint32Tensor, |x, y| x - y)
            }
            (Ty::Uint64TensorTy, Ty::Uint64TensorTy) => {
                function_kernel!(Uint64Tensor, Uint64Tensor, |x, y| x - y)
            }
            _ => Err(Error::UnimplementedOperator),
        }
    }
}

#[derive(Serialize, Deserialize, Clone, Debug)]
pub struct StdMulOp {
    pub lhs: Ty,
    pub rhs: Ty,
}

impl Compile<Kernel> for StdMulOp {
    fn compile(&self) -> Result<Kernel> {
        match (self.lhs, self.rhs) {
            (Ty::Float32TensorTy, Ty::Float32TensorTy) => {
                function_kernel!(Float32Tensor, Float32Tensor, |x, y| x * y)
            }
            (Ty::Float64TensorTy, Ty::Float64TensorTy) => {
                function_kernel!(Float64Tensor, Float64Tensor, |x, y| x * y)
            }
            (Ty::Int32TensorTy, Ty::Int32TensorTy) => {
                function_kernel!(Int32Tensor, Int32Tensor, |x, y| x * y)
            }
            (Ty::Int64TensorTy, Ty::Int64TensorTy) => {
                function_kernel!(Int64Tensor, Int64Tensor, |x, y| x * y)
            }
            (Ty::Uint32TensorTy, Ty::Uint32TensorTy) => {
                function_kernel!(Uint32Tensor, Uint32Tensor, |x, y| x * y)
            }
            (Ty::Uint64TensorTy, Ty::Uint64TensorTy) => {
                function_kernel!(Uint64Tensor, Uint64Tensor, |x, y| x * y)
            }
            _ => Err(Error::UnimplementedOperator),
        }
    }
}

#[derive(Serialize, Deserialize, Clone, Debug)]
pub struct StdDivOp {
    pub lhs: Ty,
    pub rhs: Ty,
}

impl Compile<Kernel> for StdDivOp {
    fn compile(&self) -> Result<Kernel> {
        match (self.lhs, self.rhs) {
            (Ty::Float32TensorTy, Ty::Float32TensorTy) => {
                function_kernel!(Float32Tensor, Float32Tensor, |x, y| x / y)
            }
            (Ty::Float64TensorTy, Ty::Float64TensorTy) => {
                function_kernel!(Float64Tensor, Float64Tensor, |x, y| x / y)
            }
            (Ty::Int32TensorTy, Ty::Int32TensorTy) => {
                function_kernel!(Int32Tensor, Int32Tensor, |x, y| x / y)
            }
            (Ty::Int64TensorTy, Ty::Int64TensorTy) => {
                function_kernel!(Int64Tensor, Int64Tensor, |x, y| x / y)
            }
            (Ty::Uint32TensorTy, Ty::Uint32TensorTy) => {
                function_kernel!(Uint32Tensor, Uint32Tensor, |x, y| x / y)
            }
            (Ty::Uint64TensorTy, Ty::Uint64TensorTy) => {
                function_kernel!(Uint64Tensor, Uint64Tensor, |x, y| x / y)
            }
            _ => Err(Error::UnimplementedOperator),
        }
    }
}

#[derive(Serialize, Deserialize, Clone, Debug)]
pub struct PrimDeriveSeedOp {
    pub nonce: Nonce,
}

impl Compile<Kernel> for PrimDeriveSeedOp {
    fn compile(&self) -> Result<Kernel> {
        let nonce = self.nonce.0.clone();
        closure_kernel!(PrfKey, |key: PrfKey| {
            // TODO(Morten) pass key as-is without unwrapping
            Seed(crate::utils::derive_seed(&key.0, &nonce).into())
        })
    }
}

#[derive(Serialize, Deserialize, Clone, Debug)]
pub struct PrimGenPrfKeyOp;

impl Compile<Kernel> for PrimGenPrfKeyOp {
    fn compile(&self) -> Result<Kernel> {
        function_kernel!(|| {
            // TODO(Morten) we shouldn't have core logic directly in kernels
            let raw_key = AesRng::generate_random_key();
            Value::PrfKey(PrfKey(raw_key.into()))
        })
    }
}

#[derive(Serialize, Deserialize, Clone, Debug)]
pub struct RingAddOp {
    pub lhs: Ty,
    pub rhs: Ty,
}

impl Compile<Kernel> for RingAddOp {
    fn compile(&self) -> Result<Kernel> {
        match (self.lhs, self.rhs) {
            (Ty::Ring64TensorTy, Ty::Ring64TensorTy) => {
                function_kernel!(Ring64Tensor, Ring64Tensor, |x, y| x + y)
            }
            (Ty::Ring128TensorTy, Ty::Ring128TensorTy) => {
                function_kernel!(Ring128Tensor, Ring128Tensor, |x, y| x + y)
            }
            _ => Err(Error::UnimplementedOperator),
        }
    }
}

#[derive(Serialize, Deserialize, Clone, Debug)]
pub struct RingSubOp {
    pub lhs: Ty,
    pub rhs: Ty,
}

impl Compile<Kernel> for RingSubOp {
    fn compile(&self) -> Result<Kernel> {
        match (self.lhs, self.rhs) {
            (Ty::Ring64TensorTy, Ty::Ring64TensorTy) => {
                function_kernel!(Ring64Tensor, Ring64Tensor, |x, y| x - y)
            }
            (Ty::Ring128TensorTy, Ty::Ring128TensorTy) => {
                function_kernel!(Ring128Tensor, Ring128Tensor, |x, y| x - y)
            }
            _ => Err(Error::UnimplementedOperator),
        }
    }
}

#[derive(Serialize, Deserialize, Clone, Debug)]
pub struct RingMulOp {
    pub lhs: Ty,
    pub rhs: Ty,
}

impl Compile<Kernel> for RingMulOp {
    fn compile(&self) -> Result<Kernel> {
        match (self.lhs, self.rhs) {
            (Ty::Ring64TensorTy, Ty::Ring64TensorTy) => {
                function_kernel!(Ring64Tensor, Ring64Tensor, |x, y| x * y)
            }
            _ => Err(Error::UnimplementedOperator),
        }
    }
}

#[derive(Serialize, Deserialize, Clone, Debug)]
pub struct RingDotOp {
    pub lhs: Ty,
    pub rhs: Ty,
}

impl Compile<Kernel> for RingDotOp {
    fn compile(&self) -> Result<Kernel> {
        match (self.lhs, self.rhs) {
            (Ty::Ring64TensorTy, Ty::Ring64TensorTy) => {
                function_kernel!(Ring64Tensor, Ring64Tensor, |x, y| x.dot(y))
            }
            _ => Err(Error::UnimplementedOperator),
        }
    }
}

#[derive(Serialize, Deserialize, Clone, Debug)]
<<<<<<< HEAD
pub struct RingShapeOp {
    pub ty: Ty,
}

trait TypeCheck {
    fn output_type(&self) -> Ty;
}

impl TypeCheck for RingShapeOp {
    fn output_type(&self) -> Ty {
        self.ty
    }
=======
pub struct RingSumOp {
    pub ty: Ty,
    pub axis: Option<u32>,
>>>>>>> 81dde106
}

impl Compile<Kernel> for RingSumOp {
    fn compile(&self) -> Result<Kernel> {
        let axis = self.axis.map(|a| a as usize);
        match self.ty {
            Ty::Ring64TensorTy => closure_kernel!(Ring64Tensor, |x: Ring64Tensor| x.sum(axis)),
            _ => Err(Error::UnimplementedOperator),
        }
    }
}

#[derive(Serialize, Deserialize, Clone, Debug)]
pub struct RingShapeOp {
    pub ty: Ty,
}

impl Compile<Kernel> for RingShapeOp {
    fn compile(&self) -> Result<Kernel> {
        match self.ty {
            Ty::Ring64TensorTy => function_kernel!(Ring64Tensor, |x| {
                Shape(x.0.shape().into()) // TODO(Morten) wrapping should not happen here
            }),
            Ty::Ring128TensorTy => function_kernel!(Ring128Tensor, |x| {
                Shape(x.0.shape().into()) // TODO(Morten) wrapping should not happen here
            }),
            _ => Err(Error::UnimplementedOperator),
        }
    }
}

#[derive(Serialize, Deserialize, Clone, Debug)]
pub struct RingFillOp {
    pub value: u64,
}

impl Compile<Kernel> for RingFillOp {
    fn compile(&self) -> Result<Kernel> {
        let value = self.value;
        // TODO(Morten) should not call .0 here
        closure_kernel!(Shape, |shape: Shape| Ring64Tensor::fill(&shape.0, value))
    }
}

#[derive(Serialize, Deserialize, Clone, Debug)]
pub struct RingSampleOp {
    pub output: Ty,
    pub max_value: Option<usize>,
}

impl Compile<Kernel> for RingSampleOp {
    fn compile(&self) -> Result<Kernel> {
        match (self.output, self.max_value) {
            (Ty::Ring64TensorTy, None) => {
                function_kernel!(Shape, Seed, |shape, seed| Ring64Tensor::sample_uniform(
                    &shape.0, &seed.0
                ))
            }
            (Ty::Ring64TensorTy, Some(max_value)) if max_value == 1 => {
                function_kernel!(Shape, Seed, |shape, seed| Ring64Tensor::sample_bits(
                    &shape.0, &seed.0
                ))
            }
            _ => Err(Error::UnimplementedOperator),
        }
    }
}

#[derive(Serialize, Deserialize, Clone, Debug)]
pub struct RingShlOp {
    pub amount: usize,
}

impl Compile<Kernel> for RingShlOp {
    fn compile(&self) -> Result<Kernel> {
        let amount = self.amount;
        closure_kernel!(Ring64Tensor, |x| x << amount)
    }
}

#[derive(Serialize, Deserialize, Clone, Debug)]
pub struct RingShrOp {
    pub amount: usize,
}

impl Compile<Kernel> for RingShrOp {
    fn compile(&self) -> Result<Kernel> {
        let amount = self.amount;
        closure_kernel!(Ring64Tensor, |x| x >> amount)
    }
}

#[derive(Serialize, Deserialize, Clone, Debug)]
pub struct FixedpointRingEncodeOp {
    pub scaling_factor: u64,
}

impl Compile<Kernel> for FixedpointRingEncodeOp {
    fn compile(&self) -> Result<Kernel> {
        let scaling_factor = self.scaling_factor;
        closure_kernel!(Float64Tensor, |x| Ring64Tensor::encode(&x, scaling_factor))
    }
}

#[derive(Serialize, Deserialize, Clone, Debug)]
pub struct FixedpointRingDecodeOp {
    pub scaling_factor: u64,
}

impl Compile<Kernel> for FixedpointRingDecodeOp {
    fn compile(&self) -> Result<Kernel> {
        let scaling_factor = self.scaling_factor;
        closure_kernel!(Ring64Tensor, |x| Ring64Tensor::decode(&x, scaling_factor))
    }
}

#[derive(Serialize, Deserialize, Clone, Debug)]
pub struct FixedpointRingMeanOp {
    pub axis: Option<usize>,
    pub scaling_factor: u64,
}

impl Compile<Kernel> for FixedpointRingMeanOp {
    fn compile(&self) -> Result<Kernel> {
        let axis = self.axis;
        let scaling_factor = self.scaling_factor;
        closure_kernel!(Ring64Tensor, |x| Ring64Tensor::ring_mean(
            x,
            axis,
            scaling_factor
        ))
    }
}

#[derive(Serialize, Deserialize, Clone, Debug)]
pub enum Placement {
    Host(HostPlacement),
    Replicated(ReplicatedPlacement),
}

#[derive(Serialize, Deserialize, Clone, Debug)]
pub struct HostPlacement {
    pub name: String,
}

#[derive(Serialize, Deserialize, Clone, Debug)]
pub struct ReplicatedPlacement {
    pub players: [String; 3],
}

#[derive(Serialize, Deserialize, Clone, Debug)]
pub struct Operation {
    pub name: String,
    pub kind: Operator,
    pub inputs: Vec<String>, // TODO(Morten) use indices instead of strings?
    pub placement: Placement,
}

type SyncOperationKernel =
    Box<dyn Fn(&SyncContext, &SessionId, &Environment<Value>) -> Result<Value> + Send + Sync>;

pub struct CompiledSyncOperation {
    name: String,
    kernel: SyncOperationKernel,
}

impl CompiledSyncOperation {
    pub fn apply(
        &self,
        ctx: &SyncContext,
        sid: &SessionId,
        args: &Environment<Value>,
    ) -> Result<Value> {
        (self.kernel)(ctx, sid, args)
    }
}

type AsyncOperationKernel = Box<
    dyn Fn(
            &Arc<AsyncContext>,
            &Arc<SessionId>,
            &Environment<AsyncReceiver>,
            AsyncSender,
        ) -> Result<AsyncTask>
        + Send
        + Sync,
>;

pub struct CompiledAsyncOperation {
    name: String,
    kernel: AsyncOperationKernel,
}

impl CompiledAsyncOperation {
    pub fn apply(
        &self,
        ctx: &Arc<AsyncContext>,
        sid: &Arc<SessionId>,
        env: &Environment<AsyncReceiver>,
        sender: AsyncSender,
    ) -> Result<AsyncTask> {
        (self.kernel)(ctx, sid, env, sender)
    }
}

fn check_arity<T>(operation_name: &str, inputs: &[T], arity: usize) -> Result<()> {
    if inputs.len() != arity {
        Err(Error::Compilation(format!(
            "Arity mismatch for operation '{}'; operator expects {} arguments but were given {}",
            operation_name,
            arity,
            inputs.len()
        )))
    } else {
        Ok(())
    }
}

impl Compile<CompiledSyncOperation> for Operation {
    fn compile(&self) -> Result<CompiledSyncOperation> {
        let operator_kernel = SyncCompile::compile(&self.kind)?;
        match operator_kernel {
            SyncKernel::Nullary(k) => {
                check_arity(&self.name, &self.inputs, 0)?;
                Ok(CompiledSyncOperation {
                    name: self.name.clone(),
                    kernel: Box::new(move |ctx, sid, _| k(ctx, sid)),
                })
            }
            SyncKernel::Unary(k) => {
                check_arity(&self.name, &self.inputs, 1)?;
                let x0_name = self.inputs[0].clone();
                Ok(CompiledSyncOperation {
                    name: self.name.clone(),
                    kernel: Box::new(move |ctx, sid, env| {
                        // TODO(Morten) avoid cloning
                        let x0 = env
                            .get(&x0_name)
                            .ok_or(Error::MalformedEnvironment)?
                            .clone();
                        k(ctx, sid, x0)
                    }),
                })
            }
            SyncKernel::Binary(k) => {
                check_arity(&self.name, &self.inputs, 2)?;
                let x0_name = self.inputs[0].clone();
                let x1_name = self.inputs[1].clone();
                Ok(CompiledSyncOperation {
                    name: self.name.clone(),
                    kernel: Box::new(move |ctx, sid, env| {
                        // TODO(Morten) avoid cloning
                        let x0 = env
                            .get(&x0_name)
                            .ok_or(Error::MalformedEnvironment)?
                            .clone();
                        let x1 = env
                            .get(&x1_name)
                            .ok_or(Error::MalformedEnvironment)?
                            .clone();
                        k(ctx, sid, x0, x1)
                    }),
                })
            }
            SyncKernel::Ternary(k) => {
                check_arity(&self.name, &self.inputs, 3)?;
                let x0_name = self.inputs[0].clone();
                let x1_name = self.inputs[1].clone();
                let x2_name = self.inputs[2].clone();
                Ok(CompiledSyncOperation {
                    name: self.name.clone(),
                    kernel: Box::new(move |ctx, sid, env| {
                        // TODO(Morten) avoid cloning
                        let x0 = env
                            .get(&x0_name)
                            .ok_or(Error::MalformedEnvironment)?
                            .clone();
                        let x1 = env
                            .get(&x1_name)
                            .ok_or(Error::MalformedEnvironment)?
                            .clone();
                        let x2 = env
                            .get(&x2_name)
                            .ok_or(Error::MalformedEnvironment)?
                            .clone();
                        k(ctx, sid, x0, x1, x2)
                    }),
                })
            }
            SyncKernel::Variadic(k) => {
                let inputs = self.inputs.clone();
                Ok(CompiledSyncOperation {
                    name: self.name.clone(),
                    kernel: Box::new(move |ctx, sid, env| {
                        let xs = inputs
                            .iter()
                            .map(|input| env.get(input).cloned().ok_or(Error::MalformedEnvironment)) // TODO(Morten avoid cloning
                            .collect::<Result<Vec<_>>>()?;
                        k(ctx, sid, &xs)
                    }),
                })
            }
        }
    }
}

impl Compile<CompiledAsyncOperation> for Operation {
    fn compile(&self) -> Result<CompiledAsyncOperation> {
        let operator_kernel = AsyncCompile::compile(&self.kind)?;
        match operator_kernel {
            AsyncKernel::Nullary(k) => {
                check_arity(&self.name, &self.inputs, 0)?;
                Ok(CompiledAsyncOperation {
                    name: self.name.clone(),
                    kernel: Box::new(move |ctx, sid, _, sender| Ok(k(ctx, sid, sender))),
                })
            }
            AsyncKernel::Unary(k) => {
                check_arity(&self.name, &self.inputs, 1)?;
                let x0_name = self.inputs[0].clone();
                Ok(CompiledAsyncOperation {
                    name: self.name.clone(),
                    kernel: Box::new(move |ctx, sid, env, sender| {
                        let x0 = env
                            .get(&x0_name)
                            .ok_or(Error::MalformedEnvironment)?
                            .clone();
                        Ok(k(ctx, sid, x0, sender))
                    }),
                })
            }
            AsyncKernel::Binary(k) => {
                check_arity(&self.name, &self.inputs, 2)?;
                let x0_name = self.inputs[0].clone();
                let x1_name = self.inputs[1].clone();
                Ok(CompiledAsyncOperation {
                    name: self.name.clone(),
                    kernel: Box::new(move |ctx, sid, env, sender| {
                        let x0 = env
                            .get(&x0_name)
                            .ok_or(Error::MalformedEnvironment)?
                            .clone();
                        let x1 = env
                            .get(&x1_name)
                            .ok_or(Error::MalformedEnvironment)?
                            .clone();
                        Ok(k(ctx, sid, x0, x1, sender))
                    }),
                })
            }
            AsyncKernel::Ternary(k) => {
                check_arity(&self.name, &self.inputs, 3)?;
                let x0_name = self.inputs[0].clone();
                let x1_name = self.inputs[1].clone();
                let x2_name = self.inputs[2].clone();
                Ok(CompiledAsyncOperation {
                    name: self.name.clone(),
                    kernel: Box::new(move |ctx, sid, env, sender| {
                        let x0 = env
                            .get(&x0_name)
                            .ok_or(Error::MalformedEnvironment)?
                            .clone();
                        let x1 = env
                            .get(&x1_name)
                            .ok_or(Error::MalformedEnvironment)?
                            .clone();
                        let x2 = env
                            .get(&x2_name)
                            .ok_or(Error::MalformedEnvironment)?
                            .clone();
                        Ok(k(ctx, sid, x0, x1, x2, sender))
                    }),
                })
            }
            AsyncKernel::Variadic(k) => {
                let inputs = self.inputs.clone();
                Ok(CompiledAsyncOperation {
                    name: self.name.clone(),
                    kernel: Box::new(move |ctx, sid, env, sender| {
                        let xs = inputs
                            .iter()
                            .map(|input| env.get(input).cloned().ok_or(Error::MalformedEnvironment))
                            .collect::<Result<Vec<_>>>()?;
                        Ok(k(ctx, sid, &xs, sender))
                    }),
                })
            }
        }
    }
}

impl Operation {
    pub fn apply(
        &self,
        ctx: &SyncContext,
        sid: &SessionId,
        args: &Environment<Value>,
    ) -> Result<Value> {
        let compiled: CompiledSyncOperation = self.compile()?;
        Ok(compiled.apply(ctx, sid, args)?)
    }
}

pub struct Computation {
    // pub constants: Vec<Value>,
    // pub operators: Vec<Operator>,
    pub operations: Vec<Operation>,
}

impl Computation {
    pub fn toposort(&self) -> Result<Computation> {
        let mut graph = Graph::<String, ()>::new();

        let mut vertex_map: HashMap<String, NodeIndex> = HashMap::new();
        let mut inv_map: HashMap<NodeIndex, usize> = HashMap::new();

        for (i, op) in self.operations.iter().enumerate() {
            let vertex = graph.add_node(op.name.clone());

            vertex_map.insert(op.name.clone(), vertex);
            inv_map.insert(vertex, i);
        }

        for op in self.operations.iter() {
            for ins in op.inputs.iter() {
                graph.add_edge(vertex_map[ins], vertex_map[&op.name], ());
            }
        }

        let toposort = toposort(&graph, None).map_err(|_| {
            Error::MalformedComputation("There is a cycle detected in the runtime graph".into())
        })?;

        let operations = toposort
            .iter()
            .map(|node| self.operations[inv_map[node]].clone())
            .collect();

        Ok(Computation { operations })
    }

    pub fn apply(
        &self,
        ctx: &SyncContext,
        sid: &SessionId,
        args: Environment<Value>,
    ) -> Result<Environment<Value>> {
        let mut env = args;
        env.reserve(self.operations.len());
        for op in self.operations.iter() {
            let value = op.apply(ctx, sid, &env)?;
            env.insert(op.name.clone(), value);
        }
        Ok(env)
    }
}

type SyncComputationKernel =
    Box<dyn Fn(&SyncContext, &SessionId, Environment<Value>) -> Result<Environment<Value>>>;

pub struct CompiledSyncComputation(SyncComputationKernel);

impl Compile<CompiledSyncComputation> for Computation
where
    Operation: Compile<CompiledSyncOperation>,
{
    fn compile(&self) -> Result<CompiledSyncComputation> {
        // TODO(Morten) type check computation
        let compiled_ops: Vec<CompiledSyncOperation> = self
            .operations
            .par_iter() // par_iter seems to make sense here, see benches
            .map(|op| op.compile())
            .collect::<Result<Vec<_>>>()?;
        // TODO(Morten) we want to sort topologically here, outside the closure
        // TODO(Morten) do we want to insert instructions for when values can be dropped from the environment?
        Ok(CompiledSyncComputation(Box::new(
            move |ctx: &SyncContext, sid: &SessionId, args: Environment<Value>| {
                let mut env = args;
                env.reserve(compiled_ops.len());
                for compiled_op in compiled_ops.iter() {
                    let value = compiled_op.apply(ctx, sid, &env)?;
                    env.insert(compiled_op.name.clone(), value);
                }
                Ok(env)
            },
        )))
    }
}

impl CompiledSyncComputation {
    pub fn apply(
        &self,
        ctx: &SyncContext,
        sid: &SessionId,
        args: Environment<Value>,
    ) -> Result<Environment<Value>> {
        (self.0)(ctx, sid, args)
    }
}

type AsyncComputationKernel = Box<
    dyn Fn(
        &Arc<AsyncContext>,
        &Arc<SessionId>,
        Environment<AsyncReceiver>,
    ) -> Result<(AsyncSession, Environment<AsyncReceiver>)>,
>;

pub struct CompiledAsyncComputation(AsyncComputationKernel);

impl Compile<CompiledAsyncComputation> for Computation
where
    Operation: Compile<CompiledAsyncOperation>,
{
    fn compile(&self) -> Result<CompiledAsyncComputation> {
        let compiled_ops: Vec<CompiledAsyncOperation> = self
            .operations
            .par_iter() // par_iter seems to make sense here, see benches
            .map(|op| op.compile())
            .collect::<Result<Vec<_>>>()?;

        fn remove_err<T, E>(r: std::result::Result<T, E>) -> std::result::Result<T, ()> {
            r.map_err(|_| ())
        }

        Ok(CompiledAsyncComputation(Box::new(
            move |ctx: &Arc<AsyncContext>,
                  sid: &Arc<SessionId>,
                  _args: Environment<AsyncReceiver>| {
                // TODO(Morten) args should be passed into the op.apply's
                let (senders, receivers): (Vec<AsyncSender>, HashMap<String, AsyncReceiver>) =
                    compiled_ops
                        .iter() // par_iter doesn't seem to improve performance here
                        .map(|op| {
                            let (sender, receiver) = oneshot::channel();
                            let shared_receiver: AsyncReceiver =
                                receiver.map(remove_err as fn(_) -> _).shared();
                            (sender, (op.name.clone(), shared_receiver))
                        })
                        .unzip();
                let tasks: Vec<AsyncTask> = senders
                    .into_iter() // into_par_iter seems to hurt performance here
                    .zip(&compiled_ops)
                    .map(|(sender, op)| op.apply(ctx, sid, &receivers, sender))
                    .collect::<Result<Vec<_>>>()?;
                let outputs = receivers; // TODO filter to Output nodes
                Ok((AsyncSession { tasks }, outputs))
            },
        )))
    }
}

impl CompiledAsyncComputation {
    pub fn apply(
        &self,
        ctx: &Arc<AsyncContext>,
        sid: &Arc<SessionId>,
        args: Environment<AsyncReceiver>,
    ) -> Result<(AsyncSession, Environment<AsyncReceiver>)> {
        (self.0)(ctx, sid, args)
    }
}

pub type Environment<V> = HashMap<String, V>;

/// In-order single-threaded executor.
///
/// This executor evaluates the operations of computations in-order, raising an error
/// in case data dependencies are not respected. This executor is intended for debug
/// and development only due to its unforgiving but highly predictable behaviour.
pub struct EagerExecutor {
    ctx: SyncContext,
}

impl EagerExecutor {
    pub fn new() -> EagerExecutor {
        let ctx = SyncContext {
            networking: Box::new(DummySyncNetworking),
        };
        EagerExecutor { ctx }
    }

    pub fn run_computation(
        &self,
        comp: &Computation,
        sid: SessionId,
        args: Environment<Value>,
    ) -> Result<()> {
        let compiled_comp: CompiledSyncComputation = comp.compile()?;
        let _env = compiled_comp.apply(&self.ctx, &sid, args)?;
        Ok(())
    }
}

impl Default for EagerExecutor {
    fn default() -> Self {
        Self::new()
    }
}

pub struct AsyncContext {
    pub runtime: tokio::runtime::Runtime,
    pub networking: Box<dyn Send + Sync + AsyncNetworking>,
}

impl AsyncContext {
    pub fn join_session(&self, sess: AsyncSession) -> Result<()> {
        for task in sess.tasks {
            let res = self.runtime.block_on(task);
            if res.is_err() {
                unimplemented!() // TODO
            }
        }
        Ok(())
    }
}

pub struct AsyncSession {
    tasks: Vec<AsyncTask>,
}

pub struct AsyncExecutor {
    ctx: Arc<AsyncContext>,
}

impl AsyncExecutor {
    pub fn new() -> AsyncExecutor {
        let ctx = Arc::new(AsyncContext {
            runtime: tokio::runtime::Runtime::new().expect("Failed to build tokio runtime"),
            networking: Box::new(DummyAsyncNetworking),
        });
        AsyncExecutor { ctx }
    }

    pub fn run_computation(
        &self,
        comp: &Computation,
        sid: SessionId,
        args: Environment<AsyncReceiver>,
    ) -> Result<()> {
        let compiled_comp: CompiledAsyncComputation = comp.compile()?;
        let sid = Arc::new(sid);
        let (sess, _vals) = match compiled_comp.apply(&self.ctx, &sid, args) {
            Ok(res) => res,
            Err(_e) => {
                return Err(Error::Unexpected); // TODO
            }
        };
        self.ctx.join_session(sess)?;
        Ok(()) // TODO(Morten) return vals
    }
}

impl Default for AsyncExecutor {
    fn default() -> Self {
        AsyncExecutor::new()
    }
}

#[test]
fn test_eager_executor() {
    use maplit::hashmap;

    let env = hashmap![];

    let key_op = Operation {
        name: "key".into(),
        kind: Operator::PrimGenPrfKey(PrimGenPrfKeyOp),
        inputs: vec![],
        placement: Placement::Host,
    };

    let seed_op = Operation {
        name: "seed".into(),
        kind: Operator::PrimDeriveSeed(PrimDeriveSeedOp {
            nonce: Nonce(vec![1, 2, 3]),
        }),
        inputs: vec!["key".into()],
        placement: Placement::Host,
    };

    let shape_op = Operation {
        name: "shape".into(),
        kind: Operator::Constant(ConstantOp {
            value: Value::Shape(Shape(vec![2, 3])),
        }),
        inputs: vec![],
        placement: Placement::Host,
    };

    let sample_ops: Vec<_> = (0..100)
        .map(|i| Operation {
            name: format!("x{}", i),
            kind: Operator::RingSample(RingSampleOp {
                output: Ty::Ring64TensorTy,
                max_value: None,
            }),
            inputs: vec!["shape".into(), "seed".into()],
            placement: Placement::Host,
        })
        .collect();

    let mut operations = sample_ops;
    operations.extend(vec![key_op, seed_op, shape_op]);

    let comp = Computation { operations }.toposort().unwrap();

    let exec = EagerExecutor::new();
    exec.run_computation(&comp, 12345, env).ok();
}<|MERGE_RESOLUTION|>--- conflicted
+++ resolved
@@ -848,24 +848,9 @@
 }
 
 #[derive(Serialize, Deserialize, Clone, Debug)]
-<<<<<<< HEAD
-pub struct RingShapeOp {
-    pub ty: Ty,
-}
-
-trait TypeCheck {
-    fn output_type(&self) -> Ty;
-}
-
-impl TypeCheck for RingShapeOp {
-    fn output_type(&self) -> Ty {
-        self.ty
-    }
-=======
 pub struct RingSumOp {
     pub ty: Ty,
     pub axis: Option<u32>,
->>>>>>> 81dde106
 }
 
 impl Compile<Kernel> for RingSumOp {
@@ -1535,7 +1520,7 @@
         name: "key".into(),
         kind: Operator::PrimGenPrfKey(PrimGenPrfKeyOp),
         inputs: vec![],
-        placement: Placement::Host,
+        placement: Placement::Host(HostPlacement {name: "alice".into()}),
     };
 
     let seed_op = Operation {
@@ -1544,7 +1529,7 @@
             nonce: Nonce(vec![1, 2, 3]),
         }),
         inputs: vec!["key".into()],
-        placement: Placement::Host,
+        placement: Placement::Host(HostPlacement {name: "alice".into()}),
     };
 
     let shape_op = Operation {
@@ -1553,7 +1538,7 @@
             value: Value::Shape(Shape(vec![2, 3])),
         }),
         inputs: vec![],
-        placement: Placement::Host,
+        placement: Placement::Host(HostPlacement {name: "alice".into()}),
     };
 
     let sample_ops: Vec<_> = (0..100)
@@ -1564,7 +1549,7 @@
                 max_value: None,
             }),
             inputs: vec!["shape".into(), "seed".into()],
-            placement: Placement::Host,
+            placement: Placement::Host(HostPlacement {name: "alice".into()}),
         })
         .collect();
 

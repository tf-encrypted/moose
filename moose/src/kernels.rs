--- conflicted
+++ resolved
@@ -128,7 +128,6 @@
             RepSum(op) => DispatchKernel::compile(&op, plc)?(self, operands)?,
             RepAddN(op) => DispatchKernel::compile(&op, plc)?(self, operands)?,
             RepShl(op) => DispatchKernel::compile(&op, plc)?(self, operands)?,
-            RepShrRaw(op) => DispatchKernel::compile(&op, plc)?(self, operands)?,
             RepIndexAxis(op) => DispatchKernel::compile(&op, plc)?(self, operands)?,
             Index(op) => DispatchKernel::compile(&op, plc)?(self, operands)?,
             RepDiag(op) => DispatchKernel::compile(&op, plc)?(self, operands)?,
@@ -436,17 +435,9 @@
     fn bit_decompose(&self, sess: &S, x: &T) -> O;
 }
 
-<<<<<<< HEAD
-pub trait PlacementBitDecSetup<S: Session, SetupT, T, O> {
-    fn bit_decompose(&self, sess: &S, setup: &SetupT, x: &T) -> O;
-}
-
 pub trait PlacementSplit<S: Session, T, O1, O2> {
     fn split(&self, sess: &S, x: &T) -> (O1, O2);
 }
-
-=======
->>>>>>> 1d38dfa7
 pub trait PlacementBitCompose<S: Session, T, O> {
     fn bit_compose(&self, sess: &S, x: &T) -> O;
 }
@@ -859,6 +850,7 @@
             Mean(op) => unimplemented!("Not done yet: {:?}", op),
             Sum(op) => unimplemented!("Not done yet: {:?}", op),
             Div(op) => unimplemented!("Not done yet: {:?}", op),
+            Pow2(op) => unimplemented!("Not done yet: {:?}", op),
             // TODO
             AesDecrypt(_) => unimplemented!(),
             HostIndexAxis(_) => unimplemented!(),
@@ -868,19 +860,7 @@
             HostDiag(_) => unimplemented!(),
             HostSqueeze(_) => unimplemented!(),
             Cast(_) => unimplemented!("No implementation of Cast for the old framework"),
-<<<<<<< HEAD
-            // NOTE the following are not supported by design
-            AdtReveal(_) | AdtFill(_) | AdtAdd(_) | AdtSub(_) | AdtMul(_) | AdtShl(_)
-            | AdtToRep(_) | RepAbs(_) | RepSetup(_) | RepShare(_) | RepReveal(_) | RepFill(_)
-            | RepAdd(_) | RepSub(_) | RepMul(_) | RepMsb(_) | RepDot(_) | RepFixedpointMean(_)
-            | RepShl(_) | RepShrRaw(_) | RepSum(_) | RepTruncPr(_) | RepToAdt(_)
-            | RepIndexAxis(_) | RepIndex(_) | RepDiag(_) | RepShlDim(_) | RepSlice(_)
-            | RepBitDec(_) | RepEqual(_) | RepIfElse(_) | FixedpointMul(_) | FixedpointDot(_)
-            | FixedpointTruncPr(_) | FixedpointMean(_) | FixedpointSum(_) | BitNeg(_)
-            | RepNeg(_) | FixedpointDiv(_) | Sign(_) | RepAddN(_) | RepBitCompose(_) | Pow2(_) => {
-=======
             _ => {
->>>>>>> 1d38dfa7
                 unimplemented!("Not supported {:?}", self)
             }
         }
@@ -954,6 +934,7 @@
             Mean(op) => unimplemented!("Not done yet: {:?}", op),
             Sum(op) => unimplemented!("Not done yet: {:?}", op),
             Div(op) => unimplemented!("Not done yet: {:?}", op),
+            Pow2(op) => unimplemented!("Not done yet: {:?}", op),
             // TODO implement below (needed until we switch to new framework for execution)
             AesDecrypt(_) => unimplemented!(),
             FixedpointEncode(_) | FixedpointDecode(_) | FixedpointAdd(_) | FixedpointSub(_)
@@ -975,18 +956,7 @@
             FloatingpointInverse(op) => unimplemented!("Not done yet: {:?}", op),
             FloatingpointMean(op) => unimplemented!("Not done yet: {:?}", op),
             FloatingpointSum(op) => unimplemented!("Not done yet: {:?}", op),
-<<<<<<< HEAD
-            // NOTE the following are not supported by design
-            AdtReveal(_) | AdtFill(_) | AdtAdd(_) | AdtSub(_) | AdtMul(_) | AdtShl(_)
-            | AdtToRep(_) | RepAbs(_) | RepSetup(_) | RepShare(_) | RepReveal(_) | RepFill(_)
-            | RepAdd(_) | RepSub(_) | RepMul(_) | RepMsb(_) | RepDot(_) | RepFixedpointMean(_)
-            | RepShl(_) | RepShrRaw(_) | RepSum(_) | RepTruncPr(_) | RepToAdt(_)
-            | RepIndexAxis(_) | RepEqual(_) | RepIfElse(_) | RepIndex(_) | RepDiag(_)
-            | RepShlDim(_) | RepSlice(_) | BitNeg(_) | RepNeg(_) | RepBitDec(_)
-            | FixedpointDiv(_) | Sign(_) | RepAddN(_) | RepBitCompose(_) | Pow2(_) => {
-=======
             _ => {
->>>>>>> 1d38dfa7
                 unimplemented!("Not supported {:?}", self)
             }
         }

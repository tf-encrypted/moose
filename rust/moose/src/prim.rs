use crate::computation::{HostPlacement, Placed, PrimDeriveSeedOp, PrimPrfKeyGenOp};
use crate::error::Result;
use crate::kernels::{
<<<<<<< HEAD
    NewSyncSession, NullaryKernel, PlacementDeriveSeed, PlacementKeyGen, PlacementPlace,
    RuntimeSession,
=======
    NullaryKernel, PlacementDeriveSeed, PlacementKeyGen, PlacementPlace, RuntimeSession,
    SyncSession,
>>>>>>> 27f37a97
};

use crate::prng::AesRng;
use serde::{Deserialize, Serialize};

#[derive(Serialize, Deserialize, PartialEq, Clone, Debug)]
pub struct RawSeed(pub [u8; 16]);

#[derive(Serialize, Deserialize, PartialEq, Clone, Debug)]
pub struct Seed(pub RawSeed, pub HostPlacement);

impl Placed for Seed {
    type Placement = HostPlacement;

    fn placement(&self) -> Result<Self::Placement> {
        Ok(self.1.clone())
    }
}

<<<<<<< HEAD
impl PlacementPlace<NewSyncSession, Seed> for HostPlacement {
    fn place(&self, _sess: &NewSyncSession, seed: Seed) -> Seed {
        if self == &seed.placement() {
            seed
        } else {
            // TODO just updating the placement isn't enough,
            // we need this to eventually turn into Send + Recv
            Seed(seed.0, self.clone())
=======
impl PlacementPlace<SyncSession, Seed> for HostPlacement {
    fn place(&self, _sess: &SyncSession, seed: Seed) -> Seed {
        match seed.placement() {
            Ok(place) if &place == self => seed,
            _ => {
                // TODO just updating the placement isn't enough,
                // we need this to eventually turn into Send + Recv
                Seed(seed.0, self.clone())
            }
>>>>>>> 27f37a97
        }
    }
}

#[derive(Serialize, Deserialize, PartialEq, Clone, Debug)]
pub struct RawPrfKey(pub [u8; 16]);

#[derive(Serialize, Deserialize, PartialEq, Clone, Debug)]
pub struct PrfKey(pub RawPrfKey, pub HostPlacement);

impl Placed for PrfKey {
    type Placement = HostPlacement;

    fn placement(&self) -> Result<Self::Placement> {
        Ok(self.1.clone())
    }
}

<<<<<<< HEAD
impl PlacementPlace<NewSyncSession, PrfKey> for HostPlacement {
    fn place(&self, _sess: &NewSyncSession, key: PrfKey) -> PrfKey {
        if self == &key.placement() {
            key
        } else {
            // TODO just updating the placement isn't enough,
            // we need this to eventually turn into Send + Recv
            PrfKey(key.0, self.clone())
=======
impl PlacementPlace<SyncSession, PrfKey> for HostPlacement {
    fn place(&self, _sess: &SyncSession, key: PrfKey) -> PrfKey {
        match key.placement() {
            Ok(place) if self == &place => key,
            _ => {
                // TODO just updating the placement isn't enough,
                // we need this to eventually turn into Send + Recv
                PrfKey(key.0, self.clone())
            }
>>>>>>> 27f37a97
        }
    }
}

#[derive(Serialize, Deserialize, PartialEq, Clone, Debug)]
pub struct RawNonce(pub Vec<u8>);

impl RawNonce {
    pub fn generate() -> RawNonce {
        let nonce = AesRng::generate_random_key();
        RawNonce(nonce.into())
    }
}

#[derive(Serialize, Deserialize, PartialEq, Clone, Debug)]
pub struct Nonce(pub RawNonce, pub HostPlacement);

impl Placed for Nonce {
    type Placement = HostPlacement;

    fn placement(&self) -> Result<Self::Placement> {
        Ok(self.1.clone())
    }
}

<<<<<<< HEAD
impl PlacementPlace<NewSyncSession, Nonce> for HostPlacement {
    fn place(&self, _sess: &NewSyncSession, nonce: Nonce) -> Nonce {
        if self == &nonce.placement() {
            nonce
        } else {
            // TODO just updating the placement isn't enough,
            // we need this to eventually turn into Send + Recv
            Nonce(nonce.0, self.clone())
=======
impl PlacementPlace<SyncSession, Nonce> for HostPlacement {
    fn place(&self, _sess: &SyncSession, nonce: Nonce) -> Nonce {
        match nonce.placement() {
            Ok(place) if &place == self => nonce,
            _ => {
                // TODO just updating the placement isn't enough,
                // we need this to eventually turn into Send + Recv
                Nonce(nonce.0, self.clone())
            }
>>>>>>> 27f37a97
        }
    }
}

modelled!(PlacementKeyGen::gen_key, HostPlacement, () -> PrfKey, PrimPrfKeyGenOp);

kernel! {
    PrimPrfKeyGenOp,
    [
        (HostPlacement, () -> PrfKey => Self::kernel),
    ]
}

impl PrimPrfKeyGenOp {
<<<<<<< HEAD
    fn kernel(_sess: &NewSyncSession, plc: &HostPlacement) -> PrfKey {
=======
    fn kernel<S: RuntimeSession>(_sess: &S, plc: &HostPlacement) -> PrfKey {
>>>>>>> 27f37a97
        let raw_key = RawPrfKey(AesRng::generate_random_key());
        PrfKey(raw_key, plc.clone())
    }
}

modelled!(PlacementDeriveSeed::derive_seed, HostPlacement, attributes[sync_key: RawNonce] (PrfKey) -> Seed, PrimDeriveSeedOp);

kernel! {
    PrimDeriveSeedOp,
    [
        (HostPlacement, (PrfKey) -> Seed => attributes[sync_key] Self::kernel),
    ]
}

impl PrimDeriveSeedOp {
    fn kernel<S: RuntimeSession>(
        sess: &S,
        plc: &HostPlacement,
        sync_key: RawNonce,
        key: PrfKey,
    ) -> Seed {
        let sid = sess.session_id();
        let raw_key = key.0;

        let mut nonce: Vec<u8> = vec![];
        nonce.extend(sid.as_bytes());
        nonce.extend(sync_key.0);

        let raw_seed = crate::utils::derive_seed(&raw_key.0, &nonce);
        Seed(RawSeed(raw_seed), plc.clone())
    }
}

// TODO deprecated
impl RawSeed {
    pub fn from_prf(key: &RawPrfKey, nonce: &RawNonce) -> RawSeed {
        let raw_seed = crate::utils::derive_seed(&key.0, &nonce.0);
        RawSeed(raw_seed)
    }
}

// TODO deprecated
impl RawPrfKey {
    pub fn generate() -> RawPrfKey {
        let raw_key = AesRng::generate_random_key();
        RawPrfKey(raw_key)
    }
}<|MERGE_RESOLUTION|>--- conflicted
+++ resolved
@@ -1,15 +1,9 @@
 use crate::computation::{HostPlacement, Placed, PrimDeriveSeedOp, PrimPrfKeyGenOp};
 use crate::error::Result;
 use crate::kernels::{
-<<<<<<< HEAD
-    NewSyncSession, NullaryKernel, PlacementDeriveSeed, PlacementKeyGen, PlacementPlace,
-    RuntimeSession,
-=======
     NullaryKernel, PlacementDeriveSeed, PlacementKeyGen, PlacementPlace, RuntimeSession,
     SyncSession,
->>>>>>> 27f37a97
 };
-
 use crate::prng::AesRng;
 use serde::{Deserialize, Serialize};
 
@@ -27,16 +21,6 @@
     }
 }
 
-<<<<<<< HEAD
-impl PlacementPlace<NewSyncSession, Seed> for HostPlacement {
-    fn place(&self, _sess: &NewSyncSession, seed: Seed) -> Seed {
-        if self == &seed.placement() {
-            seed
-        } else {
-            // TODO just updating the placement isn't enough,
-            // we need this to eventually turn into Send + Recv
-            Seed(seed.0, self.clone())
-=======
 impl PlacementPlace<SyncSession, Seed> for HostPlacement {
     fn place(&self, _sess: &SyncSession, seed: Seed) -> Seed {
         match seed.placement() {
@@ -46,7 +30,6 @@
                 // we need this to eventually turn into Send + Recv
                 Seed(seed.0, self.clone())
             }
->>>>>>> 27f37a97
         }
     }
 }
@@ -65,16 +48,6 @@
     }
 }
 
-<<<<<<< HEAD
-impl PlacementPlace<NewSyncSession, PrfKey> for HostPlacement {
-    fn place(&self, _sess: &NewSyncSession, key: PrfKey) -> PrfKey {
-        if self == &key.placement() {
-            key
-        } else {
-            // TODO just updating the placement isn't enough,
-            // we need this to eventually turn into Send + Recv
-            PrfKey(key.0, self.clone())
-=======
 impl PlacementPlace<SyncSession, PrfKey> for HostPlacement {
     fn place(&self, _sess: &SyncSession, key: PrfKey) -> PrfKey {
         match key.placement() {
@@ -84,7 +57,6 @@
                 // we need this to eventually turn into Send + Recv
                 PrfKey(key.0, self.clone())
             }
->>>>>>> 27f37a97
         }
     }
 }
@@ -110,16 +82,6 @@
     }
 }
 
-<<<<<<< HEAD
-impl PlacementPlace<NewSyncSession, Nonce> for HostPlacement {
-    fn place(&self, _sess: &NewSyncSession, nonce: Nonce) -> Nonce {
-        if self == &nonce.placement() {
-            nonce
-        } else {
-            // TODO just updating the placement isn't enough,
-            // we need this to eventually turn into Send + Recv
-            Nonce(nonce.0, self.clone())
-=======
 impl PlacementPlace<SyncSession, Nonce> for HostPlacement {
     fn place(&self, _sess: &SyncSession, nonce: Nonce) -> Nonce {
         match nonce.placement() {
@@ -129,7 +91,6 @@
                 // we need this to eventually turn into Send + Recv
                 Nonce(nonce.0, self.clone())
             }
->>>>>>> 27f37a97
         }
     }
 }
@@ -144,11 +105,7 @@
 }
 
 impl PrimPrfKeyGenOp {
-<<<<<<< HEAD
-    fn kernel(_sess: &NewSyncSession, plc: &HostPlacement) -> PrfKey {
-=======
     fn kernel<S: RuntimeSession>(_sess: &S, plc: &HostPlacement) -> PrfKey {
->>>>>>> 27f37a97
         let raw_key = RawPrfKey(AesRng::generate_random_key());
         PrfKey(raw_key, plc.clone())
     }

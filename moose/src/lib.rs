--- conflicted
+++ resolved
@@ -611,14 +611,8 @@
             {
                 use crate::symbolic::SymbolicSession;
 
-<<<<<<< HEAD
                 let op = self.clone();
-                Box::new(move |
-=======
-                let k = derive_runtime_kernel![nullary, $($kp)+, self].unwrap();
-
                 Ok(Box::new(move |
->>>>>>> 4d7072dc
                     sess: &SymbolicSession,
                     plc: &$plc,
                 | {
@@ -825,16 +819,8 @@
                 use crate::symbolic::{Symbolic, SymbolicSession, SymbolicHandle};
                 use std::convert::TryInto;
 
-<<<<<<< HEAD
-                let op = self.clone();
-
-                Box::new(move |
-=======
-                let k = derive_runtime_kernel![binary, $($kp)+, self]?;
-
                 let op = self.clone();
                 Ok(Box::new(move |
->>>>>>> 4d7072dc
                     sess: &SymbolicSession,
                     plc: &$plc,
                     x0: <$t0 as KnownType<SymbolicSession>>::Type,
@@ -844,7 +830,7 @@
                     // Magic by Morten
                     let op = &op;
 
-                    let k = derive_runtime_kernel![binary, $($kp)+, op];
+                    let k = derive_runtime_kernel![binary, $($kp)+, op]?;
 
                     let v0 = x0.clone().try_into();
                     let v1 = x1.clone().try_into();

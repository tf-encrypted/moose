--- conflicted
+++ resolved
@@ -812,14 +812,9 @@
             // NOTE the following are not supported by design
             AdtReveal(_) | AdtFill(_) | AdtAdd(_) | AdtSub(_) | AdtMul(_) | AdtShl(_)
             | AdtToRep(_) | RepAbs(_) | RepSetup(_) | RepShare(_) | RepReveal(_) | RepFill(_)
-<<<<<<< HEAD
             | RepAdd(_) | RepSub(_) | RepMul(_) | RepMsb(_) | RepDot(_) | RepFixedpointMean(_)
-            | RepShl(_) | RepSum(_) | RepTruncPr(_) | RepToAdt(_) | RepIndexAxis(_) => {
-=======
-            | RepAdd(_) | RepSub(_) | RepMul(_) | RepMsb(_) | RepDot(_) | RepMean(_)
             | RepShl(_) | RepSum(_) | RepTruncPr(_) | RepToAdt(_) | RepIndexAxis(_)
             | RepDiag(_) | RepShlDim(_) | RepSlice(_) | RepBitDec(_) => {
->>>>>>> 87351dd6
                 unimplemented!("Not supported {:?}", self)
             }
         }

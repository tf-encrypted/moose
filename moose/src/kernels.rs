use crate::error::{Error, Result};
use crate::execution::{
    map_receive_error, map_send_result, AsyncKernel, CompilationContext, Compile, Kernel,
    SyncKernel,
};
use crate::fixedpoint::Convert;
use crate::floatingpoint::{Float32Tensor, Float64Tensor};
use crate::host::{
    AbstractHostFixedTensor, AbstractHostRingTensor, HostBitTensor, HostFixed128Tensor,
    HostFixed64Tensor, HostFloat32Tensor, HostFloat64Tensor, HostInt16Tensor, HostInt32Tensor,
    HostInt64Tensor, HostInt8Tensor, HostRing128Tensor, HostRing64Tensor, HostShape,
    HostUint16Tensor, HostUint32Tensor, HostUint64Tensor, HostUint8Tensor, SliceInfo,
};
use crate::prim::{PrfKey, RawPrfKey, RawSeed, Seed, SyncKey};
use crate::replicated::ReplicatedSetup;
use crate::{closure_kernel, function_kernel};
use crate::{computation::*, for_all_values};
use std::collections::HashMap;
use std::convert::TryFrom;
use std::sync::Arc;

/// General session trait determining basic properties for session objects.
pub trait Session {
    type Value;
    fn execute(
        &self,
        op: Operator,
        plc: &Placement,
        operands: Vec<Self::Value>,
    ) -> Result<Self::Value>;

    type ReplicatedSetup;
    fn replicated_setup(&self, plc: &ReplicatedPlacement) -> &Self::ReplicatedSetup;
}

/// Trait for sessions that are intended for run-time use only.
///
/// This trait is used to make a distinct between functionality that may
/// only be executed during run-time as opposed to at compile-time, such
/// as for instance key generation. Moreover, it also offers access to
/// information that is only known at run-time, such as the concrete
/// session id under which execution is happening.
pub trait RuntimeSession: Session {
    fn session_id(&self) -> &SessionId;
}

/// Session object for synchronous/eager execution (in new framework).
pub struct SyncSession {
    session_id: SessionId,
    replicated_keys: HashMap<ReplicatedPlacement, ReplicatedSetup>,
}

impl Default for SyncSession {
    fn default() -> Self {
        SyncSession {
            session_id: SessionId::random(), // TODO sync session is only used in tests currently, but it should get the session if from then env still.
            replicated_keys: Default::default(),
        }
    }
}

impl Session for SyncSession {
    type Value = Value;

    fn execute(&self, op: Operator, plc: &Placement, operands: Vec<Value>) -> Result<Value> {
        use Operator::*;
        let kernel_output = match op {
            Shape(op) => DispatchKernel::compile(&op, plc)?(self, operands)?,
            BitFill(op) => DispatchKernel::compile(&op, plc)?(self, operands)?,
            RingFill(op) => DispatchKernel::compile(&op, plc)?(self, operands)?,
            PrimPrfKeyGen(op) => DispatchKernel::compile(&op, plc)?(self, operands)?,
            BitSample(op) => DispatchKernel::compile(&op, plc)?(self, operands)?,
            BitSampleSeeded(op) => DispatchKernel::compile(&op, plc)?(self, operands)?,
            BitXor(op) => DispatchKernel::compile(&op, plc)?(self, operands)?,
            BitAnd(op) => DispatchKernel::compile(&op, plc)?(self, operands)?,
            BitNeg(op) => DispatchKernel::compile(&op, plc)?(self, operands)?,
            BitExtract(op) => DispatchKernel::compile(&op, plc)?(self, operands)?,
            RingSample(op) => DispatchKernel::compile(&op, plc)?(self, operands)?,
            RingSampleSeeded(op) => DispatchKernel::compile(&op, plc)?(self, operands)?,
            RingAdd(op) => DispatchKernel::compile(&op, plc)?(self, operands)?,
            RingSub(op) => DispatchKernel::compile(&op, plc)?(self, operands)?,
            RingMul(op) => DispatchKernel::compile(&op, plc)?(self, operands)?,
            RingDot(op) => DispatchKernel::compile(&op, plc)?(self, operands)?,
            RingNeg(op) => DispatchKernel::compile(&op, plc)?(self, operands)?,
            RingShl(op) => DispatchKernel::compile(&op, plc)?(self, operands)?,
            RingShr(op) => DispatchKernel::compile(&op, plc)?(self, operands)?,
            RingSum(op) => DispatchKernel::compile(&op, plc)?(self, operands)?,
            RingFixedpointMean(op) => DispatchKernel::compile(&op, plc)?(self, operands)?,
            RingFixedpointEncode(op) => DispatchKernel::compile(&op, plc)?(self, operands)?,
            RingFixedpointDecode(op) => DispatchKernel::compile(&op, plc)?(self, operands)?,
            RingInject(op) => DispatchKernel::compile(&op, plc)?(self, operands)?,
            RepFill(op) => DispatchKernel::compile(&op, plc)?(self, operands)?,
            RepSetup(op) => DispatchKernel::compile(&op, plc)?(self, operands)?,
            RepShare(op) => DispatchKernel::compile(&op, plc)?(self, operands)?,
            RepReveal(op) => DispatchKernel::compile(&op, plc)?(self, operands)?,
            RepAdd(op) => DispatchKernel::compile(&op, plc)?(self, operands)?,
            RepSub(op) => DispatchKernel::compile(&op, plc)?(self, operands)?,
            RepMul(op) => DispatchKernel::compile(&op, plc)?(self, operands)?,
            RepDot(op) => DispatchKernel::compile(&op, plc)?(self, operands)?,
            RepTruncPr(op) => DispatchKernel::compile(&op, plc)?(self, operands)?,
            RepMsb(op) => DispatchKernel::compile(&op, plc)?(self, operands)?,
            RepNeg(op) => DispatchKernel::compile(&op, plc)?(self, operands)?,
            RepAbs(op) => DispatchKernel::compile(&op, plc)?(self, operands)?,
            RepToAdt(op) => DispatchKernel::compile(&op, plc)?(self, operands)?,
            RepFixedpointMean(op) => DispatchKernel::compile(&op, plc)?(self, operands)?,
            RepSum(op) => DispatchKernel::compile(&op, plc)?(self, operands)?,
            RepShl(op) => DispatchKernel::compile(&op, plc)?(self, operands)?,
            RepIndexAxis(op) => DispatchKernel::compile(&op, plc)?(self, operands)?,
            RepIndex(op) => DispatchKernel::compile(&op, plc)?(self, operands)?,
            RepDiag(op) => DispatchKernel::compile(&op, plc)?(self, operands)?,
            RepSlice(op) => DispatchKernel::compile(&op, plc)?(self, operands)?,
            RepBitDec(op) => DispatchKernel::compile(&op, plc)?(self, operands)?,
            RepShlDim(op) => DispatchKernel::compile(&op, plc)?(self, operands)?,
            AdtAdd(op) => DispatchKernel::compile(&op, plc)?(self, operands)?,
            AdtSub(op) => DispatchKernel::compile(&op, plc)?(self, operands)?,
            AdtShl(op) => DispatchKernel::compile(&op, plc)?(self, operands)?,
            AdtMul(op) => DispatchKernel::compile(&op, plc)?(self, operands)?,
            AdtFill(op) => DispatchKernel::compile(&op, plc)?(self, operands)?,
            AdtReveal(op) => DispatchKernel::compile(&op, plc)?(self, operands)?,
            AdtToRep(op) => DispatchKernel::compile(&op, plc)?(self, operands)?,
            PrimDeriveSeed(op) => DispatchKernel::compile(&op, plc)?(self, operands)?,
            Constant(op) => DispatchKernel::compile(&op, plc)?(self, operands)?,
            HostOnes(op) => DispatchKernel::compile(&op, plc)?(self, operands)?,
            Input(op) => DispatchKernel::compile(&op, plc)?(self, operands)?,
            Output(op) => DispatchKernel::compile(&op, plc)?(self, operands)?,
            Load(op) => DispatchKernel::compile(&op, plc)?(self, operands)?,
            Save(op) => DispatchKernel::compile(&op, plc)?(self, operands)?,
            HostAtLeast2D(op) => DispatchKernel::compile(&op, plc)?(self, operands)?,
            HostMean(op) => DispatchKernel::compile(&op, plc)?(self, operands)?,
            HostSqrt(op) => DispatchKernel::compile(&op, plc)?(self, operands)?,
            HostSum(op) => DispatchKernel::compile(&op, plc)?(self, operands)?,
            FixedpointEncode(op) => DispatchKernel::compile(&op, plc)?(self, operands)?,
            FixedpointDecode(op) => DispatchKernel::compile(&op, plc)?(self, operands)?,
            FixedpointAdd(op) => DispatchKernel::compile(&op, plc)?(self, operands)?,
            FixedpointSub(op) => DispatchKernel::compile(&op, plc)?(self, operands)?,
            FixedpointMul(op) => DispatchKernel::compile(&op, plc)?(self, operands)?,
            FixedpointDiv(op) => DispatchKernel::compile(&op, plc)?(self, operands)?,
            FixedpointDot(op) => DispatchKernel::compile(&op, plc)?(self, operands)?,
            FixedpointTruncPr(op) => DispatchKernel::compile(&op, plc)?(self, operands)?,
            FixedpointSum(op) => DispatchKernel::compile(&op, plc)?(self, operands)?,
            FixedpointMean(op) => DispatchKernel::compile(&op, plc)?(self, operands)?,
            HostSlice(op) => DispatchKernel::compile(&op, plc)?(self, operands)?,
            HostDiag(op) => DispatchKernel::compile(&op, plc)?(self, operands)?,
            HostShlDim(op) => DispatchKernel::compile(&op, plc)?(self, operands)?,
            HostIndexAxis(op) => DispatchKernel::compile(&op, plc)?(self, operands)?,
            HostAdd(op) => DispatchKernel::compile(&op, plc)?(self, operands)?,
            HostSub(op) => DispatchKernel::compile(&op, plc)?(self, operands)?,
            HostMul(op) => DispatchKernel::compile(&op, plc)?(self, operands)?,
            HostDiv(op) => DispatchKernel::compile(&op, plc)?(self, operands)?,
            HostDot(op) => DispatchKernel::compile(&op, plc)?(self, operands)?,
            HostExpandDims(op) => DispatchKernel::compile(&op, plc)?(self, operands)?,
            HostSqueeze(op) => DispatchKernel::compile(&op, plc)?(self, operands)?,
            HostConcat(op) => DispatchKernel::compile(&op, plc)?(self, operands)?,
            Sign(op) => DispatchKernel::compile(&op, plc)?(self, operands)?,
            FloatingpointAdd(op) => DispatchKernel::compile(&op, plc)?(self, operands)?,
            FloatingpointSub(op) => DispatchKernel::compile(&op, plc)?(self, operands)?,
            FloatingpointMul(op) => DispatchKernel::compile(&op, plc)?(self, operands)?,
            FloatingpointDiv(op) => DispatchKernel::compile(&op, plc)?(self, operands)?,
            FloatingpointDot(op) => DispatchKernel::compile(&op, plc)?(self, operands)?,
            FloatingpointAtLeast2D(op) => DispatchKernel::compile(&op, plc)?(self, operands)?,
            FloatingpointOnes(op) => DispatchKernel::compile(&op, plc)?(self, operands)?,
            FloatingpointConcat(op) => DispatchKernel::compile(&op, plc)?(self, operands)?,
            FloatingpointExpandDims(op) => DispatchKernel::compile(&op, plc)?(self, operands)?,
            FloatingpointTranspose(op) => DispatchKernel::compile(&op, plc)?(self, operands)?,
            FloatingpointInverse(op) => DispatchKernel::compile(&op, plc)?(self, operands)?,
            FloatingpointMean(op) => DispatchKernel::compile(&op, plc)?(self, operands)?,
            FloatingpointSum(op) => DispatchKernel::compile(&op, plc)?(self, operands)?,
            HostTranspose(op) => DispatchKernel::compile(&op, plc)?(self, operands)?,
            HostInverse(op) => DispatchKernel::compile(&op, plc)?(self, operands)?,
            HostBitDec(op) => DispatchKernel::compile(&op, plc)?(self, operands)?,
            Identity(op) => DispatchKernel::compile(&op, plc)?(self, operands)?,
            Cast(op) => DispatchKernel::compile(&op, plc)?(self, operands)?,
            Send(op) => DispatchKernel::compile(&op, plc)?(self, operands)?,
            Receive(op) => DispatchKernel::compile(&op, plc)?(self, operands)?,
            HostReshape(op) => DispatchKernel::compile(&op, plc)?(self, operands)?,
            AtLeast2D(op) => DispatchKernel::compile(&op, plc)?(self, operands)?,
            Slice(op) => DispatchKernel::compile(&op, plc)?(self, operands)?,
            Ones(op) => DispatchKernel::compile(&op, plc)?(self, operands)?,
            ExpandDims(op) => DispatchKernel::compile(&op, plc)?(self, operands)?,
            Concat(op) => DispatchKernel::compile(&op, plc)?(self, operands)?,
            Transpose(op) => DispatchKernel::compile(&op, plc)?(self, operands)?,
            Dot(op) => DispatchKernel::compile(&op, plc)?(self, operands)?,
            Inverse(op) => DispatchKernel::compile(&op, plc)?(self, operands)?,
            Add(op) => DispatchKernel::compile(&op, plc)?(self, operands)?,
            Sub(op) => DispatchKernel::compile(&op, plc)?(self, operands)?,
            Mul(op) => DispatchKernel::compile(&op, plc)?(self, operands)?,
            Mean(op) => DispatchKernel::compile(&op, plc)?(self, operands)?,
            Sum(op) => DispatchKernel::compile(&op, plc)?(self, operands)?,
            Div(op) => DispatchKernel::compile(&op, plc)?(self, operands)?,
            RepEqual(op) => DispatchKernel::compile(&op, plc)?(self, operands)?,
            RepIfElse(op) => DispatchKernel::compile(&op, plc)?(self, operands)?,
        };
        Ok(kernel_output)
    }

    type ReplicatedSetup = ReplicatedSetup;
    fn replicated_setup(&self, plc: &ReplicatedPlacement) -> &Self::ReplicatedSetup {
        self.replicated_keys.get(plc).unwrap()
    }
}

impl RuntimeSession for SyncSession {
    fn session_id(&self) -> &SessionId {
        &self.session_id
    }
}

/// Session object for asynchronous execution (in new framework).
pub struct AsyncSession {
    session_id: SessionId,
    // replicated_keys: HashMap<ReplicatedPlacement, ReplicatedSetup>,
}

impl Session for AsyncSession {
    type Value = (); // TODO AsyncExecutor for the new framework is not ready yet
    fn execute(
        &self,
        _op: Operator,
        _plc: &Placement,
        _operands: Vec<Self::Value>,
    ) -> Result<Self::Value> {
        // TODO AsyncExecutor for the new framework is not ready yet
        unimplemented!()
    }

    type ReplicatedSetup = (); // TODO AsyncExecutor for the new framework is not ready yet
    fn replicated_setup(&self, _plc: &ReplicatedPlacement) -> &Self::ReplicatedSetup {
        // TODO AsyncExecutor for the new framework is not ready yet
        unimplemented!()
    }
}

impl RuntimeSession for AsyncSession {
    fn session_id(&self) -> &SessionId {
        &self.session_id
    }
}

pub trait DispatchKernel<S: Session> {
    #[allow(clippy::type_complexity)] // TODO
    fn compile(
        &self,
        plc: &Placement,
    ) -> Result<Box<dyn Fn(&S, Vec<S::Value>) -> Result<S::Value>>>;
}

// TODO if rustc can't figure out how to optimize Box<dyn Fn...> for
// function kernels then we could consider returning an enum over
// fn.. and Box<dyn Fn...> in the traits below instead

pub trait NullaryKernel<S: Session, P, Y> {
    #[allow(clippy::type_complexity)] // TODO
    fn compile(&self, plc: &P) -> Result<Box<dyn Fn(&S, &P) -> Result<Y>>>;
}

pub trait UnaryKernel<S: Session, P, X0, Y> {
    #[allow(clippy::type_complexity)] // TODO
    fn compile(&self, plc: &P) -> Result<Box<dyn Fn(&S, &P, X0) -> Result<Y>>>;
}

pub trait BinaryKernel<S: Session, P, X0, X1, Y> {
    #[allow(clippy::type_complexity)] // TODO
    fn compile(&self, plc: &P) -> Result<Box<dyn Fn(&S, &P, X0, X1) -> Result<Y>>>;
}

pub trait TernaryKernel<S: Session, P, X0, X1, X2, Y> {
    #[allow(clippy::type_complexity)] // TODO
    fn compile(&self, plc: &P) -> Result<Box<dyn Fn(&S, &P, X0, X1, X2) -> Result<Y>>>;
}

pub trait VariadicKernel<S: Session, P, XS, Y> {
    #[allow(clippy::type_complexity)] // TODO
    fn compile(&self, plc: &P) -> Result<Box<dyn Fn(&S, &P, Vec<XS>) -> Result<Y>>>;
}

pub(crate) trait NullaryKernelCheck<S: Session, P, Y>
where
    Self: NullaryKernel<S, P, Y>,
{
}

pub(crate) trait UnaryKernelCheck<S: Session, P, X0, Y>
where
    Self: UnaryKernel<S, P, X0, Y>,
{
}

pub(crate) trait BinaryKernelCheck<S: Session, P, X0, X1, Y>
where
    Self: BinaryKernel<S, P, X0, X1, Y>,
{
}

pub(crate) trait TernaryKernelCheck<S: Session, P, X0, X1, X2, Y>
where
    Self: TernaryKernel<S, P, X0, X1, X2, Y>,
{
}

pub(crate) trait VariadicKernelCheck<S: Session, P, XS, Y>
where
    Self: VariadicKernel<S, P, XS, Y>,
{
}

pub trait Tensor<S: Session> {
    type Scalar;
}

pub trait PlacementShape<S: Session, T, ShapeT> {
    fn shape(&self, sess: &S, x: &T) -> ShapeT;
}

pub trait PlacementReshape<S: Session, T, ShapeT, O> {
    fn reshape(&self, sess: &S, x: &T, shape: &ShapeT) -> O;
}

pub trait PlacementKeyGen<S: Session, KeyT> {
    fn gen_key(&self, sess: &S) -> KeyT;
}

pub trait PlacementSetupGen<S: Session, SetupT> {
    fn gen_setup(&self, sess: &S) -> SetupT;
}

pub trait PlacementDeriveSeed<S: Session, KeyT, SeedT> {
    fn derive_seed(&self, sess: &S, sync_key: SyncKey, key: &KeyT) -> SeedT;
}

pub trait PlacementAdd<S: Session, T, U, O> {
    fn add(&self, sess: &S, x: &T, y: &U) -> O;
}

pub trait PlacementSub<S: Session, T, U, O> {
    fn sub(&self, sess: &S, x: &T, y: &U) -> O;
}

pub trait PlacementNeg<S: Session, T, O> {
    fn neg(&self, sess: &S, x: &T) -> O;
}

pub trait PlacementMul<S: Session, T, U, O> {
    fn mul(&self, sess: &S, x: &T, y: &U) -> O;
}

pub trait PlacementDiv<S: Session, T, U, O> {
    fn div(&self, sess: &S, x: &T, y: &U) -> O;
}

pub trait PlacementDot<S: Session, T, U, O> {
    fn dot(&self, sess: &S, x: &T, y: &U) -> O;
}

pub trait PlacementShl<S: Session, T, O> {
    fn shl(&self, sess: &S, amount: usize, x: &T) -> O;
}

pub trait PlacementShr<S: Session, T, O> {
    fn shr(&self, sess: &S, amount: usize, x: &T) -> O;
}

pub trait PlacementXor<S: Session, T, U, O> {
    fn xor(&self, sess: &S, x: &T, y: &U) -> O;
}

pub trait PlacementAnd<S: Session, T, U, O> {
    fn and(&self, sess: &S, x: &T, y: &U) -> O;
}

pub trait PlacementAndSetup<S: Session, SetupT, T, U, O> {
    fn and_setup(&self, sess: &S, setup: &SetupT, x: &T, y: &U) -> O;
}

pub trait PlacementBitExtract<S: Session, T, O> {
    fn bit_extract(&self, sess: &S, bit_idx: usize, x: &T) -> O;
}

pub trait PlacementBitDec<S: Session, T, O> {
    fn bit_decompose(&self, sess: &S, x: &T) -> O;
}

pub trait PlacementBitDecSetup<S: Session, SetupT, T, O> {
    fn bit_decompose(&self, sess: &S, setup: &SetupT, x: &T) -> O;
}

pub trait PlacementRingInject<S: Session, T, O> {
    fn ring_inject(&self, sess: &S, bit_idx: usize, x: &T) -> O;
}

pub trait PlacementMulSetup<S: Session, SetupT, T, U, O> {
    fn mul_setup(&self, sess: &S, setup: &SetupT, x: &T, y: &U) -> O;
}

pub trait PlacementDotSetup<S: Session, SetupT, T, U, O> {
    fn dot_setup(&self, sess: &S, setup: &SetupT, x: &T, y: &U) -> O;
}

pub trait PlacementDivSetup<S: Session, SetupT, T, U, O> {
    fn div_setup(&self, sess: &S, setup: &SetupT, x: &T, y: &U) -> O;
}

pub trait PlacementShare<S: Session, T, O> {
    fn share(&self, sess: &S, x: &T) -> O;
}

pub trait PlacementShareSetup<S: Session, SetupT, T, O> {
    fn share(&self, sess: &S, setup: &SetupT, x: &T) -> O;
}

pub trait PlacementReveal<S: Session, T, O> {
    fn reveal(&self, sess: &S, x: &T) -> O;
}

pub trait PlacementFill<S: Session, ShapeT, O> {
    fn fill(&self, sess: &S, value: Constant, shape: &ShapeT) -> O;
}

pub trait PlacementZeros<S: Session, ShapeT, O> {
    fn zeros(&self, sess: &S, shape: &ShapeT) -> O;
}

pub trait PlacementMean<S: Session, T, O> {
    fn mean(&self, sess: &S, axis: Option<u32>, x: &T) -> O;
}

pub trait PlacementMeanAsFixedpoint<S: Session, T, O> {
    fn mean_as_fixedpoint(
        &self,
        sess: &S,
        axis: Option<u32>,
        scaling_base: u64,
        scaling_exp: u32,
        x: &T,
    ) -> O;
}

pub trait PlacementSqrt<S: Session, T, O> {
    fn sqrt(&self, sess: &S, x: &T) -> O;
}

pub trait PlacementSum<S: Session, T, O> {
    fn sum(&self, sess: &S, axis: Option<u32>, x: &T) -> O;
}

pub trait PlacementEqual<S: Session, T, U, O> {
    fn equal(&self, sess: &S, x: &T, y: &U) -> O;
}

pub trait PlacementIfElse<S: Session, T, U, V, O> {
    fn if_else(&self, sess: &S, s: &T, x: &U, y: &V) -> O;
}

impl<S: Session, ShapeT, O, P> PlacementZeros<S, ShapeT, O> for P
where
    P: PlacementFill<S, ShapeT, O>,
    O: Tensor<S>,
    O::Scalar: Into<Constant>,
    O::Scalar: From<u8>,
{
    fn zeros(&self, sess: &S, shape: &ShapeT) -> O {
        let value = O::Scalar::from(0).into();
        self.fill(sess, value, shape)
    }
}

modelled!(PlacementOnes::ones, HostPlacement, (HostShape) -> HostFloat64Tensor, HostOnesOp);

kernel! {
    HostOnesOp, [
        (HostPlacement, (HostShape) -> HostFloat64Tensor => [runtime] Self::kernel),
    ]
}

pub trait PlacementOnes<S: Session, ShapeT, O> {
    fn ones(&self, sess: &S, shape: &ShapeT) -> O;
}

impl<S: Session, ShapeT, O, P> PlacementOnes<S, ShapeT, O> for P
where
    P: PlacementFill<S, ShapeT, O>,
    O: Tensor<S>,
    O::Scalar: Into<Constant>,
    O::Scalar: From<u8>,
{
    fn ones(&self, sess: &S, shape: &ShapeT) -> O {
        let value = O::Scalar::from(1).into();
        self.fill(sess, value, shape)
    }
}

pub trait PlacementSample<S: Session, ShapeT, O> {
    fn sample(&self, sess: &S, max_value: Option<u64>, shape: &ShapeT) -> O;
}

pub trait PlacementSampleUniform<S: Session, ShapeT, O> {
    fn sample_uniform(&self, sess: &S, shape: &ShapeT) -> O;
}

pub trait PlacementSampleBits<S: Session, ShapeT, O> {
    fn sample_bits(&self, sess: &S, shape: &ShapeT) -> O;
}

impl<S: Session, ShapeT, O, P> PlacementSampleUniform<S, ShapeT, O> for P
where
    P: PlacementSample<S, ShapeT, O>,
{
    fn sample_uniform(&self, sess: &S, shape: &ShapeT) -> O {
        self.sample(sess, None, shape)
    }
}

impl<S: Session, ShapeT, O, P> PlacementSampleBits<S, ShapeT, O> for P
where
    P: PlacementSample<S, ShapeT, O>,
{
    fn sample_bits(&self, sess: &S, shape: &ShapeT) -> O {
        self.sample(sess, Some(1), shape)
    }
}

pub trait PlacementSampleSeeded<S: Session, ShapeT, SeedT, O> {
    fn sample_seeded(&self, sess: &S, max_value: Option<u64>, shape: &ShapeT, seed: &SeedT) -> O;
}

pub trait PlacementSampleUniformSeeded<S: Session, ShapeT, SeedT, O> {
    fn sample_uniform_seeded(&self, sess: &S, shape: &ShapeT, seed: &SeedT) -> O;
}

pub trait PlacementSampleBitsSeeded<S: Session, ShapeT, SeedT, O> {
    fn sample_bits_seeded(&self, sess: &S, shape: &ShapeT, seed: &SeedT) -> O;
}

impl<S: Session, ShapeT, SeedT, O, P> PlacementSampleUniformSeeded<S, ShapeT, SeedT, O> for P
where
    P: PlacementSampleSeeded<S, ShapeT, SeedT, O>,
{
    fn sample_uniform_seeded(&self, sess: &S, shape: &ShapeT, seed: &SeedT) -> O {
        self.sample_seeded(sess, None, shape, seed)
    }
}

impl<S: Session, ShapeT, SeedT, O, P> PlacementSampleBitsSeeded<S, ShapeT, SeedT, O> for P
where
    P: PlacementSampleSeeded<S, ShapeT, SeedT, O>,
{
    fn sample_bits_seeded(&self, sess: &S, shape: &ShapeT, seed: &SeedT) -> O {
        self.sample_seeded(sess, Some(1), shape, seed)
    }
}

pub trait PlacementRepToAdt<S: Session, T, O> {
    fn rep_to_adt(&self, sess: &S, x: &T) -> O;
}

pub trait PlacementAdtToRep<S: Session, T, O> {
    fn adt_to_rep(&self, sess: &S, x: &T) -> O;
}

pub trait PlacementTruncPr<S: Session, T, O> {
    fn trunc_pr(&self, sess: &S, amount: u32, x: &T) -> O;
}

pub trait PlacementTruncPrProvider<S: Session, T, O> {
    fn trunc_pr(&self, sess: &S, amount: usize, provider: &HostPlacement, x: &T) -> O;
}

pub trait PlacementDaBitProvider<S: Session, ShapeT, O1, O2> {
    fn gen_dabit(
        &self,
        sess: &S,
        shape_provider: ShapeT,
        shape_a: ShapeT,
        provider: &HostPlacement,
    ) -> (O1, O2);
}

pub trait PlacementAbs<S: Session, SetupT, T, O> {
    fn abs(&self, sess: &S, setup: &SetupT, x: &T) -> O;
}

pub trait PlacementMsb<S: Session, SetupT, T, O> {
    fn msb(&self, sess: &S, setup: &SetupT, x: &T) -> O;
}

pub trait PlacementSign<S: Session, T, O> {
    fn sign(&self, sess: &S, x: &T) -> O;
}

pub trait PlacementPlace<S: Session, T> {
    fn place(&self, sess: &S, x: T) -> T;
}

pub trait PlacementConstant<S: Session, O> {
    fn constant(&self, sess: &S, value: Constant) -> O;
}

pub trait PlacementIdentity<S: Session, T, O> {
    fn identity(&self, sess: &S, x: &T) -> O;
}

pub trait PlacementInput<S: Session, O> {
    fn input(&self, sess: &S, arg_name: String) -> O;
}

pub trait PlacementOutput<S: Session, T, O> {
    fn output(&self, sess: &S, x: &T) -> O;
}

pub trait PlacementLoad<S: Session, KeyT, QueryT, O> {
    fn load(&self, sess: &S, key: &KeyT, query: &QueryT) -> O;
}

pub trait PlacementSave<S: Session, KeyT, T, O> {
    fn save(&self, sess: &S, key: &KeyT, x: &T) -> O;
}

pub trait PlacementSend<S: Session, T, O> {
    fn send(&self, sess: &S, rendezvous_key: RendezvousKey, receiver: Role, x: &T) -> O;
}

pub trait PlacementReceive<S: Session, O> {
    fn receive(&self, sess: &S, rendezvous_key: RendezvousKey, sender: Role) -> O;
}

pub trait PlacementAtLeast2D<S: Session, T, O> {
    fn at_least_2d(&self, sess: &S, to_column_vector: bool, x: &T) -> O;
}

pub trait PlacementRingFixedpointEncode<S: Session, T, O> {
    fn fixedpoint_ring_encode(&self, sess: &S, scaling_base: u64, scaling_exp: u32, x: &T) -> O;
}

pub trait PlacementRingFixedpointDecode<S: Session, T, O> {
    fn fixedpoint_ring_decode(&self, sess: &S, scaling_base: u64, scaling_exp: u32, x: &T) -> O;
}

pub trait PlacementFixedpointEncode<S: Session, T, O> {
    fn fixedpoint_encode(
        &self,
        sess: &S,
        fractional_precision: u32,
        integral_precision: u32,
        x: &T,
    ) -> O;
}

pub trait PlacementFixedpointDecode<S: Session, T, O> {
    fn fixedpoint_decode(&self, sess: &S, precision: u32, x: &T) -> O;
}

pub trait PlacementExpandDims<S: Session, T, O> {
    fn expand_dims(&self, sess: &S, axis: Vec<u32>, x: &T) -> O;
}

pub trait PlacementSqueeze<S: Session, T, O> {
    fn squeeze(&self, sess: &S, axis: Option<u32>, x: &T) -> O;
}

pub trait PlacementConcatenate<S: Session, TS, O> {
    fn concatenate(&self, sess: &S, axis: u32, xs: &[TS]) -> O;
}

pub trait PlacementTranspose<S: Session, T, O> {
    fn transpose(&self, sess: &S, x: &T) -> O;
}

pub trait PlacementInverse<S: Session, T, O> {
    fn inverse(&self, sess: &S, x: &T) -> O;
}

pub trait PlacementCast<S: Session, T, O> {
    fn cast(&self, sess: &S, x: &T) -> O;
}

pub trait EmptyTypeHolder<T> {}

pub trait PlacementSlice<S: Session, T, O> {
    fn slice(&self, sess: &S, slice_info: SliceInfo, x: &T) -> O;
}

pub trait PlacementDiag<S: Session, T, O> {
    fn diag(&self, sess: &S, x: &T) -> O;
}

pub trait PlacementIndexAxis<S: Session, T, O> {
    fn index_axis(&self, sess: &S, axis: usize, index: usize, x: &T) -> O;
}

pub trait PlacementIndex<S: Session, T, O> {
    fn index(&self, sess: &S, index: usize, x: &T) -> O;
}

pub trait PlacementShlDim<S: Session, T, O> {
    fn shl_dim(&self, sess: &S, amount: usize, ring_size: usize, x: &T) -> O;
}

fn check_type(v: &Value, expected: Ty) -> Result<()> {
    if v.ty() == expected {
        Ok(())
    } else {
        Err(Error::TypeMismatch {
            expected: format!("{:?}", expected),
            found: v.ty(),
        })
    }
}

impl Compile<SyncKernel> for Operator {
    fn compile(&self, ctx: &CompilationContext) -> Result<SyncKernel> {
        use Operator::*;
        match self {
            Identity(op) => Compile::<SyncKernel>::compile(op, ctx),
            Load(op) => Compile::<SyncKernel>::compile(op, ctx),
            Save(op) => Compile::<SyncKernel>::compile(op, ctx),
            Send(op) => Compile::<SyncKernel>::compile(op, ctx),
            Receive(op) => Compile::<SyncKernel>::compile(op, ctx),
            Input(op) => Compile::<SyncKernel>::compile(op, ctx),
            Output(op) => Compile::<SyncKernel>::compile(op, ctx),
            Constant(op) => Compile::<SyncKernel>::compile(op, ctx),
            Shape(op) => Compile::<SyncKernel>::compile(op, ctx),
            BitFill(op) => Compile::<SyncKernel>::compile(op, ctx),
            RingFill(op) => Compile::<SyncKernel>::compile(op, ctx),
            HostAdd(op) => Compile::<SyncKernel>::compile(op, ctx),
            HostSub(op) => Compile::<SyncKernel>::compile(op, ctx),
            HostMul(op) => Compile::<SyncKernel>::compile(op, ctx),
            HostDiv(op) => Compile::<SyncKernel>::compile(op, ctx),
            HostDot(op) => Compile::<SyncKernel>::compile(op, ctx),
            HostMean(op) => Compile::<SyncKernel>::compile(op, ctx),
            HostOnes(op) => Compile::<SyncKernel>::compile(op, ctx),
            HostExpandDims(op) => Compile::<SyncKernel>::compile(op, ctx),
            HostReshape(op) => Compile::<SyncKernel>::compile(op, ctx),
            HostAtLeast2D(op) => Compile::<SyncKernel>::compile(op, ctx),
            HostSlice(op) => Compile::<SyncKernel>::compile(op, ctx),
            HostSum(op) => Compile::<SyncKernel>::compile(op, ctx),
            HostTranspose(op) => Compile::<SyncKernel>::compile(op, ctx),
            HostInverse(op) => Compile::<SyncKernel>::compile(op, ctx),
            HostConcat(op) => Compile::<SyncKernel>::compile(op, ctx),
            RingNeg(op) => Compile::<SyncKernel>::compile(op, ctx),
            RingAdd(op) => Compile::<SyncKernel>::compile(op, ctx),
            RingSub(op) => Compile::<SyncKernel>::compile(op, ctx),
            RingMul(op) => Compile::<SyncKernel>::compile(op, ctx),
            RingDot(op) => Compile::<SyncKernel>::compile(op, ctx),
            RingSum(op) => Compile::<SyncKernel>::compile(op, ctx),
            RingFixedpointEncode(op) => Compile::<SyncKernel>::compile(op, ctx),
            RingFixedpointDecode(op) => Compile::<SyncKernel>::compile(op, ctx),
            RingFixedpointMean(op) => Compile::<SyncKernel>::compile(op, ctx),
            RingSample(op) => Compile::<SyncKernel>::compile(op, ctx),
            RingSampleSeeded(op) => Compile::<SyncKernel>::compile(op, ctx),
            RingShl(op) => Compile::<SyncKernel>::compile(op, ctx),
            RingShr(op) => Compile::<SyncKernel>::compile(op, ctx),
            RingInject(op) => Compile::<SyncKernel>::compile(op, ctx),
            BitExtract(op) => Compile::<SyncKernel>::compile(op, ctx),
            BitSample(op) => Compile::<SyncKernel>::compile(op, ctx),
            BitSampleSeeded(op) => Compile::<SyncKernel>::compile(op, ctx),
            BitXor(op) => Compile::<SyncKernel>::compile(op, ctx),
            BitAnd(op) => Compile::<SyncKernel>::compile(op, ctx),
            PrimDeriveSeed(op) => Compile::<SyncKernel>::compile(op, ctx),
            PrimPrfKeyGen(op) => Compile::<SyncKernel>::compile(op, ctx),
            FixedpointEncode(op) => Compile::<SyncKernel>::compile(op, ctx),
            FixedpointDecode(op) => Compile::<SyncKernel>::compile(op, ctx),
            FixedpointAdd(op) => Compile::<SyncKernel>::compile(op, ctx),
            FixedpointSub(op) => Compile::<SyncKernel>::compile(op, ctx),
            FloatingpointAdd(op) => unimplemented!("Not done yet: {:?}", op),
            FloatingpointSub(op) => unimplemented!("Not done yet: {:?}", op),
            FloatingpointMul(op) => unimplemented!("Not done yet: {:?}", op),
            FloatingpointDiv(op) => unimplemented!("Not done yet: {:?}", op),
            FloatingpointDot(op) => unimplemented!("Not done yet: {:?}", op),
            FloatingpointAtLeast2D(op) => unimplemented!("Not done yet: {:?}", op),
            FloatingpointOnes(op) => unimplemented!("Not done yet: {:?}", op),
            FloatingpointConcat(op) => unimplemented!("Not done yet: {:?}", op),
            FloatingpointExpandDims(op) => unimplemented!("Not done yet: {:?}", op),
            FloatingpointTranspose(op) => unimplemented!("Not done yet: {:?}", op),
            FloatingpointInverse(op) => unimplemented!("Not done yet: {:?}", op),
            FloatingpointMean(op) => unimplemented!("Not done yet: {:?}", op),
            FloatingpointSum(op) => unimplemented!("Not done yet: {:?}", op),
            AtLeast2D(op) => unimplemented!("Not done yet: {:?}", op),
            Slice(op) => unimplemented!("Not done yet: {:?}", op),
            Ones(op) => unimplemented!("Not done yet: {:?}", op),
            ExpandDims(op) => unimplemented!("Not done yet: {:?}", op),
            Concat(op) => unimplemented!("Not done yet: {:?}", op),
            Transpose(op) => unimplemented!("Not done yet: {:?}", op),
            Dot(op) => unimplemented!("Not done yet: {:?}", op),
            Inverse(op) => unimplemented!("Not done yet: {:?}", op),
            Add(op) => unimplemented!("Not done yet: {:?}", op),
            Sub(op) => unimplemented!("Not done yet: {:?}", op),
            Mul(op) => unimplemented!("Not done yet: {:?}", op),
            Mean(op) => unimplemented!("Not done yet: {:?}", op),
            Sum(op) => unimplemented!("Not done yet: {:?}", op),
            Div(op) => unimplemented!("Not done yet: {:?}", op),
            // TODO
            HostIndexAxis(_) => unimplemented!(),
            HostBitDec(_) => unimplemented!(),
            HostShlDim(_) => unimplemented!(),
            HostSqrt(_) => unimplemented!(),
            HostDiag(_) => unimplemented!(),
            HostSqueeze(_) => unimplemented!(),
            Cast(_) => unimplemented!("No implementation of Cast for the old framework"),
            // NOTE the following are not supported by design
            AdtReveal(_) | AdtFill(_) | AdtAdd(_) | AdtSub(_) | AdtMul(_) | AdtShl(_)
            | AdtToRep(_) | RepAbs(_) | RepSetup(_) | RepShare(_) | RepReveal(_) | RepFill(_)
            | RepAdd(_) | RepSub(_) | RepMul(_) | RepMsb(_) | RepDot(_) | RepFixedpointMean(_)
            | RepShl(_) | RepSum(_) | RepTruncPr(_) | RepToAdt(_) | RepIndexAxis(_)
            | RepIndex(_) | RepDiag(_) | RepShlDim(_) | RepSlice(_) | RepBitDec(_)
<<<<<<< HEAD
            | RepEqual(_) | RepIfElse(_) | FixedpointMul(_) | FixedpointDot(_)
            | FixedpointTruncPr(_) | FixedpointMean(_) | FixedpointSum(_) | BitNeg(_)
            | RepNeg(_) => {
=======
            | RepEqual(_) | FixedpointMul(_) | FixedpointDot(_) | FixedpointTruncPr(_)
            | FixedpointMean(_) | FixedpointSum(_) | BitNeg(_) | RepNeg(_) | FixedpointDiv(_)
            | Sign(_) => {
>>>>>>> 05cae369
                unimplemented!("Not supported {:?}", self)
            }
        }
    }
}

impl Compile<AsyncKernel> for Operator {
    fn compile(&self, ctx: &CompilationContext) -> Result<AsyncKernel> {
        use Operator::*;
        match self {
            Identity(op) => Compile::<AsyncKernel>::compile(op, ctx),
            Load(op) => Compile::<AsyncKernel>::compile(op, ctx),
            Save(op) => Compile::<AsyncKernel>::compile(op, ctx),
            Send(op) => Compile::<AsyncKernel>::compile(op, ctx),
            Receive(op) => Compile::<AsyncKernel>::compile(op, ctx),
            Input(op) => Compile::<AsyncKernel>::compile(op, ctx),
            Output(op) => Compile::<AsyncKernel>::compile(op, ctx),
            Constant(op) => Compile::<AsyncKernel>::compile(op, ctx),
            Shape(op) => Compile::<AsyncKernel>::compile(op, ctx),
            BitFill(op) => Compile::<AsyncKernel>::compile(op, ctx),
            RingFill(op) => Compile::<AsyncKernel>::compile(op, ctx),
            HostAdd(op) => Compile::<AsyncKernel>::compile(op, ctx),
            HostSub(op) => Compile::<AsyncKernel>::compile(op, ctx),
            HostMul(op) => Compile::<AsyncKernel>::compile(op, ctx),
            HostDiv(op) => Compile::<AsyncKernel>::compile(op, ctx),
            HostDot(op) => Compile::<AsyncKernel>::compile(op, ctx),
            HostMean(op) => Compile::<AsyncKernel>::compile(op, ctx),
            HostOnes(op) => Compile::<AsyncKernel>::compile(op, ctx),
            HostExpandDims(op) => Compile::<AsyncKernel>::compile(op, ctx),
            HostReshape(op) => Compile::<AsyncKernel>::compile(op, ctx),
            HostAtLeast2D(op) => Compile::<AsyncKernel>::compile(op, ctx),
            HostSlice(op) => Compile::<AsyncKernel>::compile(op, ctx),
            HostSum(op) => Compile::<AsyncKernel>::compile(op, ctx),
            HostTranspose(op) => Compile::<AsyncKernel>::compile(op, ctx),
            HostInverse(op) => Compile::<AsyncKernel>::compile(op, ctx),
            HostConcat(op) => Compile::<AsyncKernel>::compile(op, ctx),
            RingNeg(op) => Compile::<AsyncKernel>::compile(op, ctx),
            RingAdd(op) => Compile::<AsyncKernel>::compile(op, ctx),
            RingSub(op) => Compile::<AsyncKernel>::compile(op, ctx),
            RingMul(op) => Compile::<AsyncKernel>::compile(op, ctx),
            RingDot(op) => Compile::<AsyncKernel>::compile(op, ctx),
            RingSum(op) => Compile::<AsyncKernel>::compile(op, ctx),
            RingFixedpointEncode(op) => Compile::<AsyncKernel>::compile(op, ctx),
            RingFixedpointDecode(op) => Compile::<AsyncKernel>::compile(op, ctx),
            RingFixedpointMean(op) => Compile::<AsyncKernel>::compile(op, ctx),
            RingSample(op) => Compile::<AsyncKernel>::compile(op, ctx),
            RingSampleSeeded(op) => Compile::<AsyncKernel>::compile(op, ctx),
            RingShl(op) => Compile::<AsyncKernel>::compile(op, ctx),
            RingShr(op) => Compile::<AsyncKernel>::compile(op, ctx),
            RingInject(op) => Compile::<AsyncKernel>::compile(op, ctx),
            BitExtract(op) => Compile::<AsyncKernel>::compile(op, ctx),
            BitSample(op) => Compile::<AsyncKernel>::compile(op, ctx),
            BitSampleSeeded(op) => Compile::<AsyncKernel>::compile(op, ctx),
            BitXor(op) => Compile::<AsyncKernel>::compile(op, ctx),
            BitAnd(op) => Compile::<AsyncKernel>::compile(op, ctx),
            PrimDeriveSeed(op) => Compile::<AsyncKernel>::compile(op, ctx),
            PrimPrfKeyGen(op) => Compile::<AsyncKernel>::compile(op, ctx),
            AtLeast2D(op) => unimplemented!("Not done yet: {:?}", op),
            Slice(op) => unimplemented!("Not done yet: {:?}", op),
            Ones(op) => unimplemented!("Not done yet: {:?}", op),
            ExpandDims(op) => unimplemented!("Not done yet: {:?}", op),
            Concat(op) => unimplemented!("Not done yet: {:?}", op),
            Transpose(op) => unimplemented!("Not done yet: {:?}", op),
            Dot(op) => unimplemented!("Not done yet: {:?}", op),
            Inverse(op) => unimplemented!("Not done yet: {:?}", op),
            Add(op) => unimplemented!("Not done yet: {:?}", op),
            Sub(op) => unimplemented!("Not done yet: {:?}", op),
            Mul(op) => unimplemented!("Not done yet: {:?}", op),
            Mean(op) => unimplemented!("Not done yet: {:?}", op),
            Sum(op) => unimplemented!("Not done yet: {:?}", op),
            Div(op) => unimplemented!("Not done yet: {:?}", op),
            // TODO implement below (needed until we switch to new framework for execution)
            FixedpointEncode(_) | FixedpointDecode(_) | FixedpointAdd(_) | FixedpointSub(_)
            | FixedpointMul(_) | FixedpointDot(_) | FixedpointTruncPr(_) | FixedpointMean(_)
            | FixedpointSum(_) | HostBitDec(_) | HostIndexAxis(_) | HostShlDim(_) | HostSqrt(_)
            | HostSqueeze(_) | HostDiag(_) | Cast(_) => {
                unimplemented!("deprecated, not impl {:?}", self)
            }
            FloatingpointAdd(op) => unimplemented!("Not done yet: {:?}", op),
            FloatingpointSub(op) => unimplemented!("Not done yet: {:?}", op),
            FloatingpointMul(op) => unimplemented!("Not done yet: {:?}", op),
            FloatingpointDiv(op) => unimplemented!("Not done yet: {:?}", op),
            FloatingpointDot(op) => unimplemented!("Not done yet: {:?}", op),
            FloatingpointAtLeast2D(op) => unimplemented!("Not done yet: {:?}", op),
            FloatingpointOnes(op) => unimplemented!("Not done yet: {:?}", op),
            FloatingpointConcat(op) => unimplemented!("Not done yet: {:?}", op),
            FloatingpointExpandDims(op) => unimplemented!("Not done yet: {:?}", op),
            FloatingpointTranspose(op) => unimplemented!("Not done yet: {:?}", op),
            FloatingpointInverse(op) => unimplemented!("Not done yet: {:?}", op),
            FloatingpointMean(op) => unimplemented!("Not done yet: {:?}", op),
            FloatingpointSum(op) => unimplemented!("Not done yet: {:?}", op),
            // NOTE the following are not supported by design
            AdtReveal(_) | AdtFill(_) | AdtAdd(_) | AdtSub(_) | AdtMul(_) | AdtShl(_)
            | AdtToRep(_) | RepAbs(_) | RepSetup(_) | RepShare(_) | RepReveal(_) | RepFill(_)
            | RepAdd(_) | RepSub(_) | RepMul(_) | RepMsb(_) | RepDot(_) | RepFixedpointMean(_)
            | RepShl(_) | RepSum(_) | RepTruncPr(_) | RepToAdt(_) | RepIndexAxis(_)
<<<<<<< HEAD
            | RepEqual(_) | RepIfElse(_) | RepIndex(_) | RepDiag(_) | RepShlDim(_)
            | RepSlice(_) | BitNeg(_) | RepNeg(_) | RepBitDec(_) => {
=======
            | RepEqual(_) | RepIndex(_) | RepDiag(_) | RepShlDim(_) | RepSlice(_) | BitNeg(_)
            | RepNeg(_) | RepBitDec(_) | FixedpointDiv(_) | Sign(_) => {
>>>>>>> 05cae369
                unimplemented!("Not supported {:?}", self)
            }
        }
    }
}

macro_rules! signature {
    (() -> $ret: pat) => {
        Signature::Nullary(NullarySignature { ret: $ret })
    };
    (($t0: pat) -> $ret: pat) => {
        Signature::Unary(UnarySignature {
            arg0: $t0,
            ret: $ret,
        })
    };
    (($t0: pat, $t1: pat) -> $ret: pat) => {
        Signature::Binary(BinarySignature {
            arg0: $t0,
            arg1: $t1,
            ret: $ret,
        })
    };
    (($t0: pat, $t1: pat, $t2: pat) -> $ret: pat) => {
        Signature::Ternary(TernarySignature {
            arg0: $t0,
            arg1: $t1,
            arg2: $t2,
            ret: $ret,
        })
    };
    (vec[$ts: pat] -> $ret: pat) => {
        Signature::Variadic(VariadicSignature {
            args: $ts,
            ret: $ret,
        })
    };
}

macro_rules! host_unary_kernel {
    ($op:ty, $k:expr) => {
        impl Compile<Kernel> for $op {
            fn compile(&self, _ctx: &CompilationContext) -> Result<Kernel> {
                match self.sig {
                    signature![(Ty::HostFloat32Tensor) -> _] => {
                        function_kernel!(HostFloat32Tensor, $k)
                    }
                    signature![(Ty::HostFloat64Tensor) -> _] => {
                        function_kernel!(HostFloat64Tensor, $k)
                    }
                    signature![(Ty::HostInt32Tensor) -> _] => {
                        function_kernel!(HostInt32Tensor, $k)
                    }
                    signature![(Ty::HostInt64Tensor) -> _] => {
                        function_kernel!(HostInt64Tensor, $k)
                    }
                    signature![(Ty::HostUint32Tensor) -> _] => {
                        function_kernel!(HostUint32Tensor, $k)
                    }
                    signature![(Ty::HostUint64Tensor) -> _] => {
                        function_kernel!(HostUint64Tensor, $k)
                    }
                    _ => Err(Error::UnimplementedOperator(format!("{:?}", self))),
                }
            }
        }
    };
}

macro_rules! host_binary_kernel {
    ($op:ident, $k:expr) => {
        impl Compile<Kernel> for $op {
            fn compile(&self, _ctx: &CompilationContext) -> Result<Kernel> {
                match self.sig {
                    signature![(Ty::HostFloat32Tensor, Ty::HostFloat32Tensor) -> _] => {
                        function_kernel!(HostFloat32Tensor, HostFloat32Tensor, $k)
                    }
                    signature![(Ty::HostFloat64Tensor, Ty::HostFloat64Tensor) -> _] => {
                        function_kernel!(HostFloat64Tensor, HostFloat64Tensor, $k)
                    }
                    signature![(Ty::HostInt32Tensor, Ty::HostInt32Tensor) -> _] => {
                        function_kernel!(HostInt32Tensor, HostInt32Tensor, $k)
                    }
                    signature![(Ty::HostInt64Tensor, Ty::HostInt64Tensor) -> _] => {
                        function_kernel!(HostInt64Tensor, HostInt64Tensor, $k)
                    }
                    signature![(Ty::HostUint32Tensor, Ty::HostUint32Tensor) -> _] => {
                        function_kernel!(HostUint32Tensor, HostUint32Tensor, $k)
                    }
                    signature![(Ty::HostUint64Tensor, Ty::HostUint64Tensor) -> _] => {
                        function_kernel!(HostUint64Tensor, HostUint64Tensor, $k)
                    }
                    _ => Err(Error::UnimplementedOperator(format!("{:?}", self))),
                }
            }
        }
    };
}

host_binary_kernel!(HostAddOp, |x, y| x + y);
host_binary_kernel!(HostSubOp, |x, y| x - y);
host_binary_kernel!(HostMulOp, |x, y| x * y);
host_binary_kernel!(HostDivOp, |x, y| x / y);
host_binary_kernel!(HostDotOp, |x, y| x.dot(y));
host_unary_kernel!(HostTransposeOp, |x| x.transpose());

impl Compile<Kernel> for HostInverseOp {
    fn compile(&self, _ctx: &CompilationContext) -> Result<Kernel> {
        // Using a fake owner for the old kernel
        match self.sig {
            signature![(_) -> Ty::HostFloat32Tensor] => {
                closure_kernel!(HostFloat32Tensor, |x| x.inv())
            }
            signature![(_) -> Ty::HostFloat64Tensor] => {
                closure_kernel!(HostFloat64Tensor, |x| x.inv())
            }
            _ => Err(Error::UnimplementedOperator(format!("{:?}", self))),
        }
    }
}

impl Compile<Kernel> for HostMeanOp {
    fn compile(&self, _ctx: &CompilationContext) -> Result<Kernel> {
        let axis = self.axis.map(|x| x as usize);
        match self.sig {
            signature![(_) -> Ty::HostFloat32Tensor] => {
                closure_kernel!(HostFloat32Tensor, |x| x.mean(axis).unwrap())
            }
            signature![(_) -> Ty::HostFloat64Tensor] => {
                closure_kernel!(HostFloat64Tensor, |x| x.mean(axis).unwrap())
            }
            signature![(_) -> Ty::HostInt32Tensor] => {
                closure_kernel!(HostInt32Tensor, |x| x.mean(axis).unwrap())
            }
            signature![(_) -> Ty::HostInt64Tensor] => {
                closure_kernel!(HostInt64Tensor, |x| x.mean(axis).unwrap())
            }
            signature![(_) -> Ty::HostUint32Tensor] => {
                closure_kernel!(HostUint32Tensor, |x| x.mean(axis).unwrap())
            }
            signature![(_) -> Ty::HostUint64Tensor] => {
                closure_kernel!(HostUint64Tensor, |x| x.mean(axis).unwrap())
            }
            _ => Err(Error::UnimplementedOperator(format!("{:?}", self))),
        }
    }
}

impl Compile<Kernel> for HostOnesOp {
    fn compile(&self, _ctx: &CompilationContext) -> Result<Kernel> {
        match self.sig {
            signature![(_) -> Ty::HostFloat32Tensor] => {
                function_kernel!(HostShape, |shape| HostFloat32Tensor::ones(shape))
            }
            signature![(_) -> Ty::HostFloat64Tensor] => {
                function_kernel!(HostShape, |shape| HostFloat64Tensor::ones(shape))
            }
            signature![(_) -> Ty::HostInt32Tensor] => {
                function_kernel!(HostShape, |shape| HostInt32Tensor::ones(shape))
            }
            signature![(_) -> Ty::HostInt64Tensor] => {
                function_kernel!(HostShape, |shape| HostInt64Tensor::ones(shape))
            }
            signature![(_) -> Ty::HostUint32Tensor] => {
                function_kernel!(HostShape, |shape| HostUint32Tensor::ones(shape))
            }
            signature![(_) -> Ty::HostUint64Tensor] => {
                function_kernel!(HostShape, |shape| HostUint64Tensor::ones(shape))
            }
            _ => Err(Error::UnimplementedOperator(format!("{:?}", self))),
        }
    }
}

impl Compile<Kernel> for HostConcatOp {
    fn compile(&self, _ctx: &CompilationContext) -> Result<Kernel> {
        use crate::host::concatenate;
        let axis = self.axis as usize;
        match self.sig {
            signature![vec[_] -> Ty::HostFloat32Tensor] => {
                closure_kernel!(vec[HostFloat32Tensor], |xs| concatenate(axis, &xs))
            }
            signature![vec[_] -> Ty::HostFloat64Tensor] => {
                closure_kernel!(vec[HostFloat64Tensor], |xs| concatenate(axis, &xs))
            }
            signature![vec[_]  -> Ty::HostInt32Tensor] => {
                closure_kernel!(vec[HostInt32Tensor], |xs| concatenate(axis, &xs))
            }
            signature![vec[_]  -> Ty::HostInt64Tensor] => {
                closure_kernel!(vec[HostInt64Tensor], |xs| concatenate(axis, &xs))
            }
            signature![vec[_] -> Ty::HostUint32Tensor] => {
                closure_kernel!(vec[HostUint32Tensor], |xs| concatenate(axis, &xs))
            }
            signature![vec[_]  -> Ty::HostUint64Tensor] => {
                closure_kernel!(vec[HostUint64Tensor], |xs| concatenate(axis, &xs))
            }
            _ => Err(Error::UnimplementedOperator(format!("{:?}", self))),
        }
    }
}

impl Compile<Kernel> for HostExpandDimsOp {
    fn compile(&self, _ctx: &CompilationContext) -> Result<Kernel> {
        let axis: Vec<usize> = self.axis.iter().map(|a| *a as usize).collect();
        match self.sig {
            signature![(_) -> Ty::HostFloat32Tensor] => {
                closure_kernel!(HostFloat32Tensor, |x| x.expand_dims(axis.clone()))
            }
            signature![(_) -> Ty::HostFloat64Tensor] => {
                closure_kernel!(HostFloat64Tensor, |x| x.expand_dims(axis.clone()))
            }
            signature![(_) -> Ty::HostInt32Tensor] => {
                closure_kernel!(HostInt32Tensor, |x| x.expand_dims(axis.clone()))
            }
            signature![(_) -> Ty::HostInt64Tensor] => {
                closure_kernel!(HostInt64Tensor, |x| x.expand_dims(axis.clone()))
            }
            signature![(_) -> Ty::HostUint32Tensor] => {
                closure_kernel!(HostUint32Tensor, |x| x.expand_dims(axis.clone()))
            }
            signature![(_) -> Ty::HostUint64Tensor] => {
                closure_kernel!(HostUint64Tensor, |x| x.expand_dims(axis.clone()))
            }
            _ => Err(Error::UnimplementedOperator(format!("{:?}", self))),
        }
    }
}

impl Compile<Kernel> for HostReshapeOp {
    fn compile(&self, _ctx: &CompilationContext) -> Result<Kernel> {
        match self.sig {
            signature![(_, _) -> Ty::HostFloat32Tensor] => {
                function_kernel!(HostFloat32Tensor, HostShape, |x, newshape| x
                    .reshape(newshape))
            }
            signature![(_, _) -> Ty::HostFloat64Tensor] => {
                function_kernel!(HostFloat64Tensor, HostShape, |x, newshape| x
                    .reshape(newshape))
            }
            signature![(_, _) -> Ty::HostInt32Tensor] => {
                function_kernel!(HostInt32Tensor, HostShape, |x, newshape| x
                    .reshape(newshape))
            }
            signature![(_, _) -> Ty::HostInt64Tensor] => {
                function_kernel!(HostInt64Tensor, HostShape, |x, newshape| x
                    .reshape(newshape))
            }
            signature![(_, _) -> Ty::HostUint32Tensor] => {
                function_kernel!(HostUint32Tensor, HostShape, |x, newshape| x
                    .reshape(newshape))
            }
            signature![(_, _) -> Ty::HostUint64Tensor] => {
                function_kernel!(HostUint64Tensor, HostShape, |x, newshape| x
                    .reshape(newshape))
            }
            _ => Err(Error::UnimplementedOperator(format!("{:?}", self))),
        }
    }
}

impl Compile<Kernel> for HostAtLeast2DOp {
    fn compile(&self, _ctx: &CompilationContext) -> Result<Kernel> {
        let tcv = self.to_column_vector;
        match self.sig {
            signature![(_) -> Ty::HostFloat32Tensor] => {
                closure_kernel!(HostFloat64Tensor, |x| x.atleast_2d(tcv))
            }
            signature![(_) -> Ty::HostFloat64Tensor] => {
                closure_kernel!(HostFloat64Tensor, |x| x.atleast_2d(tcv))
            }
            signature![(_) -> Ty::HostInt32Tensor] => {
                closure_kernel!(HostFloat64Tensor, |x| x.atleast_2d(tcv))
            }
            signature![(_) -> Ty::HostInt64Tensor] => {
                closure_kernel!(HostFloat64Tensor, |x| x.atleast_2d(tcv))
            }
            signature![(_) -> Ty::HostUint32Tensor] => {
                closure_kernel!(HostFloat64Tensor, |x| x.atleast_2d(tcv))
            }
            signature![(_) -> Ty::HostUint64Tensor] => {
                closure_kernel!(HostFloat64Tensor, |x| x.atleast_2d(tcv))
            }
            _ => Err(Error::UnimplementedOperator(format!("{:?}", self))),
        }
    }
}

impl Compile<Kernel> for HostSliceOp {
    fn compile(&self, _ctx: &CompilationContext) -> Result<Kernel> {
        assert!(self.slice.0.len() == 1);
        let start = self.slice.0[0].start as usize;
        let end = self.slice.0[0].end;

        if let Some(end) = end {
            match self.sig {
                signature![(_) -> Ty::HostShape] => {
                    closure_kernel!(HostShape, |x| HostShape(
                        x.0.slice(start, end as usize),
                        x.1
                    ))
                }
                _ => Err(Error::UnimplementedOperator(format!("{:?}", self))),
            }
        } else {
            Err(Error::UnimplementedOperator(format!("{:?}", self)))
        }
    }
}

#[cfg(not(feature = "exclude_old_framework"))]
impl Compile<Kernel> for HostSumOp {
    fn compile(&self, _ctx: &CompilationContext) -> Result<Kernel> {
        let axis = self.axis.map(|a| a as usize);
        match self.sig {
            signature![(_) -> Ty::HostFloat32Tensor] => {
                closure_kernel!(HostFloat32Tensor, |x| x.sum(axis).unwrap())
            }
            signature![(_) -> Ty::HostFloat64Tensor] => {
                closure_kernel!(HostFloat64Tensor, |x| x.sum(axis).unwrap())
            }
            signature![(_) -> Ty::HostInt32Tensor] => {
                closure_kernel!(HostInt32Tensor, |x| x.sum(axis).unwrap())
            }
            signature![(_) -> Ty::HostInt64Tensor] => {
                closure_kernel!(HostInt64Tensor, |x| x.sum(axis).unwrap())
            }
            signature![(_) -> Ty::HostUint32Tensor] => {
                closure_kernel!(HostUint32Tensor, |x| x.sum(axis).unwrap())
            }
            signature![(_) -> Ty::HostUint64Tensor] => {
                closure_kernel!(HostUint64Tensor, |x| x.sum(axis).unwrap())
            }
            _ => Err(Error::UnimplementedOperator(format!("{:?}", self))),
        }
    }
}

// This impl is only used by the old kernels, which are not aware of the placements. See PrimDeriveSeedOp::kernel for the new code
#[cfg(not(feature = "exclude_old_framework"))]
impl Compile<Kernel> for PrimDeriveSeedOp {
    fn compile(&self, _ctx: &CompilationContext) -> Result<Kernel> {
        let sync_key = self.sync_key.clone();
        closure_kernel!(PrfKey, |key| Seed(
            RawSeed::from_prf(&key.0, &sync_key),
            HostPlacement {
                owner: "TODO".into() // Fake owner for the older kernels.
            }
        ))
    }
}

// This impl is only used by the old kernels, which are not aware of the placements. See PrimPrfKeyGenOp::kernel for the new code
#[cfg(not(feature = "exclude_old_framework"))]
impl Compile<Kernel> for PrimPrfKeyGenOp {
    fn compile(&self, _ctx: &CompilationContext) -> Result<Kernel> {
        function_kernel!(|| PrfKey(
            RawPrfKey::generate(),
            HostPlacement {
                owner: "TODO".into() // Fake owner for the older kernels.
            }
        ))
    }
}

#[cfg(not(feature = "exclude_old_framework"))]
impl Compile<Kernel> for RingAddOp {
    fn compile(&self, _ctx: &CompilationContext) -> Result<Kernel> {
        match self.sig {
            signature![(Ty::HostRing64Tensor, Ty::HostRing64Tensor) -> _] => {
                function_kernel!(HostRing64Tensor, HostRing64Tensor, |x, y| x + y)
            }
            signature![(Ty::HostRing128Tensor, Ty::HostRing128Tensor) -> _] => {
                function_kernel!(HostRing128Tensor, HostRing128Tensor, |x, y| x + y)
            }
            _ => Err(Error::UnimplementedOperator(format!("{:?}", self))),
        }
    }
}

#[cfg(not(feature = "exclude_old_framework"))]
impl Compile<Kernel> for RingSubOp {
    fn compile(&self, _ctx: &CompilationContext) -> Result<Kernel> {
        match self.sig {
            signature![(Ty::HostRing64Tensor, Ty::HostRing64Tensor) -> _] => {
                function_kernel!(HostRing64Tensor, HostRing64Tensor, |x, y| x - y)
            }
            signature![(Ty::HostRing128Tensor, Ty::HostRing128Tensor) -> _] => {
                function_kernel!(HostRing128Tensor, HostRing128Tensor, |x, y| x - y)
            }
            _ => Err(Error::UnimplementedOperator(format!("{:?}", self))),
        }
    }
}

#[cfg(not(feature = "exclude_old_framework"))]
impl Compile<Kernel> for RingMulOp {
    fn compile(&self, _ctx: &CompilationContext) -> Result<Kernel> {
        match self.sig {
            signature![(Ty::HostRing64Tensor, Ty::HostRing64Tensor) -> _] => {
                function_kernel!(HostRing64Tensor, HostRing64Tensor, |x, y| x * y)
            }
            signature![(Ty::HostRing128Tensor, Ty::HostRing128Tensor) -> _] => {
                function_kernel!(HostRing128Tensor, HostRing128Tensor, |x, y| x * y)
            }
            _ => Err(Error::UnimplementedOperator(format!("{:?}", self))),
        }
    }
}

#[cfg(not(feature = "exclude_old_framework"))]
impl Compile<Kernel> for RingDotOp {
    fn compile(&self, _ctx: &CompilationContext) -> Result<Kernel> {
        match self.sig {
            signature![(Ty::HostRing64Tensor, Ty::HostRing64Tensor) -> _] => {
                function_kernel!(HostRing64Tensor, HostRing64Tensor, |x, y| x.dot(y).unwrap())
            }
            signature![(Ty::HostRing128Tensor, Ty::HostRing128Tensor) -> _] => {
                function_kernel!(HostRing128Tensor, HostRing128Tensor, |x, y| x
                    .dot(y)
                    .unwrap())
            }
            _ => Err(Error::UnimplementedOperator(format!("{:?}", self))),
        }
    }
}

#[cfg(not(feature = "exclude_old_framework"))]
impl Compile<Kernel> for RingSumOp {
    fn compile(&self, _ctx: &CompilationContext) -> Result<Kernel> {
        let axis = self.axis.map(|a| a as usize);
        match self.sig {
            signature![(_) -> Ty::HostRing64Tensor] => {
                closure_kernel!(HostRing64Tensor, |x| x.sum(axis).unwrap())
            }
            signature![(_) -> Ty::HostRing128Tensor] => {
                closure_kernel!(HostRing128Tensor, |x| x.sum(axis).unwrap())
            }
            _ => Err(Error::UnimplementedOperator(format!("{:?}", self))),
        }
    }
}

#[cfg(not(feature = "exclude_old_framework"))]
impl Compile<Kernel> for ShapeOp {
    fn compile(&self, _ctx: &CompilationContext) -> Result<Kernel> {
        match self.sig {
            signature![(Ty::HostFloat32Tensor) -> Ty::HostShape] => {
                function_kernel!(HostFloat32Tensor, |x| x.shape())
            }
            signature![(Ty::HostFloat64Tensor) -> Ty::HostShape] => {
                function_kernel!(HostFloat64Tensor, |x| x.shape())
            }
            signature![(Ty::HostRing64Tensor) -> Ty::HostShape] => {
                function_kernel!(HostRing64Tensor, |x| x.shape())
            }
            signature![(Ty::HostRing128Tensor) -> Ty::HostShape] => {
                function_kernel!(HostRing128Tensor, |x| x.shape())
            }
            _ => Err(Error::UnimplementedOperator(format!("{:?}", self))),
        }
    }
}

#[cfg(not(feature = "exclude_old_framework"))]
impl Compile<Kernel> for BitFillOp {
    fn compile(&self, _ctx: &CompilationContext) -> Result<Kernel> {
        match (&self.sig, self.value.clone()) {
            (signature![(_) -> Ty::HostBitTensor], Constant::Ring64(value)) => {
                closure_kernel!(HostShape, |shape| {
                    assert!(value == 0 || value == 1);
                    HostBitTensor::fill(&shape.0, value as u8)
                })
            }
            _ => Err(Error::UnimplementedOperator(format!("{:?}", self))),
        }
    }
}

#[cfg(not(feature = "exclude_old_framework"))]
impl Compile<Kernel> for RingFillOp {
    fn compile(&self, _ctx: &CompilationContext) -> Result<Kernel> {
        match (&self.sig, self.value.clone()) {
            (signature![(_) -> Ty::HostRing64Tensor], Constant::Ring64(value)) => {
                closure_kernel!(HostShape, |shape| HostRing64Tensor::fill(&shape.0, value))
            }
            (signature![(_) -> Ty::HostRing128Tensor], Constant::Ring64(value)) => {
                closure_kernel!(HostShape, |shape| HostRing128Tensor::fill(
                    &shape.0,
                    value as u128
                ))
            }
            (signature![(_) -> Ty::HostRing128Tensor], Constant::Ring128(value)) => {
                closure_kernel!(HostShape, |shape| HostRing128Tensor::fill(&shape.0, value))
            }
            _ => Err(Error::UnimplementedOperator(format!("{:?}", self))),
        }
    }
}

#[cfg(not(feature = "exclude_old_framework"))]
impl Compile<Kernel> for RingSampleOp {
    fn compile(&self, _ctx: &CompilationContext) -> Result<Kernel> {
        match (&self.sig, self.max_value) {
            (signature![(_) -> Ty::HostRing64Tensor], None) => {
                function_kernel!(HostShape, |shape| {
                    HostRing64Tensor::sample_uniform(&shape.0)
                })
            }
            (signature!((_) -> Ty::HostRing64Tensor), Some(max_value)) if max_value == 1 => {
                function_kernel!(HostShape, |shape| HostRing64Tensor::sample_bits(&shape.0))
            }
            (signature![(_) -> Ty::HostRing128Tensor], None) => {
                function_kernel!(HostShape, |shape| {
                    HostRing128Tensor::sample_uniform(&shape.0)
                })
            }
            (signature![(_) -> Ty::HostRing128Tensor], Some(max_value)) if max_value == 1 => {
                function_kernel!(HostShape, |shape| {
                    HostRing128Tensor::sample_bits(&shape.0)
                })
            }
            _ => Err(Error::UnimplementedOperator(format!("{:?}", self))),
        }
    }
}

#[cfg(not(feature = "exclude_old_framework"))]
impl Compile<Kernel> for RingSampleSeededOp {
    fn compile(&self, _ctx: &CompilationContext) -> Result<Kernel> {
        match (&self.sig, self.max_value) {
            (signature![(_, _) -> Ty::HostRing64Tensor], None) => {
                function_kernel!(HostShape, Seed, |shape, seed| {
                    HostRing64Tensor::sample_uniform_seeded(&shape.0, &seed.0)
                })
            }
            (signature!((_, _) -> Ty::HostRing64Tensor), Some(max_value)) if max_value == 1 => {
                function_kernel!(HostShape, Seed, |shape, seed| {
                    HostRing64Tensor::sample_bits_seeded(&shape.0, &seed.0)
                })
            }
            (signature![(_, _) -> Ty::HostRing128Tensor], None) => {
                function_kernel!(HostShape, Seed, |shape, seed| {
                    HostRing128Tensor::sample_uniform_seeded(&shape.0, &seed.0)
                })
            }
            (signature![(_, _) -> Ty::HostRing128Tensor], Some(max_value)) if max_value == 1 => {
                function_kernel!(HostShape, Seed, |shape, seed| {
                    HostRing128Tensor::sample_bits_seeded(&shape.0, &seed.0)
                })
            }
            _ => Err(Error::UnimplementedOperator(format!("{:?}", self))),
        }
    }
}

#[cfg(not(feature = "exclude_old_framework"))]
impl Compile<Kernel> for RingNegOp {
    fn compile(&self, _ctx: &CompilationContext) -> Result<Kernel> {
        match self.sig {
            signature![(_) -> Ty::HostRing64Tensor] => {
                closure_kernel!(HostRing64Tensor, |x| AbstractHostRingTensor(-x.0, x.1))
            }
            signature![(_) -> Ty::HostRing128Tensor] => {
                closure_kernel!(HostRing128Tensor, |x| AbstractHostRingTensor(-x.0, x.1))
            }
            _ => Err(Error::UnimplementedOperator(format!("{:?}", self))),
        }
    }
}

#[cfg(not(feature = "exclude_old_framework"))]
impl Compile<Kernel> for RingShlOp {
    fn compile(&self, _ctx: &CompilationContext) -> Result<Kernel> {
        let amount = self.amount;
        match self.sig {
            signature![(_) -> Ty::HostRing64Tensor] => {
                closure_kernel!(HostRing64Tensor, |x| x << amount)
            }
            signature![(_) -> Ty::HostRing128Tensor] => {
                closure_kernel!(HostRing128Tensor, |x| x << amount)
            }
            _ => Err(Error::UnimplementedOperator(format!("{:?}", self))),
        }
    }
}

#[cfg(not(feature = "exclude_old_framework"))]
impl Compile<Kernel> for RingShrOp {
    fn compile(&self, _ctx: &CompilationContext) -> Result<Kernel> {
        let amount = self.amount;
        match self.sig {
            signature![(_) -> Ty::HostRing64Tensor] => {
                closure_kernel!(HostRing64Tensor, |x| x >> amount)
            }
            signature![(_) -> Ty::HostRing128Tensor] => {
                closure_kernel!(HostRing128Tensor, |x| x >> amount)
            }
            _ => Err(Error::UnimplementedOperator(format!("{:?}", self))),
        }
    }
}

#[cfg(not(feature = "exclude_old_framework"))]
impl Compile<Kernel> for RingInjectOp {
    fn compile(&self, _ctx: &CompilationContext) -> Result<Kernel> {
        let bit_idx = self.bit_idx;
        match self.sig {
            signature![(_) -> Ty::HostRing64Tensor] => {
                closure_kernel!(HostBitTensor, |x| HostRing64Tensor::from(x) << bit_idx)
            }
            signature![(_) -> Ty::HostRing128Tensor] => {
                closure_kernel!(HostBitTensor, |x| HostRing128Tensor::from(x) << bit_idx)
            }
            _ => Err(Error::UnimplementedOperator(format!("{:?}", self))),
        }
    }
}

#[cfg(not(feature = "exclude_old_framework"))]
impl Compile<Kernel> for BitExtractOp {
    fn compile(&self, _ctx: &CompilationContext) -> Result<Kernel> {
        let bit_idx = self.bit_idx;
        match self.sig {
            signature![(Ty::HostRing64Tensor) -> _] => {
                closure_kernel!(HostRing64Tensor, |x| x.bit_extract(bit_idx))
            }
            signature![(Ty::HostRing128Tensor) -> _] => {
                closure_kernel!(HostRing128Tensor, |x| x.bit_extract(bit_idx))
            }
            _ => Err(Error::UnimplementedOperator(format!("{:?}", self))),
        }
    }
}

#[cfg(not(feature = "exclude_old_framework"))]
impl Compile<Kernel> for BitSampleOp {
    fn compile(&self, _ctx: &CompilationContext) -> Result<Kernel> {
        function_kernel!(HostShape, |shape| HostBitTensor::sample_uniform(&shape.0))
    }
}

#[cfg(not(feature = "exclude_old_framework"))]
impl Compile<Kernel> for BitSampleSeededOp {
    fn compile(&self, _ctx: &CompilationContext) -> Result<Kernel> {
        function_kernel!(HostShape, Seed, |shape, seed| {
            HostBitTensor::sample_uniform_seeded(&shape.0, &seed.0)
        })
    }
}

#[cfg(not(feature = "exclude_old_framework"))]
impl Compile<Kernel> for BitXorOp {
    fn compile(&self, _ctx: &CompilationContext) -> Result<Kernel> {
        function_kernel!(HostBitTensor, HostBitTensor, |x, y| x ^ y)
    }
}

#[cfg(not(feature = "exclude_old_framework"))]
impl Compile<Kernel> for BitAndOp {
    fn compile(&self, _ctx: &CompilationContext) -> Result<Kernel> {
        match self.sig {
            signature![(Ty::HostRing64Tensor, Ty::HostRing64Tensor) -> _] => {
                closure_kernel!(HostRing64Tensor, HostRing64Tensor, |x, y| x & y)
            }
            signature![(Ty::HostRing128Tensor, Ty::HostRing128Tensor) -> _] => {
                closure_kernel!(HostRing128Tensor, HostRing128Tensor, |x, y| x & y)
            }
            signature![(Ty::HostBitTensor, Ty::HostBitTensor) -> _] => {
                closure_kernel!(HostBitTensor, HostBitTensor, |x, y| x & y)
            }
            _ => Err(Error::UnimplementedOperator(format!("{:?}", self))),
        }
    }
}

#[cfg(not(feature = "exclude_old_framework"))]
impl Compile<Kernel> for RingFixedpointEncodeOp {
    fn compile(&self, _ctx: &CompilationContext) -> Result<Kernel> {
        match self.sig {
            signature![(Ty::HostFloat64Tensor) -> Ty::HostRing64Tensor] => {
                let scaling_factor = u64::pow(self.scaling_base, self.scaling_exp);
                closure_kernel!(HostFloat64Tensor, |x| HostRing64Tensor::encode(
                    &x,
                    scaling_factor
                ))
            }
            signature![(Ty::HostFloat64Tensor) -> Ty::HostRing128Tensor] => {
                let scaling_factor = u128::pow(self.scaling_base as u128, self.scaling_exp);
                closure_kernel!(HostFloat64Tensor, |x| HostRing128Tensor::encode(
                    &x,
                    scaling_factor
                ))
            }
            _ => Err(Error::UnimplementedOperator(format!("{:?}", self))),
        }
    }
}

#[cfg(not(feature = "exclude_old_framework"))]
impl Compile<Kernel> for RingFixedpointDecodeOp {
    fn compile(&self, _ctx: &CompilationContext) -> Result<Kernel> {
        match self.sig {
            signature![(Ty::HostRing64Tensor) -> _] => {
                let scaling_factor = u64::pow(self.scaling_base, self.scaling_exp);
                closure_kernel!(HostRing64Tensor, |x| HostRing64Tensor::decode(
                    &x,
                    scaling_factor
                ))
            }
            signature![(Ty::HostRing128Tensor) -> _] => {
                let scaling_factor = u128::pow(self.scaling_base as u128, self.scaling_exp);
                closure_kernel!(HostRing128Tensor, |x| HostRing128Tensor::decode(
                    &x,
                    scaling_factor
                ))
            }
            _ => Err(Error::UnimplementedOperator(format!("{:?}", self))),
        }
    }
}

#[cfg(not(feature = "exclude_old_framework"))]
impl Compile<Kernel> for RingFixedpointMeanOp {
    fn compile(&self, _ctx: &CompilationContext) -> Result<Kernel> {
        let axis = self.axis.map(|a| a as usize);
        match self.sig {
            signature![(_) -> Ty::HostRing64Tensor] => {
                let scaling_factor = u64::pow(self.scaling_base, self.scaling_exp);
                closure_kernel!(HostRing64Tensor, |x| HostRing64Tensor::fixedpoint_mean(
                    x,
                    axis,
                    scaling_factor
                )
                .unwrap())
            }
            signature![(_) -> Ty::HostRing128Tensor] => {
                let scaling_factor = u128::pow(self.scaling_base as u128, self.scaling_exp);
                closure_kernel!(HostRing128Tensor, |x| HostRing128Tensor::fixedpoint_mean(
                    x,
                    axis,
                    scaling_factor
                )
                .unwrap())
            }
            _ => Err(Error::UnimplementedOperator(format!("{:?}", self))),
        }
    }
}

#[cfg(not(feature = "exclude_old_framework"))]
impl Compile<Kernel> for FixedpointEncodeOp {
    fn compile(&self, _ctx: &CompilationContext) -> Result<Kernel> {
        match self.sig {
            signature![(Ty::HostFloat64Tensor) -> Ty::HostRing64Tensor] => {
                let scaling_factor = u64::pow(2, self.fractional_precision);
                closure_kernel!(HostFloat64Tensor, |x| HostRing64Tensor::encode(
                    &x,
                    scaling_factor
                ))
            }
            signature![(Ty::HostFloat64Tensor) -> Ty::HostRing128Tensor] => {
                let scaling_factor = u128::pow(2, self.fractional_precision);
                closure_kernel!(HostFloat64Tensor, |x| HostRing128Tensor::encode(
                    &x,
                    scaling_factor
                ))
            }
            _ => Err(Error::UnimplementedOperator(format!("{:?}", self))),
        }
    }
}

#[cfg(not(feature = "exclude_old_framework"))]
impl Compile<Kernel> for FixedpointDecodeOp {
    fn compile(&self, _ctx: &CompilationContext) -> Result<Kernel> {
        match self.sig {
            signature![(Ty::HostRing64Tensor) -> _] => {
                let scaling_factor = u64::pow(2, self.fractional_precision);
                closure_kernel!(HostRing64Tensor, |x| HostRing64Tensor::decode(
                    &x,
                    scaling_factor
                ))
            }
            signature![(Ty::HostRing128Tensor) -> _] => {
                let scaling_factor = u128::pow(2, self.fractional_precision);
                closure_kernel!(HostRing128Tensor, |x| HostRing128Tensor::decode(
                    &x,
                    scaling_factor
                ))
            }
            _ => Err(Error::UnimplementedOperator(format!("{:?}", self))),
        }
    }
}

#[cfg(not(feature = "exclude_old_framework"))]
impl Compile<Kernel> for FixedpointAddOp {
    fn compile(&self, _ctx: &CompilationContext) -> Result<Kernel> {
        match self.sig {
            signature![(Ty::HostFixed64Tensor, Ty::HostFixed64Tensor) -> _] => {
                function_kernel!(HostFixed64Tensor, HostFixed64Tensor, |x, y| {
                    assert_eq!(x.fractional_precision, y.fractional_precision);
                    AbstractHostFixedTensor {
                        tensor: x.tensor + y.tensor,
                        fractional_precision: x.fractional_precision,
                        integral_precision: u32::max(x.integral_precision, y.integral_precision),
                    }
                })
            }
            signature![(Ty::HostFixed128Tensor, Ty::HostFixed128Tensor) -> _] => {
                function_kernel!(HostFixed128Tensor, HostFixed128Tensor, |x, y| {
                    assert_eq!(x.fractional_precision, y.fractional_precision);
                    AbstractHostFixedTensor {
                        tensor: x.tensor + y.tensor,
                        fractional_precision: x.fractional_precision,
                        integral_precision: u32::max(x.integral_precision, y.integral_precision),
                    }
                })
            }
            _ => Err(Error::UnimplementedOperator(format!("{:?}", self))),
        }
    }
}

#[cfg(not(feature = "exclude_old_framework"))]
impl Compile<Kernel> for FixedpointSubOp {
    fn compile(&self, _ctx: &CompilationContext) -> Result<Kernel> {
        match self.sig {
            signature![(Ty::HostFixed64Tensor, Ty::HostFixed64Tensor) -> _] => {
                function_kernel!(HostFixed64Tensor, HostFixed64Tensor, |x, y| {
                    assert_eq!(x.fractional_precision, y.fractional_precision);
                    AbstractHostFixedTensor {
                        tensor: x.tensor - y.tensor,
                        fractional_precision: x.fractional_precision,
                        integral_precision: u32::max(x.integral_precision, y.integral_precision),
                    }
                })
            }
            signature![(Ty::HostFixed128Tensor, Ty::HostFixed128Tensor) -> _] => {
                function_kernel!(HostFixed128Tensor, HostFixed128Tensor, |x, y| {
                    assert_eq!(x.fractional_precision, y.fractional_precision);
                    AbstractHostFixedTensor {
                        tensor: x.tensor - y.tensor,
                        fractional_precision: x.fractional_precision,
                        integral_precision: u32::max(x.integral_precision, y.integral_precision),
                    }
                })
            }
            _ => Err(Error::UnimplementedOperator(format!("{:?}", self))),
        }
    }
}

#[cfg(not(feature = "exclude_old_framework"))]
impl Compile<Kernel> for FixedpointMulOp {
    fn compile(&self, _ctx: &CompilationContext) -> Result<Kernel> {
        match self.sig {
            signature![(Ty::HostFixed64Tensor, Ty::HostFixed64Tensor) -> _] => {
                function_kernel!(HostFixed64Tensor, HostFixed64Tensor, |x, y| {
                    assert_eq!(x.fractional_precision, y.fractional_precision);
                    AbstractHostFixedTensor {
                        tensor: x.tensor * y.tensor,
                        fractional_precision: x.fractional_precision + y.fractional_precision,
                        integral_precision: u32::max(x.integral_precision, y.integral_precision),
                    }
                })
            }
            signature![(Ty::HostFixed128Tensor, Ty::HostFixed128Tensor) -> _] => {
                function_kernel!(HostFixed128Tensor, HostFixed128Tensor, |x, y| {
                    assert_eq!(x.fractional_precision, y.fractional_precision);
                    AbstractHostFixedTensor {
                        tensor: x.tensor * y.tensor,
                        fractional_precision: x.fractional_precision + y.fractional_precision,
                        integral_precision: u32::max(x.integral_precision, y.integral_precision),
                    }
                })
            }
            _ => Err(Error::UnimplementedOperator(format!("{:?}", self))),
        }
    }
}

// This impl is only used by the old kernels, which are not aware of the placements. See ConstantOp::kernel for the new code
#[cfg(not(feature = "exclude_old_framework"))]
impl Compile<Kernel> for ConstantOp {
    fn compile(&self, _ctx: &CompilationContext) -> Result<Kernel> {
        let value = self.value.clone();
        Ok(Kernel::NullaryClosure(Arc::new(move || {
            Ok(value.place(&HostPlacement {
                owner: "TODO".into(), // Fake owner for the older kernels.
            }))
        })))
    }
}

macro_rules! constant_kernels {
    ($($val:ident),+) => {
        $(
            modelled!(PlacementConstant::constant, HostPlacement, attributes[value: Constant] () -> $val, ConstantOp);
        )+
        modelled!(PlacementConstant::constant, HostPlacement, attributes[value: Constant] () -> crate::logical::Tensor, ConstantOp);
        modelled!(PlacementConstant::constant, HostPlacement, attributes[value: Constant] () -> Float64Tensor, ConstantOp);

        kernel! {
            ConstantOp, [
                $(
                    (HostPlacement, () -> $val => [runtime] attributes[value: $val] Self::kernel),
                )+
                (HostPlacement, () -> crate::logical::Tensor => [hybrid] attributes[value] Self::logical_kernel),
                (HostPlacement, () -> Float64Tensor => [hybrid] attributes[value] Self::float_kernel),
            ]
        }
    };
}

constant_kernels![
    String,
    HostFloat32Tensor,
    HostFloat64Tensor,
    HostInt8Tensor,
    HostInt16Tensor,
    HostInt32Tensor,
    HostInt64Tensor,
    HostUint8Tensor,
    HostUint16Tensor,
    HostUint32Tensor,
    HostUint64Tensor
];

impl ConstantOp {
    fn kernel<S: RuntimeSession, T: Placed>(sess: &S, plc: &HostPlacement, value: T) -> Result<T>
    where
        HostPlacement: PlacementPlace<S, T>,
    {
        Ok(plc.place(sess, value))
    }
}

for_all_values! {( $($value:ty),* ) => (
    $(
        modelled!(PlacementSend::send, HostPlacement, attributes[rendezvous_key: RendezvousKey, receiver: Role] ($value) -> Unit, SendOp);
    )*
)}

kernel! {
    SendOp, [
        (HostPlacement, (String) -> Unit => [runtime] attributes[rendezvous_key, receiver] Self::kernel),
        (HostPlacement, (Unit) -> Unit => [runtime] attributes[rendezvous_key, receiver] Self::kernel),
        (HostPlacement, (HostShape) -> Unit => [runtime] attributes[rendezvous_key, receiver] Self::kernel),
        (HostPlacement, (Seed) -> Unit => [runtime] attributes[rendezvous_key, receiver] Self::kernel),
        (HostPlacement, (PrfKey) -> Unit => [runtime] attributes[rendezvous_key, receiver] Self::kernel),
        (HostPlacement, (HostBitTensor) -> Unit => [runtime] attributes[rendezvous_key, receiver] Self::kernel),
        (HostPlacement, (HostRing64Tensor) -> Unit => [runtime] attributes[rendezvous_key, receiver] Self::kernel),
        (HostPlacement, (HostRing128Tensor) -> Unit => [runtime] attributes[rendezvous_key, receiver] Self::kernel),
        (HostPlacement, (HostFloat32Tensor) -> Unit => [runtime] attributes[rendezvous_key, receiver] Self::kernel),
        (HostPlacement, (HostFloat64Tensor) -> Unit => [runtime] attributes[rendezvous_key, receiver] Self::kernel),
        (HostPlacement, (HostInt8Tensor) -> Unit => [runtime] attributes[rendezvous_key, receiver] Self::kernel),
        (HostPlacement, (HostInt16Tensor) -> Unit => [runtime] attributes[rendezvous_key, receiver] Self::kernel),
        (HostPlacement, (HostInt32Tensor) -> Unit => [runtime] attributes[rendezvous_key, receiver] Self::kernel),
        (HostPlacement, (HostInt64Tensor) -> Unit => [runtime] attributes[rendezvous_key, receiver] Self::kernel),
        (HostPlacement, (HostUint8Tensor) -> Unit => [runtime] attributes[rendezvous_key, receiver] Self::kernel),
        (HostPlacement, (HostUint16Tensor) -> Unit => [runtime] attributes[rendezvous_key, receiver] Self::kernel),
        (HostPlacement, (HostUint32Tensor) -> Unit => [runtime] attributes[rendezvous_key, receiver] Self::kernel),
        (HostPlacement, (HostUint64Tensor) -> Unit => [runtime] attributes[rendezvous_key, receiver] Self::kernel),
        (HostPlacement, (HostFixed64Tensor) -> Unit => [runtime] attributes[rendezvous_key, receiver] Self::kernel),
        (HostPlacement, (HostFixed128Tensor) -> Unit => [runtime] attributes[rendezvous_key, receiver] Self::kernel),
    ]
}

impl SendOp {
    fn kernel<S: RuntimeSession, T>(
        _sess: &S,
        _plc: &HostPlacement,
        _rendezvous_key: RendezvousKey,
        _receiver: Role,
        _x: T,
    ) -> Result<Unit> {
        unimplemented!("Send Op kernel implementation missing, because RuntimeSession does not have role_assignment yet")
    }
}

// This impl is only used by the old kernels, which are not aware of the placements.
#[cfg(not(feature = "exclude_old_framework"))]
impl Compile<SyncKernel> for SendOp {
    fn compile(&self, ctx: &CompilationContext) -> Result<SyncKernel> {
        let rendezvous_key = self.rendezvous_key.clone();
        let receiver_id = ctx
            .role_assignment
            .get(&self.receiver)
            .cloned()
            .ok_or_else(|| {
                Error::Compilation(format!(
                    "missing identity assignment for '{}'",
                    &self.receiver
                ))
            })?;

        Ok(SyncKernel::Unary(Box::new(move |sess, v| {
            sess.networking
                .send(&v, &receiver_id, &rendezvous_key, &sess.sid)?;
            Ok(Value::Unit(Box::new(Unit(HostPlacement {
                owner: "TODO".into(), // Fake owner for the older kernels.
            }))))
        })))
    }
}

// This impl is only used by the old kernels, which are not aware of the placements.
#[cfg(not(feature = "exclude_old_framework"))]
impl Compile<AsyncKernel> for SendOp {
    fn compile(&self, ctx: &CompilationContext) -> Result<AsyncKernel> {
        let rendezvous_key = Arc::new(self.rendezvous_key.clone());
        let receiver_id = Arc::new(
            ctx.role_assignment
                .get(&self.receiver)
                .cloned()
                .ok_or_else(|| {
                    Error::Compilation(format!(
                        "missing identity assignment for '{}'",
                        &self.receiver
                    ))
                })?,
        );

        Ok(AsyncKernel::Unary(Box::new(move |sess, v, sender| {
            let sess = Arc::clone(sess);
            let rendezvous_key = Arc::clone(&rendezvous_key);
            let receiver_id = Arc::clone(&receiver_id);

            tokio::spawn(async move {
                let v: Value = v.await.map_err(map_receive_error)?;
                sess.networking
                    .send(&v, &receiver_id, &rendezvous_key, &sess.sid)
                    .await?;
                map_send_result(sender.send(Value::Unit(Box::new(Unit(HostPlacement {
                    owner: "TODO".into(), // Fake owner for the older kernels.
                })))))
            })
        })))
    }
}

for_all_values! {( $($value:ty),* ) => (
    $(
        modelled!(PlacementReceive::receive, HostPlacement, attributes[rendezvous_key: RendezvousKey, sender: Role] () -> $value, ReceiveOp);
    )*
)}

kernel! {
    ReceiveOp, [
        (HostPlacement, () -> String => [runtime] attributes[rendezvous_key, sender] Self::kernel),
        (HostPlacement, () -> Unit => [runtime] attributes[rendezvous_key, sender] Self::kernel),
        (HostPlacement, () -> HostShape => [runtime] attributes[rendezvous_key, sender] Self::kernel),
        (HostPlacement, () -> Seed => [runtime] attributes[rendezvous_key, sender] Self::kernel),
        (HostPlacement, () -> PrfKey => [runtime] attributes[rendezvous_key, sender] Self::kernel),
        (HostPlacement, () -> HostBitTensor => [runtime] attributes[rendezvous_key, sender] Self::kernel),
        (HostPlacement, () -> HostRing64Tensor => [runtime] attributes[rendezvous_key, sender] Self::kernel),
        (HostPlacement, () -> HostRing128Tensor => [runtime] attributes[rendezvous_key, sender] Self::kernel),
        (HostPlacement, () -> HostFloat32Tensor => [runtime] attributes[rendezvous_key, sender] Self::kernel),
        (HostPlacement, () -> HostFloat64Tensor => [runtime] attributes[rendezvous_key, sender] Self::kernel),
        (HostPlacement, () -> HostInt8Tensor => [runtime] attributes[rendezvous_key, sender] Self::kernel),
        (HostPlacement, () -> HostInt16Tensor => [runtime] attributes[rendezvous_key, sender] Self::kernel),
        (HostPlacement, () -> HostInt32Tensor => [runtime] attributes[rendezvous_key, sender] Self::kernel),
        (HostPlacement, () -> HostInt64Tensor => [runtime] attributes[rendezvous_key, sender] Self::kernel),
        (HostPlacement, () -> HostUint8Tensor => [runtime] attributes[rendezvous_key, sender] Self::kernel),
        (HostPlacement, () -> HostUint16Tensor => [runtime] attributes[rendezvous_key, sender] Self::kernel),
        (HostPlacement, () -> HostUint32Tensor => [runtime] attributes[rendezvous_key, sender] Self::kernel),
        (HostPlacement, () -> HostUint64Tensor => [runtime] attributes[rendezvous_key, sender] Self::kernel),
        (HostPlacement, () -> HostFixed64Tensor => [runtime] attributes[rendezvous_key, sender] Self::kernel),
        (HostPlacement, () -> HostFixed128Tensor => [runtime] attributes[rendezvous_key, sender] Self::kernel),

    ]
}

impl ReceiveOp {
    fn kernel<S: RuntimeSession, T>(
        _sess: &S,
        _plc: &HostPlacement,
        _rendezvous_key: RendezvousKey,
        _sender: Role,
    ) -> T {
        unimplemented!("Receive Op kernel implementation missing, because RuntimeSession does not have role_assignment yet")
    }
}

impl Compile<SyncKernel> for ReceiveOp {
    fn compile(&self, ctx: &CompilationContext) -> Result<SyncKernel> {
        let expected_ty = self.sig.ret();
        let rendezvous_key = self.rendezvous_key.clone();
        let sender_id = ctx
            .role_assignment
            .get(&self.sender)
            .cloned()
            .ok_or_else(|| {
                Error::Compilation(format!(
                    "missing identity assignment for '{}'",
                    &self.sender
                ))
            })?;

        Ok(SyncKernel::Nullary(Box::new(move |sess| {
            let v: Value = sess
                .networking
                .receive(&sender_id, &rendezvous_key, &sess.sid)?;
            if expected_ty != Ty::Unknown {
                check_type(&v, expected_ty)?;
            }
            Ok(v)
        })))
    }
}

impl Compile<AsyncKernel> for ReceiveOp {
    fn compile(&self, ctx: &CompilationContext) -> Result<AsyncKernel> {
        let expected_ty = self.sig.ret();
        let rendezvous_key = Arc::new(self.rendezvous_key.clone());
        let sender_id = Arc::new(ctx.role_assignment.get(&self.sender).cloned().ok_or_else(
            || {
                Error::Compilation(format!(
                    "missing identity assignment for '{}'",
                    &self.sender
                ))
            },
        )?);

        Ok(AsyncKernel::Nullary(Box::new(move |sess, sender| {
            let sess = Arc::clone(sess);
            let rendezvous_key = Arc::clone(&rendezvous_key);
            let sender_id = Arc::clone(&sender_id);

            tokio::spawn(async move {
                let v: Value = sess
                    .networking
                    .receive(&sender_id, &rendezvous_key, &sess.sid)
                    .await?;
                if expected_ty != Ty::Unknown {
                    check_type(&v, expected_ty)?;
                }
                map_send_result(sender.send(v))
            })
        })))
    }
}

for_all_values! {( $($value:ty),* ) => (
    $(
        modelled!(PlacementIdentity::identity, HostPlacement, ($value) -> $value, IdentityOp);
    )*
)}

kernel! {
    IdentityOp, [
        (HostPlacement, (String) -> String => [runtime] Self::kernel),
        (HostPlacement, (Unit) -> Unit => [runtime] Self::kernel),
        (HostPlacement, (HostShape) -> HostShape => [runtime] Self::kernel),
        (HostPlacement, (Seed) -> Seed => [runtime] Self::kernel),
        (HostPlacement, (PrfKey) -> PrfKey => [runtime] Self::kernel),
        (HostPlacement, (HostBitTensor) -> HostBitTensor => [runtime] Self::kernel),
        (HostPlacement, (HostRing64Tensor) -> HostRing64Tensor => [runtime] Self::kernel),
        (HostPlacement, (HostRing128Tensor) -> HostRing128Tensor => [runtime] Self::kernel),
        (HostPlacement, (HostFloat32Tensor) -> HostFloat32Tensor => [runtime] Self::kernel),
        (HostPlacement, (HostFloat64Tensor) -> HostFloat64Tensor => [runtime] Self::kernel),
        (HostPlacement, (HostInt8Tensor) -> HostInt8Tensor => [runtime] Self::kernel),
        (HostPlacement, (HostInt16Tensor) -> HostInt16Tensor => [runtime] Self::kernel),
        (HostPlacement, (HostInt32Tensor) -> HostInt32Tensor => [runtime] Self::kernel),
        (HostPlacement, (HostInt64Tensor) -> HostInt64Tensor => [runtime] Self::kernel),
        (HostPlacement, (HostUint8Tensor) -> HostUint8Tensor => [runtime] Self::kernel),
        (HostPlacement, (HostUint16Tensor) -> HostUint16Tensor => [runtime] Self::kernel),
        (HostPlacement, (HostUint32Tensor) -> HostUint32Tensor => [runtime] Self::kernel),
        (HostPlacement, (HostUint64Tensor) -> HostUint64Tensor => [runtime] Self::kernel),
        (HostPlacement, (HostFixed64Tensor) -> HostFixed64Tensor => [runtime] Self::kernel),
        (HostPlacement, (HostFixed128Tensor) -> HostFixed128Tensor => [runtime] Self::kernel),

    ]
}

impl IdentityOp {
    fn kernel<S: RuntimeSession, T>(_sess: &S, _plc: &HostPlacement, x: T) -> Result<T> {
        Ok(x)
    }
}

impl Compile<SyncKernel> for IdentityOp {
    fn compile(&self, _ctx: &CompilationContext) -> Result<SyncKernel> {
        let expected_ty = self.sig.ret();

        Ok(SyncKernel::Unary(Box::new(move |_sess, v| {
            check_type(&v, expected_ty)?;
            Ok(v)
        })))
    }
}

impl Compile<AsyncKernel> for IdentityOp {
    fn compile(&self, _ctx: &CompilationContext) -> Result<AsyncKernel> {
        let expected_ty = self.sig.ret();

        Ok(AsyncKernel::Unary(Box::new(move |_sess, v, sender| {
            tokio::spawn(async move {
                let v: Value = v.await.map_err(map_receive_error)?;
                check_type(&v, expected_ty)?;
                map_send_result(sender.send(v))
            })
        })))
    }
}

for_all_values! {( $($value:ty),* ) => (
    $(
        modelled!(PlacementInput::input, HostPlacement, attributes[arg_name: String] () -> $value, InputOp);
    )*
)}

kernel! {
    InputOp, [
        (HostPlacement, () -> String => [runtime] attributes[arg_name] Self::kernel),
        (HostPlacement, () -> Unit => [runtime] attributes[arg_name] Self::kernel),
        (HostPlacement, () -> HostShape => [runtime] attributes[arg_name] Self::kernel),
        (HostPlacement, () -> Seed => [runtime] attributes[arg_name] Self::kernel),
        (HostPlacement, () -> PrfKey => [runtime] attributes[arg_name] Self::kernel),
        (HostPlacement, () -> HostBitTensor => [runtime] attributes[arg_name] Self::kernel),
        (HostPlacement, () -> HostRing64Tensor => [runtime] attributes[arg_name] Self::kernel),
        (HostPlacement, () -> HostRing128Tensor => [runtime] attributes[arg_name] Self::kernel),
        (HostPlacement, () -> HostFloat32Tensor => [runtime] attributes[arg_name] Self::kernel),
        (HostPlacement, () -> HostFloat64Tensor => [runtime] attributes[arg_name] Self::kernel),
        (HostPlacement, () -> HostInt8Tensor => [runtime] attributes[arg_name] Self::kernel),
        (HostPlacement, () -> HostInt16Tensor => [runtime] attributes[arg_name] Self::kernel),
        (HostPlacement, () -> HostInt32Tensor => [runtime] attributes[arg_name] Self::kernel),
        (HostPlacement, () -> HostInt64Tensor => [runtime] attributes[arg_name] Self::kernel),
        (HostPlacement, () -> HostUint8Tensor => [runtime] attributes[arg_name] Self::kernel),
        (HostPlacement, () -> HostUint16Tensor => [runtime] attributes[arg_name] Self::kernel),
        (HostPlacement, () -> HostUint32Tensor => [runtime] attributes[arg_name] Self::kernel),
        (HostPlacement, () -> HostUint64Tensor => [runtime] attributes[arg_name] Self::kernel),
        (HostPlacement, () -> HostFixed64Tensor => [runtime] attributes[arg_name] Self::kernel),
        (HostPlacement, () -> HostFixed128Tensor => [runtime] attributes[arg_name] Self::kernel),

    ]
}

impl InputOp {
    fn kernel<S: RuntimeSession, O>(_sess: &S, _plc: &HostPlacement, _arg_name: String) -> O {
        unimplemented!() // TODO: Read the value from the environment for the Async and Sync sessions to work.
    }
}

impl Compile<SyncKernel> for InputOp {
    fn compile(&self, _ctx: &CompilationContext) -> Result<SyncKernel> {
        let arg_name = self.arg_name.clone();
        let expected_ty = self.sig.ret();

        Ok(SyncKernel::Nullary(Box::new(move |sess| {
            let arg = sess
                .arguments
                .get(&arg_name)
                .cloned()
                .ok_or_else(|| Error::MissingArgument(arg_name.clone()))?;
            check_type(&arg, expected_ty)?;
            Ok(arg)
        })))
    }
}

impl Compile<AsyncKernel> for InputOp {
    fn compile(&self, _ctx: &CompilationContext) -> Result<AsyncKernel> {
        let expected_ty = self.sig.ret();
        let arg_name = Arc::new(self.arg_name.clone());

        Ok(AsyncKernel::Nullary(Box::new(move |sess, sender| {
            let sess = Arc::clone(sess);
            let arg_name = Arc::clone(&arg_name);

            tokio::spawn(async move {
                let arg = sess
                    .arguments
                    .get(arg_name.as_ref())
                    .cloned()
                    .ok_or_else(|| Error::MissingArgument(arg_name.as_ref().clone()))?;
                check_type(&arg, expected_ty)?;
                map_send_result(sender.send(arg))
            })
        })))
    }
}

for_all_values! {( $($value:ty),* ) => (
    $(
        modelled!(PlacementOutput::output, HostPlacement, ($value) -> Unit, OutputOp);
    )*
)}

kernel! {
    OutputOp, [
        (HostPlacement, (Unit) -> Unit => [runtime] Self::kernel),
        (HostPlacement, (HostShape) -> Unit => [runtime] Self::kernel),
        (HostPlacement, (Seed) -> Unit => [runtime] Self::kernel),
        (HostPlacement, (PrfKey) -> Unit => [runtime] Self::kernel),
        (HostPlacement, (String) -> Unit => [runtime] Self::kernel),
        (HostPlacement, (HostBitTensor) -> Unit => [runtime] Self::kernel),
        (HostPlacement, (HostRing64Tensor) -> Unit => [runtime] Self::kernel),
        (HostPlacement, (HostRing128Tensor) -> Unit => [runtime] Self::kernel),
        (HostPlacement, (HostFloat32Tensor) -> Unit => [runtime] Self::kernel),
        (HostPlacement, (HostFloat64Tensor) -> Unit => [runtime] Self::kernel),
        (HostPlacement, (HostInt8Tensor) -> Unit => [runtime] Self::kernel),
        (HostPlacement, (HostInt16Tensor) -> Unit => [runtime] Self::kernel),
        (HostPlacement, (HostInt32Tensor) -> Unit => [runtime] Self::kernel),
        (HostPlacement, (HostInt64Tensor) -> Unit => [runtime] Self::kernel),
        (HostPlacement, (HostUint8Tensor) -> Unit => [runtime] Self::kernel),
        (HostPlacement, (HostUint16Tensor) -> Unit => [runtime] Self::kernel),
        (HostPlacement, (HostUint32Tensor) -> Unit => [runtime] Self::kernel),
        (HostPlacement, (HostUint64Tensor) -> Unit => [runtime] Self::kernel),
        (HostPlacement, (HostFixed64Tensor) -> Unit => [runtime] Self::kernel),
        (HostPlacement, (HostFixed128Tensor) -> Unit => [runtime] Self::kernel),
    ]
}

impl OutputOp {
    fn kernel<S: RuntimeSession, O>(_sess: &S, _plc: &HostPlacement, _x: O) -> Result<Unit> {
        unimplemented!() // TODO: Save to the environment for the Sync and Async sessions to work.
    }
}

impl Compile<SyncKernel> for OutputOp {
    fn compile(&self, _ctx: &CompilationContext) -> Result<SyncKernel> {
        Ok(SyncKernel::Unary(Box::new(move |_sess, x0| Ok(x0))))
    }
}

impl Compile<AsyncKernel> for OutputOp {
    fn compile(&self, _ctx: &CompilationContext) -> Result<AsyncKernel> {
        Ok(AsyncKernel::Unary(Box::new(move |_sess, x0, sender| {
            tokio::spawn(async move {
                let val = x0.await.map_err(map_receive_error)?;
                map_send_result(sender.send(val))
            })
        })))
    }
}

for_all_values! {( $($value:ty),* ) => (
    $(
        modelled!(PlacementSave::save, HostPlacement, (String, $value) -> Unit, SaveOp);
    )*
)}

modelled!(PlacementSave::save, HostPlacement, (String, crate::logical::Tensor) -> Unit, SaveOp);
modelled!(PlacementSave::save, HostPlacement, (String, Float32Tensor) -> Unit, SaveOp);
modelled!(PlacementSave::save, HostPlacement, (String, Float64Tensor) -> Unit, SaveOp);

kernel! {
    SaveOp, [
        (HostPlacement, (String, Unit) -> Unit => [runtime] Self::kernel),
        (HostPlacement, (String, HostShape) -> Unit => [runtime] Self::kernel),
        (HostPlacement, (String, Seed) -> Unit => [runtime] Self::kernel),
        (HostPlacement, (String, PrfKey) -> Unit => [runtime] Self::kernel),
        (HostPlacement, (String, String) -> Unit => [runtime] Self::kernel),
        (HostPlacement, (String, HostBitTensor) -> Unit => [runtime] Self::kernel),
        (HostPlacement, (String, HostRing64Tensor) -> Unit => [runtime] Self::kernel),
        (HostPlacement, (String, HostRing128Tensor) -> Unit => [runtime] Self::kernel),
        (HostPlacement, (String, HostFloat32Tensor) -> Unit => [runtime] Self::kernel),
        (HostPlacement, (String, HostFloat64Tensor) -> Unit => [runtime] Self::kernel),
        (HostPlacement, (String, HostInt8Tensor) -> Unit => [runtime] Self::kernel),
        (HostPlacement, (String, HostInt16Tensor) -> Unit => [runtime] Self::kernel),
        (HostPlacement, (String, HostInt32Tensor) -> Unit => [runtime] Self::kernel),
        (HostPlacement, (String, HostInt64Tensor) -> Unit => [runtime] Self::kernel),
        (HostPlacement, (String, HostUint8Tensor) -> Unit => [runtime] Self::kernel),
        (HostPlacement, (String, HostUint16Tensor) -> Unit => [runtime] Self::kernel),
        (HostPlacement, (String, HostUint32Tensor) -> Unit => [runtime] Self::kernel),
        (HostPlacement, (String, HostUint64Tensor) -> Unit => [runtime] Self::kernel),
        (HostPlacement, (String, HostFixed64Tensor) -> Unit => [runtime] Self::kernel),
        (HostPlacement, (String, HostFixed128Tensor) -> Unit => [runtime] Self::kernel),
        (HostPlacement, (String, crate::logical::Tensor) -> Unit => [hybrid] Self::logical_kernel),
        (HostPlacement, (String, Float32Tensor) -> Unit => [hybrid] Self::float_kernel),
        (HostPlacement, (String, Float64Tensor) -> Unit => [hybrid] Self::float_kernel),
    ]
}

impl SaveOp {
    fn kernel<S: RuntimeSession, O>(
        _sess: &S,
        _plc: &HostPlacement,
        _key: String,
        _x: O,
    ) -> Result<Unit> {
        unimplemented!() // TODO: Save the value into storage for the Async and Sync sessions to work.
    }
}

// This implementation is the old kernel.
#[cfg(not(feature = "exclude_old_framework"))]
impl Compile<SyncKernel> for SaveOp {
    fn compile(&self, _ctx: &CompilationContext) -> Result<SyncKernel> {
        let expected_ty = self.sig.arg(1)?;

        Ok(SyncKernel::Binary(Box::new(move |sess, key, val| {
            let key = String::try_from(key)?;
            check_type(&val, expected_ty)?;
            sess.storage.save(&key, &sess.sid, &val)?;
            Ok(Value::Unit(Box::new(Unit(HostPlacement {
                owner: "TODO".into(), // Fake owner for the old kernel
            }))))
        })))
    }
}

// This implementation is the old kernel.
#[cfg(not(feature = "exclude_old_framework"))]
impl Compile<AsyncKernel> for SaveOp {
    fn compile(&self, _ctx: &CompilationContext) -> Result<AsyncKernel> {
        let expected_ty = self.sig.arg(1)?;

        Ok(AsyncKernel::Binary(Box::new(
            move |sess, key, val, sender| {
                let sess = Arc::clone(sess);

                tokio::spawn(async move {
                    let key = String::try_from(key.await.map_err(map_receive_error)?)?;
                    let val = val.await.map_err(map_receive_error)?;
                    check_type(&val, expected_ty)?;
                    sess.storage.save(&key, &sess.sid, &val).await?;
                    map_send_result(sender.send(Value::Unit(Box::new(Unit(HostPlacement {
                        owner: "TODO".into(), // Fake owner for the old kernel
                    })))))
                })
            },
        )))
    }
}

// for_all_values! {( $($value:ty),* ) => (
//     $(
//         modelled!(PlacementLoad::load, HostPlacement, (String, String) -> $value, LoadOp);
//     )*
// )}

modelled!(PlacementLoad::load, HostPlacement, (String, String) -> HostFloat64Tensor, LoadOp);
modelled!(PlacementLoad::load, HostPlacement, (String, String) -> Float64Tensor, LoadOp);
modelled!(PlacementLoad::load, HostPlacement, (String, String) -> crate::logical::Tensor, LoadOp);

kernel! {
    LoadOp, [
        (HostPlacement, (String, String) -> Unit => [runtime] Self::kernel),
        (HostPlacement, (String, String) -> HostShape => [runtime] Self::kernel),
        (HostPlacement, (String, String) -> Seed => [runtime] Self::kernel),
        (HostPlacement, (String, String) -> PrfKey => [runtime] Self::kernel),
        (HostPlacement, (String, String) -> String => [runtime] Self::kernel),
        (HostPlacement, (String, String) -> HostBitTensor => [runtime] Self::kernel),
        (HostPlacement, (String, String) -> HostRing64Tensor => [runtime] Self::kernel),
        (HostPlacement, (String, String) -> HostRing128Tensor => [runtime] Self::kernel),
        (HostPlacement, (String, String) -> HostFloat32Tensor => [runtime] Self::kernel),
        (HostPlacement, (String, String) -> HostFloat64Tensor => [runtime] Self::kernel),
        (HostPlacement, (String, String) -> HostInt8Tensor => [runtime] Self::kernel),
        (HostPlacement, (String, String) -> HostInt16Tensor => [runtime] Self::kernel),
        (HostPlacement, (String, String) -> HostInt32Tensor => [runtime] Self::kernel),
        (HostPlacement, (String, String) -> HostInt64Tensor => [runtime] Self::kernel),
        (HostPlacement, (String, String) -> HostUint8Tensor => [runtime] Self::kernel),
        (HostPlacement, (String, String) -> HostUint16Tensor => [runtime] Self::kernel),
        (HostPlacement, (String, String) -> HostUint32Tensor => [runtime] Self::kernel),
        (HostPlacement, (String, String) -> HostUint64Tensor => [runtime] Self::kernel),
        (HostPlacement, (String, String) -> HostFixed64Tensor => [runtime] Self::kernel),
        (HostPlacement, (String, String) -> HostFixed128Tensor => [runtime] Self::kernel),
        (HostPlacement, (String, String) -> Float64Tensor => [hybrid] Self::float_kernel),
        (HostPlacement, (String, String) -> crate::logical::Tensor => [hybrid] Self::logical_kernel),
    ]
}

impl LoadOp {
    fn kernel<S: RuntimeSession, O>(
        _sess: &S,
        _plc: &HostPlacement,
        _key: String,
        _query: String,
    ) -> Result<O> {
        unimplemented!() // TODO: Implement loading from storage for the Async and Sync sessions to work.
    }
}

impl Compile<SyncKernel> for LoadOp {
    fn compile(&self, _ctx: &CompilationContext) -> Result<SyncKernel> {
        let expected_ty = self.sig.ret();

        Ok(SyncKernel::Binary(Box::new(move |sess, key, query| {
            let key = String::try_from(key)?;
            let _query = String::try_from(query)?;
            let val = sess
                .storage
                .load(&key, &sess.sid, Some(expected_ty), &_query)?;
            check_type(&val, expected_ty)?;
            Ok(val)
        })))
    }
}

impl Compile<AsyncKernel> for LoadOp {
    fn compile(&self, _ctx: &CompilationContext) -> Result<AsyncKernel> {
        let expected_ty = self.sig.ret();

        Ok(AsyncKernel::Binary(Box::new(
            move |sess, key, query, sender| {
                let sess = Arc::clone(sess);

                tokio::spawn(async move {
                    let key = String::try_from(key.await.map_err(map_receive_error)?)?;
                    let _query = String::try_from(query.await.map_err(map_receive_error)?)?;
                    let val = sess
                        .storage
                        .load(&key, &sess.sid, Some(expected_ty), &_query)
                        .await?;
                    check_type(&val, expected_ty)?;
                    map_send_result(sender.send(val))
                })
            },
        )))
    }
}<|MERGE_RESOLUTION|>--- conflicted
+++ resolved
@@ -801,15 +801,9 @@
             | RepAdd(_) | RepSub(_) | RepMul(_) | RepMsb(_) | RepDot(_) | RepFixedpointMean(_)
             | RepShl(_) | RepSum(_) | RepTruncPr(_) | RepToAdt(_) | RepIndexAxis(_)
             | RepIndex(_) | RepDiag(_) | RepShlDim(_) | RepSlice(_) | RepBitDec(_)
-<<<<<<< HEAD
             | RepEqual(_) | RepIfElse(_) | FixedpointMul(_) | FixedpointDot(_)
             | FixedpointTruncPr(_) | FixedpointMean(_) | FixedpointSum(_) | BitNeg(_)
-            | RepNeg(_) => {
-=======
-            | RepEqual(_) | FixedpointMul(_) | FixedpointDot(_) | FixedpointTruncPr(_)
-            | FixedpointMean(_) | FixedpointSum(_) | BitNeg(_) | RepNeg(_) | FixedpointDiv(_)
-            | Sign(_) => {
->>>>>>> 05cae369
+            | RepNeg(_) | FixedpointDiv(_) | Sign(_) => {
                 unimplemented!("Not supported {:?}", self)
             }
         }
@@ -906,13 +900,8 @@
             | AdtToRep(_) | RepAbs(_) | RepSetup(_) | RepShare(_) | RepReveal(_) | RepFill(_)
             | RepAdd(_) | RepSub(_) | RepMul(_) | RepMsb(_) | RepDot(_) | RepFixedpointMean(_)
             | RepShl(_) | RepSum(_) | RepTruncPr(_) | RepToAdt(_) | RepIndexAxis(_)
-<<<<<<< HEAD
             | RepEqual(_) | RepIfElse(_) | RepIndex(_) | RepDiag(_) | RepShlDim(_)
-            | RepSlice(_) | BitNeg(_) | RepNeg(_) | RepBitDec(_) => {
-=======
-            | RepEqual(_) | RepIndex(_) | RepDiag(_) | RepShlDim(_) | RepSlice(_) | BitNeg(_)
-            | RepNeg(_) | RepBitDec(_) | FixedpointDiv(_) | Sign(_) => {
->>>>>>> 05cae369
+            | RepSlice(_) | BitNeg(_) | RepNeg(_) | RepBitDec(_) | FixedpointDiv(_) | Sign(_) => {
                 unimplemented!("Not supported {:?}", self)
             }
         }

use crate::error::{Error, Result};
use crate::execution::{
    map_receive_error, map_send_result, AsyncKernel, CompilationContext, Compile, Identity, Kernel,
    SyncKernel,
};
use crate::fixedpoint::Convert;
use crate::floatingpoint::{Float32Tensor, Float64Tensor};
use crate::host::{
    AbstractHostFixedTensor, AbstractHostRingTensor, HostBitTensor, HostFixed128Tensor,
    HostFixed64Tensor, HostFloat32Tensor, HostFloat64Tensor, HostInt16Tensor, HostInt32Tensor,
    HostInt64Tensor, HostInt8Tensor, HostRing128Tensor, HostRing64Tensor, HostShape, HostString,
    HostUint16Tensor, HostUint32Tensor, HostUint64Tensor, HostUint8Tensor, RawShape, SliceInfo,
};
use crate::prim::{PrfKey, RawPrfKey, RawSeed, Seed, SyncKey};
use crate::replicated::{
    ReplicatedFixed128Tensor, ReplicatedFixed64Tensor, ReplicatedRing128Tensor,
    ReplicatedRing64Tensor, ReplicatedSetup,
};
use crate::{closure_kernel, function_kernel};
use crate::{computation::*, for_all_values};
use std::collections::HashMap;
use std::convert::TryFrom;
use std::sync::Arc;

/// General session trait determining basic properties for session objects.
pub trait Session {
    type Value;
    fn execute(
        &self,
        op: Operator,
        plc: &Placement,
        operands: Vec<Self::Value>,
    ) -> Result<Self::Value>;

    type ReplicatedSetup;
    fn replicated_setup(&self, plc: &ReplicatedPlacement) -> Arc<Self::ReplicatedSetup>;
}

/// Trait for sessions that are intended for run-time use only.
///
/// This trait is used to make a distinct between functionality that may
/// only be executed during run-time as opposed to at compile-time, such
/// as for instance key generation. Moreover, it also offers access to
/// information that is only known at run-time, such as the concrete
/// session id under which execution is happening.
pub trait RuntimeSession: Session {
    fn session_id(&self) -> &SessionId;
    fn find_argument(&self, key: &str) -> Option<Value>;
    fn find_role_assignment(&self, role: &Role) -> Result<&Identity>;
}

/// Session object for synchronous/eager execution (in new framework).
pub struct SyncSession {
    session_id: SessionId,
    replicated_keys: std::sync::RwLock<HashMap<ReplicatedPlacement, Arc<ReplicatedSetup>>>,
    arguments: HashMap<String, Value>,
    role_assignments: HashMap<Role, Identity>,
}

impl Default for SyncSession {
    /// Default session should only be used in tests.
    ///
    /// Use new() for the real sessions instead.
    fn default() -> Self {
        SyncSession {
            session_id: SessionId::random(),
            replicated_keys: Default::default(),
            arguments: Default::default(),
            role_assignments: Default::default(),
        }
    }
}

impl SyncSession {
    pub fn new(
        sid: SessionId,
        arguments: HashMap<String, Value>,
        role_assignments: HashMap<Role, Identity>,
    ) -> Self {
        SyncSession {
            session_id: sid,
            replicated_keys: Default::default(),
            arguments,
            role_assignments,
        }
    }
}

impl Session for SyncSession {
    type Value = Value;

    fn execute(&self, op: Operator, plc: &Placement, operands: Vec<Value>) -> Result<Value> {
        use Operator::*;
        let kernel_output = match op {
            Shape(op) => DispatchKernel::compile(&op, plc)?(self, operands)?,
            BitFill(op) => DispatchKernel::compile(&op, plc)?(self, operands)?,
            RingFill(op) => DispatchKernel::compile(&op, plc)?(self, operands)?,
            PrimPrfKeyGen(op) => DispatchKernel::compile(&op, plc)?(self, operands)?,
            BitSample(op) => DispatchKernel::compile(&op, plc)?(self, operands)?,
            BitSampleSeeded(op) => DispatchKernel::compile(&op, plc)?(self, operands)?,
            BitXor(op) => DispatchKernel::compile(&op, plc)?(self, operands)?,
            BitAnd(op) => DispatchKernel::compile(&op, plc)?(self, operands)?,
            BitNeg(op) => DispatchKernel::compile(&op, plc)?(self, operands)?,
            BitExtract(op) => DispatchKernel::compile(&op, plc)?(self, operands)?,
            RingSample(op) => DispatchKernel::compile(&op, plc)?(self, operands)?,
            RingSampleSeeded(op) => DispatchKernel::compile(&op, plc)?(self, operands)?,
            RingAdd(op) => DispatchKernel::compile(&op, plc)?(self, operands)?,
            RingSub(op) => DispatchKernel::compile(&op, plc)?(self, operands)?,
            RingMul(op) => DispatchKernel::compile(&op, plc)?(self, operands)?,
            RingDot(op) => DispatchKernel::compile(&op, plc)?(self, operands)?,
            RingNeg(op) => DispatchKernel::compile(&op, plc)?(self, operands)?,
            RingShl(op) => DispatchKernel::compile(&op, plc)?(self, operands)?,
            RingShr(op) => DispatchKernel::compile(&op, plc)?(self, operands)?,
            RingSum(op) => DispatchKernel::compile(&op, plc)?(self, operands)?,
            RingFixedpointMean(op) => DispatchKernel::compile(&op, plc)?(self, operands)?,
            RingFixedpointEncode(op) => DispatchKernel::compile(&op, plc)?(self, operands)?,
            RingFixedpointDecode(op) => DispatchKernel::compile(&op, plc)?(self, operands)?,
            RingInject(op) => DispatchKernel::compile(&op, plc)?(self, operands)?,
            RepFill(op) => DispatchKernel::compile(&op, plc)?(self, operands)?,
            RepSetup(op) => DispatchKernel::compile(&op, plc)?(self, operands)?,
            RepShare(op) => DispatchKernel::compile(&op, plc)?(self, operands)?,
            RepReveal(op) => DispatchKernel::compile(&op, plc)?(self, operands)?,
            RepAdd(op) => DispatchKernel::compile(&op, plc)?(self, operands)?,
            RepSub(op) => DispatchKernel::compile(&op, plc)?(self, operands)?,
            RepMul(op) => DispatchKernel::compile(&op, plc)?(self, operands)?,
            RepAnd(op) => DispatchKernel::compile(&op, plc)?(self, operands)?,
            RepXor(op) => DispatchKernel::compile(&op, plc)?(self, operands)?,
            RepNeg(op) => DispatchKernel::compile(&op, plc)?(self, operands)?,
            RepDot(op) => DispatchKernel::compile(&op, plc)?(self, operands)?,
            RepTruncPr(op) => DispatchKernel::compile(&op, plc)?(self, operands)?,
            RepMsb(op) => DispatchKernel::compile(&op, plc)?(self, operands)?,
            RepAbs(op) => DispatchKernel::compile(&op, plc)?(self, operands)?,
            RepToAdt(op) => DispatchKernel::compile(&op, plc)?(self, operands)?,
            RepFixedpointMean(op) => DispatchKernel::compile(&op, plc)?(self, operands)?,
            RepSum(op) => DispatchKernel::compile(&op, plc)?(self, operands)?,
            RepAddN(op) => DispatchKernel::compile(&op, plc)?(self, operands)?,
            RepShl(op) => DispatchKernel::compile(&op, plc)?(self, operands)?,
            RepIndexAxis(op) => DispatchKernel::compile(&op, plc)?(self, operands)?,
            Index(op) => DispatchKernel::compile(&op, plc)?(self, operands)?,
            RepDiag(op) => DispatchKernel::compile(&op, plc)?(self, operands)?,
            RepSlice(op) => DispatchKernel::compile(&op, plc)?(self, operands)?,
            RepBitDec(op) => DispatchKernel::compile(&op, plc)?(self, operands)?,
            RepBitCompose(op) => DispatchKernel::compile(&op, plc)?(self, operands)?,
            RepShlDim(op) => DispatchKernel::compile(&op, plc)?(self, operands)?,
            AdtAdd(op) => DispatchKernel::compile(&op, plc)?(self, operands)?,
            AdtSub(op) => DispatchKernel::compile(&op, plc)?(self, operands)?,
            AdtShl(op) => DispatchKernel::compile(&op, plc)?(self, operands)?,
            AdtMul(op) => DispatchKernel::compile(&op, plc)?(self, operands)?,
            AdtFill(op) => DispatchKernel::compile(&op, plc)?(self, operands)?,
            AdtReveal(op) => DispatchKernel::compile(&op, plc)?(self, operands)?,
            AdtToRep(op) => DispatchKernel::compile(&op, plc)?(self, operands)?,
            PrimDeriveSeed(op) => DispatchKernel::compile(&op, plc)?(self, operands)?,
            AesDecrypt(op) => DispatchKernel::compile(&op, plc)?(self, operands)?,
            Constant(op) => DispatchKernel::compile(&op, plc)?(self, operands)?,
            HostOnes(op) => DispatchKernel::compile(&op, plc)?(self, operands)?,
            Input(op) => DispatchKernel::compile(&op, plc)?(self, operands)?,
            Output(op) => DispatchKernel::compile(&op, plc)?(self, operands)?,
            Load(op) => DispatchKernel::compile(&op, plc)?(self, operands)?,
            Save(op) => DispatchKernel::compile(&op, plc)?(self, operands)?,
            HostAtLeast2D(op) => DispatchKernel::compile(&op, plc)?(self, operands)?,
            HostMean(op) => DispatchKernel::compile(&op, plc)?(self, operands)?,
            HostSqrt(op) => DispatchKernel::compile(&op, plc)?(self, operands)?,
            HostSum(op) => DispatchKernel::compile(&op, plc)?(self, operands)?,
            HostAddN(op) => DispatchKernel::compile(&op, plc)?(self, operands)?,
            FixedpointEncode(op) => DispatchKernel::compile(&op, plc)?(self, operands)?,
            FixedpointDecode(op) => DispatchKernel::compile(&op, plc)?(self, operands)?,
            FixedpointAdd(op) => DispatchKernel::compile(&op, plc)?(self, operands)?,
            FixedpointSub(op) => DispatchKernel::compile(&op, plc)?(self, operands)?,
            FixedpointMul(op) => DispatchKernel::compile(&op, plc)?(self, operands)?,
            FixedpointDiv(op) => DispatchKernel::compile(&op, plc)?(self, operands)?,
            FixedpointDot(op) => DispatchKernel::compile(&op, plc)?(self, operands)?,
            FixedpointTruncPr(op) => DispatchKernel::compile(&op, plc)?(self, operands)?,
            FixedpointSum(op) => DispatchKernel::compile(&op, plc)?(self, operands)?,
            FixedpointMean(op) => DispatchKernel::compile(&op, plc)?(self, operands)?,
            HostSlice(op) => DispatchKernel::compile(&op, plc)?(self, operands)?,
            HostDiag(op) => DispatchKernel::compile(&op, plc)?(self, operands)?,
            HostShlDim(op) => DispatchKernel::compile(&op, plc)?(self, operands)?,
            HostIndexAxis(op) => DispatchKernel::compile(&op, plc)?(self, operands)?,
            HostAdd(op) => DispatchKernel::compile(&op, plc)?(self, operands)?,
            HostSub(op) => DispatchKernel::compile(&op, plc)?(self, operands)?,
            HostMul(op) => DispatchKernel::compile(&op, plc)?(self, operands)?,
            HostDiv(op) => DispatchKernel::compile(&op, plc)?(self, operands)?,
            HostDot(op) => DispatchKernel::compile(&op, plc)?(self, operands)?,
            HostExpandDims(op) => DispatchKernel::compile(&op, plc)?(self, operands)?,
            HostSqueeze(op) => DispatchKernel::compile(&op, plc)?(self, operands)?,
            HostConcat(op) => DispatchKernel::compile(&op, plc)?(self, operands)?,
            Sign(op) => DispatchKernel::compile(&op, plc)?(self, operands)?,
            FloatingpointAdd(op) => DispatchKernel::compile(&op, plc)?(self, operands)?,
            FloatingpointSub(op) => DispatchKernel::compile(&op, plc)?(self, operands)?,
            FloatingpointMul(op) => DispatchKernel::compile(&op, plc)?(self, operands)?,
            FloatingpointDiv(op) => DispatchKernel::compile(&op, plc)?(self, operands)?,
            FloatingpointDot(op) => DispatchKernel::compile(&op, plc)?(self, operands)?,
            FloatingpointAtLeast2D(op) => DispatchKernel::compile(&op, plc)?(self, operands)?,
            FloatingpointOnes(op) => DispatchKernel::compile(&op, plc)?(self, operands)?,
            FloatingpointConcat(op) => DispatchKernel::compile(&op, plc)?(self, operands)?,
            FloatingpointExpandDims(op) => DispatchKernel::compile(&op, plc)?(self, operands)?,
            FloatingpointTranspose(op) => DispatchKernel::compile(&op, plc)?(self, operands)?,
            FloatingpointInverse(op) => DispatchKernel::compile(&op, plc)?(self, operands)?,
            FloatingpointMean(op) => DispatchKernel::compile(&op, plc)?(self, operands)?,
            FloatingpointSum(op) => DispatchKernel::compile(&op, plc)?(self, operands)?,
            HostTranspose(op) => DispatchKernel::compile(&op, plc)?(self, operands)?,
            HostInverse(op) => DispatchKernel::compile(&op, plc)?(self, operands)?,
            HostBitDec(op) => DispatchKernel::compile(&op, plc)?(self, operands)?,
            Identity(op) => DispatchKernel::compile(&op, plc)?(self, operands)?,
            Cast(op) => DispatchKernel::compile(&op, plc)?(self, operands)?,
            Send(op) => DispatchKernel::compile(&op, plc)?(self, operands)?,
            Receive(op) => DispatchKernel::compile(&op, plc)?(self, operands)?,
            HostReshape(op) => DispatchKernel::compile(&op, plc)?(self, operands)?,
            AtLeast2D(op) => DispatchKernel::compile(&op, plc)?(self, operands)?,
            Slice(op) => DispatchKernel::compile(&op, plc)?(self, operands)?,
            Ones(op) => DispatchKernel::compile(&op, plc)?(self, operands)?,
            ExpandDims(op) => DispatchKernel::compile(&op, plc)?(self, operands)?,
            Concat(op) => DispatchKernel::compile(&op, plc)?(self, operands)?,
            Transpose(op) => DispatchKernel::compile(&op, plc)?(self, operands)?,
            Dot(op) => DispatchKernel::compile(&op, plc)?(self, operands)?,
            Inverse(op) => DispatchKernel::compile(&op, plc)?(self, operands)?,
            Add(op) => DispatchKernel::compile(&op, plc)?(self, operands)?,
            Sub(op) => DispatchKernel::compile(&op, plc)?(self, operands)?,
            Mul(op) => DispatchKernel::compile(&op, plc)?(self, operands)?,
            Mean(op) => DispatchKernel::compile(&op, plc)?(self, operands)?,
            Sum(op) => DispatchKernel::compile(&op, plc)?(self, operands)?,
            Div(op) => DispatchKernel::compile(&op, plc)?(self, operands)?,
            RepEqual(op) => DispatchKernel::compile(&op, plc)?(self, operands)?,
            RepIfElse(op) => DispatchKernel::compile(&op, plc)?(self, operands)?,
        };
        Ok(kernel_output)
    }

    type ReplicatedSetup = ReplicatedSetup;
    fn replicated_setup(&self, plc: &ReplicatedPlacement) -> Arc<Self::ReplicatedSetup> {
        let mut replicated_keys = self.replicated_keys.write().unwrap();
        let setup = replicated_keys
            .entry(plc.clone())
            .or_insert_with(|| Arc::new(plc.gen_setup(self)));
        Arc::clone(setup)
    }
}

impl RuntimeSession for SyncSession {
    fn session_id(&self) -> &SessionId {
        &self.session_id
    }

    fn find_argument(&self, key: &str) -> Option<Value> {
        self.arguments.get(key).cloned()
    }

    fn find_role_assignment(&self, role: &Role) -> Result<&Identity> {
        self.role_assignments
            .get(role)
            .ok_or_else(|| Error::Networking(format!("Missing role assignemnt for {}", role)))
    }
}

/// Session object for asynchronous execution (in new framework).
pub struct AsyncSession {
    session_id: SessionId,
    // replicated_keys: HashMap<ReplicatedPlacement, ReplicatedSetup>,
}

impl Session for AsyncSession {
    type Value = (); // TODO AsyncExecutor for the new framework is not ready yet
    fn execute(
        &self,
        _op: Operator,
        _plc: &Placement,
        _operands: Vec<Self::Value>,
    ) -> Result<Self::Value> {
        // TODO AsyncExecutor for the new framework is not ready yet
        unimplemented!()
    }

    type ReplicatedSetup = (); // TODO AsyncExecutor for the new framework is not ready yet
    fn replicated_setup(&self, _plc: &ReplicatedPlacement) -> Arc<Self::ReplicatedSetup> {
        // TODO AsyncExecutor for the new framework is not ready yet
        unimplemented!()
    }
}

impl RuntimeSession for AsyncSession {
    fn session_id(&self) -> &SessionId {
        &self.session_id
    }

    fn find_argument(&self, _key: &str) -> Option<Value> {
        todo!("Please implement find_argument for the new AsyncSession")
        // self.arguments.get(key)
    }

    fn find_role_assignment(&self, _role: &Role) -> Result<&Identity> {
        Err(Error::Networking(
            "new AsyncSession networking is not implemented yet".to_string(),
        ))
    }
}

pub trait DispatchKernel<S: Session> {
    #[allow(clippy::type_complexity)] // TODO
    fn compile(
        &self,
        plc: &Placement,
    ) -> Result<Box<dyn Fn(&S, Vec<S::Value>) -> Result<S::Value>>>;
}

// TODO if rustc can't figure out how to optimize Box<dyn Fn...> for
// function kernels then we could consider returning an enum over
// fn.. and Box<dyn Fn...> in the traits below instead

pub trait NullaryKernel<S: Session, P, Y> {
    #[allow(clippy::type_complexity)] // TODO
    fn compile(&self, plc: &P) -> Result<Box<dyn Fn(&S, &P) -> Result<Y>>>;
}

pub trait UnaryKernel<S: Session, P, X0, Y> {
    #[allow(clippy::type_complexity)] // TODO
    fn compile(&self, plc: &P) -> Result<Box<dyn Fn(&S, &P, X0) -> Result<Y>>>;
}

pub trait BinaryKernel<S: Session, P, X0, X1, Y> {
    #[allow(clippy::type_complexity)] // TODO
    fn compile(&self, plc: &P) -> Result<Box<dyn Fn(&S, &P, X0, X1) -> Result<Y>>>;
}

pub trait TernaryKernel<S: Session, P, X0, X1, X2, Y> {
    #[allow(clippy::type_complexity)] // TODO
    fn compile(&self, plc: &P) -> Result<Box<dyn Fn(&S, &P, X0, X1, X2) -> Result<Y>>>;
}

pub trait VariadicKernel<S: Session, P, XS, Y> {
    #[allow(clippy::type_complexity)] // TODO
    fn compile(&self, plc: &P) -> Result<Box<dyn Fn(&S, &P, Vec<XS>) -> Result<Y>>>;
}

pub(crate) trait NullaryKernelCheck<S: Session, P, Y>
where
    Self: NullaryKernel<S, P, Y>,
{
}

pub(crate) trait UnaryKernelCheck<S: Session, P, X0, Y>
where
    Self: UnaryKernel<S, P, X0, Y>,
{
}

pub(crate) trait BinaryKernelCheck<S: Session, P, X0, X1, Y>
where
    Self: BinaryKernel<S, P, X0, X1, Y>,
{
}

pub(crate) trait TernaryKernelCheck<S: Session, P, X0, X1, X2, Y>
where
    Self: TernaryKernel<S, P, X0, X1, X2, Y>,
{
}

pub(crate) trait VariadicKernelCheck<S: Session, P, XS, Y>
where
    Self: VariadicKernel<S, P, XS, Y>,
{
}

pub trait Tensor<S: Session> {
    type Scalar;
}

pub trait PlacementShape<S: Session, T, ShapeT> {
    fn shape(&self, sess: &S, x: &T) -> ShapeT;
}

pub trait PlacementReshape<S: Session, T, ShapeT, O> {
    fn reshape(&self, sess: &S, x: &T, shape: &ShapeT) -> O;
}

pub trait PlacementDecrypt<S: Session, KeyT, C, O> {
    fn decrypt(&self, sess: &S, key: &KeyT, ciphertext: &C) -> O;
}

pub trait PlacementKeyGen<S: Session, KeyT> {
    fn gen_key(&self, sess: &S) -> KeyT;
}

pub trait PlacementSetupGen<S: Session, SetupT> {
    fn gen_setup(&self, sess: &S) -> SetupT;
}

pub trait PlacementDeriveSeed<S: Session, KeyT, SeedT> {
    fn derive_seed(&self, sess: &S, sync_key: SyncKey, key: &KeyT) -> SeedT;
}

pub trait PlacementAdd<S: Session, T, U, O> {
    fn add(&self, sess: &S, x: &T, y: &U) -> O;
}

pub trait PlacementSub<S: Session, T, U, O> {
    fn sub(&self, sess: &S, x: &T, y: &U) -> O;
}

pub trait PlacementNeg<S: Session, T, O> {
    fn neg(&self, sess: &S, x: &T) -> O;
}

pub trait PlacementMul<S: Session, T, U, O> {
    fn mul(&self, sess: &S, x: &T, y: &U) -> O;
}

pub trait PlacementDiv<S: Session, T, U, O> {
    fn div(&self, sess: &S, x: &T, y: &U) -> O;
}

pub trait PlacementDot<S: Session, T, U, O> {
    fn dot(&self, sess: &S, x: &T, y: &U) -> O;
}

pub trait PlacementShl<S: Session, T, O> {
    fn shl(&self, sess: &S, amount: usize, x: &T) -> O;
}

pub trait PlacementShr<S: Session, T, O> {
    fn shr(&self, sess: &S, amount: usize, x: &T) -> O;
}

pub trait PlacementXor<S: Session, T, U, O> {
    fn xor(&self, sess: &S, x: &T, y: &U) -> O;
}

pub trait PlacementAnd<S: Session, T, U, O> {
    fn and(&self, sess: &S, x: &T, y: &U) -> O;
}

pub trait PlacementAndSetup<S: Session, SetupT, T, U, O> {
    fn and_setup(&self, sess: &S, setup: &SetupT, x: &T, y: &U) -> O;
}

pub trait PlacementBitExtract<S: Session, T, O> {
    fn bit_extract(&self, sess: &S, bit_idx: usize, x: &T) -> O;
}

pub trait PlacementBitDec<S: Session, T, O> {
    fn bit_decompose(&self, sess: &S, x: &T) -> O;
}

pub trait PlacementBitDecSetup<S: Session, SetupT, T, O> {
    fn bit_decompose(&self, sess: &S, setup: &SetupT, x: &T) -> O;
}

pub trait PlacementBitCompose<S: Session, T, O> {
    fn bit_compose(&self, sess: &S, x: &T) -> O;
}

pub trait PlacementRingInject<S: Session, T, O> {
    fn ring_inject(&self, sess: &S, bit_idx: usize, x: &T) -> O;
}

pub trait PlacementMulSetup<S: Session, SetupT, T, U, O> {
    fn mul_setup(&self, sess: &S, setup: &SetupT, x: &T, y: &U) -> O;
}

pub trait PlacementDotSetup<S: Session, SetupT, T, U, O> {
    fn dot_setup(&self, sess: &S, setup: &SetupT, x: &T, y: &U) -> O;
}

pub trait PlacementDivSetup<S: Session, SetupT, T, U, O> {
    fn div_setup(&self, sess: &S, setup: &SetupT, x: &T, y: &U) -> O;
}

pub trait PlacementShare<S: Session, T, O> {
    fn share(&self, sess: &S, x: &T) -> O;
}

pub trait PlacementShareSetup<S: Session, SetupT, T, O> {
    fn share(&self, sess: &S, setup: &SetupT, x: &T) -> O;
}

pub trait PlacementReveal<S: Session, T, O> {
    fn reveal(&self, sess: &S, x: &T) -> O;
}

pub trait PlacementFill<S: Session, ShapeT, O> {
    fn fill(&self, sess: &S, value: Constant, shape: &ShapeT) -> O;
}

pub trait PlacementZeros<S: Session, ShapeT, O> {
    fn zeros(&self, sess: &S, shape: &ShapeT) -> O;
}

pub trait PlacementMean<S: Session, T, O> {
    fn mean(&self, sess: &S, axis: Option<u32>, x: &T) -> O;
}

pub trait PlacementMeanAsFixedpoint<S: Session, T, O> {
    fn mean_as_fixedpoint(
        &self,
        sess: &S,
        axis: Option<u32>,
        scaling_base: u64,
        scaling_exp: u32,
        x: &T,
    ) -> O;
}

pub trait PlacementSqrt<S: Session, T, O> {
    fn sqrt(&self, sess: &S, x: &T) -> O;
}

pub trait PlacementAddN<S: Session, T, O> {
    fn add_n(&self, sess: &S, x: &[T]) -> O;
}

pub trait PlacementSum<S: Session, T, O> {
    fn sum(&self, sess: &S, axis: Option<u32>, x: &T) -> O;
}

pub trait PlacementEqual<S: Session, T, U, O> {
    fn equal(&self, sess: &S, x: &T, y: &U) -> O;
}

pub trait PlacementIfElse<S: Session, T, U, V, O> {
    fn if_else(&self, sess: &S, s: &T, x: &U, y: &V) -> O;
}

impl<S: Session, ShapeT, O, P> PlacementZeros<S, ShapeT, O> for P
where
    P: PlacementFill<S, ShapeT, O>,
    O: Tensor<S>,
    O::Scalar: Into<Constant>,
    O::Scalar: From<u8>,
{
    fn zeros(&self, sess: &S, shape: &ShapeT) -> O {
        let value = O::Scalar::from(0).into();
        self.fill(sess, value, shape)
    }
}

modelled!(PlacementOnes::ones, HostPlacement, (HostShape) -> HostFloat32Tensor, HostOnesOp);
modelled!(PlacementOnes::ones, HostPlacement, (HostShape) -> HostFloat64Tensor, HostOnesOp);
modelled!(PlacementOnes::ones, HostPlacement, (HostShape) -> HostInt8Tensor, HostOnesOp);
modelled!(PlacementOnes::ones, HostPlacement, (HostShape) -> HostInt16Tensor, HostOnesOp);
modelled!(PlacementOnes::ones, HostPlacement, (HostShape) -> HostInt32Tensor, HostOnesOp);
modelled!(PlacementOnes::ones, HostPlacement, (HostShape) -> HostInt64Tensor, HostOnesOp);

kernel! {
    HostOnesOp, [
        (HostPlacement, (HostShape) -> HostFloat32Tensor => [runtime] Self::kernel),
        (HostPlacement, (HostShape) -> HostFloat64Tensor => [runtime] Self::kernel),
        (HostPlacement, (HostShape) -> HostInt8Tensor => [runtime] Self::kernel),
        (HostPlacement, (HostShape) -> HostInt16Tensor => [runtime] Self::kernel),
        (HostPlacement, (HostShape) -> HostInt32Tensor => [runtime] Self::kernel),
        (HostPlacement, (HostShape) -> HostInt64Tensor => [runtime] Self::kernel),
    ]
}

pub trait PlacementOnes<S: Session, ShapeT, O> {
    fn ones(&self, sess: &S, shape: &ShapeT) -> O;
}

impl<S: Session, ShapeT, O, P> PlacementOnes<S, ShapeT, O> for P
where
    P: PlacementFill<S, ShapeT, O>,
    O: Tensor<S>,
    O::Scalar: Into<Constant>,
    O::Scalar: From<u8>,
{
    fn ones(&self, sess: &S, shape: &ShapeT) -> O {
        let value = O::Scalar::from(1).into();
        self.fill(sess, value, shape)
    }
}

pub trait PlacementSample<S: Session, ShapeT, O> {
    fn sample(&self, sess: &S, max_value: Option<u64>, shape: &ShapeT) -> O;
}

pub trait PlacementSampleUniform<S: Session, ShapeT, O> {
    fn sample_uniform(&self, sess: &S, shape: &ShapeT) -> O;
}

pub trait PlacementSampleBits<S: Session, ShapeT, O> {
    fn sample_bits(&self, sess: &S, shape: &ShapeT) -> O;
}

impl<S: Session, ShapeT, O, P> PlacementSampleUniform<S, ShapeT, O> for P
where
    P: PlacementSample<S, ShapeT, O>,
{
    fn sample_uniform(&self, sess: &S, shape: &ShapeT) -> O {
        self.sample(sess, None, shape)
    }
}

impl<S: Session, ShapeT, O, P> PlacementSampleBits<S, ShapeT, O> for P
where
    P: PlacementSample<S, ShapeT, O>,
{
    fn sample_bits(&self, sess: &S, shape: &ShapeT) -> O {
        self.sample(sess, Some(1), shape)
    }
}

pub trait PlacementSampleSeeded<S: Session, ShapeT, SeedT, O> {
    fn sample_seeded(&self, sess: &S, max_value: Option<u64>, shape: &ShapeT, seed: &SeedT) -> O;
}

pub trait PlacementSampleUniformSeeded<S: Session, ShapeT, SeedT, O> {
    fn sample_uniform_seeded(&self, sess: &S, shape: &ShapeT, seed: &SeedT) -> O;
}

pub trait PlacementSampleBitsSeeded<S: Session, ShapeT, SeedT, O> {
    fn sample_bits_seeded(&self, sess: &S, shape: &ShapeT, seed: &SeedT) -> O;
}

impl<S: Session, ShapeT, SeedT, O, P> PlacementSampleUniformSeeded<S, ShapeT, SeedT, O> for P
where
    P: PlacementSampleSeeded<S, ShapeT, SeedT, O>,
{
    fn sample_uniform_seeded(&self, sess: &S, shape: &ShapeT, seed: &SeedT) -> O {
        self.sample_seeded(sess, None, shape, seed)
    }
}

impl<S: Session, ShapeT, SeedT, O, P> PlacementSampleBitsSeeded<S, ShapeT, SeedT, O> for P
where
    P: PlacementSampleSeeded<S, ShapeT, SeedT, O>,
{
    fn sample_bits_seeded(&self, sess: &S, shape: &ShapeT, seed: &SeedT) -> O {
        self.sample_seeded(sess, Some(1), shape, seed)
    }
}

pub trait PlacementRepToAdt<S: Session, T, O> {
    fn rep_to_adt(&self, sess: &S, x: &T) -> O;
}

pub trait PlacementAdtToRep<S: Session, T, O> {
    fn adt_to_rep(&self, sess: &S, x: &T) -> O;
}

pub trait PlacementTruncPr<S: Session, T, O> {
    fn trunc_pr(&self, sess: &S, amount: u32, x: &T) -> O;
}

pub trait PlacementTruncPrProvider<S: Session, T, O> {
    fn trunc_pr(&self, sess: &S, amount: usize, provider: &HostPlacement, x: &T) -> O;
}

pub trait PlacementDaBitProvider<S: Session, ShapeT, O1, O2> {
    fn gen_dabit(
        &self,
        sess: &S,
        shape_provider: ShapeT,
        shape_a: ShapeT,
        provider: &HostPlacement,
    ) -> (O1, O2);
}

pub trait PlacementAbs<S: Session, SetupT, T, O> {
    fn abs(&self, sess: &S, setup: &SetupT, x: &T) -> O;
}

pub trait PlacementMsb<S: Session, SetupT, T, O> {
    fn msb(&self, sess: &S, setup: &SetupT, x: &T) -> O;
}

pub trait PlacementSign<S: Session, T, O> {
    fn sign(&self, sess: &S, x: &T) -> O;
}

pub trait PlacementPlace<S: Session, T> {
    fn place(&self, sess: &S, x: T) -> T;
}

pub trait PlacementConstant<S: Session, O> {
    fn constant(&self, sess: &S, value: Constant) -> O;
}

pub trait PlacementIdentity<S: Session, T, O> {
    fn identity(&self, sess: &S, x: &T) -> O;
}

pub trait PlacementInput<S: Session, O> {
    fn input(&self, sess: &S, arg_name: String) -> O;
}

pub trait PlacementOutput<S: Session, T, O> {
    fn output(&self, sess: &S, x: &T) -> O;
}

pub trait PlacementLoad<S: Session, KeyT, QueryT, O> {
    fn load(&self, sess: &S, key: &KeyT, query: &QueryT) -> O;
}

pub trait PlacementSave<S: Session, KeyT, T, O> {
    fn save(&self, sess: &S, key: &KeyT, x: &T) -> O;
}

pub trait PlacementSend<S: Session, T, O> {
    fn send(&self, sess: &S, rendezvous_key: RendezvousKey, receiver: Role, x: &T) -> O;
}

pub trait PlacementReceive<S: Session, O> {
    fn receive(&self, sess: &S, rendezvous_key: RendezvousKey, sender: Role) -> O;
}

pub trait PlacementAtLeast2D<S: Session, T, O> {
    fn at_least_2d(&self, sess: &S, to_column_vector: bool, x: &T) -> O;
}

pub trait PlacementRingFixedpointEncode<S: Session, T, O> {
    fn fixedpoint_ring_encode(&self, sess: &S, scaling_base: u64, scaling_exp: u32, x: &T) -> O;
}

pub trait PlacementRingFixedpointDecode<S: Session, T, O> {
    fn fixedpoint_ring_decode(&self, sess: &S, scaling_base: u64, scaling_exp: u32, x: &T) -> O;
}

pub trait PlacementFixedpointEncode<S: Session, T, O> {
    fn fixedpoint_encode(
        &self,
        sess: &S,
        fractional_precision: u32,
        integral_precision: u32,
        x: &T,
    ) -> O;
}

pub trait PlacementFixedpointDecode<S: Session, T, O> {
    fn fixedpoint_decode(&self, sess: &S, precision: u32, x: &T) -> O;
}

pub trait PlacementExpandDims<S: Session, T, O> {
    fn expand_dims(&self, sess: &S, axis: Vec<u32>, x: &T) -> O;
}

pub trait PlacementSqueeze<S: Session, T, O> {
    fn squeeze(&self, sess: &S, axis: Option<u32>, x: &T) -> O;
}

pub trait PlacementConcatenate<S: Session, TS, O> {
    fn concatenate(&self, sess: &S, axis: u32, xs: &[TS]) -> O;
}

pub trait PlacementTranspose<S: Session, T, O> {
    fn transpose(&self, sess: &S, x: &T) -> O;
}

pub trait PlacementInverse<S: Session, T, O> {
    fn inverse(&self, sess: &S, x: &T) -> O;
}

pub trait PlacementCast<S: Session, T, O> {
    fn cast(&self, sess: &S, x: &T) -> O;
}

pub trait EmptyTypeHolder<T> {}

pub trait PlacementSlice<S: Session, T, O> {
    fn slice(&self, sess: &S, slice_info: SliceInfo, x: &T) -> O;
}

pub trait PlacementDiag<S: Session, T, O> {
    fn diag(&self, sess: &S, x: &T) -> O;
}

pub trait PlacementIndexAxis<S: Session, T, O> {
    fn index_axis(&self, sess: &S, axis: usize, index: usize, x: &T) -> O;
}

pub trait PlacementIndex<S: Session, T, O> {
    fn index(&self, sess: &S, index: usize, x: &T) -> O;
}

pub trait PlacementShlDim<S: Session, T, O> {
    fn shl_dim(&self, sess: &S, amount: usize, ring_size: usize, x: &T) -> O;
}

fn check_type(v: &Value, expected: Ty) -> Result<()> {
    if v.ty() == expected {
        Ok(())
    } else {
        Err(Error::TypeMismatch {
            expected: format!("{:?}", expected),
            found: v.ty(),
        })
    }
}

impl Compile<SyncKernel> for Operator {
    fn compile(&self, ctx: &CompilationContext) -> Result<SyncKernel> {
        use Operator::*;
        match self {
            Identity(op) => Compile::<SyncKernel>::compile(op, ctx),
            Load(op) => Compile::<SyncKernel>::compile(op, ctx),
            Save(op) => Compile::<SyncKernel>::compile(op, ctx),
            Send(op) => Compile::<SyncKernel>::compile(op, ctx),
            Receive(op) => Compile::<SyncKernel>::compile(op, ctx),
            Input(op) => Compile::<SyncKernel>::compile(op, ctx),
            Output(op) => Compile::<SyncKernel>::compile(op, ctx),
            Constant(op) => Compile::<SyncKernel>::compile(op, ctx),
            Shape(op) => Compile::<SyncKernel>::compile(op, ctx),
            BitFill(op) => Compile::<SyncKernel>::compile(op, ctx),
            RingFill(op) => Compile::<SyncKernel>::compile(op, ctx),
            HostAdd(op) => Compile::<SyncKernel>::compile(op, ctx),
            HostSub(op) => Compile::<SyncKernel>::compile(op, ctx),
            HostMul(op) => Compile::<SyncKernel>::compile(op, ctx),
            HostDiv(op) => Compile::<SyncKernel>::compile(op, ctx),
            HostDot(op) => Compile::<SyncKernel>::compile(op, ctx),
            HostMean(op) => Compile::<SyncKernel>::compile(op, ctx),
            HostOnes(op) => Compile::<SyncKernel>::compile(op, ctx),
            HostExpandDims(op) => Compile::<SyncKernel>::compile(op, ctx),
            HostReshape(op) => Compile::<SyncKernel>::compile(op, ctx),
            HostAtLeast2D(op) => Compile::<SyncKernel>::compile(op, ctx),
            HostSlice(op) => Compile::<SyncKernel>::compile(op, ctx),
            HostSum(op) => Compile::<SyncKernel>::compile(op, ctx),
            HostTranspose(op) => Compile::<SyncKernel>::compile(op, ctx),
            HostInverse(op) => Compile::<SyncKernel>::compile(op, ctx),
            HostConcat(op) => Compile::<SyncKernel>::compile(op, ctx),
            RingNeg(op) => Compile::<SyncKernel>::compile(op, ctx),
            RingAdd(op) => Compile::<SyncKernel>::compile(op, ctx),
            RingSub(op) => Compile::<SyncKernel>::compile(op, ctx),
            RingMul(op) => Compile::<SyncKernel>::compile(op, ctx),
            RingDot(op) => Compile::<SyncKernel>::compile(op, ctx),
            RingSum(op) => Compile::<SyncKernel>::compile(op, ctx),
            RingFixedpointEncode(op) => Compile::<SyncKernel>::compile(op, ctx),
            RingFixedpointDecode(op) => Compile::<SyncKernel>::compile(op, ctx),
            RingFixedpointMean(op) => Compile::<SyncKernel>::compile(op, ctx),
            RingSample(op) => Compile::<SyncKernel>::compile(op, ctx),
            RingSampleSeeded(op) => Compile::<SyncKernel>::compile(op, ctx),
            RingShl(op) => Compile::<SyncKernel>::compile(op, ctx),
            RingShr(op) => Compile::<SyncKernel>::compile(op, ctx),
            RingInject(op) => Compile::<SyncKernel>::compile(op, ctx),
            BitExtract(op) => Compile::<SyncKernel>::compile(op, ctx),
            BitSample(op) => Compile::<SyncKernel>::compile(op, ctx),
            BitSampleSeeded(op) => Compile::<SyncKernel>::compile(op, ctx),
            BitXor(op) => Compile::<SyncKernel>::compile(op, ctx),
            BitAnd(op) => Compile::<SyncKernel>::compile(op, ctx),
            BitNeg(_) => unimplemented!(),
            PrimDeriveSeed(op) => Compile::<SyncKernel>::compile(op, ctx),
            PrimPrfKeyGen(op) => Compile::<SyncKernel>::compile(op, ctx),
            FixedpointEncode(op) => Compile::<SyncKernel>::compile(op, ctx),
            FixedpointDecode(op) => Compile::<SyncKernel>::compile(op, ctx),
            FixedpointAdd(op) => Compile::<SyncKernel>::compile(op, ctx),
            FixedpointSub(op) => Compile::<SyncKernel>::compile(op, ctx),
            HostAddN(op) => unimplemented!("Not done yet: {:?}", op),
            FloatingpointAdd(op) => unimplemented!("Not done yet: {:?}", op),
            FloatingpointSub(op) => unimplemented!("Not done yet: {:?}", op),
            FloatingpointMul(op) => unimplemented!("Not done yet: {:?}", op),
            FloatingpointDiv(op) => unimplemented!("Not done yet: {:?}", op),
            FloatingpointDot(op) => unimplemented!("Not done yet: {:?}", op),
            FloatingpointAtLeast2D(op) => unimplemented!("Not done yet: {:?}", op),
            FloatingpointOnes(op) => unimplemented!("Not done yet: {:?}", op),
            FloatingpointConcat(op) => unimplemented!("Not done yet: {:?}", op),
            FloatingpointExpandDims(op) => unimplemented!("Not done yet: {:?}", op),
            FloatingpointTranspose(op) => unimplemented!("Not done yet: {:?}", op),
            FloatingpointInverse(op) => unimplemented!("Not done yet: {:?}", op),
            FloatingpointMean(op) => unimplemented!("Not done yet: {:?}", op),
            FloatingpointSum(op) => unimplemented!("Not done yet: {:?}", op),
            AtLeast2D(op) => unimplemented!("Not done yet: {:?}", op),
            Slice(op) => unimplemented!("Not done yet: {:?}", op),
            Ones(op) => unimplemented!("Not done yet: {:?}", op),
            ExpandDims(op) => unimplemented!("Not done yet: {:?}", op),
            Concat(op) => unimplemented!("Not done yet: {:?}", op),
            Transpose(op) => unimplemented!("Not done yet: {:?}", op),
            Dot(op) => unimplemented!("Not done yet: {:?}", op),
            Inverse(op) => unimplemented!("Not done yet: {:?}", op),
            Add(op) => unimplemented!("Not done yet: {:?}", op),
            Sub(op) => unimplemented!("Not done yet: {:?}", op),
            Mul(op) => unimplemented!("Not done yet: {:?}", op),
            Mean(op) => unimplemented!("Not done yet: {:?}", op),
            Sum(op) => unimplemented!("Not done yet: {:?}", op),
            Div(op) => unimplemented!("Not done yet: {:?}", op),
            // TODO
            AesDecrypt(_) => unimplemented!(),
            HostIndexAxis(_) => unimplemented!(),
            HostBitDec(_) => unimplemented!(),
            HostShlDim(_) => unimplemented!(),
            HostSqrt(_) => unimplemented!(),
            HostDiag(_) => unimplemented!(),
            HostSqueeze(_) => unimplemented!(),
            Cast(_) => unimplemented!("No implementation of Cast for the old framework"),
            _ => {
                unimplemented!("Not supported {:?}", self)
            }
        }
    }
}

impl Compile<AsyncKernel> for Operator {
    fn compile(&self, ctx: &CompilationContext) -> Result<AsyncKernel> {
        use Operator::*;
        match self {
            Identity(op) => Compile::<AsyncKernel>::compile(op, ctx),
            Load(op) => Compile::<AsyncKernel>::compile(op, ctx),
            Save(op) => Compile::<AsyncKernel>::compile(op, ctx),
            Send(op) => Compile::<AsyncKernel>::compile(op, ctx),
            Receive(op) => Compile::<AsyncKernel>::compile(op, ctx),
            Input(op) => Compile::<AsyncKernel>::compile(op, ctx),
            Output(op) => Compile::<AsyncKernel>::compile(op, ctx),
            Constant(op) => Compile::<AsyncKernel>::compile(op, ctx),
            Shape(op) => Compile::<AsyncKernel>::compile(op, ctx),
            BitFill(op) => Compile::<AsyncKernel>::compile(op, ctx),
            RingFill(op) => Compile::<AsyncKernel>::compile(op, ctx),
            HostAdd(op) => Compile::<AsyncKernel>::compile(op, ctx),
            HostSub(op) => Compile::<AsyncKernel>::compile(op, ctx),
            HostMul(op) => Compile::<AsyncKernel>::compile(op, ctx),
            HostDiv(op) => Compile::<AsyncKernel>::compile(op, ctx),
            HostDot(op) => Compile::<AsyncKernel>::compile(op, ctx),
            HostMean(op) => Compile::<AsyncKernel>::compile(op, ctx),
            HostOnes(op) => Compile::<AsyncKernel>::compile(op, ctx),
            HostExpandDims(op) => Compile::<AsyncKernel>::compile(op, ctx),
            HostReshape(op) => Compile::<AsyncKernel>::compile(op, ctx),
            HostAtLeast2D(op) => Compile::<AsyncKernel>::compile(op, ctx),
            HostSlice(op) => Compile::<AsyncKernel>::compile(op, ctx),
            HostSum(op) => Compile::<AsyncKernel>::compile(op, ctx),
            HostTranspose(op) => Compile::<AsyncKernel>::compile(op, ctx),
            HostInverse(op) => Compile::<AsyncKernel>::compile(op, ctx),
            HostConcat(op) => Compile::<AsyncKernel>::compile(op, ctx),
            RingNeg(op) => Compile::<AsyncKernel>::compile(op, ctx),
            RingAdd(op) => Compile::<AsyncKernel>::compile(op, ctx),
            RingSub(op) => Compile::<AsyncKernel>::compile(op, ctx),
            RingMul(op) => Compile::<AsyncKernel>::compile(op, ctx),
            RingDot(op) => Compile::<AsyncKernel>::compile(op, ctx),
            RingSum(op) => Compile::<AsyncKernel>::compile(op, ctx),
            RingFixedpointEncode(op) => Compile::<AsyncKernel>::compile(op, ctx),
            RingFixedpointDecode(op) => Compile::<AsyncKernel>::compile(op, ctx),
            RingFixedpointMean(op) => Compile::<AsyncKernel>::compile(op, ctx),
            RingSample(op) => Compile::<AsyncKernel>::compile(op, ctx),
            RingSampleSeeded(op) => Compile::<AsyncKernel>::compile(op, ctx),
            RingShl(op) => Compile::<AsyncKernel>::compile(op, ctx),
            RingShr(op) => Compile::<AsyncKernel>::compile(op, ctx),
            RingInject(op) => Compile::<AsyncKernel>::compile(op, ctx),
            BitExtract(op) => Compile::<AsyncKernel>::compile(op, ctx),
            BitSample(op) => Compile::<AsyncKernel>::compile(op, ctx),
            BitSampleSeeded(op) => Compile::<AsyncKernel>::compile(op, ctx),
            BitXor(op) => Compile::<AsyncKernel>::compile(op, ctx),
            BitAnd(op) => Compile::<AsyncKernel>::compile(op, ctx),
            BitNeg(_) => unimplemented!(),
            PrimDeriveSeed(op) => Compile::<AsyncKernel>::compile(op, ctx),
            PrimPrfKeyGen(op) => Compile::<AsyncKernel>::compile(op, ctx),
            HostAddN(op) => unimplemented!("Not done yet: {:?}", op),
            AtLeast2D(op) => unimplemented!("Not done yet: {:?}", op),
            Slice(op) => unimplemented!("Not done yet: {:?}", op),
            Ones(op) => unimplemented!("Not done yet: {:?}", op),
            ExpandDims(op) => unimplemented!("Not done yet: {:?}", op),
            Concat(op) => unimplemented!("Not done yet: {:?}", op),
            Transpose(op) => unimplemented!("Not done yet: {:?}", op),
            Dot(op) => unimplemented!("Not done yet: {:?}", op),
            Inverse(op) => unimplemented!("Not done yet: {:?}", op),
            Add(op) => unimplemented!("Not done yet: {:?}", op),
            Sub(op) => unimplemented!("Not done yet: {:?}", op),
            Mul(op) => unimplemented!("Not done yet: {:?}", op),
            Mean(op) => unimplemented!("Not done yet: {:?}", op),
            Sum(op) => unimplemented!("Not done yet: {:?}", op),
            Div(op) => unimplemented!("Not done yet: {:?}", op),
            // TODO implement below (needed until we switch to new framework for execution)
            AesDecrypt(_) => unimplemented!(),
            FixedpointEncode(_) | FixedpointDecode(_) | FixedpointAdd(_) | FixedpointSub(_)
            | FixedpointMul(_) | FixedpointDot(_) | FixedpointTruncPr(_) | FixedpointMean(_)
            | FixedpointSum(_) | HostBitDec(_) | HostIndexAxis(_) | HostShlDim(_) | HostSqrt(_)
            | HostSqueeze(_) | HostDiag(_) | Cast(_) => {
                unimplemented!("deprecated, not impl {:?}", self)
            }
            FloatingpointAdd(op) => unimplemented!("Not done yet: {:?}", op),
            FloatingpointSub(op) => unimplemented!("Not done yet: {:?}", op),
            FloatingpointMul(op) => unimplemented!("Not done yet: {:?}", op),
            FloatingpointDiv(op) => unimplemented!("Not done yet: {:?}", op),
            FloatingpointDot(op) => unimplemented!("Not done yet: {:?}", op),
            FloatingpointAtLeast2D(op) => unimplemented!("Not done yet: {:?}", op),
            FloatingpointOnes(op) => unimplemented!("Not done yet: {:?}", op),
            FloatingpointConcat(op) => unimplemented!("Not done yet: {:?}", op),
            FloatingpointExpandDims(op) => unimplemented!("Not done yet: {:?}", op),
            FloatingpointTranspose(op) => unimplemented!("Not done yet: {:?}", op),
            FloatingpointInverse(op) => unimplemented!("Not done yet: {:?}", op),
            FloatingpointMean(op) => unimplemented!("Not done yet: {:?}", op),
            FloatingpointSum(op) => unimplemented!("Not done yet: {:?}", op),
            _ => {
                unimplemented!("Not supported {:?}", self)
            }
        }
    }
}

macro_rules! signature {
    (() -> $ret: pat) => {
        Signature::Nullary(NullarySignature { ret: $ret })
    };
    (($t0: pat) -> $ret: pat) => {
        Signature::Unary(UnarySignature {
            arg0: $t0,
            ret: $ret,
        })
    };
    (($t0: pat, $t1: pat) -> $ret: pat) => {
        Signature::Binary(BinarySignature {
            arg0: $t0,
            arg1: $t1,
            ret: $ret,
        })
    };
    (($t0: pat, $t1: pat, $t2: pat) -> $ret: pat) => {
        Signature::Ternary(TernarySignature {
            arg0: $t0,
            arg1: $t1,
            arg2: $t2,
            ret: $ret,
        })
    };
    (vec[$ts: pat] -> $ret: pat) => {
        Signature::Variadic(VariadicSignature {
            args: $ts,
            ret: $ret,
        })
    };
}

macro_rules! host_unary_kernel {
    ($op:ty, $k:expr) => {
        impl Compile<Kernel> for $op {
            fn compile(&self, _ctx: &CompilationContext) -> Result<Kernel> {
                match self.sig {
                    signature![(Ty::HostFloat32Tensor) -> _] => {
                        function_kernel!(HostFloat32Tensor, $k)
                    }
                    signature![(Ty::HostFloat64Tensor) -> _] => {
                        function_kernel!(HostFloat64Tensor, $k)
                    }
                    signature![(Ty::HostInt32Tensor) -> _] => {
                        function_kernel!(HostInt32Tensor, $k)
                    }
                    signature![(Ty::HostInt64Tensor) -> _] => {
                        function_kernel!(HostInt64Tensor, $k)
                    }
                    signature![(Ty::HostUint32Tensor) -> _] => {
                        function_kernel!(HostUint32Tensor, $k)
                    }
                    signature![(Ty::HostUint64Tensor) -> _] => {
                        function_kernel!(HostUint64Tensor, $k)
                    }
                    _ => Err(Error::UnimplementedOperator(format!("{:?}", self))),
                }
            }
        }
    };
}

macro_rules! host_binary_kernel {
    ($op:ident, $k:expr) => {
        impl Compile<Kernel> for $op {
            fn compile(&self, _ctx: &CompilationContext) -> Result<Kernel> {
                match self.sig {
                    signature![(Ty::HostFloat32Tensor, Ty::HostFloat32Tensor) -> _] => {
                        function_kernel!(HostFloat32Tensor, HostFloat32Tensor, $k)
                    }
                    signature![(Ty::HostFloat64Tensor, Ty::HostFloat64Tensor) -> _] => {
                        function_kernel!(HostFloat64Tensor, HostFloat64Tensor, $k)
                    }
                    signature![(Ty::HostInt32Tensor, Ty::HostInt32Tensor) -> _] => {
                        function_kernel!(HostInt32Tensor, HostInt32Tensor, $k)
                    }
                    signature![(Ty::HostInt64Tensor, Ty::HostInt64Tensor) -> _] => {
                        function_kernel!(HostInt64Tensor, HostInt64Tensor, $k)
                    }
                    signature![(Ty::HostUint32Tensor, Ty::HostUint32Tensor) -> _] => {
                        function_kernel!(HostUint32Tensor, HostUint32Tensor, $k)
                    }
                    signature![(Ty::HostUint64Tensor, Ty::HostUint64Tensor) -> _] => {
                        function_kernel!(HostUint64Tensor, HostUint64Tensor, $k)
                    }
                    _ => Err(Error::UnimplementedOperator(format!("{:?}", self))),
                }
            }
        }
    };
}

host_binary_kernel!(HostAddOp, |x, y| x + y);
host_binary_kernel!(HostSubOp, |x, y| x - y);
host_binary_kernel!(HostMulOp, |x, y| x * y);
host_binary_kernel!(HostDivOp, |x, y| x / y);
host_binary_kernel!(HostDotOp, |x, y| x.dot(y));
host_unary_kernel!(HostTransposeOp, |x| x.transpose());

impl Compile<Kernel> for HostInverseOp {
    fn compile(&self, _ctx: &CompilationContext) -> Result<Kernel> {
        // Using a fake owner for the old kernel
        match self.sig {
            signature![(_) -> Ty::HostFloat32Tensor] => {
                closure_kernel!(HostFloat32Tensor, |x| x.inv())
            }
            signature![(_) -> Ty::HostFloat64Tensor] => {
                closure_kernel!(HostFloat64Tensor, |x| x.inv())
            }
            _ => Err(Error::UnimplementedOperator(format!("{:?}", self))),
        }
    }
}

impl Compile<Kernel> for HostMeanOp {
    fn compile(&self, _ctx: &CompilationContext) -> Result<Kernel> {
        let axis = self.axis.map(|x| x as usize);
        match self.sig {
            signature![(_) -> Ty::HostFloat32Tensor] => {
                closure_kernel!(HostFloat32Tensor, |x| x.mean(axis).unwrap())
            }
            signature![(_) -> Ty::HostFloat64Tensor] => {
                closure_kernel!(HostFloat64Tensor, |x| x.mean(axis).unwrap())
            }
            signature![(_) -> Ty::HostInt32Tensor] => {
                closure_kernel!(HostInt32Tensor, |x| x.mean(axis).unwrap())
            }
            signature![(_) -> Ty::HostInt64Tensor] => {
                closure_kernel!(HostInt64Tensor, |x| x.mean(axis).unwrap())
            }
            signature![(_) -> Ty::HostUint32Tensor] => {
                closure_kernel!(HostUint32Tensor, |x| x.mean(axis).unwrap())
            }
            signature![(_) -> Ty::HostUint64Tensor] => {
                closure_kernel!(HostUint64Tensor, |x| x.mean(axis).unwrap())
            }
            _ => Err(Error::UnimplementedOperator(format!("{:?}", self))),
        }
    }
}

impl Compile<Kernel> for HostOnesOp {
    fn compile(&self, _ctx: &CompilationContext) -> Result<Kernel> {
        match self.sig {
            signature![(_) -> Ty::HostFloat32Tensor] => {
                function_kernel!(HostShape, |shape| HostFloat32Tensor::ones(shape))
            }
            signature![(_) -> Ty::HostFloat64Tensor] => {
                function_kernel!(HostShape, |shape| HostFloat64Tensor::ones(shape))
            }
            signature![(_) -> Ty::HostInt32Tensor] => {
                function_kernel!(HostShape, |shape| HostInt32Tensor::ones(shape))
            }
            signature![(_) -> Ty::HostInt64Tensor] => {
                function_kernel!(HostShape, |shape| HostInt64Tensor::ones(shape))
            }
            signature![(_) -> Ty::HostUint32Tensor] => {
                function_kernel!(HostShape, |shape| HostUint32Tensor::ones(shape))
            }
            signature![(_) -> Ty::HostUint64Tensor] => {
                function_kernel!(HostShape, |shape| HostUint64Tensor::ones(shape))
            }
            _ => Err(Error::UnimplementedOperator(format!("{:?}", self))),
        }
    }
}

impl Compile<Kernel> for HostConcatOp {
    fn compile(&self, _ctx: &CompilationContext) -> Result<Kernel> {
        use crate::host::concatenate;
        let axis = self.axis as usize;
        match self.sig {
            signature![vec[_] -> Ty::HostFloat32Tensor] => {
                closure_kernel!(vec[HostFloat32Tensor], |xs| concatenate(axis, &xs))
            }
            signature![vec[_] -> Ty::HostFloat64Tensor] => {
                closure_kernel!(vec[HostFloat64Tensor], |xs| concatenate(axis, &xs))
            }
            signature![vec[_]  -> Ty::HostInt32Tensor] => {
                closure_kernel!(vec[HostInt32Tensor], |xs| concatenate(axis, &xs))
            }
            signature![vec[_]  -> Ty::HostInt64Tensor] => {
                closure_kernel!(vec[HostInt64Tensor], |xs| concatenate(axis, &xs))
            }
            signature![vec[_] -> Ty::HostUint32Tensor] => {
                closure_kernel!(vec[HostUint32Tensor], |xs| concatenate(axis, &xs))
            }
            signature![vec[_]  -> Ty::HostUint64Tensor] => {
                closure_kernel!(vec[HostUint64Tensor], |xs| concatenate(axis, &xs))
            }
            _ => Err(Error::UnimplementedOperator(format!("{:?}", self))),
        }
    }
}

impl Compile<Kernel> for HostExpandDimsOp {
    fn compile(&self, _ctx: &CompilationContext) -> Result<Kernel> {
        let axis: Vec<usize> = self.axis.iter().map(|a| *a as usize).collect();
        match self.sig {
            signature![(_) -> Ty::HostFloat32Tensor] => {
                closure_kernel!(HostFloat32Tensor, |x| x.expand_dims(axis.clone()))
            }
            signature![(_) -> Ty::HostFloat64Tensor] => {
                closure_kernel!(HostFloat64Tensor, |x| x.expand_dims(axis.clone()))
            }
            signature![(_) -> Ty::HostInt32Tensor] => {
                closure_kernel!(HostInt32Tensor, |x| x.expand_dims(axis.clone()))
            }
            signature![(_) -> Ty::HostInt64Tensor] => {
                closure_kernel!(HostInt64Tensor, |x| x.expand_dims(axis.clone()))
            }
            signature![(_) -> Ty::HostUint32Tensor] => {
                closure_kernel!(HostUint32Tensor, |x| x.expand_dims(axis.clone()))
            }
            signature![(_) -> Ty::HostUint64Tensor] => {
                closure_kernel!(HostUint64Tensor, |x| x.expand_dims(axis.clone()))
            }
            _ => Err(Error::UnimplementedOperator(format!("{:?}", self))),
        }
    }
}

impl Compile<Kernel> for HostReshapeOp {
    fn compile(&self, _ctx: &CompilationContext) -> Result<Kernel> {
        match self.sig {
            signature![(_, _) -> Ty::HostFloat32Tensor] => {
                function_kernel!(HostFloat32Tensor, HostShape, |x, newshape| x
                    .reshape(newshape))
            }
            signature![(_, _) -> Ty::HostFloat64Tensor] => {
                function_kernel!(HostFloat64Tensor, HostShape, |x, newshape| x
                    .reshape(newshape))
            }
            signature![(_, _) -> Ty::HostInt32Tensor] => {
                function_kernel!(HostInt32Tensor, HostShape, |x, newshape| x
                    .reshape(newshape))
            }
            signature![(_, _) -> Ty::HostInt64Tensor] => {
                function_kernel!(HostInt64Tensor, HostShape, |x, newshape| x
                    .reshape(newshape))
            }
            signature![(_, _) -> Ty::HostUint32Tensor] => {
                function_kernel!(HostUint32Tensor, HostShape, |x, newshape| x
                    .reshape(newshape))
            }
            signature![(_, _) -> Ty::HostUint64Tensor] => {
                function_kernel!(HostUint64Tensor, HostShape, |x, newshape| x
                    .reshape(newshape))
            }
            _ => Err(Error::UnimplementedOperator(format!("{:?}", self))),
        }
    }
}

impl Compile<Kernel> for HostAtLeast2DOp {
    fn compile(&self, _ctx: &CompilationContext) -> Result<Kernel> {
        let tcv = self.to_column_vector;
        match self.sig {
            signature![(_) -> Ty::HostFloat32Tensor] => {
                closure_kernel!(HostFloat64Tensor, |x| x.atleast_2d(tcv))
            }
            signature![(_) -> Ty::HostFloat64Tensor] => {
                closure_kernel!(HostFloat64Tensor, |x| x.atleast_2d(tcv))
            }
            signature![(_) -> Ty::HostInt32Tensor] => {
                closure_kernel!(HostFloat64Tensor, |x| x.atleast_2d(tcv))
            }
            signature![(_) -> Ty::HostInt64Tensor] => {
                closure_kernel!(HostFloat64Tensor, |x| x.atleast_2d(tcv))
            }
            signature![(_) -> Ty::HostUint32Tensor] => {
                closure_kernel!(HostFloat64Tensor, |x| x.atleast_2d(tcv))
            }
            signature![(_) -> Ty::HostUint64Tensor] => {
                closure_kernel!(HostFloat64Tensor, |x| x.atleast_2d(tcv))
            }
            _ => Err(Error::UnimplementedOperator(format!("{:?}", self))),
        }
    }
}

impl Compile<Kernel> for HostSliceOp {
    fn compile(&self, _ctx: &CompilationContext) -> Result<Kernel> {
        assert!(self.slice.0.len() == 1);
        let start = self.slice.0[0].start as usize;
        let end = self.slice.0[0].end;

        if let Some(end) = end {
            match self.sig {
                signature![(_) -> Ty::HostShape] => {
                    closure_kernel!(HostShape, |x| HostShape(
                        x.0.slice(start, end as usize),
                        x.1
                    ))
                }
                _ => Err(Error::UnimplementedOperator(format!("{:?}", self))),
            }
        } else {
            Err(Error::UnimplementedOperator(format!("{:?}", self)))
        }
    }
}

#[cfg(not(feature = "exclude_old_framework"))]
impl Compile<Kernel> for HostSumOp {
    fn compile(&self, _ctx: &CompilationContext) -> Result<Kernel> {
        let axis = self.axis.map(|a| a as usize);
        match self.sig {
            signature![(_) -> Ty::HostFloat32Tensor] => {
                closure_kernel!(HostFloat32Tensor, |x| x.sum(axis).unwrap())
            }
            signature![(_) -> Ty::HostFloat64Tensor] => {
                closure_kernel!(HostFloat64Tensor, |x| x.sum(axis).unwrap())
            }
            signature![(_) -> Ty::HostInt32Tensor] => {
                closure_kernel!(HostInt32Tensor, |x| x.sum(axis).unwrap())
            }
            signature![(_) -> Ty::HostInt64Tensor] => {
                closure_kernel!(HostInt64Tensor, |x| x.sum(axis).unwrap())
            }
            signature![(_) -> Ty::HostUint32Tensor] => {
                closure_kernel!(HostUint32Tensor, |x| x.sum(axis).unwrap())
            }
            signature![(_) -> Ty::HostUint64Tensor] => {
                closure_kernel!(HostUint64Tensor, |x| x.sum(axis).unwrap())
            }
            _ => Err(Error::UnimplementedOperator(format!("{:?}", self))),
        }
    }
}

// This impl is only used by the old kernels, which are not aware of the placements. See PrimDeriveSeedOp::kernel for the new code
#[cfg(not(feature = "exclude_old_framework"))]
impl Compile<Kernel> for PrimDeriveSeedOp {
    fn compile(&self, _ctx: &CompilationContext) -> Result<Kernel> {
        let sync_key = self.sync_key.clone();
        closure_kernel!(PrfKey, |key| Seed(
            RawSeed::from_prf(&key.0, &sync_key),
            HostPlacement {
                owner: "TODO".into() // Fake owner for the older kernels.
            }
        ))
    }
}

// This impl is only used by the old kernels, which are not aware of the placements. See PrimPrfKeyGenOp::kernel for the new code
#[cfg(not(feature = "exclude_old_framework"))]
impl Compile<Kernel> for PrimPrfKeyGenOp {
    fn compile(&self, _ctx: &CompilationContext) -> Result<Kernel> {
        function_kernel!(|| PrfKey(
            RawPrfKey::generate(),
            HostPlacement {
                owner: "TODO".into() // Fake owner for the older kernels.
            }
        ))
    }
}

#[cfg(not(feature = "exclude_old_framework"))]
impl Compile<Kernel> for RingAddOp {
    fn compile(&self, _ctx: &CompilationContext) -> Result<Kernel> {
        match self.sig {
            signature![(Ty::HostRing64Tensor, Ty::HostRing64Tensor) -> _] => {
                function_kernel!(HostRing64Tensor, HostRing64Tensor, |x, y| x + y)
            }
            signature![(Ty::HostRing128Tensor, Ty::HostRing128Tensor) -> _] => {
                function_kernel!(HostRing128Tensor, HostRing128Tensor, |x, y| x + y)
            }
            _ => Err(Error::UnimplementedOperator(format!("{:?}", self))),
        }
    }
}

#[cfg(not(feature = "exclude_old_framework"))]
impl Compile<Kernel> for RingSubOp {
    fn compile(&self, _ctx: &CompilationContext) -> Result<Kernel> {
        match self.sig {
            signature![(Ty::HostRing64Tensor, Ty::HostRing64Tensor) -> _] => {
                function_kernel!(HostRing64Tensor, HostRing64Tensor, |x, y| x - y)
            }
            signature![(Ty::HostRing128Tensor, Ty::HostRing128Tensor) -> _] => {
                function_kernel!(HostRing128Tensor, HostRing128Tensor, |x, y| x - y)
            }
            _ => Err(Error::UnimplementedOperator(format!("{:?}", self))),
        }
    }
}

#[cfg(not(feature = "exclude_old_framework"))]
impl Compile<Kernel> for RingMulOp {
    fn compile(&self, _ctx: &CompilationContext) -> Result<Kernel> {
        match self.sig {
            signature![(Ty::HostRing64Tensor, Ty::HostRing64Tensor) -> _] => {
                function_kernel!(HostRing64Tensor, HostRing64Tensor, |x, y| x * y)
            }
            signature![(Ty::HostRing128Tensor, Ty::HostRing128Tensor) -> _] => {
                function_kernel!(HostRing128Tensor, HostRing128Tensor, |x, y| x * y)
            }
            _ => Err(Error::UnimplementedOperator(format!("{:?}", self))),
        }
    }
}

#[cfg(not(feature = "exclude_old_framework"))]
impl Compile<Kernel> for RingDotOp {
    fn compile(&self, _ctx: &CompilationContext) -> Result<Kernel> {
        match self.sig {
            signature![(Ty::HostRing64Tensor, Ty::HostRing64Tensor) -> _] => {
                function_kernel!(HostRing64Tensor, HostRing64Tensor, |x, y| x.dot(y).unwrap())
            }
            signature![(Ty::HostRing128Tensor, Ty::HostRing128Tensor) -> _] => {
                function_kernel!(HostRing128Tensor, HostRing128Tensor, |x, y| x
                    .dot(y)
                    .unwrap())
            }
            _ => Err(Error::UnimplementedOperator(format!("{:?}", self))),
        }
    }
}

#[cfg(not(feature = "exclude_old_framework"))]
impl Compile<Kernel> for RingSumOp {
    fn compile(&self, _ctx: &CompilationContext) -> Result<Kernel> {
        let axis = self.axis.map(|a| a as usize);
        match self.sig {
            signature![(_) -> Ty::HostRing64Tensor] => {
                closure_kernel!(HostRing64Tensor, |x| x.sum(axis).unwrap())
            }
            signature![(_) -> Ty::HostRing128Tensor] => {
                closure_kernel!(HostRing128Tensor, |x| x.sum(axis).unwrap())
            }
            _ => Err(Error::UnimplementedOperator(format!("{:?}", self))),
        }
    }
}

#[cfg(not(feature = "exclude_old_framework"))]
impl Compile<Kernel> for ShapeOp {
    fn compile(&self, _ctx: &CompilationContext) -> Result<Kernel> {
        match self.sig {
            signature![(Ty::HostFloat32Tensor) -> Ty::HostShape] => {
                function_kernel!(HostFloat32Tensor, |x| x.shape())
            }
            signature![(Ty::HostFloat64Tensor) -> Ty::HostShape] => {
                function_kernel!(HostFloat64Tensor, |x| x.shape())
            }
            signature![(Ty::HostRing64Tensor) -> Ty::HostShape] => {
                function_kernel!(HostRing64Tensor, |x| x.shape())
            }
            signature![(Ty::HostRing128Tensor) -> Ty::HostShape] => {
                function_kernel!(HostRing128Tensor, |x| x.shape())
            }
            _ => Err(Error::UnimplementedOperator(format!("{:?}", self))),
        }
    }
}

#[cfg(not(feature = "exclude_old_framework"))]
impl Compile<Kernel> for BitFillOp {
    fn compile(&self, _ctx: &CompilationContext) -> Result<Kernel> {
        match (&self.sig, self.value.clone()) {
            (signature![(_) -> Ty::HostBitTensor], Constant::Ring64(value)) => {
                closure_kernel!(HostShape, |shape| {
                    assert!(value == 0 || value == 1);
                    HostBitTensor::fill(&shape.0, value as u8)
                })
            }
            _ => Err(Error::UnimplementedOperator(format!("{:?}", self))),
        }
    }
}

#[cfg(not(feature = "exclude_old_framework"))]
impl Compile<Kernel> for RingFillOp {
    fn compile(&self, _ctx: &CompilationContext) -> Result<Kernel> {
        match (&self.sig, self.value.clone()) {
            (signature![(_) -> Ty::HostRing64Tensor], Constant::Ring64(value)) => {
                closure_kernel!(HostShape, |shape| HostRing64Tensor::fill(&shape.0, value))
            }
            (signature![(_) -> Ty::HostRing128Tensor], Constant::Ring64(value)) => {
                closure_kernel!(HostShape, |shape| HostRing128Tensor::fill(
                    &shape.0,
                    value as u128
                ))
            }
            (signature![(_) -> Ty::HostRing128Tensor], Constant::Ring128(value)) => {
                closure_kernel!(HostShape, |shape| HostRing128Tensor::fill(&shape.0, value))
            }
            _ => Err(Error::UnimplementedOperator(format!("{:?}", self))),
        }
    }
}

#[cfg(not(feature = "exclude_old_framework"))]
impl Compile<Kernel> for RingSampleOp {
    fn compile(&self, _ctx: &CompilationContext) -> Result<Kernel> {
        match (&self.sig, self.max_value) {
            (signature![(_) -> Ty::HostRing64Tensor], None) => {
                function_kernel!(HostShape, |shape| {
                    HostRing64Tensor::sample_uniform(&shape.0)
                })
            }
            (signature!((_) -> Ty::HostRing64Tensor), Some(max_value)) if max_value == 1 => {
                function_kernel!(HostShape, |shape| HostRing64Tensor::sample_bits(&shape.0))
            }
            (signature![(_) -> Ty::HostRing128Tensor], None) => {
                function_kernel!(HostShape, |shape| {
                    HostRing128Tensor::sample_uniform(&shape.0)
                })
            }
            (signature![(_) -> Ty::HostRing128Tensor], Some(max_value)) if max_value == 1 => {
                function_kernel!(HostShape, |shape| {
                    HostRing128Tensor::sample_bits(&shape.0)
                })
            }
            _ => Err(Error::UnimplementedOperator(format!("{:?}", self))),
        }
    }
}

#[cfg(not(feature = "exclude_old_framework"))]
impl Compile<Kernel> for RingSampleSeededOp {
    fn compile(&self, _ctx: &CompilationContext) -> Result<Kernel> {
        match (&self.sig, self.max_value) {
            (signature![(_, _) -> Ty::HostRing64Tensor], None) => {
                function_kernel!(HostShape, Seed, |shape, seed| {
                    HostRing64Tensor::sample_uniform_seeded(&shape.0, &seed.0)
                })
            }
            (signature!((_, _) -> Ty::HostRing64Tensor), Some(max_value)) if max_value == 1 => {
                function_kernel!(HostShape, Seed, |shape, seed| {
                    HostRing64Tensor::sample_bits_seeded(&shape.0, &seed.0)
                })
            }
            (signature![(_, _) -> Ty::HostRing128Tensor], None) => {
                function_kernel!(HostShape, Seed, |shape, seed| {
                    HostRing128Tensor::sample_uniform_seeded(&shape.0, &seed.0)
                })
            }
            (signature![(_, _) -> Ty::HostRing128Tensor], Some(max_value)) if max_value == 1 => {
                function_kernel!(HostShape, Seed, |shape, seed| {
                    HostRing128Tensor::sample_bits_seeded(&shape.0, &seed.0)
                })
            }
            _ => Err(Error::UnimplementedOperator(format!("{:?}", self))),
        }
    }
}

#[cfg(not(feature = "exclude_old_framework"))]
impl Compile<Kernel> for RingNegOp {
    fn compile(&self, _ctx: &CompilationContext) -> Result<Kernel> {
        match self.sig {
            signature![(_) -> Ty::HostRing64Tensor] => {
                closure_kernel!(HostRing64Tensor, |x| AbstractHostRingTensor(-x.0, x.1))
            }
            signature![(_) -> Ty::HostRing128Tensor] => {
                closure_kernel!(HostRing128Tensor, |x| AbstractHostRingTensor(-x.0, x.1))
            }
            _ => Err(Error::UnimplementedOperator(format!("{:?}", self))),
        }
    }
}

#[cfg(not(feature = "exclude_old_framework"))]
impl Compile<Kernel> for RingShlOp {
    fn compile(&self, _ctx: &CompilationContext) -> Result<Kernel> {
        let amount = self.amount;
        match self.sig {
            signature![(_) -> Ty::HostRing64Tensor] => {
                closure_kernel!(HostRing64Tensor, |x| x << amount)
            }
            signature![(_) -> Ty::HostRing128Tensor] => {
                closure_kernel!(HostRing128Tensor, |x| x << amount)
            }
            _ => Err(Error::UnimplementedOperator(format!("{:?}", self))),
        }
    }
}

#[cfg(not(feature = "exclude_old_framework"))]
impl Compile<Kernel> for RingShrOp {
    fn compile(&self, _ctx: &CompilationContext) -> Result<Kernel> {
        let amount = self.amount;
        match self.sig {
            signature![(_) -> Ty::HostRing64Tensor] => {
                closure_kernel!(HostRing64Tensor, |x| x >> amount)
            }
            signature![(_) -> Ty::HostRing128Tensor] => {
                closure_kernel!(HostRing128Tensor, |x| x >> amount)
            }
            _ => Err(Error::UnimplementedOperator(format!("{:?}", self))),
        }
    }
}

#[cfg(not(feature = "exclude_old_framework"))]
impl Compile<Kernel> for RingInjectOp {
    fn compile(&self, _ctx: &CompilationContext) -> Result<Kernel> {
        let bit_idx = self.bit_idx;
        match self.sig {
            signature![(_) -> Ty::HostRing64Tensor] => {
                closure_kernel!(HostBitTensor, |x| HostRing64Tensor::from(x) << bit_idx)
            }
            signature![(_) -> Ty::HostRing128Tensor] => {
                closure_kernel!(HostBitTensor, |x| HostRing128Tensor::from(x) << bit_idx)
            }
            _ => Err(Error::UnimplementedOperator(format!("{:?}", self))),
        }
    }
}

#[cfg(not(feature = "exclude_old_framework"))]
impl Compile<Kernel> for BitExtractOp {
    fn compile(&self, _ctx: &CompilationContext) -> Result<Kernel> {
        let bit_idx = self.bit_idx;
        match self.sig {
            signature![(Ty::HostRing64Tensor) -> _] => {
                closure_kernel!(HostRing64Tensor, |x| x.bit_extract(bit_idx))
            }
            signature![(Ty::HostRing128Tensor) -> _] => {
                closure_kernel!(HostRing128Tensor, |x| x.bit_extract(bit_idx))
            }
            _ => Err(Error::UnimplementedOperator(format!("{:?}", self))),
        }
    }
}

#[cfg(not(feature = "exclude_old_framework"))]
impl Compile<Kernel> for BitSampleOp {
    fn compile(&self, _ctx: &CompilationContext) -> Result<Kernel> {
        function_kernel!(HostShape, |shape| HostBitTensor::sample_uniform(&shape.0))
    }
}

#[cfg(not(feature = "exclude_old_framework"))]
impl Compile<Kernel> for BitSampleSeededOp {
    fn compile(&self, _ctx: &CompilationContext) -> Result<Kernel> {
        function_kernel!(HostShape, Seed, |shape, seed| {
            HostBitTensor::sample_uniform_seeded(&shape.0, &seed.0)
        })
    }
}

#[cfg(not(feature = "exclude_old_framework"))]
impl Compile<Kernel> for BitXorOp {
    fn compile(&self, _ctx: &CompilationContext) -> Result<Kernel> {
        function_kernel!(HostBitTensor, HostBitTensor, |x, y| x ^ y)
    }
}

#[cfg(not(feature = "exclude_old_framework"))]
impl Compile<Kernel> for BitAndOp {
    fn compile(&self, _ctx: &CompilationContext) -> Result<Kernel> {
        match self.sig {
            signature![(Ty::HostRing64Tensor, Ty::HostRing64Tensor) -> _] => {
                closure_kernel!(HostRing64Tensor, HostRing64Tensor, |x, y| x & y)
            }
            signature![(Ty::HostRing128Tensor, Ty::HostRing128Tensor) -> _] => {
                closure_kernel!(HostRing128Tensor, HostRing128Tensor, |x, y| x & y)
            }
            signature![(Ty::HostBitTensor, Ty::HostBitTensor) -> _] => {
                closure_kernel!(HostBitTensor, HostBitTensor, |x, y| x & y)
            }
            _ => Err(Error::UnimplementedOperator(format!("{:?}", self))),
        }
    }
}

#[cfg(not(feature = "exclude_old_framework"))]
impl Compile<Kernel> for RingFixedpointEncodeOp {
    fn compile(&self, _ctx: &CompilationContext) -> Result<Kernel> {
        match self.sig {
            signature![(Ty::HostFloat64Tensor) -> Ty::HostRing64Tensor] => {
                let scaling_factor = u64::pow(self.scaling_base, self.scaling_exp);
                closure_kernel!(HostFloat64Tensor, |x| HostRing64Tensor::encode(
                    &x,
                    scaling_factor
                ))
            }
            signature![(Ty::HostFloat64Tensor) -> Ty::HostRing128Tensor] => {
                let scaling_factor = u128::pow(self.scaling_base as u128, self.scaling_exp);
                closure_kernel!(HostFloat64Tensor, |x| HostRing128Tensor::encode(
                    &x,
                    scaling_factor
                ))
            }
            _ => Err(Error::UnimplementedOperator(format!("{:?}", self))),
        }
    }
}

#[cfg(not(feature = "exclude_old_framework"))]
impl Compile<Kernel> for RingFixedpointDecodeOp {
    fn compile(&self, _ctx: &CompilationContext) -> Result<Kernel> {
        match self.sig {
            signature![(Ty::HostRing64Tensor) -> _] => {
                let scaling_factor = u64::pow(self.scaling_base, self.scaling_exp);
                closure_kernel!(HostRing64Tensor, |x| HostRing64Tensor::decode(
                    &x,
                    scaling_factor
                ))
            }
            signature![(Ty::HostRing128Tensor) -> _] => {
                let scaling_factor = u128::pow(self.scaling_base as u128, self.scaling_exp);
                closure_kernel!(HostRing128Tensor, |x| HostRing128Tensor::decode(
                    &x,
                    scaling_factor
                ))
            }
            _ => Err(Error::UnimplementedOperator(format!("{:?}", self))),
        }
    }
}

#[cfg(not(feature = "exclude_old_framework"))]
impl Compile<Kernel> for RingFixedpointMeanOp {
    fn compile(&self, _ctx: &CompilationContext) -> Result<Kernel> {
        let axis = self.axis.map(|a| a as usize);
        match self.sig {
            signature![(_) -> Ty::HostRing64Tensor] => {
                let scaling_factor = u64::pow(self.scaling_base, self.scaling_exp);
                closure_kernel!(HostRing64Tensor, |x| HostRing64Tensor::fixedpoint_mean(
                    x,
                    axis,
                    scaling_factor
                )
                .unwrap())
            }
            signature![(_) -> Ty::HostRing128Tensor] => {
                let scaling_factor = u128::pow(self.scaling_base as u128, self.scaling_exp);
                closure_kernel!(HostRing128Tensor, |x| HostRing128Tensor::fixedpoint_mean(
                    x,
                    axis,
                    scaling_factor
                )
                .unwrap())
            }
            _ => Err(Error::UnimplementedOperator(format!("{:?}", self))),
        }
    }
}

#[cfg(not(feature = "exclude_old_framework"))]
impl Compile<Kernel> for FixedpointEncodeOp {
    fn compile(&self, _ctx: &CompilationContext) -> Result<Kernel> {
        match self.sig {
            signature![(Ty::HostFloat64Tensor) -> Ty::HostRing64Tensor] => {
                let scaling_factor = u64::pow(2, self.fractional_precision);
                closure_kernel!(HostFloat64Tensor, |x| HostRing64Tensor::encode(
                    &x,
                    scaling_factor
                ))
            }
            signature![(Ty::HostFloat64Tensor) -> Ty::HostRing128Tensor] => {
                let scaling_factor = u128::pow(2, self.fractional_precision);
                closure_kernel!(HostFloat64Tensor, |x| HostRing128Tensor::encode(
                    &x,
                    scaling_factor
                ))
            }
            _ => Err(Error::UnimplementedOperator(format!("{:?}", self))),
        }
    }
}

#[cfg(not(feature = "exclude_old_framework"))]
impl Compile<Kernel> for FixedpointDecodeOp {
    fn compile(&self, _ctx: &CompilationContext) -> Result<Kernel> {
        match self.sig {
            signature![(Ty::HostRing64Tensor) -> _] => {
                let scaling_factor = u64::pow(2, self.fractional_precision);
                closure_kernel!(HostRing64Tensor, |x| HostRing64Tensor::decode(
                    &x,
                    scaling_factor
                ))
            }
            signature![(Ty::HostRing128Tensor) -> _] => {
                let scaling_factor = u128::pow(2, self.fractional_precision);
                closure_kernel!(HostRing128Tensor, |x| HostRing128Tensor::decode(
                    &x,
                    scaling_factor
                ))
            }
            _ => Err(Error::UnimplementedOperator(format!("{:?}", self))),
        }
    }
}

#[cfg(not(feature = "exclude_old_framework"))]
impl Compile<Kernel> for FixedpointAddOp {
    fn compile(&self, _ctx: &CompilationContext) -> Result<Kernel> {
        match self.sig {
            signature![(Ty::HostFixed64Tensor, Ty::HostFixed64Tensor) -> _] => {
                function_kernel!(HostFixed64Tensor, HostFixed64Tensor, |x, y| {
                    assert_eq!(x.fractional_precision, y.fractional_precision);
                    AbstractHostFixedTensor {
                        tensor: x.tensor + y.tensor,
                        fractional_precision: x.fractional_precision,
                        integral_precision: u32::max(x.integral_precision, y.integral_precision),
                    }
                })
            }
            signature![(Ty::HostFixed128Tensor, Ty::HostFixed128Tensor) -> _] => {
                function_kernel!(HostFixed128Tensor, HostFixed128Tensor, |x, y| {
                    assert_eq!(x.fractional_precision, y.fractional_precision);
                    AbstractHostFixedTensor {
                        tensor: x.tensor + y.tensor,
                        fractional_precision: x.fractional_precision,
                        integral_precision: u32::max(x.integral_precision, y.integral_precision),
                    }
                })
            }
            _ => Err(Error::UnimplementedOperator(format!("{:?}", self))),
        }
    }
}

#[cfg(not(feature = "exclude_old_framework"))]
impl Compile<Kernel> for FixedpointSubOp {
    fn compile(&self, _ctx: &CompilationContext) -> Result<Kernel> {
        match self.sig {
            signature![(Ty::HostFixed64Tensor, Ty::HostFixed64Tensor) -> _] => {
                function_kernel!(HostFixed64Tensor, HostFixed64Tensor, |x, y| {
                    assert_eq!(x.fractional_precision, y.fractional_precision);
                    AbstractHostFixedTensor {
                        tensor: x.tensor - y.tensor,
                        fractional_precision: x.fractional_precision,
                        integral_precision: u32::max(x.integral_precision, y.integral_precision),
                    }
                })
            }
            signature![(Ty::HostFixed128Tensor, Ty::HostFixed128Tensor) -> _] => {
                function_kernel!(HostFixed128Tensor, HostFixed128Tensor, |x, y| {
                    assert_eq!(x.fractional_precision, y.fractional_precision);
                    AbstractHostFixedTensor {
                        tensor: x.tensor - y.tensor,
                        fractional_precision: x.fractional_precision,
                        integral_precision: u32::max(x.integral_precision, y.integral_precision),
                    }
                })
            }
            _ => Err(Error::UnimplementedOperator(format!("{:?}", self))),
        }
    }
}

#[cfg(not(feature = "exclude_old_framework"))]
impl Compile<Kernel> for FixedpointMulOp {
    fn compile(&self, _ctx: &CompilationContext) -> Result<Kernel> {
        match self.sig {
            signature![(Ty::HostFixed64Tensor, Ty::HostFixed64Tensor) -> _] => {
                function_kernel!(HostFixed64Tensor, HostFixed64Tensor, |x, y| {
                    assert_eq!(x.fractional_precision, y.fractional_precision);
                    AbstractHostFixedTensor {
                        tensor: x.tensor * y.tensor,
                        fractional_precision: x.fractional_precision + y.fractional_precision,
                        integral_precision: u32::max(x.integral_precision, y.integral_precision),
                    }
                })
            }
            signature![(Ty::HostFixed128Tensor, Ty::HostFixed128Tensor) -> _] => {
                function_kernel!(HostFixed128Tensor, HostFixed128Tensor, |x, y| {
                    assert_eq!(x.fractional_precision, y.fractional_precision);
                    AbstractHostFixedTensor {
                        tensor: x.tensor * y.tensor,
                        fractional_precision: x.fractional_precision + y.fractional_precision,
                        integral_precision: u32::max(x.integral_precision, y.integral_precision),
                    }
                })
            }
            _ => Err(Error::UnimplementedOperator(format!("{:?}", self))),
        }
    }
}

// This impl is only used by the old kernels, which are not aware of the placements. See ConstantOp::kernel for the new code
#[cfg(not(feature = "exclude_old_framework"))]
impl Compile<Kernel> for ConstantOp {
    fn compile(&self, _ctx: &CompilationContext) -> Result<Kernel> {
        let value = self.value.clone();
        Ok(Kernel::NullaryClosure(Arc::new(move || {
            Ok(value.place(&HostPlacement {
                owner: "TODO".into(), // Fake owner for the older kernels.
            }))
        })))
    }
}

macro_rules! constant_kernels {
    ($($val:ident),+) => {
        $(
            modelled!(PlacementConstant::constant, HostPlacement, attributes[value: Constant] () -> $val, ConstantOp);
        )+
        modelled!(PlacementConstant::constant, HostPlacement, attributes[value: Constant] () -> HostString, ConstantOp);
        modelled!(PlacementConstant::constant, HostPlacement, attributes[value: Constant] () -> HostShape, ConstantOp);
        modelled!(PlacementConstant::constant, HostPlacement, attributes[value: Constant] () -> PrfKey, ConstantOp);
        modelled!(PlacementConstant::constant, HostPlacement, attributes[value: Constant] () -> Seed, ConstantOp);
        modelled!(PlacementConstant::constant, HostPlacement, attributes[value: Constant] () -> crate::logical::Tensor, ConstantOp);
        modelled!(PlacementConstant::constant, HostPlacement, attributes[value: Constant] () -> Float32Tensor, ConstantOp);
        modelled!(PlacementConstant::constant, HostPlacement, attributes[value: Constant] () -> Float64Tensor, ConstantOp);

        kernel! {
            ConstantOp, [
                $(
                    (HostPlacement, () -> $val => [runtime] attributes[value: $val] Self::kernel),
                )+
                (HostPlacement, () -> HostString => [runtime] attributes[value: String] Self::string_kernel),
                (HostPlacement, () -> HostShape => [runtime] attributes[value: RawShape] Self::shape_kernel),
                (HostPlacement, () -> PrfKey => [runtime] attributes[value: RawPrfKey] Self::prf_key_kernel),
                (HostPlacement, () -> Seed => [runtime] attributes[value: RawSeed] Self::seed_kernel),
                (HostPlacement, () -> crate::logical::Tensor => [hybrid] attributes[sig, value] Self::logical_kernel),
                (HostPlacement, () -> Float32Tensor => [hybrid] attributes[value] Self::float32_kernel),
                (HostPlacement, () -> Float64Tensor => [hybrid] attributes[value] Self::float64_kernel),
            ]
        }
    };
}

constant_kernels![
    HostRing64Tensor,
    HostRing128Tensor,
    HostFloat32Tensor,
    HostFloat64Tensor,
    HostInt8Tensor,
    HostInt16Tensor,
    HostInt32Tensor,
    HostInt64Tensor,
    HostUint8Tensor,
    HostUint16Tensor,
    HostUint32Tensor,
    HostUint64Tensor
];

macro_rules! wrapping_constant_kernel {
    ($name:ident for $wrapping:tt($inner:ty)) => {
        impl ConstantOp {
            fn $name<S: RuntimeSession>(
                _sess: &S,
                plc: &HostPlacement,
                value: $inner,
            ) -> Result<$wrapping> {
                Ok($wrapping(value.clone(), plc.clone()))
            }
        }
    };
}

wrapping_constant_kernel!(string_kernel for HostString(String));
wrapping_constant_kernel!(shape_kernel for HostShape(RawShape));
wrapping_constant_kernel!(prf_key_kernel for PrfKey(RawPrfKey));
wrapping_constant_kernel!(seed_kernel for Seed(RawSeed));

impl ConstantOp {
    fn kernel<S: RuntimeSession, T: Placed>(sess: &S, plc: &HostPlacement, value: T) -> Result<T>
    where
        HostPlacement: PlacementPlace<S, T>,
    {
        Ok(plc.place(sess, value))
    }
}

for_all_values! {( $($value:ty),* ) => (
    $(
        modelled!(PlacementSend::send, HostPlacement, attributes[rendezvous_key: RendezvousKey, receiver: Role] ($value) -> Unit, SendOp);
    )*
)}

kernel! {
    SendOp, [
        (HostPlacement, (HostString) -> Unit => [runtime] attributes[rendezvous_key, receiver] Self::kernel),
        (HostPlacement, (Unit) -> Unit => [runtime] attributes[rendezvous_key, receiver] Self::kernel),
        (HostPlacement, (HostShape) -> Unit => [runtime] attributes[rendezvous_key, receiver] Self::kernel),
        (HostPlacement, (Seed) -> Unit => [runtime] attributes[rendezvous_key, receiver] Self::kernel),
        (HostPlacement, (PrfKey) -> Unit => [runtime] attributes[rendezvous_key, receiver] Self::kernel),
        (HostPlacement, (HostBitTensor) -> Unit => [runtime] attributes[rendezvous_key, receiver] Self::kernel),
        (HostPlacement, (HostRing64Tensor) -> Unit => [runtime] attributes[rendezvous_key, receiver] Self::kernel),
        (HostPlacement, (HostRing128Tensor) -> Unit => [runtime] attributes[rendezvous_key, receiver] Self::kernel),
        (HostPlacement, (HostFloat32Tensor) -> Unit => [runtime] attributes[rendezvous_key, receiver] Self::kernel),
        (HostPlacement, (HostFloat64Tensor) -> Unit => [runtime] attributes[rendezvous_key, receiver] Self::kernel),
        (HostPlacement, (HostInt8Tensor) -> Unit => [runtime] attributes[rendezvous_key, receiver] Self::kernel),
        (HostPlacement, (HostInt16Tensor) -> Unit => [runtime] attributes[rendezvous_key, receiver] Self::kernel),
        (HostPlacement, (HostInt32Tensor) -> Unit => [runtime] attributes[rendezvous_key, receiver] Self::kernel),
        (HostPlacement, (HostInt64Tensor) -> Unit => [runtime] attributes[rendezvous_key, receiver] Self::kernel),
        (HostPlacement, (HostUint8Tensor) -> Unit => [runtime] attributes[rendezvous_key, receiver] Self::kernel),
        (HostPlacement, (HostUint16Tensor) -> Unit => [runtime] attributes[rendezvous_key, receiver] Self::kernel),
        (HostPlacement, (HostUint32Tensor) -> Unit => [runtime] attributes[rendezvous_key, receiver] Self::kernel),
        (HostPlacement, (HostUint64Tensor) -> Unit => [runtime] attributes[rendezvous_key, receiver] Self::kernel),
        (HostPlacement, (HostFixed64Tensor) -> Unit => [runtime] attributes[rendezvous_key, receiver] Self::kernel),
        (HostPlacement, (HostFixed128Tensor) -> Unit => [runtime] attributes[rendezvous_key, receiver] Self::kernel),
    ]
}

impl SendOp {
    fn kernel<S: RuntimeSession, T>(
        _sess: &S,
        _plc: &HostPlacement,
        _rendezvous_key: RendezvousKey,
        _receiver: Role,
        _x: T,
    ) -> Result<Unit>
    where
        Value: From<T>,
    {
        // let x: Value = x.into();
        // sess.networking.send(&x, &receiver, &rendezvous_key)?;
        // Ok(Unit(plc.clone()))
        todo!()
    }
}

// This impl is only used by the old kernels, which are not aware of the placements.
#[cfg(not(feature = "exclude_old_framework"))]
impl Compile<SyncKernel> for SendOp {
    fn compile(&self, ctx: &CompilationContext) -> Result<SyncKernel> {
        let rendezvous_key = self.rendezvous_key.clone();
        let receiver_id = ctx
            .role_assignment
            .get(&self.receiver)
            .cloned()
            .ok_or_else(|| {
                Error::Compilation(format!(
                    "missing identity assignment for '{}'",
                    &self.receiver
                ))
            })?;

        Ok(SyncKernel::Unary(Box::new(move |sess, v| {
            sess.networking
                .send(&v, &receiver_id, &rendezvous_key, &sess.sid)?;
            Ok(Value::Unit(Box::new(Unit(HostPlacement {
                owner: "TODO".into(), // Fake owner for the older kernels.
            }))))
        })))
    }
}

// This impl is only used by the old kernels, which are not aware of the placements.
#[cfg(not(feature = "exclude_old_framework"))]
impl Compile<AsyncKernel> for SendOp {
    fn compile(&self, ctx: &CompilationContext) -> Result<AsyncKernel> {
        let rendezvous_key = Arc::new(self.rendezvous_key.clone());
        let receiver_id = Arc::new(
            ctx.role_assignment
                .get(&self.receiver)
                .cloned()
                .ok_or_else(|| {
                    Error::Compilation(format!(
                        "missing identity assignment for '{}'",
                        &self.receiver
                    ))
                })?,
        );

        Ok(AsyncKernel::Unary(Box::new(move |sess, v, sender| {
            let sess = Arc::clone(sess);
            let rendezvous_key = Arc::clone(&rendezvous_key);
            let receiver_id = Arc::clone(&receiver_id);

            tokio::spawn(async move {
                let v: Value = v.await.map_err(map_receive_error)?;
                sess.networking
                    .send(&v, &receiver_id, &rendezvous_key, &sess.sid)
                    .await?;
                map_send_result(sender.send(Value::Unit(Box::new(Unit(HostPlacement {
                    owner: "TODO".into(), // Fake owner for the older kernels.
                })))))
            })
        })))
    }
}

for_all_values! {( $($value:ty),* ) => (
    $(
        modelled!(PlacementReceive::receive, HostPlacement, attributes[rendezvous_key: RendezvousKey, sender: Role] () -> $value, ReceiveOp);
    )*
)}

kernel! {
    ReceiveOp, [
        (HostPlacement, () -> HostString => [runtime] attributes[rendezvous_key, sender] Self::kernel),
        (HostPlacement, () -> Unit => [runtime] attributes[rendezvous_key, sender] Self::missing_kernel),
        (HostPlacement, () -> HostShape => [runtime] attributes[rendezvous_key, sender] Self::kernel),
        (HostPlacement, () -> Seed => [runtime] attributes[rendezvous_key, sender] Self::kernel),
        (HostPlacement, () -> PrfKey => [runtime] attributes[rendezvous_key, sender] Self::kernel),
        (HostPlacement, () -> HostBitTensor => [runtime] attributes[rendezvous_key, sender] Self::kernel),
        (HostPlacement, () -> HostRing64Tensor => [runtime] attributes[rendezvous_key, sender] Self::kernel),
        (HostPlacement, () -> HostRing128Tensor => [runtime] attributes[rendezvous_key, sender] Self::kernel),
        (HostPlacement, () -> HostFloat32Tensor => [runtime] attributes[rendezvous_key, sender] Self::kernel),
        (HostPlacement, () -> HostFloat64Tensor => [runtime] attributes[rendezvous_key, sender] Self::kernel),
        (HostPlacement, () -> HostInt8Tensor => [runtime] attributes[rendezvous_key, sender] Self::kernel),
        (HostPlacement, () -> HostInt16Tensor => [runtime] attributes[rendezvous_key, sender] Self::kernel),
        (HostPlacement, () -> HostInt32Tensor => [runtime] attributes[rendezvous_key, sender] Self::kernel),
        (HostPlacement, () -> HostInt64Tensor => [runtime] attributes[rendezvous_key, sender] Self::kernel),
        (HostPlacement, () -> HostUint8Tensor => [runtime] attributes[rendezvous_key, sender] Self::kernel),
        (HostPlacement, () -> HostUint16Tensor => [runtime] attributes[rendezvous_key, sender] Self::kernel),
        (HostPlacement, () -> HostUint32Tensor => [runtime] attributes[rendezvous_key, sender] Self::kernel),
        (HostPlacement, () -> HostUint64Tensor => [runtime] attributes[rendezvous_key, sender] Self::kernel),
        (HostPlacement, () -> HostFixed64Tensor => [runtime] attributes[rendezvous_key, sender] Self::missing_kernel),
        (HostPlacement, () -> HostFixed128Tensor => [runtime] attributes[rendezvous_key, sender] Self::missing_kernel),

    ]
}

impl ReceiveOp {
    fn kernel<S: RuntimeSession, T>(
        _sess: &S,
        _plc: &HostPlacement,
        _rendezvous_key: RendezvousKey,
        _sender: Role,
    ) -> Result<T>
    where
        T: TryFrom<Value, Error = Error>,
        T: std::fmt::Debug,
        HostPlacement: PlacementPlace<S, T>,
    {
        // use std::convert::TryInto;
        // let value = sess.networking.receive(&sender, &rendezvous_key)?;
        // Ok(plc.place(sess, value.try_into()?))
        todo!()
    }

    fn missing_kernel<S: RuntimeSession, T>(
        _sess: &S,
        _plc: &HostPlacement,
        _rendezvous_key: RendezvousKey,
        _sender: Role,
    ) -> Result<T>
    where
        T: KnownType<S>,
    {
        Err(Error::KernelError(format!(
            "missing HostPlacement: PlacementPlace trait implementation for '{}'",
            &<T as KnownType<S>>::TY
        )))
    }
}

impl Compile<SyncKernel> for ReceiveOp {
    fn compile(&self, ctx: &CompilationContext) -> Result<SyncKernel> {
        let expected_ty = self.sig.ret();
        let rendezvous_key = self.rendezvous_key.clone();
        let sender_id = ctx
            .role_assignment
            .get(&self.sender)
            .cloned()
            .ok_or_else(|| {
                Error::Compilation(format!(
                    "missing identity assignment for '{}'",
                    &self.sender
                ))
            })?;

        Ok(SyncKernel::Nullary(Box::new(move |sess| {
            let v: Value = sess
                .networking
                .receive(&sender_id, &rendezvous_key, &sess.sid)?;
            if expected_ty != Ty::Unknown {
                check_type(&v, expected_ty)?;
            }
            Ok(v)
        })))
    }
}

impl Compile<AsyncKernel> for ReceiveOp {
    fn compile(&self, ctx: &CompilationContext) -> Result<AsyncKernel> {
        let expected_ty = self.sig.ret();
        let rendezvous_key = Arc::new(self.rendezvous_key.clone());
        let sender_id = Arc::new(ctx.role_assignment.get(&self.sender).cloned().ok_or_else(
            || {
                Error::Compilation(format!(
                    "missing identity assignment for '{}'",
                    &self.sender
                ))
            },
        )?);

        Ok(AsyncKernel::Nullary(Box::new(move |sess, sender| {
            let sess = Arc::clone(sess);
            let rendezvous_key = Arc::clone(&rendezvous_key);
            let sender_id = Arc::clone(&sender_id);

            tokio::spawn(async move {
                let v: Value = sess
                    .networking
                    .receive(&sender_id, &rendezvous_key, &sess.sid)
                    .await?;
                if expected_ty != Ty::Unknown {
                    check_type(&v, expected_ty)?;
                }
                map_send_result(sender.send(v))
            })
        })))
    }
}

for_all_values! {( $($value:ty),* ) => (
    $(
        modelled!(PlacementIdentity::identity, HostPlacement, ($value) -> $value, IdentityOp);
    )*
)}

kernel! {
    IdentityOp, [
        (HostPlacement, (HostString) -> HostString => [runtime] Self::kernel),
        (HostPlacement, (Unit) -> Unit => [runtime] Self::missing_kernel),
        (HostPlacement, (HostShape) -> HostShape => [runtime] Self::kernel),
        (HostPlacement, (Seed) -> Seed => [runtime] Self::kernel),
        (HostPlacement, (PrfKey) -> PrfKey => [runtime] Self::kernel),
        (HostPlacement, (HostBitTensor) -> HostBitTensor => [runtime] Self::kernel),
        (HostPlacement, (HostRing64Tensor) -> HostRing64Tensor => [runtime] Self::kernel),
        (HostPlacement, (HostRing128Tensor) -> HostRing128Tensor => [runtime] Self::kernel),
        (HostPlacement, (HostFloat32Tensor) -> HostFloat32Tensor => [runtime] Self::kernel),
        (HostPlacement, (HostFloat64Tensor) -> HostFloat64Tensor => [runtime] Self::kernel),
        (HostPlacement, (HostInt8Tensor) -> HostInt8Tensor => [runtime] Self::kernel),
        (HostPlacement, (HostInt16Tensor) -> HostInt16Tensor => [runtime] Self::kernel),
        (HostPlacement, (HostInt32Tensor) -> HostInt32Tensor => [runtime] Self::kernel),
        (HostPlacement, (HostInt64Tensor) -> HostInt64Tensor => [runtime] Self::kernel),
        (HostPlacement, (HostUint8Tensor) -> HostUint8Tensor => [runtime] Self::kernel),
        (HostPlacement, (HostUint16Tensor) -> HostUint16Tensor => [runtime] Self::kernel),
        (HostPlacement, (HostUint32Tensor) -> HostUint32Tensor => [runtime] Self::kernel),
        (HostPlacement, (HostUint64Tensor) -> HostUint64Tensor => [runtime] Self::kernel),
        (HostPlacement, (HostFixed64Tensor) -> HostFixed64Tensor => [runtime] Self::missing_kernel),
        (HostPlacement, (HostFixed128Tensor) -> HostFixed128Tensor => [runtime] Self::missing_kernel),

    ]
}

impl IdentityOp {
    fn kernel<S: RuntimeSession, T>(sess: &S, plc: &HostPlacement, x: T) -> Result<T>
    where
        HostPlacement: PlacementPlace<S, T>,
    {
        let value = plc.place(sess, x);
        Ok(value)
    }

    fn missing_kernel<S: RuntimeSession, T>(_sess: &S, _plc: &HostPlacement, _x: T) -> Result<T>
    where
        T: KnownType<S>,
    {
        Err(Error::KernelError(format!(
            "missing HostPlacement: PlacementPlace trait implementation for '{}'",
            &<T as KnownType<S>>::TY
        )))
    }
}

impl Compile<SyncKernel> for IdentityOp {
    fn compile(&self, _ctx: &CompilationContext) -> Result<SyncKernel> {
        let expected_ty = self.sig.ret();

        Ok(SyncKernel::Unary(Box::new(move |_sess, v| {
            check_type(&v, expected_ty)?;
            Ok(v)
        })))
    }
}

impl Compile<AsyncKernel> for IdentityOp {
    fn compile(&self, _ctx: &CompilationContext) -> Result<AsyncKernel> {
        let expected_ty = self.sig.ret();

        Ok(AsyncKernel::Unary(Box::new(move |_sess, v, sender| {
            tokio::spawn(async move {
                let v: Value = v.await.map_err(map_receive_error)?;
                check_type(&v, expected_ty)?;
                map_send_result(sender.send(v))
            })
        })))
    }
}

for_all_values! {( $($value:ty),* ) => (
    $(
        modelled!(PlacementInput::input, HostPlacement, attributes[arg_name: String] () -> $value, InputOp);
    )*
)}

modelled!(PlacementInput::input, HostPlacement, attributes[arg_name: String] () -> crate::logical::Tensor, InputOp);
modelled!(PlacementInput::input, HostPlacement, attributes[arg_name: String] () -> Float32Tensor, InputOp);
modelled!(PlacementInput::input, HostPlacement, attributes[arg_name: String] () -> Float64Tensor, InputOp);
modelled!(PlacementInput::input, ReplicatedPlacement, attributes[arg_name: String] () -> ReplicatedRing64Tensor, InputOp);
modelled!(PlacementInput::input, ReplicatedPlacement, attributes[arg_name: String] () -> ReplicatedRing128Tensor, InputOp);
modelled!(PlacementInput::input, ReplicatedPlacement, attributes[arg_name: String] () -> ReplicatedFixed64Tensor, InputOp);
modelled!(PlacementInput::input, ReplicatedPlacement, attributes[arg_name: String] () -> ReplicatedFixed128Tensor, InputOp);

kernel! {
    InputOp, [
        (HostPlacement, () -> HostString => [runtime] attributes[arg_name] Self::kernel),
        (HostPlacement, () -> Unit => [runtime] attributes[arg_name] Self::missing_kernel),
        (HostPlacement, () -> HostShape => [runtime] attributes[arg_name] Self::kernel),
        (HostPlacement, () -> Seed => [runtime] attributes[arg_name] Self::kernel),
        (HostPlacement, () -> PrfKey => [runtime] attributes[arg_name] Self::kernel),
        (HostPlacement, () -> HostBitTensor => [runtime] attributes[arg_name] Self::kernel),
        (HostPlacement, () -> HostRing64Tensor => [runtime] attributes[arg_name] Self::kernel),
        (HostPlacement, () -> HostRing128Tensor => [runtime] attributes[arg_name] Self::kernel),
        (HostPlacement, () -> HostFloat32Tensor => [runtime] attributes[arg_name] Self::kernel),
        (HostPlacement, () -> HostFloat64Tensor => [runtime] attributes[arg_name] Self::kernel),
        (HostPlacement, () -> HostInt8Tensor => [runtime] attributes[arg_name] Self::kernel),
        (HostPlacement, () -> HostInt16Tensor => [runtime] attributes[arg_name] Self::kernel),
        (HostPlacement, () -> HostInt32Tensor => [runtime] attributes[arg_name] Self::kernel),
        (HostPlacement, () -> HostInt64Tensor => [runtime] attributes[arg_name] Self::kernel),
        (HostPlacement, () -> HostUint8Tensor => [runtime] attributes[arg_name] Self::kernel),
        (HostPlacement, () -> HostUint16Tensor => [runtime] attributes[arg_name] Self::kernel),
        (HostPlacement, () -> HostUint32Tensor => [runtime] attributes[arg_name] Self::kernel),
        (HostPlacement, () -> HostUint64Tensor => [runtime] attributes[arg_name] Self::kernel),
        (HostPlacement, () -> HostFixed64Tensor => [runtime] attributes[arg_name] Self::missing_kernel),
        (HostPlacement, () -> HostFixed128Tensor => [runtime] attributes[arg_name] Self::missing_kernel),
<<<<<<< HEAD
        (HostPlacement, () -> crate::logical::Tensor => [hybrid] attributes[arg_name] Self::logical_kernel),
        (HostPlacement, () -> Float64Tensor => [hybrid] attributes[arg_name] Self::float_kernel),
        (ReplicatedPlacement, () -> ReplicatedRing64Tensor => [hybrid] attributes[arg_name] Self::replicated_ring_kernel),
        (ReplicatedPlacement, () -> ReplicatedRing128Tensor => [hybrid] attributes[arg_name] Self::replicated_ring_kernel),
        (ReplicatedPlacement, () -> ReplicatedFixed64Tensor => [hybrid] attributes[sig, arg_name] Self::replicated_fixed_kernel),
        (ReplicatedPlacement, () -> ReplicatedFixed128Tensor => [hybrid] attributes[sig, arg_name] Self::replicated_fixed_kernel),
=======
        (HostPlacement, () -> crate::logical::Tensor => [hybrid] attributes[sig, arg_name] Self::logical_kernel),
        (HostPlacement, () -> Float32Tensor => [hybrid] attributes[arg_name] Self::float32_kernel),
        (HostPlacement, () -> Float64Tensor => [hybrid] attributes[arg_name] Self::float64_kernel),
>>>>>>> 95723dd3
    ]
}

impl InputOp {
    fn kernel<S: RuntimeSession, O>(sess: &S, plc: &HostPlacement, arg_name: String) -> Result<O>
    where
        O: TryFrom<Value, Error = Error>,
        HostPlacement: PlacementPlace<S, O>,
    {
        use std::convert::TryInto;
        let value = sess
            .find_argument(&arg_name)
            .ok_or_else(|| Error::MissingArgument(arg_name.clone()))?;
        let value = plc.place(sess, value.try_into()?);
        Ok(value)
    }

    fn missing_kernel<S: RuntimeSession, O>(
        _sess: &S,
        _plc: &HostPlacement,
        _arg_name: String,
    ) -> Result<O>
    where
        O: KnownType<S>,
    {
        Err(Error::KernelError(format!(
            "missing HostPlacement: PlacementPlace trait implementation for '{}'",
            &<O as KnownType<S>>::TY
        )))
    }
}

impl Compile<SyncKernel> for InputOp {
    fn compile(&self, _ctx: &CompilationContext) -> Result<SyncKernel> {
        let arg_name = self.arg_name.clone();
        let expected_ty = self.sig.ret();

        Ok(SyncKernel::Nullary(Box::new(move |sess| {
            let arg = sess
                .arguments
                .get(&arg_name)
                .cloned()
                .ok_or_else(|| Error::MissingArgument(arg_name.clone()))?;
            check_type(&arg, expected_ty)?;
            Ok(arg)
        })))
    }
}

impl Compile<AsyncKernel> for InputOp {
    fn compile(&self, _ctx: &CompilationContext) -> Result<AsyncKernel> {
        let expected_ty = self.sig.ret();
        let arg_name = Arc::new(self.arg_name.clone());

        Ok(AsyncKernel::Nullary(Box::new(move |sess, sender| {
            let sess = Arc::clone(sess);
            let arg_name = Arc::clone(&arg_name);

            tokio::spawn(async move {
                let arg = sess
                    .arguments
                    .get(arg_name.as_ref())
                    .cloned()
                    .ok_or_else(|| Error::MissingArgument(arg_name.as_ref().clone()))?;
                check_type(&arg, expected_ty)?;
                map_send_result(sender.send(arg))
            })
        })))
    }
}

for_all_values! {( $($value:ty),* ) => (
    $(
        modelled!(PlacementOutput::output, HostPlacement, ($value) -> $value, OutputOp);
    )*
)}
modelled!(PlacementOutput::output, HostPlacement, (crate::logical::Tensor) -> crate::logical::Tensor, OutputOp);
modelled!(PlacementOutput::output, HostPlacement, (Float32Tensor) -> Float32Tensor, OutputOp);
modelled!(PlacementOutput::output, HostPlacement, (Float64Tensor) -> Float64Tensor, OutputOp);

kernel! {
    OutputOp, [
        (HostPlacement, (Unit) -> Unit => [runtime] Self::kernel),
        (HostPlacement, (HostShape) -> HostShape => [runtime] Self::kernel),
        (HostPlacement, (Seed) -> Seed => [runtime] Self::kernel),
        (HostPlacement, (PrfKey) -> PrfKey => [runtime] Self::kernel),
        (HostPlacement, (HostString) -> HostString => [runtime] Self::kernel),
        (HostPlacement, (HostBitTensor) -> HostBitTensor => [runtime] Self::kernel),
        (HostPlacement, (HostRing64Tensor) -> HostRing64Tensor => [runtime] Self::kernel),
        (HostPlacement, (HostRing128Tensor) -> HostRing128Tensor => [runtime] Self::kernel),
        (HostPlacement, (HostFloat32Tensor) -> HostFloat32Tensor => [runtime] Self::kernel),
        (HostPlacement, (HostFloat64Tensor) -> HostFloat64Tensor => [runtime] Self::kernel),
        (HostPlacement, (HostInt8Tensor) -> HostInt8Tensor => [runtime] Self::kernel),
        (HostPlacement, (HostInt16Tensor) -> HostInt16Tensor => [runtime] Self::kernel),
        (HostPlacement, (HostInt32Tensor) -> HostInt32Tensor => [runtime] Self::kernel),
        (HostPlacement, (HostInt64Tensor) -> HostInt64Tensor => [runtime] Self::kernel),
        (HostPlacement, (HostUint8Tensor) -> HostUint8Tensor => [runtime] Self::kernel),
        (HostPlacement, (HostUint16Tensor) -> HostUint16Tensor => [runtime] Self::kernel),
        (HostPlacement, (HostUint32Tensor) -> HostUint32Tensor => [runtime] Self::kernel),
        (HostPlacement, (HostUint64Tensor) -> HostUint64Tensor => [runtime] Self::kernel),
        (HostPlacement, (HostFixed64Tensor) -> HostFixed64Tensor => [runtime] Self::non_placing_kernel),
        (HostPlacement, (HostFixed128Tensor) -> HostFixed128Tensor => [runtime] Self::non_placing_kernel),
        (HostPlacement, (crate::logical::Tensor) -> crate::logical::Tensor => [hybrid] Self::logical_kernel),
        (HostPlacement, (Float32Tensor) -> Float32Tensor => [hybrid] Self::float_kernel),
        (HostPlacement, (Float64Tensor) -> Float64Tensor => [hybrid] Self::float_kernel),
    ]
}

impl OutputOp {
    fn kernel<S: RuntimeSession, O>(sess: &S, plc: &HostPlacement, x: O) -> Result<O>
    where
        HostPlacement: PlacementPlace<S, O>,
    {
        // Output is not doing anything now, it is just a marker on the graph.
        // But it has to return a value because that's how we collect outputs in the old framework
        let x = plc.place(sess, x);
        Ok(x)
    }

    fn non_placing_kernel<S: RuntimeSession, O>(
        _sess: &S,
        _plc: &HostPlacement,
        x: O,
    ) -> Result<O> {
        // Output is not doing anything now, it is just a marker on the graph.
        // But it has to return a value because that's how we collect outputs in the old framework
        Ok(x)
    }
}

impl Compile<SyncKernel> for OutputOp {
    fn compile(&self, _ctx: &CompilationContext) -> Result<SyncKernel> {
        Ok(SyncKernel::Unary(Box::new(move |_sess, x0| Ok(x0))))
    }
}

impl Compile<AsyncKernel> for OutputOp {
    fn compile(&self, _ctx: &CompilationContext) -> Result<AsyncKernel> {
        Ok(AsyncKernel::Unary(Box::new(move |_sess, x0, sender| {
            tokio::spawn(async move {
                let val = x0.await.map_err(map_receive_error)?;
                map_send_result(sender.send(val))
            })
        })))
    }
}

for_all_values! {( $($value:ty),* ) => (
    $(
        modelled!(PlacementSave::save, HostPlacement, (HostString, $value) -> Unit, SaveOp);
    )*
)}

modelled!(PlacementSave::save, HostPlacement, (HostString, crate::logical::Tensor) -> Unit, SaveOp);
modelled!(PlacementSave::save, HostPlacement, (HostString, Float32Tensor) -> Unit, SaveOp);
modelled!(PlacementSave::save, HostPlacement, (HostString, Float64Tensor) -> Unit, SaveOp);

kernel! {
    SaveOp, [
        (HostPlacement, (HostString, Unit) -> Unit => [runtime] Self::kernel),
        (HostPlacement, (HostString, HostShape) -> Unit => [runtime] Self::kernel),
        (HostPlacement, (HostString, Seed) -> Unit => [runtime] Self::kernel),
        (HostPlacement, (HostString, PrfKey) -> Unit => [runtime] Self::kernel),
        (HostPlacement, (HostString, HostString) -> Unit => [runtime] Self::kernel),
        (HostPlacement, (HostString, HostBitTensor) -> Unit => [runtime] Self::kernel),
        (HostPlacement, (HostString, HostRing64Tensor) -> Unit => [runtime] Self::kernel),
        (HostPlacement, (HostString, HostRing128Tensor) -> Unit => [runtime] Self::kernel),
        (HostPlacement, (HostString, HostFloat32Tensor) -> Unit => [runtime] Self::kernel),
        (HostPlacement, (HostString, HostFloat64Tensor) -> Unit => [runtime] Self::kernel),
        (HostPlacement, (HostString, HostInt8Tensor) -> Unit => [runtime] Self::kernel),
        (HostPlacement, (HostString, HostInt16Tensor) -> Unit => [runtime] Self::kernel),
        (HostPlacement, (HostString, HostInt32Tensor) -> Unit => [runtime] Self::kernel),
        (HostPlacement, (HostString, HostInt64Tensor) -> Unit => [runtime] Self::kernel),
        (HostPlacement, (HostString, HostUint8Tensor) -> Unit => [runtime] Self::kernel),
        (HostPlacement, (HostString, HostUint16Tensor) -> Unit => [runtime] Self::kernel),
        (HostPlacement, (HostString, HostUint32Tensor) -> Unit => [runtime] Self::kernel),
        (HostPlacement, (HostString, HostUint64Tensor) -> Unit => [runtime] Self::kernel),
        (HostPlacement, (HostString, HostFixed64Tensor) -> Unit => [runtime] Self::kernel),
        (HostPlacement, (HostString, HostFixed128Tensor) -> Unit => [runtime] Self::kernel),
        (HostPlacement, (HostString, crate::logical::Tensor) -> Unit => [hybrid] Self::logical_kernel),
        (HostPlacement, (HostString, Float32Tensor) -> Unit => [hybrid] Self::float_kernel),
        (HostPlacement, (HostString, Float64Tensor) -> Unit => [hybrid] Self::float_kernel),
    ]
}

impl SaveOp {
    fn kernel<S: RuntimeSession, O>(
        _sess: &S,
        _plc: &HostPlacement,
        _key: HostString,
        _x: O,
    ) -> Result<Unit>
    where
        Value: From<O>,
    {
        // let x: Value = x.into();
        // sess.storage.save(&key.0, &x)?;
        // Ok(Unit(plc.clone()))
        todo!()
    }
}

// This implementation is the old kernel.
#[cfg(not(feature = "exclude_old_framework"))]
impl Compile<SyncKernel> for SaveOp {
    fn compile(&self, _ctx: &CompilationContext) -> Result<SyncKernel> {
        let expected_ty = self.sig.arg(1)?;

        Ok(SyncKernel::Binary(Box::new(move |sess, key, val| {
            let key = HostString::try_from(key)?;
            check_type(&val, expected_ty)?;
            sess.storage.save(&key.0, &sess.sid, &val)?;
            Ok(Value::Unit(Box::new(Unit(HostPlacement {
                owner: "TODO".into(), // Fake owner for the old kernel
            }))))
        })))
    }
}

// This implementation is the old kernel.
#[cfg(not(feature = "exclude_old_framework"))]
impl Compile<AsyncKernel> for SaveOp {
    fn compile(&self, _ctx: &CompilationContext) -> Result<AsyncKernel> {
        let expected_ty = self.sig.arg(1)?;

        Ok(AsyncKernel::Binary(Box::new(
            move |sess, key, val, sender| {
                let sess = Arc::clone(sess);

                tokio::spawn(async move {
                    let key = HostString::try_from(key.await.map_err(map_receive_error)?)?;
                    let val = val.await.map_err(map_receive_error)?;
                    check_type(&val, expected_ty)?;
                    sess.storage.save(&key.0, &sess.sid, &val).await?;
                    map_send_result(sender.send(Value::Unit(Box::new(Unit(HostPlacement {
                        owner: "TODO".into(), // Fake owner for the old kernel
                    })))))
                })
            },
        )))
    }
}

// for_all_values! {( $($value:ty),* ) => (
//     $(
//         modelled!(PlacementLoad::load, HostPlacement, (HostString, HostString) -> $value, LoadOp);
//     )*
// )}

modelled!(PlacementLoad::load, HostPlacement, (HostString, HostString) -> HostFloat64Tensor, LoadOp);
modelled!(PlacementLoad::load, HostPlacement, (HostString, HostString) -> Float64Tensor, LoadOp);
modelled!(PlacementLoad::load, HostPlacement, (HostString, HostString) -> crate::logical::Tensor, LoadOp);

kernel! {
    LoadOp, [
        (HostPlacement, (HostString, HostString) -> Unit => [runtime] Self::missing_kernel),
        (HostPlacement, (HostString, HostString) -> HostShape => [runtime] Self::kernel),
        (HostPlacement, (HostString, HostString) -> Seed => [runtime] Self::kernel),
        (HostPlacement, (HostString, HostString) -> PrfKey => [runtime] Self::kernel),
        (HostPlacement, (HostString, HostString) -> HostString => [runtime] Self::kernel),
        (HostPlacement, (HostString, HostString) -> HostBitTensor => [runtime] Self::kernel),
        (HostPlacement, (HostString, HostString) -> HostRing64Tensor => [runtime] Self::kernel),
        (HostPlacement, (HostString, HostString) -> HostRing128Tensor => [runtime] Self::kernel),
        (HostPlacement, (HostString, HostString) -> HostFloat32Tensor => [runtime] Self::kernel),
        (HostPlacement, (HostString, HostString) -> HostFloat64Tensor => [runtime] Self::kernel),
        (HostPlacement, (HostString, HostString) -> HostInt8Tensor => [runtime] Self::kernel),
        (HostPlacement, (HostString, HostString) -> HostInt16Tensor => [runtime] Self::kernel),
        (HostPlacement, (HostString, HostString) -> HostInt32Tensor => [runtime] Self::kernel),
        (HostPlacement, (HostString, HostString) -> HostInt64Tensor => [runtime] Self::kernel),
        (HostPlacement, (HostString, HostString) -> HostUint8Tensor => [runtime] Self::kernel),
        (HostPlacement, (HostString, HostString) -> HostUint16Tensor => [runtime] Self::kernel),
        (HostPlacement, (HostString, HostString) -> HostUint32Tensor => [runtime] Self::kernel),
        (HostPlacement, (HostString, HostString) -> HostUint64Tensor => [runtime] Self::kernel),
        (HostPlacement, (HostString, HostString) -> HostFixed64Tensor => [runtime] Self::missing_kernel),
        (HostPlacement, (HostString, HostString) -> HostFixed128Tensor => [runtime] Self::missing_kernel),
        (HostPlacement, (HostString, HostString) -> Float64Tensor => [hybrid] Self::float_kernel),
        (HostPlacement, (HostString, HostString) -> crate::logical::Tensor => [hybrid] Self::logical_kernel),
    ]
}

impl LoadOp {
    fn kernel<S: RuntimeSession, O>(
        _sess: &S,
        _plc: &HostPlacement,
        _key: HostString,
        _query: HostString,
    ) -> Result<O>
    where
        O: KnownType<S>,
        O: TryFrom<Value, Error = Error>,
        HostPlacement: PlacementPlace<S, O>,
    {
        // use std::convert::TryInto;
        // let value = sess.storage.load(&key.0, &query.0, Some(<O as KnownType<S>>::TY))?;
        // let value = plc.place(sess, value.try_into()?);
        // Ok(value)
        todo!()
    }

    fn missing_kernel<S: RuntimeSession, O>(
        _sess: &S,
        _plc: &HostPlacement,
        _key: HostString,
        _query: HostString,
    ) -> Result<O>
    where
        O: KnownType<S>,
    {
        Err(Error::KernelError(format!(
            "missing HostPlacement: PlacementPlace trait implementation for '{}'",
            &<O as KnownType<S>>::TY
        )))
    }
}

impl Compile<SyncKernel> for LoadOp {
    fn compile(&self, _ctx: &CompilationContext) -> Result<SyncKernel> {
        let expected_ty = self.sig.ret();

        Ok(SyncKernel::Binary(Box::new(move |sess, key, query| {
            let key = HostString::try_from(key)?;
            let query = HostString::try_from(query)?;
            let val = sess
                .storage
                .load(&key.0, &sess.sid, Some(expected_ty), &query.0)?;
            check_type(&val, expected_ty)?;
            Ok(val)
        })))
    }
}

impl Compile<AsyncKernel> for LoadOp {
    fn compile(&self, _ctx: &CompilationContext) -> Result<AsyncKernel> {
        let expected_ty = self.sig.ret();

        Ok(AsyncKernel::Binary(Box::new(
            move |sess, key, query, sender| {
                let sess = Arc::clone(sess);

                tokio::spawn(async move {
                    let key = HostString::try_from(key.await.map_err(map_receive_error)?)?;
                    let query = HostString::try_from(query.await.map_err(map_receive_error)?)?;
                    let val = sess
                        .storage
                        .load(&key.0, &sess.sid, Some(expected_ty), &query.0)
                        .await?;
                    check_type(&val, expected_ty)?;
                    map_send_result(sender.send(val))
                })
            },
        )))
    }
}

pub struct TestSyncExecutor {
    // Placeholder for the future state we want to keep
}

impl Default for TestSyncExecutor {
    fn default() -> Self {
        TestSyncExecutor {}
    }
}

impl TestSyncExecutor {
    pub fn run_computation(
        &self,
        computation: &Computation,
        session: &SyncSession,
    ) -> anyhow::Result<HashMap<String, Value>> {
        let mut env: HashMap<String, Value> = HashMap::default();
        let computation = computation.toposort()?;

        let output_names: Vec<String> = computation
            .operations
            .iter() // guessing that par_iter won't help here
            .filter_map(|op| match op.kind {
                Operator::Output(_) => Some(op.name.clone()),
                _ => None,
            })
            .collect();

        for op in computation.operations.iter() {
            let operator = op.kind.clone();
            let operands = op
                .inputs
                .iter()
                .map(|input_name| env.get(input_name).unwrap().clone())
                .collect();
            let value = session
                .execute(operator, &op.placement, operands)
                .map_err(|e| {
                    Error::Compilation(format!(
                        "SyncSession failed to execute computation due to an error: {:?}",
                        e,
                    ))
                })?;
            env.insert(op.name.clone(), value);
        }

        let outputs: HashMap<String, Value> = output_names
            .iter()
            .map(|op_name| (op_name.clone(), env.get(op_name).cloned().unwrap()))
            .collect();
        Ok(outputs)
    }
}<|MERGE_RESOLUTION|>--- conflicted
+++ resolved
@@ -2291,18 +2291,13 @@
         (HostPlacement, () -> HostUint64Tensor => [runtime] attributes[arg_name] Self::kernel),
         (HostPlacement, () -> HostFixed64Tensor => [runtime] attributes[arg_name] Self::missing_kernel),
         (HostPlacement, () -> HostFixed128Tensor => [runtime] attributes[arg_name] Self::missing_kernel),
-<<<<<<< HEAD
-        (HostPlacement, () -> crate::logical::Tensor => [hybrid] attributes[arg_name] Self::logical_kernel),
-        (HostPlacement, () -> Float64Tensor => [hybrid] attributes[arg_name] Self::float_kernel),
+        (HostPlacement, () -> crate::logical::Tensor => [hybrid] attributes[sig, arg_name] Self::logical_kernel),
+        (HostPlacement, () -> Float32Tensor => [hybrid] attributes[arg_name] Self::float32_kernel),
+        (HostPlacement, () -> Float64Tensor => [hybrid] attributes[arg_name] Self::float64_kernel),
         (ReplicatedPlacement, () -> ReplicatedRing64Tensor => [hybrid] attributes[arg_name] Self::replicated_ring_kernel),
         (ReplicatedPlacement, () -> ReplicatedRing128Tensor => [hybrid] attributes[arg_name] Self::replicated_ring_kernel),
         (ReplicatedPlacement, () -> ReplicatedFixed64Tensor => [hybrid] attributes[sig, arg_name] Self::replicated_fixed_kernel),
         (ReplicatedPlacement, () -> ReplicatedFixed128Tensor => [hybrid] attributes[sig, arg_name] Self::replicated_fixed_kernel),
-=======
-        (HostPlacement, () -> crate::logical::Tensor => [hybrid] attributes[sig, arg_name] Self::logical_kernel),
-        (HostPlacement, () -> Float32Tensor => [hybrid] attributes[arg_name] Self::float32_kernel),
-        (HostPlacement, () -> Float64Tensor => [hybrid] attributes[arg_name] Self::float64_kernel),
->>>>>>> 95723dd3
     ]
 }
 

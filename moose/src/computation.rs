--- conflicted
+++ resolved
@@ -21,6 +21,7 @@
 use std::collections::{HashMap, HashSet};
 use std::convert::TryFrom;
 use std::fs::File;
+use std::hash::{Hash, Hasher};
 use std::path::Path;
 
 pub const TAG_BYTES: usize = 128 / 8;
@@ -792,11 +793,7 @@
     ($($t:ident,)+) => {
 
         paste! {
-<<<<<<< HEAD
             #[derive(Serialize, Deserialize, PartialEq, Eq, Hash, Clone, Debug)]
-=======
-            #[derive(Serialize, Deserialize, PartialEq, Clone, Debug)]
->>>>>>> 88efc3ab
             pub enum Operator {
                 $($t([<$t Op>]),)+
             }
@@ -948,10 +945,6 @@
 }
 
 #[derive(Serialize, Deserialize, PartialEq, Eq, Hash, Clone, Debug, ShortName, ToTextual)]
-<<<<<<< HEAD
-
-=======
->>>>>>> 88efc3ab
 pub struct SendOp {
     pub sig: Signature,
     pub rendezvous_key: RendezvousKey,
@@ -959,10 +952,6 @@
 }
 
 #[derive(Serialize, Deserialize, PartialEq, Eq, Hash, Clone, Debug, ShortName, ToTextual)]
-<<<<<<< HEAD
-
-=======
->>>>>>> 88efc3ab
 pub struct ReceiveOp {
     pub sig: Signature,
     pub rendezvous_key: RendezvousKey,
@@ -1011,7 +1000,6 @@
     pub value: Constant, // TODO Box<Constant> or Box inside Constant?
 }
 
-<<<<<<< HEAD
 #[allow(clippy::derive_hash_xor_eq)]
 impl Hash for ConstantOp {
     fn hash<H: Hasher>(&self, state: &mut H) {
@@ -1024,8 +1012,6 @@
 
 impl std::cmp::Eq for ConstantOp {}
 
-=======
->>>>>>> 88efc3ab
 #[derive(
     Serialize, Deserialize, PartialEq, Eq, Hash, Clone, Debug, ShortName, ToTextual, FromTextual,
 )]
@@ -1467,7 +1453,6 @@
     pub value: Constant,
 }
 
-<<<<<<< HEAD
 impl std::cmp::Eq for FillOp {}
 
 #[allow(clippy::derive_hash_xor_eq)]
@@ -1480,8 +1465,6 @@
     }
 }
 
-=======
->>>>>>> 88efc3ab
 #[derive(
     Serialize, Deserialize, PartialEq, Eq, Hash, Clone, Debug, ShortName, ToTextual, FromTextual,
 )]

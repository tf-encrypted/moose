--- conflicted
+++ resolved
@@ -1,14 +1,7 @@
-extern crate ndarray;
-extern crate ndarray_linalg;
-
 use crate::bit::BitTensor;
 use crate::computation::{HostPlacement, Placed, Placement, ShapeOp};
-<<<<<<< HEAD
+use crate::error::Result;
 use crate::kernels::{PlacementPlace, PlacementShape, Session};
-=======
-use crate::error::Result;
-use crate::kernels::{Context, PlacementPlace, PlacementShape};
->>>>>>> 3be5f5c3
 use crate::ring::{Ring128Tensor, Ring64Tensor};
 use ndarray::prelude::*;
 use ndarray::LinalgScalar;
@@ -32,18 +25,8 @@
     }
 }
 
-<<<<<<< HEAD
 impl<S: Session> PlacementPlace<S, Shape> for Placement {
     fn place(&self, _sess: &S, shape: Shape) -> Shape {
-        if self == &shape.placement() {
-            shape
-        } else {
-            // TODO just updating the placement isn't enough,
-            // we need this to eventually turn into Send + Recv
-            Shape(shape.0, self.clone())
-=======
-impl<C: Context> PlacementPlace<C, Shape> for Placement {
-    fn place(&self, _ctx: &C, shape: Shape) -> Shape {
         match shape.placement() {
             Ok(place) if &place == self => shape,
             _ => {
@@ -51,7 +34,6 @@
                 // we need this to eventually turn into Send + Recv
                 Shape(shape.0, self.clone())
             }
->>>>>>> 3be5f5c3
         }
     }
 }

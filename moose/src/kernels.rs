use crate::error::{Error, Result};
use crate::execution::{
    map_receive_error, map_send_result, AsyncKernel, CompilationContext, Compile, Kernel,
    SyncKernel,
};
use crate::fixedpoint::Convert;
use crate::floatingpoint::{Float32Tensor, Float64Tensor};
use crate::host::{
    AbstractHostFixedTensor, AbstractHostRingTensor, HostBitTensor, HostFixed128Tensor,
    HostFixed64Tensor, HostFloat32Tensor, HostFloat64Tensor, HostInt16Tensor, HostInt32Tensor,
    HostInt64Tensor, HostInt8Tensor, HostRing128Tensor, HostRing64Tensor, HostShape,
    HostUint16Tensor, HostUint32Tensor, HostUint64Tensor, HostUint8Tensor, SliceInfo,
};
use crate::prim::{PrfKey, RawPrfKey, RawSeed, Seed, SyncKey};
use crate::replicated::ReplicatedSetup;
use crate::{closure_kernel, function_kernel};
use crate::{computation::*, for_all_values};
use std::collections::HashMap;
use std::convert::TryFrom;
use std::sync::Arc;

/// General session trait determining basic properties for session objects.
pub trait Session {
    type Value;
    fn execute(
        &self,
        op: Operator,
        plc: &Placement,
        operands: Vec<Self::Value>,
    ) -> Result<Self::Value>;

    type ReplicatedSetup;
    fn replicated_setup(&self, plc: &ReplicatedPlacement) -> &Self::ReplicatedSetup;
}

/// Trait for sessions that are intended for run-time use only.
///
/// This trait is used to make a distinct between functionality that may
/// only be executed during run-time as opposed to at compile-time, such
/// as for instance key generation. Moreover, it also offers access to
/// information that is only known at run-time, such as the concrete
/// session id under which execution is happening.
pub trait RuntimeSession: Session {
    fn session_id(&self) -> &SessionId;
}

/// Session object for synchronous/eager execution (in new framework).
pub struct SyncSession {
    session_id: SessionId,
    replicated_keys: HashMap<ReplicatedPlacement, ReplicatedSetup>,
}

impl Default for SyncSession {
    fn default() -> Self {
        SyncSession {
            session_id: SessionId::random(), // TODO sync session is only used in tests currently, but it should get the session if from then env still.
            replicated_keys: Default::default(),
        }
    }
}

impl Session for SyncSession {
    type Value = Value;

    fn execute(&self, op: Operator, plc: &Placement, operands: Vec<Value>) -> Result<Value> {
        use Operator::*;
        let kernel_output = match op {
            Shape(op) => DispatchKernel::compile(&op, plc)?(self, operands)?,
            BitFill(op) => DispatchKernel::compile(&op, plc)?(self, operands)?,
            RingFill(op) => DispatchKernel::compile(&op, plc)?(self, operands)?,
            PrimPrfKeyGen(op) => DispatchKernel::compile(&op, plc)?(self, operands)?,
            BitSample(op) => DispatchKernel::compile(&op, plc)?(self, operands)?,
            BitSampleSeeded(op) => DispatchKernel::compile(&op, plc)?(self, operands)?,
            BitXor(op) => DispatchKernel::compile(&op, plc)?(self, operands)?,
            BitAnd(op) => DispatchKernel::compile(&op, plc)?(self, operands)?,
            BitExtract(op) => DispatchKernel::compile(&op, plc)?(self, operands)?,
            RingSample(op) => DispatchKernel::compile(&op, plc)?(self, operands)?,
            RingSampleSeeded(op) => DispatchKernel::compile(&op, plc)?(self, operands)?,
            RingAdd(op) => DispatchKernel::compile(&op, plc)?(self, operands)?,
            RingSub(op) => DispatchKernel::compile(&op, plc)?(self, operands)?,
            RingMul(op) => DispatchKernel::compile(&op, plc)?(self, operands)?,
            RingDot(op) => DispatchKernel::compile(&op, plc)?(self, operands)?,
            RingNeg(op) => DispatchKernel::compile(&op, plc)?(self, operands)?,
            RingShl(op) => DispatchKernel::compile(&op, plc)?(self, operands)?,
            RingShr(op) => DispatchKernel::compile(&op, plc)?(self, operands)?,
            RingSum(op) => DispatchKernel::compile(&op, plc)?(self, operands)?,
            RingFixedpointMean(op) => DispatchKernel::compile(&op, plc)?(self, operands)?,
            RingFixedpointEncode(op) => DispatchKernel::compile(&op, plc)?(self, operands)?,
            RingFixedpointDecode(op) => DispatchKernel::compile(&op, plc)?(self, operands)?,
            RingInject(op) => DispatchKernel::compile(&op, plc)?(self, operands)?,
            RepFill(op) => DispatchKernel::compile(&op, plc)?(self, operands)?,
            RepSetup(op) => DispatchKernel::compile(&op, plc)?(self, operands)?,
            RepShare(op) => DispatchKernel::compile(&op, plc)?(self, operands)?,
            RepReveal(op) => DispatchKernel::compile(&op, plc)?(self, operands)?,
            RepAdd(op) => DispatchKernel::compile(&op, plc)?(self, operands)?,
            RepSub(op) => DispatchKernel::compile(&op, plc)?(self, operands)?,
            RepMul(op) => DispatchKernel::compile(&op, plc)?(self, operands)?,
            RepDot(op) => DispatchKernel::compile(&op, plc)?(self, operands)?,
            RepDiv(op) => DispatchKernel::compile(&op, plc)?(self, operands)?,
            RepTruncPr(op) => DispatchKernel::compile(&op, plc)?(self, operands)?,
            RepMsb(op) => DispatchKernel::compile(&op, plc)?(self, operands)?,
            RepAbs(op) => DispatchKernel::compile(&op, plc)?(self, operands)?,
            RepToAdt(op) => DispatchKernel::compile(&op, plc)?(self, operands)?,
            RepFixedpointMean(op) => DispatchKernel::compile(&op, plc)?(self, operands)?,
            RepSum(op) => DispatchKernel::compile(&op, plc)?(self, operands)?,
            RepShl(op) => DispatchKernel::compile(&op, plc)?(self, operands)?,
            RepIndexAxis(op) => DispatchKernel::compile(&op, plc)?(self, operands)?,
            RepIndex(op) => DispatchKernel::compile(&op, plc)?(self, operands)?,
            RepDiag(op) => DispatchKernel::compile(&op, plc)?(self, operands)?,
            RepSlice(op) => DispatchKernel::compile(&op, plc)?(self, operands)?,
            RepBitDec(op) => DispatchKernel::compile(&op, plc)?(self, operands)?,
            RepShlDim(op) => DispatchKernel::compile(&op, plc)?(self, operands)?,
            RepRevDim(op) => DispatchKernel::compile(&op, plc)?(self, operands)?,
            AdtAdd(op) => DispatchKernel::compile(&op, plc)?(self, operands)?,
            AdtSub(op) => DispatchKernel::compile(&op, plc)?(self, operands)?,
            AdtShl(op) => DispatchKernel::compile(&op, plc)?(self, operands)?,
            AdtMul(op) => DispatchKernel::compile(&op, plc)?(self, operands)?,
            AdtFill(op) => DispatchKernel::compile(&op, plc)?(self, operands)?,
            AdtReveal(op) => DispatchKernel::compile(&op, plc)?(self, operands)?,
            AdtToRep(op) => DispatchKernel::compile(&op, plc)?(self, operands)?,
            PrimDeriveSeed(op) => DispatchKernel::compile(&op, plc)?(self, operands)?,
            Constant(op) => DispatchKernel::compile(&op, plc)?(self, operands)?,
            HostOnes(op) => DispatchKernel::compile(&op, plc)?(self, operands)?,
            Input(op) => DispatchKernel::compile(&op, plc)?(self, operands)?,
            Output(op) => DispatchKernel::compile(&op, plc)?(self, operands)?,
            Load(op) => DispatchKernel::compile(&op, plc)?(self, operands)?,
            Save(op) => DispatchKernel::compile(&op, plc)?(self, operands)?,
            HostAtLeast2D(op) => DispatchKernel::compile(&op, plc)?(self, operands)?,
            HostMean(op) => DispatchKernel::compile(&op, plc)?(self, operands)?,
            HostSqrt(op) => DispatchKernel::compile(&op, plc)?(self, operands)?,
            HostSum(op) => DispatchKernel::compile(&op, plc)?(self, operands)?,
            FixedpointEncode(op) => DispatchKernel::compile(&op, plc)?(self, operands)?,
            FixedpointDecode(op) => DispatchKernel::compile(&op, plc)?(self, operands)?,
            FixedpointAdd(op) => DispatchKernel::compile(&op, plc)?(self, operands)?,
            FixedpointSub(op) => DispatchKernel::compile(&op, plc)?(self, operands)?,
            FixedpointMul(op) => DispatchKernel::compile(&op, plc)?(self, operands)?,
            FixedpointDot(op) => DispatchKernel::compile(&op, plc)?(self, operands)?,
            FixedpointTruncPr(op) => DispatchKernel::compile(&op, plc)?(self, operands)?,
            FixedpointSum(op) => DispatchKernel::compile(&op, plc)?(self, operands)?,
            FixedpointMean(op) => DispatchKernel::compile(&op, plc)?(self, operands)?,
            HostSlice(op) => DispatchKernel::compile(&op, plc)?(self, operands)?,
            HostDiag(op) => DispatchKernel::compile(&op, plc)?(self, operands)?,
            HostShlDim(op) => DispatchKernel::compile(&op, plc)?(self, operands)?,
            HostIndexAxis(op) => DispatchKernel::compile(&op, plc)?(self, operands)?,
            HostAdd(op) => DispatchKernel::compile(&op, plc)?(self, operands)?,
            HostSub(op) => DispatchKernel::compile(&op, plc)?(self, operands)?,
            HostMul(op) => DispatchKernel::compile(&op, plc)?(self, operands)?,
            HostDiv(op) => DispatchKernel::compile(&op, plc)?(self, operands)?,
            HostDot(op) => DispatchKernel::compile(&op, plc)?(self, operands)?,
            HostExpandDims(op) => DispatchKernel::compile(&op, plc)?(self, operands)?,
            HostSqueeze(op) => DispatchKernel::compile(&op, plc)?(self, operands)?,
            HostConcat(op) => DispatchKernel::compile(&op, plc)?(self, operands)?,
            FloatingpointAdd(op) => DispatchKernel::compile(&op, plc)?(self, operands)?,
            FloatingpointSub(op) => DispatchKernel::compile(&op, plc)?(self, operands)?,
            FloatingpointMul(op) => DispatchKernel::compile(&op, plc)?(self, operands)?,
            FloatingpointDiv(op) => DispatchKernel::compile(&op, plc)?(self, operands)?,
            FloatingpointDot(op) => DispatchKernel::compile(&op, plc)?(self, operands)?,
            FloatingpointAtLeast2D(op) => DispatchKernel::compile(&op, plc)?(self, operands)?,
            FloatingpointOnes(op) => DispatchKernel::compile(&op, plc)?(self, operands)?,
            FloatingpointConcat(op) => DispatchKernel::compile(&op, plc)?(self, operands)?,
            FloatingpointExpandDims(op) => DispatchKernel::compile(&op, plc)?(self, operands)?,
            FloatingpointTranspose(op) => DispatchKernel::compile(&op, plc)?(self, operands)?,
            FloatingpointInverse(op) => DispatchKernel::compile(&op, plc)?(self, operands)?,
            FloatingpointMean(op) => DispatchKernel::compile(&op, plc)?(self, operands)?,
            FloatingpointSum(op) => DispatchKernel::compile(&op, plc)?(self, operands)?,
            HostTranspose(op) => DispatchKernel::compile(&op, plc)?(self, operands)?,
            HostInverse(op) => DispatchKernel::compile(&op, plc)?(self, operands)?,
            HostBitDec(op) => DispatchKernel::compile(&op, plc)?(self, operands)?,
            HostRevDim(op) => DispatchKernel::compile(&op, plc)?(self, operands)?,
            Identity(op) => DispatchKernel::compile(&op, plc)?(self, operands)?,
            Cast(op) => DispatchKernel::compile(&op, plc)?(self, operands)?,
            Send(op) => DispatchKernel::compile(&op, plc)?(self, operands)?,
            Receive(op) => DispatchKernel::compile(&op, plc)?(self, operands)?,
            HostReshape(op) => DispatchKernel::compile(&op, plc)?(self, operands)?,
            AtLeast2D(op) => DispatchKernel::compile(&op, plc)?(self, operands)?,
            Slice(op) => DispatchKernel::compile(&op, plc)?(self, operands)?,
            Ones(op) => DispatchKernel::compile(&op, plc)?(self, operands)?,
            ExpandDims(op) => DispatchKernel::compile(&op, plc)?(self, operands)?,
            Concat(op) => DispatchKernel::compile(&op, plc)?(self, operands)?,
            Transpose(op) => DispatchKernel::compile(&op, plc)?(self, operands)?,
            Dot(op) => DispatchKernel::compile(&op, plc)?(self, operands)?,
            Inverse(op) => DispatchKernel::compile(&op, plc)?(self, operands)?,
            Add(op) => DispatchKernel::compile(&op, plc)?(self, operands)?,
            Sub(op) => DispatchKernel::compile(&op, plc)?(self, operands)?,
            Mul(op) => DispatchKernel::compile(&op, plc)?(self, operands)?,
            Mean(op) => DispatchKernel::compile(&op, plc)?(self, operands)?,
            Sum(op) => DispatchKernel::compile(&op, plc)?(self, operands)?,
            Div(op) => DispatchKernel::compile(&op, plc)?(self, operands)?,
        };
        Ok(kernel_output)
    }

    type ReplicatedSetup = ReplicatedSetup;
    fn replicated_setup(&self, plc: &ReplicatedPlacement) -> &Self::ReplicatedSetup {
        self.replicated_keys.get(plc).unwrap()
    }
}

impl RuntimeSession for SyncSession {
    fn session_id(&self) -> &SessionId {
        &self.session_id
    }
}

/// Session object for asynchronous execution (in new framework).
pub struct AsyncSession {
    session_id: SessionId,
    // replicated_keys: HashMap<ReplicatedPlacement, ReplicatedSetup>,
}

impl Session for AsyncSession {
    type Value = (); // TODO AsyncExecutor for the new framework is not ready yet
    fn execute(
        &self,
        _op: Operator,
        _plc: &Placement,
        _operands: Vec<Self::Value>,
    ) -> Result<Self::Value> {
        // TODO AsyncExecutor for the new framework is not ready yet
        unimplemented!()
    }

    type ReplicatedSetup = (); // TODO AsyncExecutor for the new framework is not ready yet
    fn replicated_setup(&self, _plc: &ReplicatedPlacement) -> &Self::ReplicatedSetup {
        // TODO AsyncExecutor for the new framework is not ready yet
        unimplemented!()
    }
}

impl RuntimeSession for AsyncSession {
    fn session_id(&self) -> &SessionId {
        &self.session_id
    }
}

pub trait DispatchKernel<S: Session> {
    #[allow(clippy::type_complexity)] // TODO
    fn compile(
        &self,
        plc: &Placement,
    ) -> Result<Box<dyn Fn(&S, Vec<S::Value>) -> Result<S::Value>>>;
}

// TODO if rustc can't figure out how to optimize Box<dyn Fn...> for
// function kernels then we could consider returning an enum over
// fn.. and Box<dyn Fn...> in the traits below instead

pub trait NullaryKernel<S: Session, P, Y> {
    fn compile(&self, plc: &P) -> Result<Box<dyn Fn(&S, &P) -> Y>>;
}

pub trait UnaryKernel<S: Session, P, X0, Y> {
    #[allow(clippy::type_complexity)] // TODO
    fn compile(&self, plc: &P) -> Result<Box<dyn Fn(&S, &P, X0) -> Y>>;
}

pub trait BinaryKernel<S: Session, P, X0, X1, Y> {
    #[allow(clippy::type_complexity)] // TODO
    fn compile(&self, plc: &P) -> Result<Box<dyn Fn(&S, &P, X0, X1) -> Y>>;
}

pub trait TernaryKernel<S: Session, P, X0, X1, X2, Y> {
    #[allow(clippy::type_complexity)] // TODO
    fn compile(&self, plc: &P) -> Result<Box<dyn Fn(&S, &P, X0, X1, X2) -> Y>>;
}

pub trait VariadicKernel<S: Session, P, XS, Y> {
    #[allow(clippy::type_complexity)] // TODO
    fn compile(&self, plc: &P) -> Result<Box<dyn Fn(&S, &P, Vec<XS>) -> Y>>;
}

pub(crate) trait NullaryKernelCheck<S: Session, P, Y>
where
    Self: NullaryKernel<S, P, Y>,
{
}

pub(crate) trait UnaryKernelCheck<S: Session, P, X0, Y>
where
    Self: UnaryKernel<S, P, X0, Y>,
{
}

pub(crate) trait BinaryKernelCheck<S: Session, P, X0, X1, Y>
where
    Self: BinaryKernel<S, P, X0, X1, Y>,
{
}

pub(crate) trait TernaryKernelCheck<S: Session, P, X0, X1, X2, Y>
where
    Self: TernaryKernel<S, P, X0, X1, X2, Y>,
{
}

pub(crate) trait VariadicKernelCheck<S: Session, P, XS, Y>
where
    Self: VariadicKernel<S, P, XS, Y>,
{
}

pub trait Tensor<S: Session> {
    type Scalar;
}

pub trait PlacementShape<S: Session, T, ShapeT> {
    fn shape(&self, sess: &S, x: &T) -> ShapeT;
}

pub trait PlacementReshape<S: Session, T, ShapeT, O> {
    fn reshape(&self, sess: &S, x: &T, shape: &ShapeT) -> O;
}

pub trait PlacementKeyGen<S: Session, KeyT> {
    fn gen_key(&self, sess: &S) -> KeyT;
}

pub trait PlacementSetupGen<S: Session, SetupT> {
    fn gen_setup(&self, sess: &S) -> SetupT;
}

pub trait PlacementDeriveSeed<S: Session, KeyT, SeedT> {
    fn derive_seed(&self, sess: &S, sync_key: SyncKey, key: &KeyT) -> SeedT;
}

pub trait PlacementAdd<S: Session, T, U, O> {
    fn add(&self, sess: &S, x: &T, y: &U) -> O;
}

pub trait PlacementSub<S: Session, T, U, O> {
    fn sub(&self, sess: &S, x: &T, y: &U) -> O;
}

pub trait PlacementNeg<S: Session, T, O> {
    fn neg(&self, sess: &S, x: &T) -> O;
}

pub trait PlacementMul<S: Session, T, U, O> {
    fn mul(&self, sess: &S, x: &T, y: &U) -> O;
}

pub trait PlacementDiv<S: Session, T, U, O> {
    fn div(&self, sess: &S, x: &T, y: &U) -> O;
}

pub trait PlacementDot<S: Session, T, U, O> {
    fn dot(&self, sess: &S, x: &T, y: &U) -> O;
}

pub trait PlacementShl<S: Session, T, O> {
    fn shl(&self, sess: &S, amount: usize, x: &T) -> O;
}

pub trait PlacementShr<S: Session, T, O> {
    fn shr(&self, sess: &S, amount: usize, x: &T) -> O;
}

pub trait PlacementXor<S: Session, T, U, O> {
    fn xor(&self, sess: &S, x: &T, y: &U) -> O;
}

pub trait PlacementAnd<S: Session, T, U, O> {
    fn and(&self, sess: &S, x: &T, y: &U) -> O;
}

pub trait PlacementAndSetup<S: Session, SetupT, T, U, O> {
    fn and_setup(&self, sess: &S, setup: &SetupT, x: &T, y: &U) -> O;
}

pub trait PlacementBitExtract<S: Session, T, O> {
    fn bit_extract(&self, sess: &S, bit_idx: usize, x: &T) -> O;
}

pub trait PlacementBitDec<S: Session, T, O> {
    fn bit_decompose(&self, sess: &S, x: &T) -> O;
}

pub trait PlacementBitDecSetup<S: Session, SetupT, T, O> {
    fn bit_decompose(&self, sess: &S, setup: &SetupT, x: &T) -> O;
}

pub trait PlacementRingInject<S: Session, T, O> {
    fn ring_inject(&self, sess: &S, bit_idx: usize, x: &T) -> O;
}

pub trait PlacementMulSetup<S: Session, SetupT, T, U, O> {
    fn mul_setup(&self, sess: &S, setup: &SetupT, x: &T, y: &U) -> O;
}

pub trait PlacementDotSetup<S: Session, SetupT, T, U, O> {
    fn dot_setup(&self, sess: &S, setup: &SetupT, x: &T, y: &U) -> O;
}

pub trait PlacementDivSetup<S: Session, SetupT, T, U, O> {
    fn div_setup(&self, sess: &S, setup: &SetupT, x: &T, y: &U) -> O;
}

pub trait PlacementShare<S: Session, T, O> {
    fn share(&self, sess: &S, x: &T) -> O;
}

pub trait PlacementShareSetup<S: Session, SetupT, T, O> {
    fn share(&self, sess: &S, setup: &SetupT, x: &T) -> O;
}

pub trait PlacementReveal<S: Session, T, O> {
    fn reveal(&self, sess: &S, x: &T) -> O;
}

pub trait PlacementFill<S: Session, ShapeT, O> {
    fn fill(&self, sess: &S, value: Constant, shape: &ShapeT) -> O;
}

pub trait PlacementZeros<S: Session, ShapeT, O> {
    fn zeros(&self, sess: &S, shape: &ShapeT) -> O;
}

pub trait PlacementMean<S: Session, T, O> {
    fn mean(&self, sess: &S, axis: Option<u32>, x: &T) -> O;
}

pub trait PlacementMeanAsFixedpoint<S: Session, T, O> {
    fn mean_as_fixedpoint(
        &self,
        sess: &S,
        axis: Option<u32>,
        scaling_base: u64,
        scaling_exp: u32,
        x: &T,
    ) -> O;
}

pub trait PlacementSqrt<S: Session, T, O> {
    fn sqrt(&self, sess: &S, x: &T) -> O;
}

pub trait PlacementSum<S: Session, T, O> {
    fn sum(&self, sess: &S, axis: Option<u32>, x: &T) -> O;
}

impl<S: Session, ShapeT, O, P> PlacementZeros<S, ShapeT, O> for P
where
    P: PlacementFill<S, ShapeT, O>,
    O: Tensor<S>,
    O::Scalar: Into<Constant>,
    O::Scalar: From<u8>,
{
    fn zeros(&self, sess: &S, shape: &ShapeT) -> O {
        let value = O::Scalar::from(0).into();
        self.fill(sess, value, shape)
    }
}

modelled!(PlacementOnes::ones, HostPlacement, (HostShape) -> HostFloat64Tensor, HostOnesOp);

kernel! {
    HostOnesOp, [
        (HostPlacement, (HostShape) -> HostFloat64Tensor => [runtime] Self::kernel),
    ]
}

pub trait PlacementOnes<S: Session, ShapeT, O> {
    fn ones(&self, sess: &S, shape: &ShapeT) -> O;
}

impl<S: Session, ShapeT, O, P> PlacementOnes<S, ShapeT, O> for P
where
    P: PlacementFill<S, ShapeT, O>,
    O: Tensor<S>,
    O::Scalar: Into<Constant>,
    O::Scalar: From<u8>,
{
    fn ones(&self, sess: &S, shape: &ShapeT) -> O {
        let value = O::Scalar::from(1).into();
        self.fill(sess, value, shape)
    }
}

pub trait PlacementSample<S: Session, ShapeT, O> {
    fn sample(&self, sess: &S, max_value: Option<u64>, shape: &ShapeT) -> O;
}

pub trait PlacementSampleUniform<S: Session, ShapeT, O> {
    fn sample_uniform(&self, sess: &S, shape: &ShapeT) -> O;
}

pub trait PlacementSampleBits<S: Session, ShapeT, O> {
    fn sample_bits(&self, sess: &S, shape: &ShapeT) -> O;
}

impl<S: Session, ShapeT, O, P> PlacementSampleUniform<S, ShapeT, O> for P
where
    P: PlacementSample<S, ShapeT, O>,
{
    fn sample_uniform(&self, sess: &S, shape: &ShapeT) -> O {
        self.sample(sess, None, shape)
    }
}

impl<S: Session, ShapeT, O, P> PlacementSampleBits<S, ShapeT, O> for P
where
    P: PlacementSample<S, ShapeT, O>,
{
    fn sample_bits(&self, sess: &S, shape: &ShapeT) -> O {
        self.sample(sess, Some(1), shape)
    }
}

pub trait PlacementSampleSeeded<S: Session, ShapeT, SeedT, O> {
    fn sample_seeded(&self, sess: &S, max_value: Option<u64>, shape: &ShapeT, seed: &SeedT) -> O;
}

pub trait PlacementSampleUniformSeeded<S: Session, ShapeT, SeedT, O> {
    fn sample_uniform_seeded(&self, sess: &S, shape: &ShapeT, seed: &SeedT) -> O;
}

pub trait PlacementSampleBitsSeeded<S: Session, ShapeT, SeedT, O> {
    fn sample_bits_seeded(&self, sess: &S, shape: &ShapeT, seed: &SeedT) -> O;
}

impl<S: Session, ShapeT, SeedT, O, P> PlacementSampleUniformSeeded<S, ShapeT, SeedT, O> for P
where
    P: PlacementSampleSeeded<S, ShapeT, SeedT, O>,
{
    fn sample_uniform_seeded(&self, sess: &S, shape: &ShapeT, seed: &SeedT) -> O {
        self.sample_seeded(sess, None, shape, seed)
    }
}

impl<S: Session, ShapeT, SeedT, O, P> PlacementSampleBitsSeeded<S, ShapeT, SeedT, O> for P
where
    P: PlacementSampleSeeded<S, ShapeT, SeedT, O>,
{
    fn sample_bits_seeded(&self, sess: &S, shape: &ShapeT, seed: &SeedT) -> O {
        self.sample_seeded(sess, Some(1), shape, seed)
    }
}

pub trait PlacementRepToAdt<S: Session, T, O> {
    fn rep_to_adt(&self, sess: &S, x: &T) -> O;
}

pub trait PlacementAdtToRep<S: Session, T, O> {
    fn adt_to_rep(&self, sess: &S, x: &T) -> O;
}

pub trait PlacementTruncPr<S: Session, T, O> {
    fn trunc_pr(&self, sess: &S, amount: u32, x: &T) -> O;
}

pub trait PlacementTruncPrProvider<S: Session, T, O> {
    fn trunc_pr(&self, sess: &S, amount: usize, provider: &HostPlacement, x: &T) -> O;
}

pub trait PlacementDaBitProvider<S: Session, ShapeT, O1, O2> {
    fn gen_dabit(
        &self,
        sess: &S,
        shape_provider: ShapeT,
        shape_a: ShapeT,
        provider: &HostPlacement,
    ) -> (O1, O2);
}

pub trait PlacementAbs<S: Session, SetupT, T, O> {
    fn abs(&self, sess: &S, setup: &SetupT, x: &T) -> O;
}

pub trait PlacementMsb<S: Session, SetupT, T, O> {
    fn msb(&self, sess: &S, setup: &SetupT, x: &T) -> O;
}

pub trait PlacementPlace<S: Session, T> {
    fn place(&self, sess: &S, x: T) -> T;
}

pub trait PlacementConstant<S: Session, O> {
    fn constant(&self, sess: &S, value: Constant) -> O;
}

pub trait PlacementIdentity<S: Session, T, O> {
    fn identity(&self, sess: &S, x: &T) -> O;
}

pub trait PlacementInput<S: Session, O> {
    fn input(&self, sess: &S, arg_name: String) -> O;
}

pub trait PlacementOutput<S: Session, T, O> {
    fn output(&self, sess: &S, x: &T) -> O;
}

pub trait PlacementLoad<S: Session, KeyT, QueryT, O> {
    fn load(&self, sess: &S, key: &KeyT, query: &QueryT) -> O;
}

pub trait PlacementSave<S: Session, KeyT, T, O> {
    fn save(&self, sess: &S, key: &KeyT, x: &T) -> O;
}

pub trait PlacementSend<S: Session, T, O> {
    fn send(&self, sess: &S, rendezvous_key: RendezvousKey, receiver: Role, x: &T) -> O;
}

pub trait PlacementReceive<S: Session, O> {
    fn receive(&self, sess: &S, rendezvous_key: RendezvousKey, sender: Role) -> O;
}

pub trait PlacementAtLeast2D<S: Session, T, O> {
    fn at_least_2d(&self, sess: &S, to_column_vector: bool, x: &T) -> O;
}

pub trait PlacementRingFixedpointEncode<S: Session, T, O> {
    fn fixedpoint_ring_encode(&self, sess: &S, scaling_base: u64, scaling_exp: u32, x: &T) -> O;
}

pub trait PlacementRingFixedpointDecode<S: Session, T, O> {
    fn fixedpoint_ring_decode(&self, sess: &S, scaling_base: u64, scaling_exp: u32, x: &T) -> O;
}

pub trait PlacementFixedpointEncode<S: Session, T, O> {
    fn fixedpoint_encode(&self, sess: &S, precision: u32, x: &T) -> O;
}

pub trait PlacementFixedpointDecode<S: Session, T, O> {
    fn fixedpoint_decode(&self, sess: &S, precision: u32, x: &T) -> O;
}

pub trait PlacementExpandDims<S: Session, T, O> {
    fn expand_dims(&self, sess: &S, axis: Vec<u32>, x: &T) -> O;
}

pub trait PlacementSqueeze<S: Session, T, O> {
    fn squeeze(&self, sess: &S, axis: Option<u32>, x: &T) -> O;
}

pub trait PlacementConcatenate<S: Session, TS, O> {
    fn concatenate(&self, sess: &S, axis: u32, xs: &[TS]) -> O;
}

pub trait PlacementTranspose<S: Session, T, O> {
    fn transpose(&self, sess: &S, x: &T) -> O;
}

pub trait PlacementInverse<S: Session, T, O> {
    fn inverse(&self, sess: &S, x: &T) -> O;
}

pub trait PlacementCast<S: Session, T, O> {
    fn cast(&self, sess: &S, x: &T) -> O;
}

pub trait EmptyTypeHolder<T> {}

pub trait PlacementSlice<S: Session, T, O> {
    fn slice(&self, sess: &S, slice_info: SliceInfo, x: &T) -> O;
}

pub trait PlacementDiag<S: Session, T, O> {
    fn diag(&self, sess: &S, x: &T) -> O;
}

pub trait PlacementIndexAxis<S: Session, T, O> {
    fn index_axis(&self, sess: &S, axis: usize, index: usize, x: &T) -> O;
}

pub trait PlacementIndex<S: Session, T, O> {
    fn index(&self, sess: &S, index: usize, x: &T) -> O;
}

pub trait PlacementShlDim<S: Session, T, O> {
    fn shl_dim(&self, sess: &S, amount: usize, ring_size: usize, x: &T) -> O;
}

pub trait PlacementRevDim<S: Session, T, O> {
    fn rev_dim(&self, sess: &S, x: &T) -> O;
}

fn check_type(v: &Value, expected: Ty) -> Result<()> {
    if v.ty() == expected {
        Ok(())
    } else {
        Err(Error::TypeMismatch {
            expected: format!("{:?}", expected),
            found: v.ty(),
        })
    }
}

impl Compile<SyncKernel> for Operator {
    fn compile(&self, ctx: &CompilationContext) -> Result<SyncKernel> {
        use Operator::*;
        match self {
            Identity(op) => Compile::<SyncKernel>::compile(op, ctx),
            Load(op) => Compile::<SyncKernel>::compile(op, ctx),
            Save(op) => Compile::<SyncKernel>::compile(op, ctx),
            Send(op) => Compile::<SyncKernel>::compile(op, ctx),
            Receive(op) => Compile::<SyncKernel>::compile(op, ctx),
            Input(op) => Compile::<SyncKernel>::compile(op, ctx),
            Output(op) => Compile::<SyncKernel>::compile(op, ctx),
            Constant(op) => Compile::<SyncKernel>::compile(op, ctx),
            Shape(op) => Compile::<SyncKernel>::compile(op, ctx),
            BitFill(op) => Compile::<SyncKernel>::compile(op, ctx),
            RingFill(op) => Compile::<SyncKernel>::compile(op, ctx),
            HostAdd(op) => Compile::<SyncKernel>::compile(op, ctx),
            HostSub(op) => Compile::<SyncKernel>::compile(op, ctx),
            HostMul(op) => Compile::<SyncKernel>::compile(op, ctx),
            HostDiv(op) => Compile::<SyncKernel>::compile(op, ctx),
            HostDot(op) => Compile::<SyncKernel>::compile(op, ctx),
            HostMean(op) => Compile::<SyncKernel>::compile(op, ctx),
            HostOnes(op) => Compile::<SyncKernel>::compile(op, ctx),
            HostExpandDims(op) => Compile::<SyncKernel>::compile(op, ctx),
            HostReshape(op) => Compile::<SyncKernel>::compile(op, ctx),
            HostAtLeast2D(op) => Compile::<SyncKernel>::compile(op, ctx),
            HostSlice(op) => Compile::<SyncKernel>::compile(op, ctx),
            HostSum(op) => Compile::<SyncKernel>::compile(op, ctx),
            HostTranspose(op) => Compile::<SyncKernel>::compile(op, ctx),
            HostInverse(op) => Compile::<SyncKernel>::compile(op, ctx),
            HostConcat(op) => Compile::<SyncKernel>::compile(op, ctx),
            RingNeg(op) => Compile::<SyncKernel>::compile(op, ctx),
            RingAdd(op) => Compile::<SyncKernel>::compile(op, ctx),
            RingSub(op) => Compile::<SyncKernel>::compile(op, ctx),
            RingMul(op) => Compile::<SyncKernel>::compile(op, ctx),
            RingDot(op) => Compile::<SyncKernel>::compile(op, ctx),
            RingSum(op) => Compile::<SyncKernel>::compile(op, ctx),
            RingFixedpointEncode(op) => Compile::<SyncKernel>::compile(op, ctx),
            RingFixedpointDecode(op) => Compile::<SyncKernel>::compile(op, ctx),
            RingFixedpointMean(op) => Compile::<SyncKernel>::compile(op, ctx),
            RingSample(op) => Compile::<SyncKernel>::compile(op, ctx),
            RingSampleSeeded(op) => Compile::<SyncKernel>::compile(op, ctx),
            RingShl(op) => Compile::<SyncKernel>::compile(op, ctx),
            RingShr(op) => Compile::<SyncKernel>::compile(op, ctx),
            RingInject(op) => Compile::<SyncKernel>::compile(op, ctx),
            BitExtract(op) => Compile::<SyncKernel>::compile(op, ctx),
            BitSample(op) => Compile::<SyncKernel>::compile(op, ctx),
            BitSampleSeeded(op) => Compile::<SyncKernel>::compile(op, ctx),
            BitXor(op) => Compile::<SyncKernel>::compile(op, ctx),
            BitAnd(op) => Compile::<SyncKernel>::compile(op, ctx),
            PrimDeriveSeed(op) => Compile::<SyncKernel>::compile(op, ctx),
            PrimPrfKeyGen(op) => Compile::<SyncKernel>::compile(op, ctx),
            FixedpointEncode(op) => Compile::<SyncKernel>::compile(op, ctx),
            FixedpointDecode(op) => Compile::<SyncKernel>::compile(op, ctx),
            FixedpointAdd(op) => Compile::<SyncKernel>::compile(op, ctx),
            FixedpointSub(op) => Compile::<SyncKernel>::compile(op, ctx),
            FloatingpointAdd(op) => unimplemented!("Not done yet: {:?}", op),
            FloatingpointSub(op) => unimplemented!("Not done yet: {:?}", op),
            FloatingpointMul(op) => unimplemented!("Not done yet: {:?}", op),
            FloatingpointDiv(op) => unimplemented!("Not done yet: {:?}", op),
            FloatingpointDot(op) => unimplemented!("Not done yet: {:?}", op),
            FloatingpointAtLeast2D(op) => unimplemented!("Not done yet: {:?}", op),
            FloatingpointOnes(op) => unimplemented!("Not done yet: {:?}", op),
            FloatingpointConcat(op) => unimplemented!("Not done yet: {:?}", op),
            FloatingpointExpandDims(op) => unimplemented!("Not done yet: {:?}", op),
            FloatingpointTranspose(op) => unimplemented!("Not done yet: {:?}", op),
            FloatingpointInverse(op) => unimplemented!("Not done yet: {:?}", op),
            FloatingpointMean(op) => unimplemented!("Not done yet: {:?}", op),
            FloatingpointSum(op) => unimplemented!("Not done yet: {:?}", op),
            AtLeast2D(op) => unimplemented!("Not done yet: {:?}", op),
            Slice(op) => unimplemented!("Not done yet: {:?}", op),
            Ones(op) => unimplemented!("Not done yet: {:?}", op),
            ExpandDims(op) => unimplemented!("Not done yet: {:?}", op),
            Concat(op) => unimplemented!("Not done yet: {:?}", op),
            Transpose(op) => unimplemented!("Not done yet: {:?}", op),
            Dot(op) => unimplemented!("Not done yet: {:?}", op),
            Inverse(op) => unimplemented!("Not done yet: {:?}", op),
            Add(op) => unimplemented!("Not done yet: {:?}", op),
            Sub(op) => unimplemented!("Not done yet: {:?}", op),
            Mul(op) => unimplemented!("Not done yet: {:?}", op),
            Mean(op) => unimplemented!("Not done yet: {:?}", op),
            Sum(op) => unimplemented!("Not done yet: {:?}", op),
            Div(op) => unimplemented!("Not done yet: {:?}", op),
            // TODO
            HostIndexAxis(_) => unimplemented!(),
            HostBitDec(_) => unimplemented!(),
            HostShlDim(_) => unimplemented!(),
            HostRevDim(_) => unimplemented!(),
            HostSqrt(_) => unimplemented!(),
            HostDiag(_) => unimplemented!(),
            HostSqueeze(_) => unimplemented!(),
            Cast(_) => unimplemented!("No implementation of Cast for the old framework"),
            // NOTE the following are not supported by design
            AdtReveal(_) | AdtFill(_) | AdtAdd(_) | AdtSub(_) | AdtMul(_) | AdtShl(_)
            | AdtToRep(_) | RepAbs(_) | RepSetup(_) | RepShare(_) | RepReveal(_) | RepFill(_)
<<<<<<< HEAD
            | RepAdd(_) | RepSub(_) | RepMul(_) | RepMsb(_) | RepDot(_) | RepDiv(_)
            | RepMean(_) | RepShl(_) | RepSum(_) | RepTruncPr(_) | RepToAdt(_)
            | RepIndexAxis(_) | RepIndex(_) | RepDiag(_) | RepShlDim(_) | RepSlice(_)
            | RepBitDec(_) | RepRevDim(_) | FixedpointMul(_) | FixedpointDot(_)
            | FixedpointTruncPr(_) | FixedpointMean(_) | FixedpointSum(_) => {
=======
            | RepAdd(_) | RepSub(_) | RepMul(_) | RepMsb(_) | RepDot(_) | RepFixedpointMean(_)
            | RepShl(_) | RepSum(_) | RepTruncPr(_) | RepToAdt(_) | RepIndexAxis(_)
            | RepIndex(_) | RepDiag(_) | RepShlDim(_) | RepSlice(_) | RepBitDec(_)
            | FixedpointMul(_) | FixedpointDot(_) | FixedpointTruncPr(_) | FixedpointMean(_)
            | FixedpointSum(_) => {
>>>>>>> f5c27db5
                unimplemented!("Not supported {:?}", self)
            }
        }
    }
}

impl Compile<AsyncKernel> for Operator {
    fn compile(&self, ctx: &CompilationContext) -> Result<AsyncKernel> {
        use Operator::*;
        match self {
            Identity(op) => Compile::<AsyncKernel>::compile(op, ctx),
            Load(op) => Compile::<AsyncKernel>::compile(op, ctx),
            Save(op) => Compile::<AsyncKernel>::compile(op, ctx),
            Send(op) => Compile::<AsyncKernel>::compile(op, ctx),
            Receive(op) => Compile::<AsyncKernel>::compile(op, ctx),
            Input(op) => Compile::<AsyncKernel>::compile(op, ctx),
            Output(op) => Compile::<AsyncKernel>::compile(op, ctx),
            Constant(op) => Compile::<AsyncKernel>::compile(op, ctx),
            Shape(op) => Compile::<AsyncKernel>::compile(op, ctx),
            BitFill(op) => Compile::<AsyncKernel>::compile(op, ctx),
            RingFill(op) => Compile::<AsyncKernel>::compile(op, ctx),
            HostAdd(op) => Compile::<AsyncKernel>::compile(op, ctx),
            HostSub(op) => Compile::<AsyncKernel>::compile(op, ctx),
            HostMul(op) => Compile::<AsyncKernel>::compile(op, ctx),
            HostDiv(op) => Compile::<AsyncKernel>::compile(op, ctx),
            HostDot(op) => Compile::<AsyncKernel>::compile(op, ctx),
            HostMean(op) => Compile::<AsyncKernel>::compile(op, ctx),
            HostOnes(op) => Compile::<AsyncKernel>::compile(op, ctx),
            HostExpandDims(op) => Compile::<AsyncKernel>::compile(op, ctx),
            HostReshape(op) => Compile::<AsyncKernel>::compile(op, ctx),
            HostAtLeast2D(op) => Compile::<AsyncKernel>::compile(op, ctx),
            HostSlice(op) => Compile::<AsyncKernel>::compile(op, ctx),
            HostSum(op) => Compile::<AsyncKernel>::compile(op, ctx),
            HostTranspose(op) => Compile::<AsyncKernel>::compile(op, ctx),
            HostInverse(op) => Compile::<AsyncKernel>::compile(op, ctx),
            HostConcat(op) => Compile::<AsyncKernel>::compile(op, ctx),
            RingNeg(op) => Compile::<AsyncKernel>::compile(op, ctx),
            RingAdd(op) => Compile::<AsyncKernel>::compile(op, ctx),
            RingSub(op) => Compile::<AsyncKernel>::compile(op, ctx),
            RingMul(op) => Compile::<AsyncKernel>::compile(op, ctx),
            RingDot(op) => Compile::<AsyncKernel>::compile(op, ctx),
            RingSum(op) => Compile::<AsyncKernel>::compile(op, ctx),
            RingFixedpointEncode(op) => Compile::<AsyncKernel>::compile(op, ctx),
            RingFixedpointDecode(op) => Compile::<AsyncKernel>::compile(op, ctx),
            RingFixedpointMean(op) => Compile::<AsyncKernel>::compile(op, ctx),
            RingSample(op) => Compile::<AsyncKernel>::compile(op, ctx),
            RingSampleSeeded(op) => Compile::<AsyncKernel>::compile(op, ctx),
            RingShl(op) => Compile::<AsyncKernel>::compile(op, ctx),
            RingShr(op) => Compile::<AsyncKernel>::compile(op, ctx),
            RingInject(op) => Compile::<AsyncKernel>::compile(op, ctx),
            BitExtract(op) => Compile::<AsyncKernel>::compile(op, ctx),
            BitSample(op) => Compile::<AsyncKernel>::compile(op, ctx),
            BitSampleSeeded(op) => Compile::<AsyncKernel>::compile(op, ctx),
            BitXor(op) => Compile::<AsyncKernel>::compile(op, ctx),
            BitAnd(op) => Compile::<AsyncKernel>::compile(op, ctx),
            PrimDeriveSeed(op) => Compile::<AsyncKernel>::compile(op, ctx),
            PrimPrfKeyGen(op) => Compile::<AsyncKernel>::compile(op, ctx),
            AtLeast2D(op) => unimplemented!("Not done yet: {:?}", op),
            Slice(op) => unimplemented!("Not done yet: {:?}", op),
            Ones(op) => unimplemented!("Not done yet: {:?}", op),
            ExpandDims(op) => unimplemented!("Not done yet: {:?}", op),
            Concat(op) => unimplemented!("Not done yet: {:?}", op),
            Transpose(op) => unimplemented!("Not done yet: {:?}", op),
            Dot(op) => unimplemented!("Not done yet: {:?}", op),
            Inverse(op) => unimplemented!("Not done yet: {:?}", op),
            Add(op) => unimplemented!("Not done yet: {:?}", op),
            Sub(op) => unimplemented!("Not done yet: {:?}", op),
            Mul(op) => unimplemented!("Not done yet: {:?}", op),
            Mean(op) => unimplemented!("Not done yet: {:?}", op),
            Sum(op) => unimplemented!("Not done yet: {:?}", op),
            Div(op) => unimplemented!("Not done yet: {:?}", op),
            // TODO implement below (needed until we switch to new framework for execution)
            FixedpointEncode(_) | FixedpointDecode(_) | FixedpointAdd(_) | FixedpointSub(_)
            | FixedpointMul(_) | FixedpointDot(_) | FixedpointTruncPr(_) | FixedpointMean(_)
            | FixedpointSum(_) | HostBitDec(_) | HostIndexAxis(_) | HostShlDim(_) | HostSqrt(_)
            | HostRevDim(_) | HostSqueeze(_) | HostDiag(_) | Cast(_) => {
                unimplemented!("deprecated, not impl {:?}", self)
            }
            FloatingpointAdd(op) => unimplemented!("Not done yet: {:?}", op),
            FloatingpointSub(op) => unimplemented!("Not done yet: {:?}", op),
            FloatingpointMul(op) => unimplemented!("Not done yet: {:?}", op),
            FloatingpointDiv(op) => unimplemented!("Not done yet: {:?}", op),
            FloatingpointDot(op) => unimplemented!("Not done yet: {:?}", op),
            FloatingpointAtLeast2D(op) => unimplemented!("Not done yet: {:?}", op),
            FloatingpointOnes(op) => unimplemented!("Not done yet: {:?}", op),
            FloatingpointConcat(op) => unimplemented!("Not done yet: {:?}", op),
            FloatingpointExpandDims(op) => unimplemented!("Not done yet: {:?}", op),
            FloatingpointTranspose(op) => unimplemented!("Not done yet: {:?}", op),
            FloatingpointInverse(op) => unimplemented!("Not done yet: {:?}", op),
            FloatingpointMean(op) => unimplemented!("Not done yet: {:?}", op),
            FloatingpointSum(op) => unimplemented!("Not done yet: {:?}", op),
            // NOTE the following are not supported by design
            AdtReveal(_) | AdtFill(_) | AdtAdd(_) | AdtSub(_) | AdtMul(_) | AdtShl(_)
            | AdtToRep(_) | RepAbs(_) | RepSetup(_) | RepShare(_) | RepReveal(_) | RepFill(_)
<<<<<<< HEAD
            | RepAdd(_) | RepSub(_) | RepMul(_) | RepMsb(_) | RepDot(_) | RepDiv(_)
            | RepMean(_) | RepShl(_) | RepSum(_) | RepTruncPr(_) | RepToAdt(_)
            | RepIndexAxis(_) | RepIndex(_) | RepDiag(_) | RepShlDim(_) | RepSlice(_)
            | RepBitDec(_) | RepRevDim(_) => {
=======
            | RepAdd(_) | RepSub(_) | RepMul(_) | RepMsb(_) | RepDot(_) | RepFixedpointMean(_)
            | RepShl(_) | RepSum(_) | RepTruncPr(_) | RepToAdt(_) | RepIndexAxis(_)
            | RepIndex(_) | RepDiag(_) | RepShlDim(_) | RepSlice(_) | RepBitDec(_) => {
>>>>>>> f5c27db5
                unimplemented!("Not supported {:?}", self)
            }
        }
    }
}

macro_rules! signature {
    (() -> $ret: pat) => {
        Signature::Nullary(NullarySignature { ret: $ret })
    };
    (($t0: pat) -> $ret: pat) => {
        Signature::Unary(UnarySignature {
            arg0: $t0,
            ret: $ret,
        })
    };
    (($t0: pat, $t1: pat) -> $ret: pat) => {
        Signature::Binary(BinarySignature {
            arg0: $t0,
            arg1: $t1,
            ret: $ret,
        })
    };
    (($t0: pat, $t1: pat, $t2: pat) -> $ret: pat) => {
        Signature::Ternary(TernarySignature {
            arg0: $t0,
            arg1: $t1,
            arg2: $t2,
            ret: $ret,
        })
    };
    (vec[$ts: pat] -> $ret: pat) => {
        Signature::Variadic(VariadicSignature {
            args: $ts,
            ret: $ret,
        })
    };
}

macro_rules! host_unary_kernel {
    ($op:ty, $k:expr) => {
        impl Compile<Kernel> for $op {
            fn compile(&self, _ctx: &CompilationContext) -> Result<Kernel> {
                match self.sig {
                    signature![(Ty::HostFloat32Tensor) -> _] => {
                        function_kernel!(HostFloat32Tensor, $k)
                    }
                    signature![(Ty::HostFloat64Tensor) -> _] => {
                        function_kernel!(HostFloat64Tensor, $k)
                    }
                    signature![(Ty::HostInt32Tensor) -> _] => {
                        function_kernel!(HostInt32Tensor, $k)
                    }
                    signature![(Ty::HostInt64Tensor) -> _] => {
                        function_kernel!(HostInt64Tensor, $k)
                    }
                    signature![(Ty::HostUint32Tensor) -> _] => {
                        function_kernel!(HostUint32Tensor, $k)
                    }
                    signature![(Ty::HostUint64Tensor) -> _] => {
                        function_kernel!(HostUint64Tensor, $k)
                    }
                    _ => Err(Error::UnimplementedOperator(format!("{:?}", self))),
                }
            }
        }
    };
}

macro_rules! host_binary_kernel {
    ($op:ident, $k:expr) => {
        impl Compile<Kernel> for $op {
            fn compile(&self, _ctx: &CompilationContext) -> Result<Kernel> {
                match self.sig {
                    signature![(Ty::HostFloat32Tensor, Ty::HostFloat32Tensor) -> _] => {
                        function_kernel!(HostFloat32Tensor, HostFloat32Tensor, $k)
                    }
                    signature![(Ty::HostFloat64Tensor, Ty::HostFloat64Tensor) -> _] => {
                        function_kernel!(HostFloat64Tensor, HostFloat64Tensor, $k)
                    }
                    signature![(Ty::HostInt32Tensor, Ty::HostInt32Tensor) -> _] => {
                        function_kernel!(HostInt32Tensor, HostInt32Tensor, $k)
                    }
                    signature![(Ty::HostInt64Tensor, Ty::HostInt64Tensor) -> _] => {
                        function_kernel!(HostInt64Tensor, HostInt64Tensor, $k)
                    }
                    signature![(Ty::HostUint32Tensor, Ty::HostUint32Tensor) -> _] => {
                        function_kernel!(HostUint32Tensor, HostUint32Tensor, $k)
                    }
                    signature![(Ty::HostUint64Tensor, Ty::HostUint64Tensor) -> _] => {
                        function_kernel!(HostUint64Tensor, HostUint64Tensor, $k)
                    }
                    _ => Err(Error::UnimplementedOperator(format!("{:?}", self))),
                }
            }
        }
    };
}

host_binary_kernel!(HostAddOp, |x, y| x + y);
host_binary_kernel!(HostSubOp, |x, y| x - y);
host_binary_kernel!(HostMulOp, |x, y| x * y);
host_binary_kernel!(HostDivOp, |x, y| x / y);
host_binary_kernel!(HostDotOp, |x, y| x.dot(y));
host_unary_kernel!(HostTransposeOp, |x| x.transpose());

impl Compile<Kernel> for HostInverseOp {
    fn compile(&self, _ctx: &CompilationContext) -> Result<Kernel> {
        // Using a fake owner for the old kernel
        match self.sig {
            signature![(_) -> Ty::HostFloat32Tensor] => {
                closure_kernel!(HostFloat32Tensor, |x| x.inv())
            }
            signature![(_) -> Ty::HostFloat64Tensor] => {
                closure_kernel!(HostFloat64Tensor, |x| x.inv())
            }
            _ => Err(Error::UnimplementedOperator(format!("{:?}", self))),
        }
    }
}

impl Compile<Kernel> for HostMeanOp {
    fn compile(&self, _ctx: &CompilationContext) -> Result<Kernel> {
        let axis = self.axis.map(|x| x as usize);
        match self.sig {
            signature![(_) -> Ty::HostFloat32Tensor] => {
                closure_kernel!(HostFloat32Tensor, |x| x.mean(axis))
            }
            signature![(_) -> Ty::HostFloat64Tensor] => {
                closure_kernel!(HostFloat64Tensor, |x| x.mean(axis))
            }
            signature![(_) -> Ty::HostInt32Tensor] => {
                closure_kernel!(HostInt32Tensor, |x| x.mean(axis))
            }
            signature![(_) -> Ty::HostInt64Tensor] => {
                closure_kernel!(HostInt64Tensor, |x| x.mean(axis))
            }
            signature![(_) -> Ty::HostUint32Tensor] => {
                closure_kernel!(HostUint32Tensor, |x| x.mean(axis))
            }
            signature![(_) -> Ty::HostUint64Tensor] => {
                closure_kernel!(HostUint64Tensor, |x| x.mean(axis))
            }
            _ => Err(Error::UnimplementedOperator(format!("{:?}", self))),
        }
    }
}

impl Compile<Kernel> for HostOnesOp {
    fn compile(&self, _ctx: &CompilationContext) -> Result<Kernel> {
        match self.sig {
            signature![(_) -> Ty::HostFloat32Tensor] => {
                function_kernel!(HostShape, |shape| HostFloat32Tensor::ones(shape))
            }
            signature![(_) -> Ty::HostFloat64Tensor] => {
                function_kernel!(HostShape, |shape| HostFloat64Tensor::ones(shape))
            }
            signature![(_) -> Ty::HostInt32Tensor] => {
                function_kernel!(HostShape, |shape| HostInt32Tensor::ones(shape))
            }
            signature![(_) -> Ty::HostInt64Tensor] => {
                function_kernel!(HostShape, |shape| HostInt64Tensor::ones(shape))
            }
            signature![(_) -> Ty::HostUint32Tensor] => {
                function_kernel!(HostShape, |shape| HostUint32Tensor::ones(shape))
            }
            signature![(_) -> Ty::HostUint64Tensor] => {
                function_kernel!(HostShape, |shape| HostUint64Tensor::ones(shape))
            }
            _ => Err(Error::UnimplementedOperator(format!("{:?}", self))),
        }
    }
}

impl Compile<Kernel> for HostConcatOp {
    fn compile(&self, _ctx: &CompilationContext) -> Result<Kernel> {
        use crate::host::concatenate;
        let axis = self.axis as usize;
        match self.sig {
            signature![vec[_] -> Ty::HostFloat32Tensor] => {
                closure_kernel!(vec[HostFloat32Tensor], |xs| concatenate(axis, &xs))
            }
            signature![vec[_] -> Ty::HostFloat64Tensor] => {
                closure_kernel!(vec[HostFloat64Tensor], |xs| concatenate(axis, &xs))
            }
            signature![vec[_]  -> Ty::HostInt32Tensor] => {
                closure_kernel!(vec[HostInt32Tensor], |xs| concatenate(axis, &xs))
            }
            signature![vec[_]  -> Ty::HostInt64Tensor] => {
                closure_kernel!(vec[HostInt64Tensor], |xs| concatenate(axis, &xs))
            }
            signature![vec[_] -> Ty::HostUint32Tensor] => {
                closure_kernel!(vec[HostUint32Tensor], |xs| concatenate(axis, &xs))
            }
            signature![vec[_]  -> Ty::HostUint64Tensor] => {
                closure_kernel!(vec[HostUint64Tensor], |xs| concatenate(axis, &xs))
            }
            _ => Err(Error::UnimplementedOperator(format!("{:?}", self))),
        }
    }
}

impl Compile<Kernel> for HostExpandDimsOp {
    fn compile(&self, _ctx: &CompilationContext) -> Result<Kernel> {
        let axis: Vec<usize> = self.axis.iter().map(|a| *a as usize).collect();
        match self.sig {
            signature![(_) -> Ty::HostFloat32Tensor] => {
                closure_kernel!(HostFloat32Tensor, |x| x.expand_dims(axis.clone()))
            }
            signature![(_) -> Ty::HostFloat64Tensor] => {
                closure_kernel!(HostFloat64Tensor, |x| x.expand_dims(axis.clone()))
            }
            signature![(_) -> Ty::HostInt32Tensor] => {
                closure_kernel!(HostInt32Tensor, |x| x.expand_dims(axis.clone()))
            }
            signature![(_) -> Ty::HostInt64Tensor] => {
                closure_kernel!(HostInt64Tensor, |x| x.expand_dims(axis.clone()))
            }
            signature![(_) -> Ty::HostUint32Tensor] => {
                closure_kernel!(HostUint32Tensor, |x| x.expand_dims(axis.clone()))
            }
            signature![(_) -> Ty::HostUint64Tensor] => {
                closure_kernel!(HostUint64Tensor, |x| x.expand_dims(axis.clone()))
            }
            _ => Err(Error::UnimplementedOperator(format!("{:?}", self))),
        }
    }
}

modelled!(PlacementSqueeze::squeeze, HostPlacement, attributes[axis: Option<u32>] (HostFloat32Tensor) -> HostFloat32Tensor, HostSqueezeOp);
modelled!(PlacementSqueeze::squeeze, HostPlacement, attributes[axis: Option<u32>] (HostFloat64Tensor) -> HostFloat64Tensor, HostSqueezeOp);
modelled!(PlacementSqueeze::squeeze, HostPlacement, attributes[axis: Option<u32>] (HostInt32Tensor) -> HostInt32Tensor, HostSqueezeOp);
modelled!(PlacementSqueeze::squeeze, HostPlacement, attributes[axis: Option<u32>] (HostInt64Tensor) -> HostInt64Tensor, HostSqueezeOp);
modelled!(PlacementSqueeze::squeeze, HostPlacement, attributes[axis: Option<u32>] (HostUint32Tensor) -> HostUint32Tensor, HostSqueezeOp);
modelled!(PlacementSqueeze::squeeze, HostPlacement, attributes[axis: Option<u32>] (HostUint64Tensor) -> HostUint64Tensor, HostSqueezeOp);

kernel! {
    HostSqueezeOp, [
        (HostPlacement, (HostFloat32Tensor) -> HostFloat32Tensor => [runtime] attributes[axis] Self::kernel),
        (HostPlacement, (HostFloat64Tensor) -> HostFloat64Tensor => [runtime] attributes[axis] Self::kernel),
        (HostPlacement, (HostInt32Tensor) -> HostInt32Tensor => [runtime] attributes[axis] Self::kernel),
        (HostPlacement, (HostInt64Tensor) -> HostInt64Tensor => [runtime] attributes[axis] Self::kernel),
        (HostPlacement, (HostUint32Tensor) -> HostUint32Tensor => [runtime] attributes[axis] Self::kernel),
        (HostPlacement, (HostUint64Tensor) -> HostUint64Tensor => [runtime] attributes[axis] Self::kernel),
    ]
}

impl Compile<Kernel> for HostReshapeOp {
    fn compile(&self, _ctx: &CompilationContext) -> Result<Kernel> {
        match self.sig {
            signature![(_, _) -> Ty::HostFloat32Tensor] => {
                function_kernel!(HostFloat32Tensor, HostShape, |x, newshape| x
                    .reshape(newshape))
            }
            signature![(_, _) -> Ty::HostFloat64Tensor] => {
                function_kernel!(HostFloat64Tensor, HostShape, |x, newshape| x
                    .reshape(newshape))
            }
            signature![(_, _) -> Ty::HostInt32Tensor] => {
                function_kernel!(HostInt32Tensor, HostShape, |x, newshape| x
                    .reshape(newshape))
            }
            signature![(_, _) -> Ty::HostInt64Tensor] => {
                function_kernel!(HostInt64Tensor, HostShape, |x, newshape| x
                    .reshape(newshape))
            }
            signature![(_, _) -> Ty::HostUint32Tensor] => {
                function_kernel!(HostUint32Tensor, HostShape, |x, newshape| x
                    .reshape(newshape))
            }
            signature![(_, _) -> Ty::HostUint64Tensor] => {
                function_kernel!(HostUint64Tensor, HostShape, |x, newshape| x
                    .reshape(newshape))
            }
            _ => Err(Error::UnimplementedOperator(format!("{:?}", self))),
        }
    }
}

impl Compile<Kernel> for HostAtLeast2DOp {
    fn compile(&self, _ctx: &CompilationContext) -> Result<Kernel> {
        let tcv = self.to_column_vector;
        match self.sig {
            signature![(_) -> Ty::HostFloat32Tensor] => {
                closure_kernel!(HostFloat64Tensor, |x| x.atleast_2d(tcv))
            }
            signature![(_) -> Ty::HostFloat64Tensor] => {
                closure_kernel!(HostFloat64Tensor, |x| x.atleast_2d(tcv))
            }
            signature![(_) -> Ty::HostInt32Tensor] => {
                closure_kernel!(HostFloat64Tensor, |x| x.atleast_2d(tcv))
            }
            signature![(_) -> Ty::HostInt64Tensor] => {
                closure_kernel!(HostFloat64Tensor, |x| x.atleast_2d(tcv))
            }
            signature![(_) -> Ty::HostUint32Tensor] => {
                closure_kernel!(HostFloat64Tensor, |x| x.atleast_2d(tcv))
            }
            signature![(_) -> Ty::HostUint64Tensor] => {
                closure_kernel!(HostFloat64Tensor, |x| x.atleast_2d(tcv))
            }
            _ => Err(Error::UnimplementedOperator(format!("{:?}", self))),
        }
    }
}

impl Compile<Kernel> for HostSliceOp {
    fn compile(&self, _ctx: &CompilationContext) -> Result<Kernel> {
        assert!(self.slice.0.len() == 1);
        let start = self.slice.0[0].start as usize;
        let end = self.slice.0[0].end;

        if let Some(end) = end {
            match self.sig {
                signature![(_) -> Ty::HostShape] => {
                    closure_kernel!(HostShape, |x| HostShape(
                        x.0.slice(start, end as usize),
                        x.1
                    ))
                }
                _ => Err(Error::UnimplementedOperator(format!("{:?}", self))),
            }
        } else {
            Err(Error::UnimplementedOperator(format!("{:?}", self)))
        }
    }
}

#[cfg(not(feature = "exclude_old_framework"))]
impl Compile<Kernel> for HostSumOp {
    fn compile(&self, _ctx: &CompilationContext) -> Result<Kernel> {
        let axis = self.axis.map(|a| a as usize);
        match self.sig {
            signature![(_) -> Ty::HostFloat32Tensor] => {
                closure_kernel!(HostFloat32Tensor, |x| x.sum(axis))
            }
            signature![(_) -> Ty::HostFloat64Tensor] => {
                closure_kernel!(HostFloat64Tensor, |x| x.sum(axis))
            }
            signature![(_) -> Ty::HostInt32Tensor] => {
                closure_kernel!(HostInt32Tensor, |x| x.sum(axis))
            }
            signature![(_) -> Ty::HostInt64Tensor] => {
                closure_kernel!(HostInt64Tensor, |x| x.sum(axis))
            }
            signature![(_) -> Ty::HostUint32Tensor] => {
                closure_kernel!(HostUint32Tensor, |x| x.sum(axis))
            }
            signature![(_) -> Ty::HostUint64Tensor] => {
                closure_kernel!(HostUint64Tensor, |x| x.sum(axis))
            }
            _ => Err(Error::UnimplementedOperator(format!("{:?}", self))),
        }
    }
}

// This impl is only used by the old kernels, which are not aware of the placements. See PrimDeriveSeedOp::kernel for the new code
#[cfg(not(feature = "exclude_old_framework"))]
impl Compile<Kernel> for PrimDeriveSeedOp {
    fn compile(&self, _ctx: &CompilationContext) -> Result<Kernel> {
        let sync_key = self.sync_key.clone();
        closure_kernel!(PrfKey, |key| Seed(
            RawSeed::from_prf(&key.0, &sync_key),
            HostPlacement {
                owner: "TODO".into() // Fake owner for the older kernels.
            }
        ))
    }
}

// This impl is only used by the old kernels, which are not aware of the placements. See PrimPrfKeyGenOp::kernel for the new code
#[cfg(not(feature = "exclude_old_framework"))]
impl Compile<Kernel> for PrimPrfKeyGenOp {
    fn compile(&self, _ctx: &CompilationContext) -> Result<Kernel> {
        function_kernel!(|| PrfKey(
            RawPrfKey::generate(),
            HostPlacement {
                owner: "TODO".into() // Fake owner for the older kernels.
            }
        ))
    }
}

#[cfg(not(feature = "exclude_old_framework"))]
impl Compile<Kernel> for RingAddOp {
    fn compile(&self, _ctx: &CompilationContext) -> Result<Kernel> {
        match self.sig {
            signature![(Ty::HostRing64Tensor, Ty::HostRing64Tensor) -> _] => {
                function_kernel!(HostRing64Tensor, HostRing64Tensor, |x, y| x + y)
            }
            signature![(Ty::HostRing128Tensor, Ty::HostRing128Tensor) -> _] => {
                function_kernel!(HostRing128Tensor, HostRing128Tensor, |x, y| x + y)
            }
            _ => Err(Error::UnimplementedOperator(format!("{:?}", self))),
        }
    }
}

#[cfg(not(feature = "exclude_old_framework"))]
impl Compile<Kernel> for RingSubOp {
    fn compile(&self, _ctx: &CompilationContext) -> Result<Kernel> {
        match self.sig {
            signature![(Ty::HostRing64Tensor, Ty::HostRing64Tensor) -> _] => {
                function_kernel!(HostRing64Tensor, HostRing64Tensor, |x, y| x - y)
            }
            signature![(Ty::HostRing128Tensor, Ty::HostRing128Tensor) -> _] => {
                function_kernel!(HostRing128Tensor, HostRing128Tensor, |x, y| x - y)
            }
            _ => Err(Error::UnimplementedOperator(format!("{:?}", self))),
        }
    }
}

#[cfg(not(feature = "exclude_old_framework"))]
impl Compile<Kernel> for RingMulOp {
    fn compile(&self, _ctx: &CompilationContext) -> Result<Kernel> {
        match self.sig {
            signature![(Ty::HostRing64Tensor, Ty::HostRing64Tensor) -> _] => {
                function_kernel!(HostRing64Tensor, HostRing64Tensor, |x, y| x * y)
            }
            signature![(Ty::HostRing128Tensor, Ty::HostRing128Tensor) -> _] => {
                function_kernel!(HostRing128Tensor, HostRing128Tensor, |x, y| x * y)
            }
            _ => Err(Error::UnimplementedOperator(format!("{:?}", self))),
        }
    }
}

#[cfg(not(feature = "exclude_old_framework"))]
impl Compile<Kernel> for RingDotOp {
    fn compile(&self, _ctx: &CompilationContext) -> Result<Kernel> {
        match self.sig {
            signature![(Ty::HostRing64Tensor, Ty::HostRing64Tensor) -> _] => {
                function_kernel!(HostRing64Tensor, HostRing64Tensor, |x, y| x.dot(y))
            }
            signature![(Ty::HostRing128Tensor, Ty::HostRing128Tensor) -> _] => {
                function_kernel!(HostRing128Tensor, HostRing128Tensor, |x, y| x.dot(y))
            }
            _ => Err(Error::UnimplementedOperator(format!("{:?}", self))),
        }
    }
}

#[cfg(not(feature = "exclude_old_framework"))]
impl Compile<Kernel> for RingSumOp {
    fn compile(&self, _ctx: &CompilationContext) -> Result<Kernel> {
        let axis = self.axis.map(|a| a as usize);
        match self.sig {
            signature![(_) -> Ty::HostRing64Tensor] => {
                closure_kernel!(HostRing64Tensor, |x| x.sum(axis))
            }
            signature![(_) -> Ty::HostRing128Tensor] => {
                closure_kernel!(HostRing128Tensor, |x| x.sum(axis))
            }
            _ => Err(Error::UnimplementedOperator(format!("{:?}", self))),
        }
    }
}

#[cfg(not(feature = "exclude_old_framework"))]
impl Compile<Kernel> for ShapeOp {
    fn compile(&self, _ctx: &CompilationContext) -> Result<Kernel> {
        match self.sig {
            signature![(Ty::HostFloat32Tensor) -> Ty::HostShape] => {
                function_kernel!(HostFloat32Tensor, |x| x.shape())
            }
            signature![(Ty::HostFloat64Tensor) -> Ty::HostShape] => {
                function_kernel!(HostFloat64Tensor, |x| x.shape())
            }
            signature![(Ty::HostRing64Tensor) -> Ty::HostShape] => {
                function_kernel!(HostRing64Tensor, |x| x.shape())
            }
            signature![(Ty::HostRing128Tensor) -> Ty::HostShape] => {
                function_kernel!(HostRing128Tensor, |x| x.shape())
            }
            _ => Err(Error::UnimplementedOperator(format!("{:?}", self))),
        }
    }
}

#[cfg(not(feature = "exclude_old_framework"))]
impl Compile<Kernel> for BitFillOp {
    fn compile(&self, _ctx: &CompilationContext) -> Result<Kernel> {
        match (&self.sig, self.value.clone()) {
            (signature![(_) -> Ty::HostBitTensor], Constant::Ring64(value)) => {
                closure_kernel!(HostShape, |shape| {
                    assert!(value == 0 || value == 1);
                    HostBitTensor::fill(&shape.0, value as u8)
                })
            }
            _ => Err(Error::UnimplementedOperator(format!("{:?}", self))),
        }
    }
}

#[cfg(not(feature = "exclude_old_framework"))]
impl Compile<Kernel> for RingFillOp {
    fn compile(&self, _ctx: &CompilationContext) -> Result<Kernel> {
        match (&self.sig, self.value.clone()) {
            (signature![(_) -> Ty::HostRing64Tensor], Constant::Ring64(value)) => {
                closure_kernel!(HostShape, |shape| HostRing64Tensor::fill(&shape.0, value))
            }
            (signature![(_) -> Ty::HostRing128Tensor], Constant::Ring64(value)) => {
                closure_kernel!(HostShape, |shape| HostRing128Tensor::fill(
                    &shape.0,
                    value as u128
                ))
            }
            (signature![(_) -> Ty::HostRing128Tensor], Constant::Ring128(value)) => {
                closure_kernel!(HostShape, |shape| HostRing128Tensor::fill(&shape.0, value))
            }
            _ => Err(Error::UnimplementedOperator(format!("{:?}", self))),
        }
    }
}

#[cfg(not(feature = "exclude_old_framework"))]
impl Compile<Kernel> for RingSampleOp {
    fn compile(&self, _ctx: &CompilationContext) -> Result<Kernel> {
        match (&self.sig, self.max_value) {
            (signature![(_) -> Ty::HostRing64Tensor], None) => {
                function_kernel!(HostShape, |shape| {
                    HostRing64Tensor::sample_uniform(&shape.0)
                })
            }
            (signature!((_) -> Ty::HostRing64Tensor), Some(max_value)) if max_value == 1 => {
                function_kernel!(HostShape, |shape| HostRing64Tensor::sample_bits(&shape.0))
            }
            (signature![(_) -> Ty::HostRing128Tensor], None) => {
                function_kernel!(HostShape, |shape| {
                    HostRing128Tensor::sample_uniform(&shape.0)
                })
            }
            (signature![(_) -> Ty::HostRing128Tensor], Some(max_value)) if max_value == 1 => {
                function_kernel!(HostShape, |shape| {
                    HostRing128Tensor::sample_bits(&shape.0)
                })
            }
            _ => Err(Error::UnimplementedOperator(format!("{:?}", self))),
        }
    }
}

#[cfg(not(feature = "exclude_old_framework"))]
impl Compile<Kernel> for RingSampleSeededOp {
    fn compile(&self, _ctx: &CompilationContext) -> Result<Kernel> {
        match (&self.sig, self.max_value) {
            (signature![(_, _) -> Ty::HostRing64Tensor], None) => {
                function_kernel!(HostShape, Seed, |shape, seed| {
                    HostRing64Tensor::sample_uniform_seeded(&shape.0, &seed.0)
                })
            }
            (signature!((_, _) -> Ty::HostRing64Tensor), Some(max_value)) if max_value == 1 => {
                function_kernel!(HostShape, Seed, |shape, seed| {
                    HostRing64Tensor::sample_bits_seeded(&shape.0, &seed.0)
                })
            }
            (signature![(_, _) -> Ty::HostRing128Tensor], None) => {
                function_kernel!(HostShape, Seed, |shape, seed| {
                    HostRing128Tensor::sample_uniform_seeded(&shape.0, &seed.0)
                })
            }
            (signature![(_, _) -> Ty::HostRing128Tensor], Some(max_value)) if max_value == 1 => {
                function_kernel!(HostShape, Seed, |shape, seed| {
                    HostRing128Tensor::sample_bits_seeded(&shape.0, &seed.0)
                })
            }
            _ => Err(Error::UnimplementedOperator(format!("{:?}", self))),
        }
    }
}

#[cfg(not(feature = "exclude_old_framework"))]
impl Compile<Kernel> for RingNegOp {
    fn compile(&self, _ctx: &CompilationContext) -> Result<Kernel> {
        match self.sig {
            signature![(_) -> Ty::HostRing64Tensor] => {
                closure_kernel!(HostRing64Tensor, |x| AbstractHostRingTensor(-x.0, x.1))
            }
            signature![(_) -> Ty::HostRing128Tensor] => {
                closure_kernel!(HostRing128Tensor, |x| AbstractHostRingTensor(-x.0, x.1))
            }
            _ => Err(Error::UnimplementedOperator(format!("{:?}", self))),
        }
    }
}

#[cfg(not(feature = "exclude_old_framework"))]
impl Compile<Kernel> for RingShlOp {
    fn compile(&self, _ctx: &CompilationContext) -> Result<Kernel> {
        let amount = self.amount;
        match self.sig {
            signature![(_) -> Ty::HostRing64Tensor] => {
                closure_kernel!(HostRing64Tensor, |x| x << amount)
            }
            signature![(_) -> Ty::HostRing128Tensor] => {
                closure_kernel!(HostRing128Tensor, |x| x << amount)
            }
            _ => Err(Error::UnimplementedOperator(format!("{:?}", self))),
        }
    }
}

#[cfg(not(feature = "exclude_old_framework"))]
impl Compile<Kernel> for RingShrOp {
    fn compile(&self, _ctx: &CompilationContext) -> Result<Kernel> {
        let amount = self.amount;
        match self.sig {
            signature![(_) -> Ty::HostRing64Tensor] => {
                closure_kernel!(HostRing64Tensor, |x| x >> amount)
            }
            signature![(_) -> Ty::HostRing128Tensor] => {
                closure_kernel!(HostRing128Tensor, |x| x >> amount)
            }
            _ => Err(Error::UnimplementedOperator(format!("{:?}", self))),
        }
    }
}

#[cfg(not(feature = "exclude_old_framework"))]
impl Compile<Kernel> for RingInjectOp {
    fn compile(&self, _ctx: &CompilationContext) -> Result<Kernel> {
        let bit_idx = self.bit_idx;
        match self.sig {
            signature![(_) -> Ty::HostRing64Tensor] => {
                closure_kernel!(HostBitTensor, |x| HostRing64Tensor::from(x) << bit_idx)
            }
            signature![(_) -> Ty::HostRing128Tensor] => {
                closure_kernel!(HostBitTensor, |x| HostRing128Tensor::from(x) << bit_idx)
            }
            _ => Err(Error::UnimplementedOperator(format!("{:?}", self))),
        }
    }
}

#[cfg(not(feature = "exclude_old_framework"))]
impl Compile<Kernel> for BitExtractOp {
    fn compile(&self, _ctx: &CompilationContext) -> Result<Kernel> {
        let bit_idx = self.bit_idx;
        match self.sig {
            signature![(Ty::HostRing64Tensor) -> _] => {
                closure_kernel!(HostRing64Tensor, |x| x.bit_extract(bit_idx))
            }
            signature![(Ty::HostRing128Tensor) -> _] => {
                closure_kernel!(HostRing128Tensor, |x| x.bit_extract(bit_idx))
            }
            _ => Err(Error::UnimplementedOperator(format!("{:?}", self))),
        }
    }
}

#[cfg(not(feature = "exclude_old_framework"))]
impl Compile<Kernel> for BitSampleOp {
    fn compile(&self, _ctx: &CompilationContext) -> Result<Kernel> {
        function_kernel!(HostShape, |shape| HostBitTensor::sample_uniform(&shape.0))
    }
}

#[cfg(not(feature = "exclude_old_framework"))]
impl Compile<Kernel> for BitSampleSeededOp {
    fn compile(&self, _ctx: &CompilationContext) -> Result<Kernel> {
        function_kernel!(HostShape, Seed, |shape, seed| {
            HostBitTensor::sample_uniform_seeded(&shape.0, &seed.0)
        })
    }
}

#[cfg(not(feature = "exclude_old_framework"))]
impl Compile<Kernel> for BitXorOp {
    fn compile(&self, _ctx: &CompilationContext) -> Result<Kernel> {
        function_kernel!(HostBitTensor, HostBitTensor, |x, y| x ^ y)
    }
}

#[cfg(not(feature = "exclude_old_framework"))]
impl Compile<Kernel> for BitAndOp {
    fn compile(&self, _ctx: &CompilationContext) -> Result<Kernel> {
        match self.sig {
            signature![(Ty::HostRing64Tensor, Ty::HostRing64Tensor) -> _] => {
                closure_kernel!(HostRing64Tensor, HostRing64Tensor, |x, y| x & y)
            }
            signature![(Ty::HostRing128Tensor, Ty::HostRing128Tensor) -> _] => {
                closure_kernel!(HostRing128Tensor, HostRing128Tensor, |x, y| x & y)
            }
            signature![(Ty::HostBitTensor, Ty::HostBitTensor) -> _] => {
                closure_kernel!(HostBitTensor, HostBitTensor, |x, y| x & y)
            }
            _ => Err(Error::UnimplementedOperator(format!("{:?}", self))),
        }
    }
}

#[cfg(not(feature = "exclude_old_framework"))]
impl Compile<Kernel> for RingFixedpointEncodeOp {
    fn compile(&self, _ctx: &CompilationContext) -> Result<Kernel> {
        match self.sig {
            signature![(Ty::HostFloat64Tensor) -> Ty::HostRing64Tensor] => {
                let scaling_factor = u64::pow(self.scaling_base, self.scaling_exp);
                closure_kernel!(HostFloat64Tensor, |x| HostRing64Tensor::encode(
                    &x,
                    scaling_factor
                ))
            }
            signature![(Ty::HostFloat64Tensor) -> Ty::HostRing128Tensor] => {
                let scaling_factor = u128::pow(self.scaling_base as u128, self.scaling_exp);
                closure_kernel!(HostFloat64Tensor, |x| HostRing128Tensor::encode(
                    &x,
                    scaling_factor
                ))
            }
            _ => Err(Error::UnimplementedOperator(format!("{:?}", self))),
        }
    }
}

#[cfg(not(feature = "exclude_old_framework"))]
impl Compile<Kernel> for RingFixedpointDecodeOp {
    fn compile(&self, _ctx: &CompilationContext) -> Result<Kernel> {
        match self.sig {
            signature![(Ty::HostRing64Tensor) -> _] => {
                let scaling_factor = u64::pow(self.scaling_base, self.scaling_exp);
                closure_kernel!(HostRing64Tensor, |x| HostRing64Tensor::decode(
                    &x,
                    scaling_factor
                ))
            }
            signature![(Ty::HostRing128Tensor) -> _] => {
                let scaling_factor = u128::pow(self.scaling_base as u128, self.scaling_exp);
                closure_kernel!(HostRing128Tensor, |x| HostRing128Tensor::decode(
                    &x,
                    scaling_factor
                ))
            }
            _ => Err(Error::UnimplementedOperator(format!("{:?}", self))),
        }
    }
}

#[cfg(not(feature = "exclude_old_framework"))]
impl Compile<Kernel> for RingFixedpointMeanOp {
    fn compile(&self, _ctx: &CompilationContext) -> Result<Kernel> {
        let axis = self.axis.map(|a| a as usize);
        match self.sig {
            signature![(_) -> Ty::HostRing64Tensor] => {
                let scaling_factor = u64::pow(self.scaling_base, self.scaling_exp);
                closure_kernel!(HostRing64Tensor, |x| HostRing64Tensor::fixedpoint_mean(
                    x,
                    axis,
                    scaling_factor
                ))
            }
            signature![(_) -> Ty::HostRing128Tensor] => {
                let scaling_factor = u128::pow(self.scaling_base as u128, self.scaling_exp);
                closure_kernel!(HostRing128Tensor, |x| HostRing128Tensor::fixedpoint_mean(
                    x,
                    axis,
                    scaling_factor
                ))
            }
            _ => Err(Error::UnimplementedOperator(format!("{:?}", self))),
        }
    }
}

#[cfg(not(feature = "exclude_old_framework"))]
impl Compile<Kernel> for FixedpointEncodeOp {
    fn compile(&self, _ctx: &CompilationContext) -> Result<Kernel> {
        match self.sig {
            signature![(Ty::HostFloat64Tensor) -> Ty::HostRing64Tensor] => {
                let scaling_factor = u64::pow(2, self.precision);
                closure_kernel!(HostFloat64Tensor, |x| HostRing64Tensor::encode(
                    &x,
                    scaling_factor
                ))
            }
            signature![(Ty::HostFloat64Tensor) -> Ty::HostRing128Tensor] => {
                let scaling_factor = u128::pow(2, self.precision);
                closure_kernel!(HostFloat64Tensor, |x| HostRing128Tensor::encode(
                    &x,
                    scaling_factor
                ))
            }
            _ => Err(Error::UnimplementedOperator(format!("{:?}", self))),
        }
    }
}

#[cfg(not(feature = "exclude_old_framework"))]
impl Compile<Kernel> for FixedpointDecodeOp {
    fn compile(&self, _ctx: &CompilationContext) -> Result<Kernel> {
        match self.sig {
            signature![(Ty::HostRing64Tensor) -> _] => {
                let scaling_factor = u64::pow(2, self.precision);
                closure_kernel!(HostRing64Tensor, |x| HostRing64Tensor::decode(
                    &x,
                    scaling_factor
                ))
            }
            signature![(Ty::HostRing128Tensor) -> _] => {
                let scaling_factor = u128::pow(2, self.precision);
                closure_kernel!(HostRing128Tensor, |x| HostRing128Tensor::decode(
                    &x,
                    scaling_factor
                ))
            }
            _ => Err(Error::UnimplementedOperator(format!("{:?}", self))),
        }
    }
}

#[cfg(not(feature = "exclude_old_framework"))]
impl Compile<Kernel> for FixedpointAddOp {
    fn compile(&self, _ctx: &CompilationContext) -> Result<Kernel> {
        match self.sig {
            signature![(Ty::HostFixed64Tensor, Ty::HostFixed64Tensor) -> _] => {
                function_kernel!(HostFixed64Tensor, HostFixed64Tensor, |x, y| {
                    assert_eq!(x.precision, y.precision);
                    AbstractHostFixedTensor {
                        tensor: x.tensor + y.tensor,
                        precision: x.precision,
                    }
                })
            }
            signature![(Ty::HostFixed128Tensor, Ty::HostFixed128Tensor) -> _] => {
                function_kernel!(HostFixed128Tensor, HostFixed128Tensor, |x, y| {
                    assert_eq!(x.precision, y.precision);
                    AbstractHostFixedTensor {
                        tensor: x.tensor + y.tensor,
                        precision: x.precision,
                    }
                })
            }
            _ => Err(Error::UnimplementedOperator(format!("{:?}", self))),
        }
    }
}

#[cfg(not(feature = "exclude_old_framework"))]
impl Compile<Kernel> for FixedpointSubOp {
    fn compile(&self, _ctx: &CompilationContext) -> Result<Kernel> {
        match self.sig {
            signature![(Ty::HostFixed64Tensor, Ty::HostFixed64Tensor) -> _] => {
                function_kernel!(HostFixed64Tensor, HostFixed64Tensor, |x, y| {
                    assert_eq!(x.precision, y.precision);
                    AbstractHostFixedTensor {
                        tensor: x.tensor - y.tensor,
                        precision: x.precision,
                    }
                })
            }
            signature![(Ty::HostFixed128Tensor, Ty::HostFixed128Tensor) -> _] => {
                function_kernel!(HostFixed128Tensor, HostFixed128Tensor, |x, y| {
                    assert_eq!(x.precision, y.precision);
                    AbstractHostFixedTensor {
                        tensor: x.tensor - y.tensor,
                        precision: x.precision,
                    }
                })
            }
            _ => Err(Error::UnimplementedOperator(format!("{:?}", self))),
        }
    }
}

#[cfg(not(feature = "exclude_old_framework"))]
impl Compile<Kernel> for FixedpointMulOp {
    fn compile(&self, _ctx: &CompilationContext) -> Result<Kernel> {
        match self.sig {
            signature![(Ty::HostFixed64Tensor, Ty::HostFixed64Tensor) -> _] => {
                function_kernel!(HostFixed64Tensor, HostFixed64Tensor, |x, y| {
                    assert_eq!(x.precision, y.precision);
                    AbstractHostFixedTensor {
                        tensor: x.tensor * y.tensor,
                        precision: x.precision + y.precision,
                    }
                })
            }
            signature![(Ty::HostFixed128Tensor, Ty::HostFixed128Tensor) -> _] => {
                function_kernel!(HostFixed128Tensor, HostFixed128Tensor, |x, y| {
                    assert_eq!(x.precision, y.precision);
                    AbstractHostFixedTensor {
                        tensor: x.tensor * y.tensor,
                        precision: x.precision + y.precision,
                    }
                })
            }
            _ => Err(Error::UnimplementedOperator(format!("{:?}", self))),
        }
    }
}

// This impl is only used by the old kernels, which are not aware of the placements. See ConstantOp::kernel for the new code
#[cfg(not(feature = "exclude_old_framework"))]
impl Compile<Kernel> for ConstantOp {
    fn compile(&self, _ctx: &CompilationContext) -> Result<Kernel> {
        let value = self.value.clone();
        Ok(Kernel::NullaryClosure(Arc::new(move || {
            Ok(value.place(&HostPlacement {
                owner: "TODO".into(), // Fake owner for the older kernels.
            }))
        })))
    }
}

macro_rules! constant_kernels {
    ($($val:ident),+) => {
        $(
            modelled!(PlacementConstant::constant, HostPlacement, attributes[value: Constant] () -> $val, ConstantOp);
        )+
        modelled!(PlacementConstant::constant, HostPlacement, attributes[value: Constant] () -> crate::logical::Tensor, ConstantOp);
        modelled!(PlacementConstant::constant, HostPlacement, attributes[value: Constant] () -> Float64Tensor, ConstantOp);

        kernel! {
            ConstantOp, [
                $(
                    (HostPlacement, () -> $val => [runtime] attributes[value: $val] Self::kernel),
                )+
                (HostPlacement, () -> crate::logical::Tensor => [hybrid] attributes[value] Self::logical_kernel),
                (HostPlacement, () -> Float64Tensor => [hybrid] attributes[value] Self::float_kernel),
            ]
        }
    };
}

constant_kernels![
    String,
    HostFloat32Tensor,
    HostFloat64Tensor,
    HostInt8Tensor,
    HostInt16Tensor,
    HostInt32Tensor,
    HostInt64Tensor,
    HostUint8Tensor,
    HostUint16Tensor,
    HostUint32Tensor,
    HostUint64Tensor
];

impl ConstantOp {
    fn kernel<S: RuntimeSession, T: Placed>(sess: &S, plc: &HostPlacement, value: T) -> T
    where
        HostPlacement: PlacementPlace<S, T>,
    {
        plc.place(sess, value)
    }
}

for_all_values! {( $($value:ty),* ) => (
    $(
        modelled!(PlacementSend::send, HostPlacement, attributes[rendezvous_key: RendezvousKey, receiver: Role] ($value) -> Unit, SendOp);
    )*
)}

kernel! {
    SendOp, [
        (HostPlacement, (String) -> Unit => [runtime] attributes[rendezvous_key, receiver] Self::kernel),
        (HostPlacement, (Unit) -> Unit => [runtime] attributes[rendezvous_key, receiver] Self::kernel),
        (HostPlacement, (HostShape) -> Unit => [runtime] attributes[rendezvous_key, receiver] Self::kernel),
        (HostPlacement, (Seed) -> Unit => [runtime] attributes[rendezvous_key, receiver] Self::kernel),
        (HostPlacement, (PrfKey) -> Unit => [runtime] attributes[rendezvous_key, receiver] Self::kernel),
        (HostPlacement, (HostBitTensor) -> Unit => [runtime] attributes[rendezvous_key, receiver] Self::kernel),
        (HostPlacement, (HostRing64Tensor) -> Unit => [runtime] attributes[rendezvous_key, receiver] Self::kernel),
        (HostPlacement, (HostRing128Tensor) -> Unit => [runtime] attributes[rendezvous_key, receiver] Self::kernel),
        (HostPlacement, (HostFloat32Tensor) -> Unit => [runtime] attributes[rendezvous_key, receiver] Self::kernel),
        (HostPlacement, (HostFloat64Tensor) -> Unit => [runtime] attributes[rendezvous_key, receiver] Self::kernel),
        (HostPlacement, (HostInt8Tensor) -> Unit => [runtime] attributes[rendezvous_key, receiver] Self::kernel),
        (HostPlacement, (HostInt16Tensor) -> Unit => [runtime] attributes[rendezvous_key, receiver] Self::kernel),
        (HostPlacement, (HostInt32Tensor) -> Unit => [runtime] attributes[rendezvous_key, receiver] Self::kernel),
        (HostPlacement, (HostInt64Tensor) -> Unit => [runtime] attributes[rendezvous_key, receiver] Self::kernel),
        (HostPlacement, (HostUint8Tensor) -> Unit => [runtime] attributes[rendezvous_key, receiver] Self::kernel),
        (HostPlacement, (HostUint16Tensor) -> Unit => [runtime] attributes[rendezvous_key, receiver] Self::kernel),
        (HostPlacement, (HostUint32Tensor) -> Unit => [runtime] attributes[rendezvous_key, receiver] Self::kernel),
        (HostPlacement, (HostUint64Tensor) -> Unit => [runtime] attributes[rendezvous_key, receiver] Self::kernel),
        (HostPlacement, (HostFixed64Tensor) -> Unit => [runtime] attributes[rendezvous_key, receiver] Self::kernel),
        (HostPlacement, (HostFixed128Tensor) -> Unit => [runtime] attributes[rendezvous_key, receiver] Self::kernel),
    ]
}

impl SendOp {
    fn kernel<S: RuntimeSession, T>(
        _sess: &S,
        _plc: &HostPlacement,
        _rendezvous_key: RendezvousKey,
        _receiver: Role,
        _x: T,
    ) -> Unit {
        unimplemented!("Send Op kernel implementation missing, because RuntimeSession does not have role_assignment yet")
    }
}

// This impl is only used by the old kernels, which are not aware of the placements.
#[cfg(not(feature = "exclude_old_framework"))]
impl Compile<SyncKernel> for SendOp {
    fn compile(&self, ctx: &CompilationContext) -> Result<SyncKernel> {
        let rendezvous_key = self.rendezvous_key.clone();
        let receiver_id = ctx
            .role_assignment
            .get(&self.receiver)
            .cloned()
            .ok_or_else(|| {
                Error::Compilation(format!(
                    "missing identity assignment for '{}'",
                    &self.receiver
                ))
            })?;

        Ok(SyncKernel::Unary(Box::new(move |sess, v| {
            sess.networking
                .send(&v, &receiver_id, &rendezvous_key, &sess.sid)?;
            Ok(Value::Unit(Box::new(Unit(HostPlacement {
                owner: "TODO".into(), // Fake owner for the older kernels.
            }))))
        })))
    }
}

// This impl is only used by the old kernels, which are not aware of the placements.
#[cfg(not(feature = "exclude_old_framework"))]
impl Compile<AsyncKernel> for SendOp {
    fn compile(&self, ctx: &CompilationContext) -> Result<AsyncKernel> {
        let rendezvous_key = Arc::new(self.rendezvous_key.clone());
        let receiver_id = Arc::new(
            ctx.role_assignment
                .get(&self.receiver)
                .cloned()
                .ok_or_else(|| {
                    Error::Compilation(format!(
                        "missing identity assignment for '{}'",
                        &self.receiver
                    ))
                })?,
        );

        Ok(AsyncKernel::Unary(Box::new(move |sess, v, sender| {
            let sess = Arc::clone(sess);
            let rendezvous_key = Arc::clone(&rendezvous_key);
            let receiver_id = Arc::clone(&receiver_id);

            tokio::spawn(async move {
                let v: Value = v.await.map_err(map_receive_error)?;
                sess.networking
                    .send(&v, &receiver_id, &rendezvous_key, &sess.sid)
                    .await?;
                map_send_result(sender.send(Value::Unit(Box::new(Unit(HostPlacement {
                    owner: "TODO".into(), // Fake owner for the older kernels.
                })))))
            })
        })))
    }
}

for_all_values! {( $($value:ty),* ) => (
    $(
        modelled!(PlacementReceive::receive, HostPlacement, attributes[rendezvous_key: RendezvousKey, sender: Role] () -> $value, ReceiveOp);
    )*
)}

kernel! {
    ReceiveOp, [
        (HostPlacement, () -> String => [runtime] attributes[rendezvous_key, sender] Self::kernel),
        (HostPlacement, () -> Unit => [runtime] attributes[rendezvous_key, sender] Self::kernel),
        (HostPlacement, () -> HostShape => [runtime] attributes[rendezvous_key, sender] Self::kernel),
        (HostPlacement, () -> Seed => [runtime] attributes[rendezvous_key, sender] Self::kernel),
        (HostPlacement, () -> PrfKey => [runtime] attributes[rendezvous_key, sender] Self::kernel),
        (HostPlacement, () -> HostBitTensor => [runtime] attributes[rendezvous_key, sender] Self::kernel),
        (HostPlacement, () -> HostRing64Tensor => [runtime] attributes[rendezvous_key, sender] Self::kernel),
        (HostPlacement, () -> HostRing128Tensor => [runtime] attributes[rendezvous_key, sender] Self::kernel),
        (HostPlacement, () -> HostFloat32Tensor => [runtime] attributes[rendezvous_key, sender] Self::kernel),
        (HostPlacement, () -> HostFloat64Tensor => [runtime] attributes[rendezvous_key, sender] Self::kernel),
        (HostPlacement, () -> HostInt8Tensor => [runtime] attributes[rendezvous_key, sender] Self::kernel),
        (HostPlacement, () -> HostInt16Tensor => [runtime] attributes[rendezvous_key, sender] Self::kernel),
        (HostPlacement, () -> HostInt32Tensor => [runtime] attributes[rendezvous_key, sender] Self::kernel),
        (HostPlacement, () -> HostInt64Tensor => [runtime] attributes[rendezvous_key, sender] Self::kernel),
        (HostPlacement, () -> HostUint8Tensor => [runtime] attributes[rendezvous_key, sender] Self::kernel),
        (HostPlacement, () -> HostUint16Tensor => [runtime] attributes[rendezvous_key, sender] Self::kernel),
        (HostPlacement, () -> HostUint32Tensor => [runtime] attributes[rendezvous_key, sender] Self::kernel),
        (HostPlacement, () -> HostUint64Tensor => [runtime] attributes[rendezvous_key, sender] Self::kernel),
        (HostPlacement, () -> HostFixed64Tensor => [runtime] attributes[rendezvous_key, sender] Self::kernel),
        (HostPlacement, () -> HostFixed128Tensor => [runtime] attributes[rendezvous_key, sender] Self::kernel),

    ]
}

impl ReceiveOp {
    fn kernel<S: RuntimeSession, T>(
        _sess: &S,
        _plc: &HostPlacement,
        _rendezvous_key: RendezvousKey,
        _sender: Role,
    ) -> T {
        unimplemented!("Receive Op kernel implementation missing, because RuntimeSession does not have role_assignment yet")
    }
}

impl Compile<SyncKernel> for ReceiveOp {
    fn compile(&self, ctx: &CompilationContext) -> Result<SyncKernel> {
        let expected_ty = self.sig.ret();
        let rendezvous_key = self.rendezvous_key.clone();
        let sender_id = ctx
            .role_assignment
            .get(&self.sender)
            .cloned()
            .ok_or_else(|| {
                Error::Compilation(format!(
                    "missing identity assignment for '{}'",
                    &self.sender
                ))
            })?;

        Ok(SyncKernel::Nullary(Box::new(move |sess| {
            let v: Value = sess
                .networking
                .receive(&sender_id, &rendezvous_key, &sess.sid)?;
            if expected_ty != Ty::Unknown {
                check_type(&v, expected_ty)?;
            }
            Ok(v)
        })))
    }
}

impl Compile<AsyncKernel> for ReceiveOp {
    fn compile(&self, ctx: &CompilationContext) -> Result<AsyncKernel> {
        let expected_ty = self.sig.ret();
        let rendezvous_key = Arc::new(self.rendezvous_key.clone());
        let sender_id = Arc::new(ctx.role_assignment.get(&self.sender).cloned().ok_or_else(
            || {
                Error::Compilation(format!(
                    "missing identity assignment for '{}'",
                    &self.sender
                ))
            },
        )?);

        Ok(AsyncKernel::Nullary(Box::new(move |sess, sender| {
            let sess = Arc::clone(sess);
            let rendezvous_key = Arc::clone(&rendezvous_key);
            let sender_id = Arc::clone(&sender_id);

            tokio::spawn(async move {
                let v: Value = sess
                    .networking
                    .receive(&sender_id, &rendezvous_key, &sess.sid)
                    .await?;
                if expected_ty != Ty::Unknown {
                    check_type(&v, expected_ty)?;
                }
                map_send_result(sender.send(v))
            })
        })))
    }
}

for_all_values! {( $($value:ty),* ) => (
    $(
        modelled!(PlacementIdentity::identity, HostPlacement, ($value) -> $value, IdentityOp);
    )*
)}

kernel! {
    IdentityOp, [
        (HostPlacement, (String) -> String => [runtime] Self::kernel),
        (HostPlacement, (Unit) -> Unit => [runtime] Self::kernel),
        (HostPlacement, (HostShape) -> HostShape => [runtime] Self::kernel),
        (HostPlacement, (Seed) -> Seed => [runtime] Self::kernel),
        (HostPlacement, (PrfKey) -> PrfKey => [runtime] Self::kernel),
        (HostPlacement, (HostBitTensor) -> HostBitTensor => [runtime] Self::kernel),
        (HostPlacement, (HostRing64Tensor) -> HostRing64Tensor => [runtime] Self::kernel),
        (HostPlacement, (HostRing128Tensor) -> HostRing128Tensor => [runtime] Self::kernel),
        (HostPlacement, (HostFloat32Tensor) -> HostFloat32Tensor => [runtime] Self::kernel),
        (HostPlacement, (HostFloat64Tensor) -> HostFloat64Tensor => [runtime] Self::kernel),
        (HostPlacement, (HostInt8Tensor) -> HostInt8Tensor => [runtime] Self::kernel),
        (HostPlacement, (HostInt16Tensor) -> HostInt16Tensor => [runtime] Self::kernel),
        (HostPlacement, (HostInt32Tensor) -> HostInt32Tensor => [runtime] Self::kernel),
        (HostPlacement, (HostInt64Tensor) -> HostInt64Tensor => [runtime] Self::kernel),
        (HostPlacement, (HostUint8Tensor) -> HostUint8Tensor => [runtime] Self::kernel),
        (HostPlacement, (HostUint16Tensor) -> HostUint16Tensor => [runtime] Self::kernel),
        (HostPlacement, (HostUint32Tensor) -> HostUint32Tensor => [runtime] Self::kernel),
        (HostPlacement, (HostUint64Tensor) -> HostUint64Tensor => [runtime] Self::kernel),
        (HostPlacement, (HostFixed64Tensor) -> HostFixed64Tensor => [runtime] Self::kernel),
        (HostPlacement, (HostFixed128Tensor) -> HostFixed128Tensor => [runtime] Self::kernel),

    ]
}

impl IdentityOp {
    fn kernel<S: RuntimeSession, T>(_sess: &S, _plc: &HostPlacement, x: T) -> T {
        x
    }
}

impl Compile<SyncKernel> for IdentityOp {
    fn compile(&self, _ctx: &CompilationContext) -> Result<SyncKernel> {
        let expected_ty = self.sig.ret();

        Ok(SyncKernel::Unary(Box::new(move |_sess, v| {
            check_type(&v, expected_ty)?;
            Ok(v)
        })))
    }
}

impl Compile<AsyncKernel> for IdentityOp {
    fn compile(&self, _ctx: &CompilationContext) -> Result<AsyncKernel> {
        let expected_ty = self.sig.ret();

        Ok(AsyncKernel::Unary(Box::new(move |_sess, v, sender| {
            tokio::spawn(async move {
                let v: Value = v.await.map_err(map_receive_error)?;
                check_type(&v, expected_ty)?;
                map_send_result(sender.send(v))
            })
        })))
    }
}

for_all_values! {( $($value:ty),* ) => (
    $(
        modelled!(PlacementInput::input, HostPlacement, attributes[arg_name: String] () -> $value, InputOp);
    )*
)}

kernel! {
    InputOp, [
        (HostPlacement, () -> String => [runtime] attributes[arg_name] Self::kernel),
        (HostPlacement, () -> Unit => [runtime] attributes[arg_name] Self::kernel),
        (HostPlacement, () -> HostShape => [runtime] attributes[arg_name] Self::kernel),
        (HostPlacement, () -> Seed => [runtime] attributes[arg_name] Self::kernel),
        (HostPlacement, () -> PrfKey => [runtime] attributes[arg_name] Self::kernel),
        (HostPlacement, () -> HostBitTensor => [runtime] attributes[arg_name] Self::kernel),
        (HostPlacement, () -> HostRing64Tensor => [runtime] attributes[arg_name] Self::kernel),
        (HostPlacement, () -> HostRing128Tensor => [runtime] attributes[arg_name] Self::kernel),
        (HostPlacement, () -> HostFloat32Tensor => [runtime] attributes[arg_name] Self::kernel),
        (HostPlacement, () -> HostFloat64Tensor => [runtime] attributes[arg_name] Self::kernel),
        (HostPlacement, () -> HostInt8Tensor => [runtime] attributes[arg_name] Self::kernel),
        (HostPlacement, () -> HostInt16Tensor => [runtime] attributes[arg_name] Self::kernel),
        (HostPlacement, () -> HostInt32Tensor => [runtime] attributes[arg_name] Self::kernel),
        (HostPlacement, () -> HostInt64Tensor => [runtime] attributes[arg_name] Self::kernel),
        (HostPlacement, () -> HostUint8Tensor => [runtime] attributes[arg_name] Self::kernel),
        (HostPlacement, () -> HostUint16Tensor => [runtime] attributes[arg_name] Self::kernel),
        (HostPlacement, () -> HostUint32Tensor => [runtime] attributes[arg_name] Self::kernel),
        (HostPlacement, () -> HostUint64Tensor => [runtime] attributes[arg_name] Self::kernel),
        (HostPlacement, () -> HostFixed64Tensor => [runtime] attributes[arg_name] Self::kernel),
        (HostPlacement, () -> HostFixed128Tensor => [runtime] attributes[arg_name] Self::kernel),

    ]
}

impl InputOp {
    fn kernel<S: RuntimeSession, O>(_sess: &S, _plc: &HostPlacement, _arg_name: String) -> O {
        unimplemented!() // TODO: Read the value from the environment for the Async and Sync sessions to work.
    }
}

impl Compile<SyncKernel> for InputOp {
    fn compile(&self, _ctx: &CompilationContext) -> Result<SyncKernel> {
        let arg_name = self.arg_name.clone();
        let expected_ty = self.sig.ret();

        Ok(SyncKernel::Nullary(Box::new(move |sess| {
            let arg = sess
                .arguments
                .get(&arg_name)
                .cloned()
                .ok_or_else(|| Error::MissingArgument(arg_name.clone()))?;
            check_type(&arg, expected_ty)?;
            Ok(arg)
        })))
    }
}

impl Compile<AsyncKernel> for InputOp {
    fn compile(&self, _ctx: &CompilationContext) -> Result<AsyncKernel> {
        let expected_ty = self.sig.ret();
        let arg_name = Arc::new(self.arg_name.clone());

        Ok(AsyncKernel::Nullary(Box::new(move |sess, sender| {
            let sess = Arc::clone(sess);
            let arg_name = Arc::clone(&arg_name);

            tokio::spawn(async move {
                let arg = sess
                    .arguments
                    .get(arg_name.as_ref())
                    .cloned()
                    .ok_or_else(|| Error::MissingArgument(arg_name.as_ref().clone()))?;
                check_type(&arg, expected_ty)?;
                map_send_result(sender.send(arg))
            })
        })))
    }
}

for_all_values! {( $($value:ty),* ) => (
    $(
        modelled!(PlacementOutput::output, HostPlacement, ($value) -> Unit, OutputOp);
    )*
)}

kernel! {
    OutputOp, [
        (HostPlacement, (Unit) -> Unit => [runtime] Self::kernel),
        (HostPlacement, (HostShape) -> Unit => [runtime] Self::kernel),
        (HostPlacement, (Seed) -> Unit => [runtime] Self::kernel),
        (HostPlacement, (PrfKey) -> Unit => [runtime] Self::kernel),
        (HostPlacement, (String) -> Unit => [runtime] Self::kernel),
        (HostPlacement, (HostBitTensor) -> Unit => [runtime] Self::kernel),
        (HostPlacement, (HostRing64Tensor) -> Unit => [runtime] Self::kernel),
        (HostPlacement, (HostRing128Tensor) -> Unit => [runtime] Self::kernel),
        (HostPlacement, (HostFloat32Tensor) -> Unit => [runtime] Self::kernel),
        (HostPlacement, (HostFloat64Tensor) -> Unit => [runtime] Self::kernel),
        (HostPlacement, (HostInt8Tensor) -> Unit => [runtime] Self::kernel),
        (HostPlacement, (HostInt16Tensor) -> Unit => [runtime] Self::kernel),
        (HostPlacement, (HostInt32Tensor) -> Unit => [runtime] Self::kernel),
        (HostPlacement, (HostInt64Tensor) -> Unit => [runtime] Self::kernel),
        (HostPlacement, (HostUint8Tensor) -> Unit => [runtime] Self::kernel),
        (HostPlacement, (HostUint16Tensor) -> Unit => [runtime] Self::kernel),
        (HostPlacement, (HostUint32Tensor) -> Unit => [runtime] Self::kernel),
        (HostPlacement, (HostUint64Tensor) -> Unit => [runtime] Self::kernel),
        (HostPlacement, (HostFixed64Tensor) -> Unit => [runtime] Self::kernel),
        (HostPlacement, (HostFixed128Tensor) -> Unit => [runtime] Self::kernel),
    ]
}

impl OutputOp {
    fn kernel<S: RuntimeSession, O>(_sess: &S, _plc: &HostPlacement, _x: O) -> Unit {
        unimplemented!() // TODO: Save to the environment for the Sync and Async sessions to work.
    }
}

impl Compile<SyncKernel> for OutputOp {
    fn compile(&self, _ctx: &CompilationContext) -> Result<SyncKernel> {
        Ok(SyncKernel::Unary(Box::new(move |_sess, x0| Ok(x0))))
    }
}

impl Compile<AsyncKernel> for OutputOp {
    fn compile(&self, _ctx: &CompilationContext) -> Result<AsyncKernel> {
        Ok(AsyncKernel::Unary(Box::new(move |_sess, x0, sender| {
            tokio::spawn(async move {
                let val = x0.await.map_err(map_receive_error)?;
                map_send_result(sender.send(val))
            })
        })))
    }
}

for_all_values! {( $($value:ty),* ) => (
    $(
        modelled!(PlacementSave::save, HostPlacement, (String, $value) -> Unit, SaveOp);
    )*
)}

modelled!(PlacementSave::save, HostPlacement, (String, crate::logical::Tensor) -> Unit, SaveOp);
modelled!(PlacementSave::save, HostPlacement, (String, Float32Tensor) -> Unit, SaveOp);
modelled!(PlacementSave::save, HostPlacement, (String, Float64Tensor) -> Unit, SaveOp);

kernel! {
    SaveOp, [
        (HostPlacement, (String, Unit) -> Unit => [runtime] Self::kernel),
        (HostPlacement, (String, HostShape) -> Unit => [runtime] Self::kernel),
        (HostPlacement, (String, Seed) -> Unit => [runtime] Self::kernel),
        (HostPlacement, (String, PrfKey) -> Unit => [runtime] Self::kernel),
        (HostPlacement, (String, String) -> Unit => [runtime] Self::kernel),
        (HostPlacement, (String, HostBitTensor) -> Unit => [runtime] Self::kernel),
        (HostPlacement, (String, HostRing64Tensor) -> Unit => [runtime] Self::kernel),
        (HostPlacement, (String, HostRing128Tensor) -> Unit => [runtime] Self::kernel),
        (HostPlacement, (String, HostFloat32Tensor) -> Unit => [runtime] Self::kernel),
        (HostPlacement, (String, HostFloat64Tensor) -> Unit => [runtime] Self::kernel),
        (HostPlacement, (String, HostInt8Tensor) -> Unit => [runtime] Self::kernel),
        (HostPlacement, (String, HostInt16Tensor) -> Unit => [runtime] Self::kernel),
        (HostPlacement, (String, HostInt32Tensor) -> Unit => [runtime] Self::kernel),
        (HostPlacement, (String, HostInt64Tensor) -> Unit => [runtime] Self::kernel),
        (HostPlacement, (String, HostUint8Tensor) -> Unit => [runtime] Self::kernel),
        (HostPlacement, (String, HostUint16Tensor) -> Unit => [runtime] Self::kernel),
        (HostPlacement, (String, HostUint32Tensor) -> Unit => [runtime] Self::kernel),
        (HostPlacement, (String, HostUint64Tensor) -> Unit => [runtime] Self::kernel),
        (HostPlacement, (String, HostFixed64Tensor) -> Unit => [runtime] Self::kernel),
        (HostPlacement, (String, HostFixed128Tensor) -> Unit => [runtime] Self::kernel),
        (HostPlacement, (String, crate::logical::Tensor) -> Unit => [hybrid] Self::logical_kernel),
        (HostPlacement, (String, Float32Tensor) -> Unit => [hybrid] Self::float_kernel),
        (HostPlacement, (String, Float64Tensor) -> Unit => [hybrid] Self::float_kernel),
    ]
}

impl SaveOp {
    fn kernel<S: RuntimeSession, O>(_sess: &S, _plc: &HostPlacement, _key: String, _x: O) -> Unit {
        unimplemented!() // TODO: Save the value into storage for the Async and Sync sessions to work.
    }
}

// This implementation is the old kernel.
#[cfg(not(feature = "exclude_old_framework"))]
impl Compile<SyncKernel> for SaveOp {
    fn compile(&self, _ctx: &CompilationContext) -> Result<SyncKernel> {
        let expected_ty = self.sig.arg(1)?;

        Ok(SyncKernel::Binary(Box::new(move |sess, key, val| {
            let key = String::try_from(key)?;
            check_type(&val, expected_ty)?;
            sess.storage.save(&key, &sess.sid, &val)?;
            Ok(Value::Unit(Box::new(Unit(HostPlacement {
                owner: "TODO".into(), // Fake owner for the old kernel
            }))))
        })))
    }
}

// This implementation is the old kernel.
#[cfg(not(feature = "exclude_old_framework"))]
impl Compile<AsyncKernel> for SaveOp {
    fn compile(&self, _ctx: &CompilationContext) -> Result<AsyncKernel> {
        let expected_ty = self.sig.arg(1)?;

        Ok(AsyncKernel::Binary(Box::new(
            move |sess, key, val, sender| {
                let sess = Arc::clone(sess);

                tokio::spawn(async move {
                    let key = String::try_from(key.await.map_err(map_receive_error)?)?;
                    let val = val.await.map_err(map_receive_error)?;
                    check_type(&val, expected_ty)?;
                    sess.storage.save(&key, &sess.sid, &val).await?;
                    map_send_result(sender.send(Value::Unit(Box::new(Unit(HostPlacement {
                        owner: "TODO".into(), // Fake owner for the old kernel
                    })))))
                })
            },
        )))
    }
}

// for_all_values! {( $($value:ty),* ) => (
//     $(
//         modelled!(PlacementLoad::load, HostPlacement, (String, String) -> $value, LoadOp);
//     )*
// )}

modelled!(PlacementLoad::load, HostPlacement, (String, String) -> HostFloat64Tensor, LoadOp);
modelled!(PlacementLoad::load, HostPlacement, (String, String) -> Float64Tensor, LoadOp);
modelled!(PlacementLoad::load, HostPlacement, (String, String) -> crate::logical::Tensor, LoadOp);

kernel! {
    LoadOp, [
        (HostPlacement, (String, String) -> Unit => [runtime] Self::kernel),
        (HostPlacement, (String, String) -> HostShape => [runtime] Self::kernel),
        (HostPlacement, (String, String) -> Seed => [runtime] Self::kernel),
        (HostPlacement, (String, String) -> PrfKey => [runtime] Self::kernel),
        (HostPlacement, (String, String) -> String => [runtime] Self::kernel),
        (HostPlacement, (String, String) -> HostBitTensor => [runtime] Self::kernel),
        (HostPlacement, (String, String) -> HostRing64Tensor => [runtime] Self::kernel),
        (HostPlacement, (String, String) -> HostRing128Tensor => [runtime] Self::kernel),
        (HostPlacement, (String, String) -> HostFloat32Tensor => [runtime] Self::kernel),
        (HostPlacement, (String, String) -> HostFloat64Tensor => [runtime] Self::kernel),
        (HostPlacement, (String, String) -> HostInt8Tensor => [runtime] Self::kernel),
        (HostPlacement, (String, String) -> HostInt16Tensor => [runtime] Self::kernel),
        (HostPlacement, (String, String) -> HostInt32Tensor => [runtime] Self::kernel),
        (HostPlacement, (String, String) -> HostInt64Tensor => [runtime] Self::kernel),
        (HostPlacement, (String, String) -> HostUint8Tensor => [runtime] Self::kernel),
        (HostPlacement, (String, String) -> HostUint16Tensor => [runtime] Self::kernel),
        (HostPlacement, (String, String) -> HostUint32Tensor => [runtime] Self::kernel),
        (HostPlacement, (String, String) -> HostUint64Tensor => [runtime] Self::kernel),
        (HostPlacement, (String, String) -> HostFixed64Tensor => [runtime] Self::kernel),
        (HostPlacement, (String, String) -> HostFixed128Tensor => [runtime] Self::kernel),
        (HostPlacement, (String, String) -> Float64Tensor => [hybrid] Self::float_kernel),
        (HostPlacement, (String, String) -> crate::logical::Tensor => [hybrid] Self::logical_kernel),
    ]
}

impl LoadOp {
    fn kernel<S: RuntimeSession, O>(
        _sess: &S,
        _plc: &HostPlacement,
        _key: String,
        _query: String,
    ) -> O {
        unimplemented!() // TODO: Implement loading from storage for the Async and Sync sessions to work.
    }
}

impl Compile<SyncKernel> for LoadOp {
    fn compile(&self, _ctx: &CompilationContext) -> Result<SyncKernel> {
        let expected_ty = self.sig.ret();

        Ok(SyncKernel::Binary(Box::new(move |sess, key, query| {
            let key = String::try_from(key)?;
            let _query = String::try_from(query)?;
            let val = sess
                .storage
                .load(&key, &sess.sid, Some(expected_ty), &_query)?;
            check_type(&val, expected_ty)?;
            Ok(val)
        })))
    }
}

impl Compile<AsyncKernel> for LoadOp {
    fn compile(&self, _ctx: &CompilationContext) -> Result<AsyncKernel> {
        let expected_ty = self.sig.ret();

        Ok(AsyncKernel::Binary(Box::new(
            move |sess, key, query, sender| {
                let sess = Arc::clone(sess);

                tokio::spawn(async move {
                    let key = String::try_from(key.await.map_err(map_receive_error)?)?;
                    let _query = String::try_from(query.await.map_err(map_receive_error)?)?;
                    let val = sess
                        .storage
                        .load(&key, &sess.sid, Some(expected_ty), &_query)
                        .await?;
                    check_type(&val, expected_ty)?;
                    map_send_result(sender.send(val))
                })
            },
        )))
    }
}<|MERGE_RESOLUTION|>--- conflicted
+++ resolved
@@ -110,7 +110,6 @@
             RepSlice(op) => DispatchKernel::compile(&op, plc)?(self, operands)?,
             RepBitDec(op) => DispatchKernel::compile(&op, plc)?(self, operands)?,
             RepShlDim(op) => DispatchKernel::compile(&op, plc)?(self, operands)?,
-            RepRevDim(op) => DispatchKernel::compile(&op, plc)?(self, operands)?,
             AdtAdd(op) => DispatchKernel::compile(&op, plc)?(self, operands)?,
             AdtSub(op) => DispatchKernel::compile(&op, plc)?(self, operands)?,
             AdtShl(op) => DispatchKernel::compile(&op, plc)?(self, operands)?,
@@ -781,19 +780,11 @@
             // NOTE the following are not supported by design
             AdtReveal(_) | AdtFill(_) | AdtAdd(_) | AdtSub(_) | AdtMul(_) | AdtShl(_)
             | AdtToRep(_) | RepAbs(_) | RepSetup(_) | RepShare(_) | RepReveal(_) | RepFill(_)
-<<<<<<< HEAD
             | RepAdd(_) | RepSub(_) | RepMul(_) | RepMsb(_) | RepDot(_) | RepDiv(_)
-            | RepMean(_) | RepShl(_) | RepSum(_) | RepTruncPr(_) | RepToAdt(_)
+            | RepFixedpointMean(_) | RepShl(_) | RepSum(_) | RepTruncPr(_) | RepToAdt(_)
             | RepIndexAxis(_) | RepIndex(_) | RepDiag(_) | RepShlDim(_) | RepSlice(_)
-            | RepBitDec(_) | RepRevDim(_) | FixedpointMul(_) | FixedpointDot(_)
-            | FixedpointTruncPr(_) | FixedpointMean(_) | FixedpointSum(_) => {
-=======
-            | RepAdd(_) | RepSub(_) | RepMul(_) | RepMsb(_) | RepDot(_) | RepFixedpointMean(_)
-            | RepShl(_) | RepSum(_) | RepTruncPr(_) | RepToAdt(_) | RepIndexAxis(_)
-            | RepIndex(_) | RepDiag(_) | RepShlDim(_) | RepSlice(_) | RepBitDec(_)
-            | FixedpointMul(_) | FixedpointDot(_) | FixedpointTruncPr(_) | FixedpointMean(_)
-            | FixedpointSum(_) => {
->>>>>>> f5c27db5
+            | RepBitDec(_) | FixedpointMul(_) | FixedpointDot(_) | FixedpointTruncPr(_)
+            | FixedpointMean(_) | FixedpointSum(_) => {
                 unimplemented!("Not supported {:?}", self)
             }
         }
@@ -888,16 +879,10 @@
             // NOTE the following are not supported by design
             AdtReveal(_) | AdtFill(_) | AdtAdd(_) | AdtSub(_) | AdtMul(_) | AdtShl(_)
             | AdtToRep(_) | RepAbs(_) | RepSetup(_) | RepShare(_) | RepReveal(_) | RepFill(_)
-<<<<<<< HEAD
             | RepAdd(_) | RepSub(_) | RepMul(_) | RepMsb(_) | RepDot(_) | RepDiv(_)
-            | RepMean(_) | RepShl(_) | RepSum(_) | RepTruncPr(_) | RepToAdt(_)
+            | RepFixedpointMean(_) | RepShl(_) | RepSum(_) | RepTruncPr(_) | RepToAdt(_)
             | RepIndexAxis(_) | RepIndex(_) | RepDiag(_) | RepShlDim(_) | RepSlice(_)
-            | RepBitDec(_) | RepRevDim(_) => {
-=======
-            | RepAdd(_) | RepSub(_) | RepMul(_) | RepMsb(_) | RepDot(_) | RepFixedpointMean(_)
-            | RepShl(_) | RepSum(_) | RepTruncPr(_) | RepToAdt(_) | RepIndexAxis(_)
-            | RepIndex(_) | RepDiag(_) | RepShlDim(_) | RepSlice(_) | RepBitDec(_) => {
->>>>>>> f5c27db5
+            | RepBitDec(_) => {
                 unimplemented!("Not supported {:?}", self)
             }
         }

--- conflicted
+++ resolved
@@ -216,7 +216,7 @@
     use super::*;
     use crate::computation::{HostPlacement, ReplicatedPlacement, Role};
     use crate::host::HostBitTensor;
-    use crate::kernels::{PlacementSetupGen, SyncSession};
+    use crate::kernels::SyncSession;
     use crate::replicated::ReplicatedBitTensor;
 
     #[test]
@@ -285,50 +285,6 @@
     #[test]
     fn test_aes_replicated() {
         use crate::kernels::{PlacementReveal, PlacementShareSetup};
-<<<<<<< HEAD
-=======
-        use aes::cipher::{generic_array::GenericArray, BlockEncrypt};
-        use aes::{Aes128, Block, NewBlockCipher};
-
-        let k: Vec<u8> = vec![0; 128];
-        let m: Vec<u8> = vec![0; 128];
-
-        let expected_c = {
-            let k: Vec<u8> = k
-                .chunks(8)
-                .map(|c| {
-                    (c[0] << 7)
-                        + (c[1] << 6)
-                        + (c[2] << 5)
-                        + (c[3] << 4)
-                        + (c[4] << 3)
-                        + (c[5] << 2)
-                        + (c[6] << 1)
-                        + (c[7])
-                })
-                .collect();
-
-            let m: Vec<u8> = m
-                .chunks(8)
-                .map(|c| {
-                    (c[0] << 7)
-                        + (c[1] << 6)
-                        + (c[2] << 5)
-                        + (c[3] << 4)
-                        + (c[4] << 3)
-                        + (c[5] << 2)
-                        + (c[6] << 1)
-                        + (c[7])
-                })
-                .collect();
-
-            let mut block = Block::clone_from_slice(&m);
-            let key = GenericArray::from_slice(&k);
-            let cipher = Aes128::new(key);
-            cipher.encrypt_block(&mut block);
-            block
-        };
->>>>>>> 31ec30c1
 
         let actual_c = {
             let host = HostPlacement {
@@ -347,13 +303,8 @@
                 .map(|b| {
                     rep.share(
                         &sess,
-<<<<<<< HEAD
-                        &setup,
+                        setup.as_ref(),
                         &HostBitTensor::from_slice_plc(&[b], host.clone()),
-=======
-                        setup.as_ref(),
-                        &HostBitTensor::from_slice_plc(&[*b], host.clone()),
->>>>>>> 31ec30c1
                     )
                 })
                 .collect();
@@ -364,13 +315,8 @@
                 .map(|b| {
                     rep.share(
                         &sess,
-<<<<<<< HEAD
-                        &setup,
+                        setup.as_ref(),
                         &HostBitTensor::from_slice_plc(&[b], host.clone()),
-=======
-                        setup.as_ref(),
-                        &HostBitTensor::from_slice_plc(&[*b], host.clone()),
->>>>>>> 31ec30c1
                     )
                 })
                 .collect();

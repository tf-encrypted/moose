--- conflicted
+++ resolved
@@ -177,28 +177,15 @@
             RepSetup(op) => DispatchKernel::compile(&op, plc)?(self, operands)?,
             RepShare(op) => DispatchKernel::compile(&op, plc)?(self, operands)?,
             RepReveal(op) => DispatchKernel::compile(&op, plc)?(self, operands)?,
-<<<<<<< HEAD
-            RepAnd(op) => DispatchKernel::compile(&op, plc)?(self, operands)?,
-            RepXor(op) => DispatchKernel::compile(&op, plc)?(self, operands)?,
             TruncPr(op) => DispatchKernel::compile(&op, plc)?(self, operands)?,
-            RepMsb(op) => DispatchKernel::compile(&op, plc)?(self, operands)?,
-=======
-            RepTruncPr(op) => DispatchKernel::compile(&op, plc)?(self, operands)?,
             Msb(op) => DispatchKernel::compile(&op, plc)?(self, operands)?,
->>>>>>> 007fb695
             Abs(op) => DispatchKernel::compile(&op, plc)?(self, operands)?,
             RepToAdt(op) => DispatchKernel::compile(&op, plc)?(self, operands)?,
             RepFixedpointMean(op) => DispatchKernel::compile(&op, plc)?(self, operands)?,
             AddN(op) => DispatchKernel::compile(&op, plc)?(self, operands)?,
             Index(op) => DispatchKernel::compile(&op, plc)?(self, operands)?,
-<<<<<<< HEAD
-            RepBitDec(op) => DispatchKernel::compile(&op, plc)?(self, operands)?,
-            RepBitCompose(op) => DispatchKernel::compile(&op, plc)?(self, operands)?,
+            BitCompose(op) => DispatchKernel::compile(&op, plc)?(self, operands)?,
             ShlDim(op) => DispatchKernel::compile(&op, plc)?(self, operands)?,
-=======
-            BitCompose(op) => DispatchKernel::compile(&op, plc)?(self, operands)?,
-            RepShlDim(op) => DispatchKernel::compile(&op, plc)?(self, operands)?,
->>>>>>> 007fb695
             AdtFill(op) => DispatchKernel::compile(&op, plc)?(self, operands)?,
             AdtReveal(op) => DispatchKernel::compile(&op, plc)?(self, operands)?,
             AdtToRep(op) => DispatchKernel::compile(&op, plc)?(self, operands)?,

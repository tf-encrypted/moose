--- conflicted
+++ resolved
@@ -39,22 +39,9 @@
         input_x = np.array([2.0, 1.0], dtype=np.float64)
         input_weights = np.array([0.5, 0.1], dtype=np.float64)
         model_comp = self._setup_model_comp()
-<<<<<<< HEAD
-        traced_model_comp = pm.trace(model_comp)
         runtime = pm.LocalMooseRuntime(["alice", "bob", "carole"])
         _ = runtime.evaluate_computation(
-            computation=traced_model_comp,
-=======
-        storage = {
-            "alice": {},
-            "bob": {},
-            "carole": {},
-        }
-        runtime = pm.LocalMooseRuntime(storage_mapping=storage)
-        _ = runtime.evaluate_computation(
             computation=model_comp,
-            role_assignment={"alice": "alice", "bob": "bob", "carole": "carole"},
->>>>>>> e279412d
             arguments={"x": input_x, "w": input_weights},
         )
         actual_result = runtime.read_value_from_storage("alice", "y_uri")

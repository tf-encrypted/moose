use crate::additive::{AbstractAdditiveTensor, Additive128Tensor, Additive64Tensor};
use crate::bit::BitTensor;
use crate::computation::KnownType;
use crate::computation::{
    AdditivePlacement, AdtToRepOp, HostPlacement, Placed, RepAddOp, RepMulOp, RepRevealOp,
    RepSetupOp, RepShareOp, RepTruncPrOp, ReplicatedPlacement,
};
use crate::kernels::{
<<<<<<< HEAD
    Context, PlacementAdd, PlacementAdtToRep, PlacementDeriveSeed, PlacementKeyGen, PlacementMul,
    PlacementMulSetup, PlacementRepToAdt, PlacementReveal, PlacementSampleUniform,
    PlacementSetupGen, PlacementShape, PlacementShareSetup, PlacementSub, PlacementTruncPr,
    PlacementTruncPrProvider, PlacementZeros,
=======
    Context, PlacementAdd, PlacementAdtToRepSetup, PlacementDeriveSeed, PlacementKeyGen,
    PlacementMul, PlacementMulSetup, PlacementPlace, PlacementRepToAdt, PlacementReveal,
    PlacementSampleUniform, PlacementSetupGen, PlacementShape, PlacementShareSetup, PlacementSub,
    PlacementTruncPrProvider, PlacementTruncPrSetup, PlacementZeros,
>>>>>>> a4231b66
};
use crate::prim::{PrfKey, RawNonce, Seed};
use crate::ring::{Ring128Tensor, Ring64Tensor};
use crate::standard::Shape;
use macros::with_context;
use serde::{Deserialize, Serialize};

#[derive(Clone, Debug, PartialEq, Serialize, Deserialize)]
pub struct AbstractReplicatedTensor<R> {
    pub shares: [[R; 2]; 3],
}

pub type Replicated64Tensor = AbstractReplicatedTensor<Ring64Tensor>;

pub type Replicated128Tensor = AbstractReplicatedTensor<Ring128Tensor>;

pub type ReplicatedBitTensor = AbstractReplicatedTensor<BitTensor>;

#[derive(Clone, Debug, PartialEq, Serialize, Deserialize)]
pub struct AbstractReplicatedSetup<K> {
    pub keys: [[K; 2]; 3],
}

pub type ReplicatedSetup = AbstractReplicatedSetup<PrfKey>;

struct AbstractReplicatedShape<S> {
    shapes: [S; 3],
}

impl<R> Placed for AbstractReplicatedTensor<R>
where
    R: Placed<Placement = HostPlacement>,
{
    type Placement = ReplicatedPlacement;

    fn placement(&self) -> Self::Placement {
        let AbstractReplicatedTensor {
            shares: [[x00, x10], [x11, x21], [x22, x02]],
        } = self;

        let owner0 = x00.placement().owner;
        assert_eq!(x10.placement().owner, owner0);

        let owner1 = x11.placement().owner;
        assert_eq!(x21.placement().owner, owner1);

        let owner2 = x22.placement().owner;
        assert_eq!(x02.placement().owner, owner2);

        let owners = [owner0, owner1, owner2];
        ReplicatedPlacement { owners }
    }
}

impl<K> Placed for AbstractReplicatedSetup<K>
where
    K: Placed<Placement = HostPlacement>,
{
    type Placement = ReplicatedPlacement;

    fn placement(&self) -> Self::Placement {
        let AbstractReplicatedSetup {
            keys: [[k00, k10], [k11, k21], [k22, k02]],
        } = self;

        let owner0 = k00.placement().owner;
        assert_eq!(k10.placement().owner, owner0);

        let owner1 = k11.placement().owner;
        assert_eq!(k21.placement().owner, owner1);

        let owner2 = k22.placement().owner;
        assert_eq!(k02.placement().owner, owner2);

        let owners = [owner0, owner1, owner2];
        ReplicatedPlacement { owners }
    }
}

impl<C: Context, R> PlacementPlace<C, AbstractReplicatedTensor<R>> for ReplicatedPlacement
where
    AbstractReplicatedTensor<R>: Placed<Placement = ReplicatedPlacement>,
    HostPlacement: PlacementPlace<C, R>,
{
    fn place(&self, ctx: &C, x: AbstractReplicatedTensor<R>) -> AbstractReplicatedTensor<R> {
        if self == &x.placement() {
            x
        } else {
            let AbstractReplicatedTensor {
                shares: [[x00, x10], [x11, x21], [x22, x02]],
            } = x;

            let (player0, player1, player2) = self.host_placements();

            AbstractReplicatedTensor {
                shares: [
                    [player0.place(ctx, x00), player0.place(ctx, x10)],
                    [player1.place(ctx, x11), player1.place(ctx, x21)],
                    [player2.place(ctx, x22), player2.place(ctx, x02)],
                ],
            }
        }
    }
}

modelled!(PlacementSetupGen::gen_setup, ReplicatedPlacement, () -> ReplicatedSetup, RepSetupOp);

hybrid_kernel! {
    RepSetupOp,
    [
        (ReplicatedPlacement, () -> ReplicatedSetup => Self::kernel),
    ]
}

impl RepSetupOp {
    fn kernel<C: Context, K: Clone>(
        ctx: &C,
        rep: &ReplicatedPlacement,
    ) -> AbstractReplicatedSetup<K>
    where
        HostPlacement: PlacementKeyGen<C, K>,
    {
        let (player0, player1, player2) = rep.host_placements();

        let k0 = player0.gen_key(ctx);
        let k1 = player1.gen_key(ctx);
        let k2 = player2.gen_key(ctx);

        AbstractReplicatedSetup {
            keys: [[k0.clone(), k1.clone()], [k1, k2.clone()], [k2, k0]],
        }
    }
}

modelled!(PlacementShareSetup::share, ReplicatedPlacement, (ReplicatedSetup, Ring64Tensor) -> Replicated64Tensor, RepShareOp);
modelled!(PlacementShareSetup::share, ReplicatedPlacement, (ReplicatedSetup, Ring128Tensor) -> Replicated128Tensor, RepShareOp);
modelled!(PlacementShareSetup::share, ReplicatedPlacement, (ReplicatedSetup, BitTensor) -> ReplicatedBitTensor, RepShareOp);

hybrid_kernel! {
    RepShareOp,
    [
        (ReplicatedPlacement, (ReplicatedSetup, Ring64Tensor) -> Replicated64Tensor => Self::kernel),
        (ReplicatedPlacement, (ReplicatedSetup, Ring128Tensor) -> Replicated128Tensor => Self::kernel),
        (ReplicatedPlacement, (ReplicatedSetup, BitTensor) -> ReplicatedBitTensor => Self::kernel),
    ]
}

impl RepShareOp {
    fn kernel<C: Context, SeedT, ShapeT, KeyT, RingT>(
        ctx: &C,
        plc: &ReplicatedPlacement,
        setup: AbstractReplicatedSetup<KeyT>,
        x: RingT,
    ) -> AbstractReplicatedTensor<RingT>
    where
        RingT: Clone + Placed<Placement = HostPlacement>,
        HostPlacement: PlacementShape<C, RingT, ShapeT>,
        HostPlacement: PlacementSampleUniform<C, SeedT, ShapeT, RingT>,
        HostPlacement: PlacementZeros<C, ShapeT, RingT>,
        HostPlacement: PlacementDeriveSeed<C, KeyT, SeedT>,
        HostPlacement: PlacementAdd<C, RingT, RingT, RingT>,
        HostPlacement: PlacementSub<C, RingT, RingT, RingT>,
        ReplicatedPlacement: PlacementPlace<C, AbstractReplicatedTensor<RingT>>,
    {
        let x_player = x.placement();

        let AbstractReplicatedSetup {
            keys: [[k00, k10], [k11, k21], [k22, k02]],
        } = &setup;

        let (player0, player1, player2) = plc.host_placements();

        let shares = match () {
            _ if x_player == player0 => {
                let sync_key = RawNonce::generate();
                let shape = x_player.shape(ctx, &x);

                let seed0 = player0.derive_seed(ctx, sync_key.clone(), k00);
                let x00 = x_player.sample_uniform(ctx, &seed0, &shape);
                let x10 = with_context!(x_player, ctx, x - x00);

                let seed2 = player2.derive_seed(ctx, sync_key, k02);
                let x22 = player2.zeros(ctx, &shape);
                let x02 = player2.sample_uniform(ctx, &seed2, &shape);

                let x11 = x10.clone();
                let x21 = player1.zeros(ctx, &shape);

                [[x00, x10], [x11, x21], [x22, x02]]
            }
            _ if x_player == player1 => {
                let sync_key = RawNonce::generate();
                let shape = x_player.shape(ctx, &x);

                let seed1 = player1.derive_seed(ctx, sync_key.clone(), k11);
                let x11 = x_player.sample_uniform(ctx, &seed1, &shape);
                let x21 = with_context!(x_player, ctx, x - x11);

                let seed0 = player0.derive_seed(ctx, sync_key, k10);
                let x00 = player0.zeros(ctx, &shape);
                let x10 = player0.sample_uniform(ctx, &seed0, &shape);

                let x22 = x21.clone();
                let x02 = player2.zeros(ctx, &shape);

                [[x00, x10], [x11, x21], [x22, x02]]
            }
            _ if x_player == player2 => {
                let sync_key = RawNonce::generate();
                let shape = x_player.shape(ctx, &x);

                let seed2 = player2.derive_seed(ctx, sync_key.clone(), k22);
                let x22 = player2.sample_uniform(ctx, &seed2, &shape);
                let x02 = with_context!(x_player, ctx, x - x22);

                let seed1 = player1.derive_seed(ctx, sync_key, k21);
                let x11 = player1.zeros(ctx, &shape);
                let x21 = player1.sample_uniform(ctx, &seed1, &shape);

                let x00 = x02.clone();
                let x10 = player0.zeros(ctx, &shape);

                [[x00, x10], [x11, x21], [x22, x02]]
            }
            _ => {
                // in this case, where x_owner is _not_ among the replicated players,
                // we cannot use the zeros optimization trick but we can still make sure
                // that seeds are used as much as possible instead of dense random tensors;
                // however, we must make sure keys are not revealed to x_owner and only seeds

                let sync_key0 = RawNonce::generate();
                let sync_key1 = RawNonce::generate();
                let shape = x_player.shape(ctx, &x);

                let seed00 = player0.derive_seed(ctx, sync_key0.clone(), k00);
                let seed02 = player2.derive_seed(ctx, sync_key0, k02);

                let seed11 = player1.derive_seed(ctx, sync_key1.clone(), k11);
                let seed10 = player0.derive_seed(ctx, sync_key1, k10);

                let x0 = x_player.sample_uniform(ctx, &seed00, &shape);
                let x1 = x_player.sample_uniform(ctx, &seed11, &shape);
                let x2 = with_context!(x_player, ctx, x - x0 - x1);

                let x00 = player0.sample_uniform(ctx, &seed00, &shape);
                let x10 = player0.sample_uniform(ctx, &seed10, &shape);

                let x11 = player1.sample_uniform(ctx, &seed11, &shape);
                let x21 = x2.clone();

                let x22 = x2;
                let x02 = player2.sample_uniform(ctx, &seed02, &shape);

                [[x00, x10], [x11, x21], [x22, x02]]
            }
        };

        plc.place(ctx, AbstractReplicatedTensor { shares })
    }
}

modelled!(PlacementReveal::reveal, HostPlacement, (Replicated64Tensor) -> Ring64Tensor, RepRevealOp);
modelled!(PlacementReveal::reveal, HostPlacement, (Replicated128Tensor) -> Ring128Tensor, RepRevealOp);
modelled!(PlacementReveal::reveal, HostPlacement, (ReplicatedBitTensor) -> BitTensor, RepRevealOp);

hybrid_kernel! {
    RepRevealOp,
    [
        (HostPlacement, (Replicated64Tensor) -> Ring64Tensor => Self::kernel),
        (HostPlacement, (Replicated128Tensor) -> Ring128Tensor => Self::kernel),
        (HostPlacement, (ReplicatedBitTensor) -> BitTensor => Self::kernel),
    ]
}

impl RepRevealOp {
    fn kernel<C: Context, R: Clone>(
        ctx: &C,
        receiver: &HostPlacement,
        xe: AbstractReplicatedTensor<R>,
    ) -> R
    where
        R: Placed<Placement = HostPlacement>,
        HostPlacement: PlacementAdd<C, R, R, R>,
    {
        let AbstractReplicatedTensor {
            shares: [[x00, x10], [x11, x21], [x22, x02]],
        } = &xe;

        let (player0, player1, player2) = &xe.placement().host_placements();

        match () {
            _ if receiver == player0 => {
                // make sure to use both shares on player0
                with_context!(receiver, ctx, x00 + x10 + x21)
            }
            _ if receiver == player1 => {
                // make sure to use both shares on player1
                with_context!(receiver, ctx, x02 + x11 + x21)
            }
            _ if receiver == player2 => {
                // make sure to use both shares on player2
                with_context!(receiver, ctx, x02 + x10 + x22)
            }
            _ => {
                with_context!(receiver, ctx, x00 + x10 + x21)
            }
        }
    }
}

modelled!(PlacementAdd::add, ReplicatedPlacement, (Replicated64Tensor, Replicated64Tensor) -> Replicated64Tensor, RepAddOp);
modelled!(PlacementAdd::add, ReplicatedPlacement, (Replicated128Tensor, Replicated128Tensor) -> Replicated128Tensor, RepAddOp);
modelled!(PlacementAdd::add, ReplicatedPlacement, (Ring64Tensor, Replicated64Tensor) -> Replicated64Tensor, RepAddOp);
modelled!(PlacementAdd::add, ReplicatedPlacement, (Ring128Tensor, Replicated128Tensor) -> Replicated128Tensor, RepAddOp);
modelled!(PlacementAdd::add, ReplicatedPlacement, (Replicated64Tensor, Ring64Tensor) -> Replicated64Tensor, RepAddOp);
modelled!(PlacementAdd::add, ReplicatedPlacement, (Replicated128Tensor, Ring128Tensor) -> Replicated128Tensor, RepAddOp);
modelled!(PlacementAdd::add, ReplicatedPlacement, (ReplicatedBitTensor, ReplicatedBitTensor) -> ReplicatedBitTensor, RepAddOp);

hybrid_kernel! {
    RepAddOp,
    [
        (ReplicatedPlacement, (Replicated64Tensor, Replicated64Tensor) -> Replicated64Tensor => Self::rep_rep_kernel),
        (ReplicatedPlacement, (Replicated128Tensor, Replicated128Tensor) -> Replicated128Tensor => Self::rep_rep_kernel),
        (ReplicatedPlacement, (Ring64Tensor, Replicated64Tensor) -> Replicated64Tensor => Self::ring_rep_kernel),
        (ReplicatedPlacement, (Ring128Tensor, Replicated128Tensor) -> Replicated128Tensor => Self::ring_rep_kernel),
        (ReplicatedPlacement, (Replicated64Tensor, Ring64Tensor) -> Replicated64Tensor => Self::rep_ring_kernel),
        (ReplicatedPlacement, (Replicated128Tensor, Ring128Tensor) -> Replicated128Tensor => Self::rep_ring_kernel),
        (ReplicatedPlacement, (ReplicatedBitTensor, ReplicatedBitTensor) -> ReplicatedBitTensor => Self::rep_rep_kernel),
    ]
}

impl RepAddOp {
    fn rep_rep_kernel<C: Context, R>(
        ctx: &C,
        rep: &ReplicatedPlacement,
        x: AbstractReplicatedTensor<R>,
        y: AbstractReplicatedTensor<R>,
    ) -> AbstractReplicatedTensor<R>
    where
        HostPlacement: PlacementAdd<C, R, R, R>,
    {
        let (player0, player1, player2) = rep.host_placements();

        let AbstractReplicatedTensor {
            shares: [[x00, x10], [x11, x21], [x22, x02]],
        } = &x;

        let AbstractReplicatedTensor {
            shares: [[y00, y10], [y11, y21], [y22, y02]],
        } = &y;

        let z00 = with_context!(player0, ctx, x00 + y00);
        let z10 = with_context!(player0, ctx, x10 + y10);

        let z11 = with_context!(player1, ctx, x11 + y11);
        let z21 = with_context!(player1, ctx, x21 + y21);

        let z22 = with_context!(player2, ctx, x22 + y22);
        let z02 = with_context!(player2, ctx, x02 + y02);

        AbstractReplicatedTensor {
            shares: [[z00, z10], [z11, z21], [z22, z02]],
        }
    }

    fn ring_rep_kernel<C: Context, R>(
        ctx: &C,
        rep: &ReplicatedPlacement,
        x: R,
        y: AbstractReplicatedTensor<R>,
    ) -> AbstractReplicatedTensor<R>
    where
        R: Placed<Placement = HostPlacement>,
        HostPlacement: PlacementAdd<C, R, R, R>,
        ReplicatedPlacement: PlacementPlace<C, AbstractReplicatedTensor<R>>,
    {
        let (player0, player1, player2) = rep.host_placements();
        let x_plc = x.placement();

        let AbstractReplicatedTensor {
            shares: [[y00, y10], [y11, y21], [y22, y02]],
        } = y;

        let shares = match () {
            _ if x_plc == player0 => {
                // add x to y0
                [
                    [with_context!(player0, ctx, x + y00), y10],
                    [y11, y21],
                    [y22, with_context!(player2, ctx, x + y02)],
                ]
            }
            _ if x_plc == player1 => {
                // add x to y1
                [
                    [y00, with_context!(player0, ctx, x + y10)],
                    [with_context!(player1, ctx, x + y11), y21],
                    [y22, y02],
                ]
            }
            _ if x_plc == player2 => {
                // add x to y2
                [
                    [y00, y10],
                    [y11, with_context!(player1, ctx, x + y21)],
                    [with_context!(player2, ctx, x + y22), y02],
                ]
            }
            _ => {
                // add x to y0; we could randomize this
                [
                    [with_context!(player0, ctx, x + y00), y10],
                    [y11, y21],
                    [y22, with_context!(player2, ctx, x + y02)],
                ]
            }
        };

        rep.place(ctx, AbstractReplicatedTensor { shares })
    }

    fn rep_ring_kernel<C: Context, R>(
        ctx: &C,
        rep: &ReplicatedPlacement,
        x: AbstractReplicatedTensor<R>,
        y: R,
    ) -> AbstractReplicatedTensor<R>
    where
        R: Placed<Placement = HostPlacement>,
        HostPlacement: PlacementAdd<C, R, R, R>,
        ReplicatedPlacement: PlacementPlace<C, AbstractReplicatedTensor<R>>,
    {
        let (player0, player1, player2) = rep.host_placements();
        let y_plc = y.placement();

        let AbstractReplicatedTensor {
            shares: [[x00, x10], [x11, x21], [x22, x02]],
        } = x;

        let shares = match () {
            _ if y_plc == player0 => {
                // add y to x0
                [
                    [with_context!(player0, ctx, x00 + y), x10],
                    [x11, x21],
                    [x22, with_context!(player2, ctx, x02 + y)],
                ]
            }
            _ if y_plc == player1 => {
                // add y to x1
                [
                    [x00, with_context!(player0, ctx, x10 + y)],
                    [with_context!(player1, ctx, x11 + y), x21],
                    [x22, x02],
                ]
            }
            _ if y_plc == player2 => {
                // add y to x2
                [
                    [x00, x10],
                    [x11, with_context!(player1, ctx, x21 + y)],
                    [with_context!(player2, ctx, x22 + y), x02],
                ]
            }
            _ => {
                // add y to x0; we could randomize this
                [
                    [with_context!(player0, ctx, x00 + y), x10],
                    [x11, x21],
                    [x22, with_context!(player2, ctx, x02 + y)],
                ]
            }
        };

        rep.place(ctx, AbstractReplicatedTensor { shares })
    }
}

modelled!(PlacementMulSetup::mul, ReplicatedPlacement, (ReplicatedSetup, Replicated64Tensor, Replicated64Tensor) -> Replicated64Tensor, RepMulOp);
modelled!(PlacementMulSetup::mul, ReplicatedPlacement, (ReplicatedSetup, Replicated128Tensor, Replicated128Tensor) -> Replicated128Tensor, RepMulOp);
modelled!(PlacementMulSetup::mul, ReplicatedPlacement, (ReplicatedSetup, Ring64Tensor, Replicated64Tensor) -> Replicated64Tensor, RepMulOp);
modelled!(PlacementMulSetup::mul, ReplicatedPlacement, (ReplicatedSetup, Ring128Tensor, Replicated128Tensor) -> Replicated128Tensor, RepMulOp);
modelled!(PlacementMulSetup::mul, ReplicatedPlacement, (ReplicatedSetup, Replicated64Tensor, Ring64Tensor) -> Replicated64Tensor, RepMulOp);
modelled!(PlacementMulSetup::mul, ReplicatedPlacement, (ReplicatedSetup, Replicated128Tensor, Ring128Tensor) -> Replicated128Tensor, RepMulOp);
modelled!(PlacementMulSetup::mul, ReplicatedPlacement, (ReplicatedSetup, ReplicatedBitTensor, ReplicatedBitTensor) -> ReplicatedBitTensor, RepMulOp);

hybrid_kernel! {
    RepMulOp,
    [
        (ReplicatedPlacement, (ReplicatedSetup, Replicated64Tensor, Replicated64Tensor) -> Replicated64Tensor => Self::rep_rep_kernel),
        (ReplicatedPlacement, (ReplicatedSetup, Replicated128Tensor, Replicated128Tensor) -> Replicated128Tensor => Self::rep_rep_kernel),
        (ReplicatedPlacement, (ReplicatedSetup, ReplicatedBitTensor, ReplicatedBitTensor) -> ReplicatedBitTensor => Self::rep_rep_kernel),
        (ReplicatedPlacement, (ReplicatedSetup, Ring64Tensor, Replicated64Tensor) -> Replicated64Tensor => Self::ring_rep_kernel),
        (ReplicatedPlacement, (ReplicatedSetup, Ring128Tensor, Replicated128Tensor) -> Replicated128Tensor => Self::ring_rep_kernel),
        (ReplicatedPlacement, (ReplicatedSetup, Replicated64Tensor, Ring64Tensor) -> Replicated64Tensor => Self::rep_ring_kernel),
        (ReplicatedPlacement, (ReplicatedSetup, Replicated128Tensor, Ring128Tensor) -> Replicated128Tensor => Self::rep_ring_kernel),
    ]
}

impl RepMulOp {
    fn rep_rep_kernel<C: Context, RingT, KeyT, ShapeT>(
        ctx: &C,
        rep: &ReplicatedPlacement,
        setup: AbstractReplicatedSetup<KeyT>,
        x: AbstractReplicatedTensor<RingT>,
        y: AbstractReplicatedTensor<RingT>,
    ) -> AbstractReplicatedTensor<RingT>
    where
        RingT: Clone,
        HostPlacement: PlacementAdd<C, RingT, RingT, RingT>,
        HostPlacement: PlacementMul<C, RingT, RingT, RingT>,
        HostPlacement: PlacementShape<C, RingT, ShapeT>,
        ReplicatedPlacement: ZeroShareGen<C, KeyT, RingT, ShapeT>,
    {
        let (player0, player1, player2) = rep.host_placements();

        let AbstractReplicatedTensor {
            shares: [[x00, x10], [x11, x21], [x22, x02]],
        } = &x;

        let AbstractReplicatedTensor {
            shares: [[y00, y10], [y11, y21], [y22, y02]],
        } = &y;

        let v0 = with_context!(player0, ctx, { x00 * y00 + x00 * y10 + x10 * y00 });
        let v1 = with_context!(player1, ctx, { x11 * y11 + x11 * y21 + x21 * y11 });
        let v2 = with_context!(player2, ctx, { x22 * y22 + x22 * y02 + x02 * y22 });

        let s0 = player0.shape(ctx, &v0);
        let s1 = player1.shape(ctx, &v1);
        let s2 = player2.shape(ctx, &v2);
        let zero_shape = AbstractReplicatedShape {
            shapes: [s0, s1, s2],
        };

        let AbstractReplicatedZeroShare {
            alphas: [a0, a1, a2],
        } = rep.gen_zero_share(ctx, &setup, &zero_shape);

        let z0 = with_context!(player0, ctx, { v0 + a0 });
        let z1 = with_context!(player1, ctx, { v1 + a1 });
        let z2 = with_context!(player2, ctx, { v2 + a2 });

        AbstractReplicatedTensor {
            shares: [[z0.clone(), z1.clone()], [z1, z2.clone()], [z2, z0]],
        }
    }

    fn ring_rep_kernel<C: Context, RingT, KeyT>(
        ctx: &C,
        rep: &ReplicatedPlacement,
        _setup: AbstractReplicatedSetup<KeyT>,
        x: RingT,
        y: AbstractReplicatedTensor<RingT>,
    ) -> AbstractReplicatedTensor<RingT>
    where
        HostPlacement: PlacementMul<C, RingT, RingT, RingT>,
    {
        let (player0, player1, player2) = rep.host_placements();

        let AbstractReplicatedTensor {
            shares: [[y00, y10], [y11, y21], [y22, y02]],
        } = &y;

        let z00 = with_context!(player0, ctx, x * y00);
        let z10 = with_context!(player0, ctx, x * y10);

        let z11 = with_context!(player1, ctx, x * y11);
        let z21 = with_context!(player1, ctx, x * y21);

        let z22 = with_context!(player2, ctx, x * y22);
        let z02 = with_context!(player2, ctx, x * y02);

        AbstractReplicatedTensor {
            shares: [[z00, z10], [z11, z21], [z22, z02]],
        }
    }

    fn rep_ring_kernel<C: Context, RingT, KeyT>(
        ctx: &C,
        rep: &ReplicatedPlacement,
        _setup: AbstractReplicatedSetup<KeyT>,
        x: AbstractReplicatedTensor<RingT>,
        y: RingT,
    ) -> AbstractReplicatedTensor<RingT>
    where
        HostPlacement: PlacementMul<C, RingT, RingT, RingT>,
    {
        let (player0, player1, player2) = rep.host_placements();

        let AbstractReplicatedTensor {
            shares: [[x00, x10], [x11, x21], [x22, x02]],
        } = &x;

        let z00 = with_context!(player0, ctx, x00 * y);
        let z10 = with_context!(player0, ctx, x10 * y);

        let z11 = with_context!(player1, ctx, x11 * y);
        let z21 = with_context!(player1, ctx, x21 * y);

        let z22 = with_context!(player2, ctx, x22 * y);
        let z02 = with_context!(player2, ctx, x02 * y);

        AbstractReplicatedTensor {
            shares: [[z00, z10], [z11, z21], [z22, z02]],
        }
    }
}

modelled!(PlacementTruncPr::trunc_pr, ReplicatedPlacement, attributes[amount: usize] (Replicated64Tensor) -> Replicated64Tensor, RepTruncPrOp);
modelled!(PlacementTruncPr::trunc_pr, ReplicatedPlacement, attributes[amount: usize] (Replicated128Tensor) -> Replicated128Tensor, RepTruncPrOp);

kernel! {
    RepTruncPrOp,
    [
        (ReplicatedPlacement,  (Replicated64Tensor) -> Replicated64Tensor => attributes[amount] Self::kernel),
        (ReplicatedPlacement,  (Replicated128Tensor) -> Replicated128Tensor => attributes[amount] Self::kernel),
    ]
}

impl RepTruncPrOp {
    fn kernel<C: Context, RingT>(
        ctx: &C,
        rep: &ReplicatedPlacement,
        amount: usize,
        xe: AbstractReplicatedTensor<RingT>,
    ) -> AbstractReplicatedTensor<RingT>
    where
        AdditivePlacement: PlacementTruncPrProvider<
            C,
            AbstractAdditiveTensor<RingT>,
            AbstractAdditiveTensor<RingT>,
        >,
        AdditivePlacement:
            PlacementRepToAdt<C, AbstractReplicatedTensor<RingT>, AbstractAdditiveTensor<RingT>>,
        ReplicatedPlacement:
            PlacementAdtToRep<C, AbstractAdditiveTensor<RingT>, AbstractReplicatedTensor<RingT>>,
    {
        let (player0, player1, player2) = rep.host_placements();

        let adt = AdditivePlacement {
            owners: [player0.owner, player1.owner],
        };
        let provider = player2;

        let x_adt = adt.rep_to_adt(ctx, &xe);
        let y_adt = adt.trunc_pr(ctx, amount, &provider, &x_adt);
        rep.adt_to_rep(ctx, &y_adt)
    }
}

modelled!(PlacementAdtToRep::adt_to_rep, ReplicatedPlacement, (Additive64Tensor) -> Replicated64Tensor, AdtToRepOp);
modelled!(PlacementAdtToRep::adt_to_rep, ReplicatedPlacement, (Additive128Tensor) -> Replicated128Tensor, AdtToRepOp);

hybrid_kernel! {
    AdtToRepOp,
    [
        (ReplicatedPlacement, (Additive64Tensor) -> Replicated64Tensor => Self::kernel),
        (ReplicatedPlacement, (Additive128Tensor) -> Replicated128Tensor => Self::kernel),
    ]
}

impl AdtToRepOp {
    fn kernel<C: Context, SeedT, ShapeT, KeyT, RingT>(
        ctx: &C,
        rep: &ReplicatedPlacement,
        x: AbstractAdditiveTensor<RingT>,
    ) -> AbstractReplicatedTensor<RingT>
    where
        RingT: Placed<Placement = HostPlacement> + Clone,
        HostPlacement: PlacementShape<C, RingT, ShapeT>,
        HostPlacement: PlacementKeyGen<C, KeyT>,
        HostPlacement: PlacementSampleUniform<C, SeedT, ShapeT, RingT>,
        HostPlacement: PlacementDeriveSeed<C, KeyT, SeedT>,
        AdditivePlacement: PlacementSub<
            C,
            AbstractAdditiveTensor<RingT>,
            AbstractAdditiveTensor<RingT>,
            AbstractAdditiveTensor<RingT>,
        >,
        HostPlacement: PlacementReveal<C, AbstractAdditiveTensor<RingT>, RingT>,
    {
        let AbstractAdditiveTensor { shares: [x0, x1] } = &x;

        let adt = x.placement();
        let (adt_player0, adt_player1) = adt.host_placements();
        let (rep_player0, rep_player1, rep_player2) = rep.host_placements();

        let sync_key0 = RawNonce::generate();
        let sync_key1 = RawNonce::generate();
        let shape = adt_player0.shape(ctx, x0);

        let (provider, provider_index, rep_others) = match () {
            _ if rep_player0 != adt_player0 && rep_player0 != adt_player1 => {
                (rep_player0, 0, [rep_player1, rep_player2])
            }
            _ if rep_player1 != adt_player0 && rep_player1 != adt_player1 => {
                (rep_player1, 1, [rep_player2, rep_player0])
            }
            _ if rep_player2 != adt_player0 && rep_player2 != adt_player1 => {
                (rep_player2, 2, [rep_player0, rep_player1])
            }
            _ => unimplemented!(), // something is wrong in the protocol otherwise
        };

        let k = provider.gen_key(ctx);
        let seed1 = provider.derive_seed(ctx, sync_key0, &k);
        let seed2 = provider.derive_seed(ctx, sync_key1, &k);

        let y0_provider = provider.sample_uniform(ctx, &seed1, &shape);
        let y1_provider = provider.sample_uniform(ctx, &seed2, &shape);

        let y0 = adt_player0.sample_uniform(ctx, &seed1, &shape);
        let y1 = adt_player1.sample_uniform(ctx, &seed2, &adt_player1.shape(ctx, x1));

        let y = AbstractAdditiveTensor {
            shares: [y0.clone(), y1.clone()],
        };
        let c = adt_player0.reveal(ctx, &adt.sub(ctx, &x, &y));

        let shares = match () {
            _ if provider_index == 0 => {
                match () {
                    // (D, adt_0, adt_1) case
                    _ if adt_player0 == rep_others[0] => {
                        [[y1_provider, y0_provider], [y0, c.clone()], [c, y1]]
                    }
                    // (D, adt_1, adt_0) case
                    _ if adt_player0 == rep_others[1] => {
                        [[y0_provider, y1_provider], [y1, c.clone()], [c, y0]]
                    }
                    // same as previously, we don't care since parties sends their shares
                    _ => [[y0_provider, y1_provider], [y1, c.clone()], [c, y0]],
                }
            }
            _ if provider_index == 1 => {
                match () {
                    // (adt_1, D, adt_0)
                    _ if adt_player0 == rep_others[0] => {
                        [[c.clone(), y1], [y1_provider, y0_provider], [y0, c]]
                    }
                    // (adt_0, D, adt_1)
                    _ if adt_player0 == rep_others[1] => {
                        [[c.clone(), y0], [y0_provider, y1_provider], [y1, c]]
                    }
                    // same as previously, we don't care since parties sends their shares
                    _ => [[c.clone(), y0], [y0_provider, y1_provider], [y1, c]],
                }
            }
            _ => {
                match () {
                    // (adt0, adt1, D)
                    _ if adt_player0 == rep_others[0] => {
                        [[y0, c.clone()], [c, y1], [y1_provider, y0_provider]]
                    }
                    // (adt1, adt0, D)
                    _ if adt_player0 == rep_others[1] => {
                        [[y1, c.clone()], [c, y0], [y0_provider, y1_provider]]
                    }
                    // same as previously, we don't care since parties sends their shares
                    _ => [[y1, c.clone()], [c, y0], [y0_provider, y1_provider]],
                }
            }
        };
        AbstractReplicatedTensor { shares }
    }
}

struct AbstractReplicatedSeeds<T> {
    seeds: [[T; 2]; 3],
}

trait ReplicatedSeedsGen<C: Context, KeyT, SeedT> {
    fn gen_seeds(
        &self,
        ctx: &C,
        setup: &AbstractReplicatedSetup<KeyT>,
    ) -> AbstractReplicatedSeeds<SeedT>;
}

impl<C: Context> ReplicatedSeedsGen<C, cs!(PrfKey), cs!(Seed)> for ReplicatedPlacement
where
    PrfKey: KnownType<C>,
    Seed: KnownType<C>,
    HostPlacement: PlacementDeriveSeed<C, cs!(PrfKey), cs!(Seed)>,
{
    fn gen_seeds(
        &self,
        ctx: &C,
        setup: &AbstractReplicatedSetup<cs!(PrfKey)>,
    ) -> AbstractReplicatedSeeds<cs!(Seed)> {
        let (player0, player1, player2) = self.host_placements();

        let AbstractReplicatedSetup {
            keys: [[k00, k10], [k11, k21], [k22, k02]],
        } = setup;

        // NOTE for now we pick random sync_keys _at compile time_, which is okay from
        // a security perspective since the seeds depend on both the keys and the sid.
        // however, with sub-computations we could fix these as eg `0`, `1`, and `2`
        // and make compilation a bit more deterministic
        let sync_key0 = RawNonce::generate();
        let sync_key1 = RawNonce::generate();
        let sync_key2 = RawNonce::generate();

        let s00 = player0.derive_seed(ctx, sync_key0.clone(), k00);
        let s10 = player0.derive_seed(ctx, sync_key1.clone(), k10);

        let s11 = player1.derive_seed(ctx, sync_key1, k11);
        let s21 = player1.derive_seed(ctx, sync_key2.clone(), k21);

        let s22 = player2.derive_seed(ctx, sync_key2, k22);
        let s02 = player2.derive_seed(ctx, sync_key0, k02);

        let seeds = [[s00, s10], [s11, s21], [s22, s02]];
        AbstractReplicatedSeeds { seeds }
    }
}

#[derive(Clone, Debug, PartialEq, Serialize, Deserialize)]
struct AbstractReplicatedZeroShare<R> {
    alphas: [R; 3],
}

trait ZeroShareGen<C: Context, KeyT, RingT, ShapeT> {
    fn gen_zero_share(
        &self,
        ctx: &C,
        setup: &AbstractReplicatedSetup<KeyT>,
        shape: &AbstractReplicatedShape<ShapeT>,
    ) -> AbstractReplicatedZeroShare<RingT>;
}

impl<C: Context, RingT> ZeroShareGen<C, cs!(PrfKey), RingT, cs!(Shape)> for ReplicatedPlacement
where
    PrfKey: KnownType<C>,
    Seed: KnownType<C>,
    Shape: KnownType<C>,
    HostPlacement: PlacementSampleUniform<C, cs!(Seed), cs!(Shape), RingT>,
    HostPlacement: PlacementSub<C, RingT, RingT, RingT>,
    ReplicatedPlacement: ReplicatedSeedsGen<C, cs!(PrfKey), cs!(Seed)>,
{
    fn gen_zero_share(
        &self,
        ctx: &C,
        setup: &AbstractReplicatedSetup<cs!(PrfKey)>,
        shape: &AbstractReplicatedShape<cs!(Shape)>,
    ) -> AbstractReplicatedZeroShare<RingT> {
        let (player0, player1, player2) = self.host_placements();

        let AbstractReplicatedShape {
            shapes: [shape0, shape1, shape2],
        } = shape;

        let AbstractReplicatedSeeds {
            seeds: [[s00, s10], [s11, s21], [s22, s02]],
        } = &self.gen_seeds(ctx, setup);

        let r00 = player0.sample_uniform(ctx, s00, shape0);
        let r10 = player0.sample_uniform(ctx, s10, shape0);
        let alpha0 = with_context!(player0, ctx, r00 - r10);

        let r11 = player1.sample_uniform(ctx, s11, shape1);
        let r21 = player1.sample_uniform(ctx, s21, shape1);
        let alpha1 = with_context!(player1, ctx, r11 - r21);

        let r22 = player2.sample_uniform(ctx, s22, shape2);
        let r02 = player2.sample_uniform(ctx, s02, shape2);
        let alpha2 = with_context!(player2, ctx, r22 - r02);

        AbstractReplicatedZeroShare {
            alphas: [alpha0, alpha1, alpha2],
        }
    }
}

#[cfg(test)]
mod tests {
    use super::*;
    use crate::{kernels::ConcreteContext, ring::AbstractRingTensor};
    use ndarray::array;

    #[test]
    fn test_share_conversion() {
        let alice = HostPlacement {
            owner: "alice".into(),
        };
        let bob = HostPlacement {
            owner: "bob".into(),
        };
        let carole = HostPlacement {
            owner: "carole".into(),
        };

        let rep = ReplicatedPlacement {
            owners: ["alice".into(), "bob".into(), "carole".into()],
        };

        let rhs = Replicated64Tensor {
            shares: [
                [
                    AbstractRingTensor::from_raw_plc(array![1, 2, 3], alice.clone()),
                    AbstractRingTensor::from_raw_plc(array![4, 5, 6], alice.clone()),
                ],
                [
                    AbstractRingTensor::from_raw_plc(array![4, 5, 6], bob.clone()),
                    AbstractRingTensor::from_raw_plc(array![0, 0, 0], bob.clone()),
                ],
                [
                    AbstractRingTensor::from_raw_plc(array![0, 0, 0], carole.clone()),
                    AbstractRingTensor::from_raw_plc(array![1, 2, 3], carole),
                ],
            ],
        };

        let x_add = Additive64Tensor {
            shares: [
                AbstractRingTensor::from_raw_plc(array![1, 2, 3], alice.clone()),
                AbstractRingTensor::from_raw_plc(array![4, 5, 6], bob),
            ],
        };

        let ctx = ConcreteContext::default();
        let x_rep = rep.adt_to_rep(&ctx, &x_add);

        println!("{:?}", x_rep);

        let x_rep_open = alice.reveal(&ctx, &x_rep);
        let x_add_open = alice.reveal(&ctx, &x_add);

        println!("{:?}", x_rep_open);
        println!("{:?}", x_add_open);

        assert_eq!(x_rep_open, x_add_open);
    }
}<|MERGE_RESOLUTION|>--- conflicted
+++ resolved
@@ -5,18 +5,12 @@
     AdditivePlacement, AdtToRepOp, HostPlacement, Placed, RepAddOp, RepMulOp, RepRevealOp,
     RepSetupOp, RepShareOp, RepTruncPrOp, ReplicatedPlacement,
 };
+use crate::error::{Error, Result};
 use crate::kernels::{
-<<<<<<< HEAD
     Context, PlacementAdd, PlacementAdtToRep, PlacementDeriveSeed, PlacementKeyGen, PlacementMul,
-    PlacementMulSetup, PlacementRepToAdt, PlacementReveal, PlacementSampleUniform,
+    PlacementMulSetup, PlacementPlace, PlacementRepToAdt, PlacementReveal, PlacementSampleUniform,
     PlacementSetupGen, PlacementShape, PlacementShareSetup, PlacementSub, PlacementTruncPr,
     PlacementTruncPrProvider, PlacementZeros,
-=======
-    Context, PlacementAdd, PlacementAdtToRepSetup, PlacementDeriveSeed, PlacementKeyGen,
-    PlacementMul, PlacementMulSetup, PlacementPlace, PlacementRepToAdt, PlacementReveal,
-    PlacementSampleUniform, PlacementSetupGen, PlacementShape, PlacementShareSetup, PlacementSub,
-    PlacementTruncPrProvider, PlacementTruncPrSetup, PlacementZeros,
->>>>>>> a4231b66
 };
 use crate::prim::{PrfKey, RawNonce, Seed};
 use crate::ring::{Ring128Tensor, Ring64Tensor};
@@ -52,22 +46,24 @@
 {
     type Placement = ReplicatedPlacement;
 
-    fn placement(&self) -> Self::Placement {
+    fn placement(&self) -> Result<Self::Placement> {
         let AbstractReplicatedTensor {
             shares: [[x00, x10], [x11, x21], [x22, x02]],
         } = self;
 
-        let owner0 = x00.placement().owner;
-        assert_eq!(x10.placement().owner, owner0);
-
-        let owner1 = x11.placement().owner;
-        assert_eq!(x21.placement().owner, owner1);
-
-        let owner2 = x22.placement().owner;
-        assert_eq!(x02.placement().owner, owner2);
-
-        let owners = [owner0, owner1, owner2];
-        ReplicatedPlacement { owners }
+        let owner0 = x00.placement()?.owner;
+        let owner1 = x11.placement()?.owner;
+        let owner2 = x22.placement()?.owner;
+
+        if x10.placement()?.owner == owner0
+            && x21.placement()?.owner == owner1
+            && x02.placement()?.owner == owner2
+        {
+            let owners = [owner0, owner1, owner2];
+            Ok(ReplicatedPlacement { owners })
+        } else {
+            Err(Error::MalformedPlacement)
+        }
     }
 }
 
@@ -77,22 +73,24 @@
 {
     type Placement = ReplicatedPlacement;
 
-    fn placement(&self) -> Self::Placement {
+    fn placement(&self) -> Result<Self::Placement> {
         let AbstractReplicatedSetup {
             keys: [[k00, k10], [k11, k21], [k22, k02]],
         } = self;
 
-        let owner0 = k00.placement().owner;
-        assert_eq!(k10.placement().owner, owner0);
-
-        let owner1 = k11.placement().owner;
-        assert_eq!(k21.placement().owner, owner1);
-
-        let owner2 = k22.placement().owner;
-        assert_eq!(k02.placement().owner, owner2);
-
-        let owners = [owner0, owner1, owner2];
-        ReplicatedPlacement { owners }
+        let owner0 = k00.placement()?.owner;
+        let owner1 = k11.placement()?.owner;
+        let owner2 = k22.placement()?.owner;
+
+        if k10.placement()?.owner == owner0
+            && k21.placement()?.owner == owner1
+            && k02.placement()?.owner == owner2
+        {
+            let owners = [owner0, owner1, owner2];
+            Ok(ReplicatedPlacement { owners })
+        } else {
+            Err(Error::MalformedPlacement)
+        }
     }
 }
 
@@ -100,23 +98,24 @@
 where
     AbstractReplicatedTensor<R>: Placed<Placement = ReplicatedPlacement>,
     HostPlacement: PlacementPlace<C, R>,
+    R: std::fmt::Debug,
 {
     fn place(&self, ctx: &C, x: AbstractReplicatedTensor<R>) -> AbstractReplicatedTensor<R> {
-        if self == &x.placement() {
-            x
-        } else {
-            let AbstractReplicatedTensor {
-                shares: [[x00, x10], [x11, x21], [x22, x02]],
-            } = x;
-
-            let (player0, player1, player2) = self.host_placements();
-
-            AbstractReplicatedTensor {
-                shares: [
-                    [player0.place(ctx, x00), player0.place(ctx, x10)],
-                    [player1.place(ctx, x11), player1.place(ctx, x21)],
-                    [player2.place(ctx, x22), player2.place(ctx, x02)],
-                ],
+        match x.placement() {
+            Ok(place) if &place == self => x,
+            _ => {
+                let AbstractReplicatedTensor {
+                    shares: [[x00, x10], [x11, x21], [x22, x02]],
+                } = x;
+
+                let (player0, player1, player2) = self.host_placements();
+                AbstractReplicatedTensor {
+                    shares: [
+                        [player0.place(ctx, x00), player0.place(ctx, x10)],
+                        [player1.place(ctx, x11), player1.place(ctx, x21)],
+                        [player2.place(ctx, x22), player2.place(ctx, x02)],
+                    ],
+                }
             }
         }
     }
@@ -181,7 +180,7 @@
         HostPlacement: PlacementSub<C, RingT, RingT, RingT>,
         ReplicatedPlacement: PlacementPlace<C, AbstractReplicatedTensor<RingT>>,
     {
-        let x_player = x.placement();
+        let x_player = x.placement().unwrap();
 
         let AbstractReplicatedSetup {
             keys: [[k00, k10], [k11, k21], [k22, k02]],
@@ -305,7 +304,7 @@
             shares: [[x00, x10], [x11, x21], [x22, x02]],
         } = &xe;
 
-        let (player0, player1, player2) = &xe.placement().host_placements();
+        let (player0, player1, player2) = &xe.placement().unwrap().host_placements();
 
         match () {
             _ if receiver == player0 => {
@@ -394,7 +393,7 @@
         ReplicatedPlacement: PlacementPlace<C, AbstractReplicatedTensor<R>>,
     {
         let (player0, player1, player2) = rep.host_placements();
-        let x_plc = x.placement();
+        let x_plc = x.placement().unwrap();
 
         let AbstractReplicatedTensor {
             shares: [[y00, y10], [y11, y21], [y22, y02]],
@@ -450,7 +449,7 @@
         ReplicatedPlacement: PlacementPlace<C, AbstractReplicatedTensor<R>>,
     {
         let (player0, player1, player2) = rep.host_placements();
-        let y_plc = y.placement();
+        let y_plc = y.placement().unwrap();
 
         let AbstractReplicatedTensor {
             shares: [[x00, x10], [x11, x21], [x22, x02]],
@@ -698,10 +697,11 @@
             AbstractAdditiveTensor<RingT>,
         >,
         HostPlacement: PlacementReveal<C, AbstractAdditiveTensor<RingT>, RingT>,
+        ReplicatedPlacement: PlacementPlace<C, AbstractReplicatedTensor<RingT>>,
     {
         let AbstractAdditiveTensor { shares: [x0, x1] } = &x;
 
-        let adt = x.placement();
+        let adt = x.placement().unwrap();
         let (adt_player0, adt_player1) = adt.host_placements();
         let (rep_player0, rep_player1, rep_player2) = rep.host_placements();
 
@@ -781,7 +781,7 @@
                 }
             }
         };
-        AbstractReplicatedTensor { shares }
+        rep.place(&ctx, AbstractReplicatedTensor { shares })
     }
 }
 
@@ -915,23 +915,6 @@
             owners: ["alice".into(), "bob".into(), "carole".into()],
         };
 
-        let rhs = Replicated64Tensor {
-            shares: [
-                [
-                    AbstractRingTensor::from_raw_plc(array![1, 2, 3], alice.clone()),
-                    AbstractRingTensor::from_raw_plc(array![4, 5, 6], alice.clone()),
-                ],
-                [
-                    AbstractRingTensor::from_raw_plc(array![4, 5, 6], bob.clone()),
-                    AbstractRingTensor::from_raw_plc(array![0, 0, 0], bob.clone()),
-                ],
-                [
-                    AbstractRingTensor::from_raw_plc(array![0, 0, 0], carole.clone()),
-                    AbstractRingTensor::from_raw_plc(array![1, 2, 3], carole),
-                ],
-            ],
-        };
-
         let x_add = Additive64Tensor {
             shares: [
                 AbstractRingTensor::from_raw_plc(array![1, 2, 3], alice.clone()),
@@ -942,14 +925,9 @@
         let ctx = ConcreteContext::default();
         let x_rep = rep.adt_to_rep(&ctx, &x_add);
 
-        println!("{:?}", x_rep);
-
         let x_rep_open = alice.reveal(&ctx, &x_rep);
         let x_add_open = alice.reveal(&ctx, &x_add);
 
-        println!("{:?}", x_rep_open);
-        println!("{:?}", x_add_open);
-
         assert_eq!(x_rep_open, x_add_open);
     }
 }
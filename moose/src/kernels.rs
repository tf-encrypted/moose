--- conflicted
+++ resolved
@@ -475,14 +475,8 @@
         kernel(self, operands)
     }
 
-<<<<<<< HEAD
     type ReplicatedSetup = ReplicatedSetup;
-    fn replicated_setup(&self, _plc: &ReplicatedPlacement) -> &Self::ReplicatedSetup {
-=======
-    type ReplicatedSetup = (); // TODO AsyncExecutor for the new framework is not ready yet
     fn replicated_setup(&self, _plc: &ReplicatedPlacement) -> Arc<Self::ReplicatedSetup> {
-        // TODO AsyncExecutor for the new framework is not ready yet
->>>>>>> 87c16167
         unimplemented!()
     }
 }

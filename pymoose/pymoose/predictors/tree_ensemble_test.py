import argparse
import itertools
import json
import logging
import pathlib

import numpy as np
import onnx
from absl.testing import absltest
from absl.testing import parameterized

import pymoose as pm
from pymoose import runtime as rt
from pymoose.logger import get_logger
from pymoose.predictors import predictor_utils
from pymoose.predictors import tree_ensemble

_XGB_REGRESSOR_MODELS = [("xgboost_regressor", [14.121551, 14.121551, 113.279236])]
_SK_REGRESSOR_MODELS = [
    ("extra_trees_regressor", [-13.39700383, -13.39700383, 114.41578554]),
    ("gradient_boosting_regressor", [6.98515914, 0.94996615, 22.03610848]),
    ("hist_gradient_boosting_regressor", [-1.01535751, -1.01535751, 12.34103961]),
    ("random_forest_regressor", [-4.89890751, -4.89890751, 125.78084158]),
]
_XGB_CLASSIFIER_MODELS = [
    (
        "xgboost_classifier_2class",
        [[0.64118324, 0.35881676], [0.8644176, 0.1355824], [0.64118326, 0.35881677]],
    ),
    (
        "xgboost_classifier_2class_5trees",
        [[0.8271516, 0.17284839], [0.9636785, 0.03632155], [0.9332141, 0.06678587]],
    ),
    (
        "xgboost_classifier_3class",
        [
            [0.04490882, 0.91165735, 0.04343383],
            [0.04490882, 0.91165735, 0.04343383],
            [0.2080709, 0.1956092, 0.59631991],
        ],
    ),
    (
        "xgboost_classifier_3class_5trees",
        [
            [0.0064704, 0.988167, 0.00536254],
            [0.00647771, 0.98928285, 0.00423949],
            [0.09881791, 0.40364704, 0.49753505],
        ],
    ),
]
_SK_CLASSIFIER_MODELS = [
    (
        "extra_trees_classifier_2class",
        [[0.27536232, 0.72463768], [0.39247312, 0.60752688], [1.0, 0.0]],
    ),
    (
        "extra_trees_classifier_3class",
        [
            [0.19040698, 0.75145349, 0.05813953],
            [0.19040698, 0.75145349, 0.05813953],
            [0.29457364, 0.31395349, 0.39147287],
        ],
    ),
    (
        "gradient_boosting_classifier_2class",
        [[0.54741548, 0.45258452], [0.54741548, 0.45258452], [0.54741548, 0.45258452]],
    ),
    (
        "gradient_boosting_classifier_3class",
        [
            [0.27390542, 0.46277432, 0.26332026],
            [0.27390542, 0.46277432, 0.26332026],
            [0.27905818, 0.26810226, 0.45283956],
        ],
    ),
    (
        "hist_gradient_boosting_classifier_2class",
        [[0.54566526, 0.45433474], [0.54566526, 0.45433474], [0.54566526, 0.45433474]],
    ),
    (
        "hist_gradient_boosting_classifier_3class",
        [
            [0.25403482, 0.50442912, 0.24153607],
            [0.24696206, 0.49038495, 0.26265299],
            [0.26277792, 0.25715092, 0.48007117],
        ],
    ),
    (
        "random_forest_classifier_2class",
        [[0.3, 0.7], [0.7047619, 0.2952381], [0.5, 0.5]],
    ),
    (
        "random_forest_classifier_2class_5trees",
        [[0.50857143, 0.49142857], [0.72857143, 0.27142857], [0.64666667, 0.35333333]],
    ),
    (
        "random_forest_classifier_3class",
        [[0.03571429, 0.9642857, 0.0], [0.03571429, 0.9642857, 0.0], [0.5, 0.5, 0.0]],
    ),
    (
        "random_forest_classifier_3class_5trees",
        [
            [0.01428571, 0.98571429, 0.0],
            [0.01428571, 0.98571429, 0.0],
            [0.33333333, 0.6, 0.06666667],
        ],
    ),
]
_REGRESSOR_MODELS = _SK_REGRESSOR_MODELS + _XGB_REGRESSOR_MODELS
_CLASSIFIER_MODELS = _SK_CLASSIFIER_MODELS + _XGB_CLASSIFIER_MODELS


class TreeEnsembleTest(parameterized.TestCase):
    def _build_forest_from_onnx(self, model_name, predictor_cls):
        root_path = pathlib.Path(__file__).parent.absolute()
        fixture_path = root_path / "fixtures" / f"{model_name}.onnx"
        with open(fixture_path, "rb") as model_fixture:
            forest_onnx = onnx.load_model(model_fixture)
        forest_model = predictor_cls.from_onnx(forest_onnx)
        return forest_model

    def _build_forest_from_json(self, predictor_cls):
        root_path = pathlib.Path(__file__).parent.absolute()
        with root_path / "fixtures" / "xgboost_regressor.json" as p:
            with open(p) as f:
                forest_json = json.load(f)
        forest_model = tree_ensemble.TreeEnsembleRegressor.from_json(forest_json)
        return forest_model

    def _build_prediction_logic(self, model_name, onnx_or_json, predictor_cls):
        if onnx_or_json == "onnx":
            predictor = self._build_forest_from_onnx(model_name, predictor_cls)
        elif onnx_or_json == "json":
            predictor = self._build_forest_from_json()
        else:
            raise ValueError()

        @pm.computation
        def predictor_no_aes(x: pm.Argument(predictor.alice, dtype=pm.float64)):
            with predictor.alice:
                x_fixed = pm.cast(x, dtype=predictor_utils.DEFAULT_FIXED_DTYPE)
            with predictor.replicated:
                y = predictor(x_fixed, predictor_utils.DEFAULT_FIXED_DTYPE)
            return predictor.handle_output(y, prediction_handler=predictor.bob)

        return predictor, predictor_no_aes

    @parameterized.parameters(
        *zip(_REGRESSOR_MODELS, itertools.repeat(tree_ensemble.TreeEnsembleRegressor)),
        *zip(
            _CLASSIFIER_MODELS,
            itertools.repeat(tree_ensemble.TreeEnsembleClassifier),
        ),
    )
    def test_tree_ensemble_logic(self, test_case, predictor_cls):
        model_name, expected = test_case
        input_x = np.array(
            [[0, 1, 1, 0], [1, 0, 1, 0], [0.2, 4, 2, 6]], dtype=np.float64
        )
        predictor, predictor_logic = self._build_prediction_logic(
            model_name, "onnx", predictor_cls
        )
        identities = [plc.name for plc in predictor.host_placements]
        runtime = rt.LocalMooseRuntime(identities)
        result_dict = runtime.evaluate_computation(
            computation=predictor_logic,
            arguments={"x": input_x},
        )
        actual_result = list(result_dict.values())[0]
        expected_result = np.array(expected, dtype=np.float64)
        np.testing.assert_almost_equal(actual_result, expected_result, decimal=2)

<<<<<<< HEAD
    @parameterized.parameters(
        *zip(
            map(lambda x: x[0], _REGRESSOR_MODELS),
            itertools.repeat(tree_ensemble.TreeEnsembleRegressor),
        ),
        *zip(
            map(lambda x: x[0], _CLASSIFIER_MODELS),
            itertools.repeat(tree_ensemble.TreeEnsembleClassifier),
        ),
    )
    def test_serde(self, model_name, predictor_cls):
        forest = self._build_forest_from_onnx(model_name, predictor_cls)
        predictor = forest.aes_predictor_factory()
        traced = pm.trace(predictor)
        serialized = comp_utils.serialize_computation(traced)
        logical_rustref = pm.elk_compiler.compile_computation(serialized, [])
        logical_rustbytes = logical_rustref.to_bytes()
        pm.MooseComputation.from_bytes(logical_rustbytes)

=======
>>>>>>> 4adc727a

if __name__ == "__main__":
    parser = argparse.ArgumentParser(description="Tree Ensemble predictions")
    parser.add_argument("--verbose", action="store_true")
    args = parser.parse_args()

    if args.verbose:
        get_logger().setLevel(level=logging.DEBUG)

    absltest.main()<|MERGE_RESOLUTION|>--- conflicted
+++ resolved
@@ -170,28 +170,6 @@
         expected_result = np.array(expected, dtype=np.float64)
         np.testing.assert_almost_equal(actual_result, expected_result, decimal=2)
 
-<<<<<<< HEAD
-    @parameterized.parameters(
-        *zip(
-            map(lambda x: x[0], _REGRESSOR_MODELS),
-            itertools.repeat(tree_ensemble.TreeEnsembleRegressor),
-        ),
-        *zip(
-            map(lambda x: x[0], _CLASSIFIER_MODELS),
-            itertools.repeat(tree_ensemble.TreeEnsembleClassifier),
-        ),
-    )
-    def test_serde(self, model_name, predictor_cls):
-        forest = self._build_forest_from_onnx(model_name, predictor_cls)
-        predictor = forest.aes_predictor_factory()
-        traced = pm.trace(predictor)
-        serialized = comp_utils.serialize_computation(traced)
-        logical_rustref = pm.elk_compiler.compile_computation(serialized, [])
-        logical_rustbytes = logical_rustref.to_bytes()
-        pm.MooseComputation.from_bytes(logical_rustbytes)
-
-=======
->>>>>>> 4adc727a
 
 if __name__ == "__main__":
     parser = argparse.ArgumentParser(description="Tree Ensemble predictions")

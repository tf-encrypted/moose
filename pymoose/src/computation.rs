--- conflicted
+++ resolved
@@ -13,11 +13,8 @@
 #[allow(non_camel_case_types)]
 #[allow(clippy::enum_variant_names)]
 enum PyOperation {
-<<<<<<< HEAD
     std_AddNOperation(PyAddNOperation),
-=======
     std_IdentityOperation(PyIdentityOperation),
->>>>>>> b31a2801
     std_ConstantOperation(PyConstantOperation),
     std_AddOperation(PyAddOperation),
     std_SubOperation(PySubOperation),
@@ -166,11 +163,15 @@
 }
 
 #[derive(Deserialize, Debug)]
-<<<<<<< HEAD
 struct PyAddNOperation {
-=======
+    name: String,
+    inputs: Inputs,
+    placement_name: String,
+    signature: PyOpSignature,
+}
+
+#[derive(Deserialize, Debug)]
 struct PyIdentityOperation {
->>>>>>> b31a2801
     name: String,
     inputs: Inputs,
     placement_name: String,
@@ -582,13 +583,18 @@
                 use anyhow::Context;
                 use PyOperation::*;
                 match op {
-<<<<<<< HEAD
                     std_AddNOperation(op) => Ok(Operation {
                         kind: AddNOp {
-=======
+                            sig: Signature::from_unary(&op.signature, "x")?,
+                        }
+                        .into(),
+                        inputs: map_inputs(&op.inputs, &["x"])
+                            .with_context(|| format!("Failed at op {:?}", op))?,
+                        name: op.name.clone(),
+                        placement: map_placement(&placements, &op.placement_name)?,
+                    }),
                     std_IdentityOperation(op) => Ok(Operation {
                         kind: IdentityOp {
->>>>>>> b31a2801
                             sig: Signature::from_unary(&op.signature, "x")?,
                         }
                         .into(),

--- conflicted
+++ resolved
@@ -16,10 +16,7 @@
 use std::convert::TryFrom;
 use std::sync::Arc;
 
-<<<<<<< HEAD
-=======
 /// General session trait determining basic properties for session objects.
->>>>>>> 27f37a97
 pub trait Session {
     type Value;
     fn execute(&self, op: Operator, plc: &Placement, operands: Vec<Self::Value>) -> Self::Value;
@@ -28,13 +25,6 @@
     fn replicated_setup(&self, plc: &ReplicatedPlacement) -> &Self::ReplicatedSetup;
 }
 
-<<<<<<< HEAD
-pub trait RuntimeSession {
-    fn session_id(&self) -> &SessionId;
-}
-
-pub struct NewSyncSession {
-=======
 /// Trait for sessions that are intended for run-time use only.
 ///
 /// This trait is used to make a distinct between functionality that may
@@ -48,31 +38,20 @@
 
 /// Session object for synchronous/eager execution (in new framework).
 pub struct SyncSession {
->>>>>>> 27f37a97
     session_id: SessionId,
     replicated_keys: HashMap<ReplicatedPlacement, ReplicatedSetup>,
 }
 
-<<<<<<< HEAD
-impl Default for NewSyncSession {
-    fn default() -> Self {
-        NewSyncSession {
-=======
 impl Default for SyncSession {
     fn default() -> Self {
         SyncSession {
->>>>>>> 27f37a97
             session_id: "abcde".into(), // TODO
             replicated_keys: Default::default(),
         }
     }
 }
 
-<<<<<<< HEAD
-impl Session for NewSyncSession {
-=======
 impl Session for SyncSession {
->>>>>>> 27f37a97
     type Value = Value;
 
     fn execute(&self, op: Operator, plc: &Placement, operands: Vec<Value>) -> Value {
@@ -102,10 +81,7 @@
             Operator::AdtShl(op) => DispatchKernel::compile(&op, plc)(self, operands),
             Operator::AdtMul(op) => DispatchKernel::compile(&op, plc)(self, operands),
             Operator::AdtReveal(op) => DispatchKernel::compile(&op, plc)(self, operands),
-<<<<<<< HEAD
-=======
             Operator::AdtToRep(op) => DispatchKernel::compile(&op, plc)(self, operands),
->>>>>>> 27f37a97
             Operator::PrimDeriveSeed(op) => DispatchKernel::compile(&op, plc)(self, operands),
             // Operator::Constant(op) => DispatchKernel::compile(&op, self, plc)(operands),
             op => unimplemented!("{:?}", op), // TODO
@@ -118,9 +94,6 @@
     }
 }
 
-<<<<<<< HEAD
-impl RuntimeSession for NewSyncSession {
-=======
 impl RuntimeSession for SyncSession {
     fn session_id(&self) -> &SessionId {
         &self.session_id
@@ -148,7 +121,6 @@
 }
 
 impl RuntimeSession for AsyncSession {
->>>>>>> 27f37a97
     fn session_id(&self) -> &SessionId {
         &self.session_id
     }
@@ -203,13 +175,10 @@
 {
 }
 
-<<<<<<< HEAD
-=======
 pub trait Tensor<S: Session> {
     type Scalar;
 }
 
->>>>>>> 27f37a97
 pub trait PlacementShape<S: Session, T, ShapeT> {
     fn shape(&self, sess: &S, x: &T) -> ShapeT;
 }
@@ -285,11 +254,6 @@
 impl<S: Session, ShapeT, O, P> PlacementZeros<S, ShapeT, O> for P
 where
     P: PlacementFill<S, ShapeT, O>,
-<<<<<<< HEAD
-{
-    fn zeros(&self, sess: &S, shape: &ShapeT) -> O {
-        self.fill(sess, Constant::Ring64(0), shape)
-=======
     O: Tensor<S>,
     O::Scalar: Into<Constant>,
     O::Scalar: From<u8>,
@@ -297,7 +261,6 @@
     fn zeros(&self, sess: &S, shape: &ShapeT) -> O {
         let value = O::Scalar::from(0).into();
         self.fill(sess, value, shape)
->>>>>>> 27f37a97
     }
 }
 
@@ -308,11 +271,6 @@
 impl<S: Session, ShapeT, O, P> PlacementOnes<S, ShapeT, O> for P
 where
     P: PlacementFill<S, ShapeT, O>,
-<<<<<<< HEAD
-{
-    fn ones(&self, sess: &S, shape: &ShapeT) -> O {
-        self.fill(sess, Constant::Ring64(1), shape)
-=======
     O: Tensor<S>,
     O::Scalar: Into<Constant>,
     O::Scalar: From<u8>,
@@ -320,7 +278,6 @@
     fn ones(&self, sess: &S, shape: &ShapeT) -> O {
         let value = O::Scalar::from(0).into();
         self.fill(sess, value, shape)
->>>>>>> 27f37a97
     }
 }
 
@@ -354,18 +311,6 @@
     }
 }
 
-<<<<<<< HEAD
-pub trait PlacementRepToAdt<C: Session, T, O> {
-    fn rep_to_adt(&self, sess: &C, x: &T) -> O;
-}
-
-pub trait PlacementAdtToRepSetup<S: Session, SetupT, T, O> {
-    fn adt_to_rep(&self, sess: &S, setup: &SetupT, x: &T) -> O;
-}
-
-pub trait PlacementTruncPrSetup<S: Session, SetupT, T, O> {
-    fn trunc_pr(&self, sess: &S, amount: usize, setup: &SetupT, x: &T) -> O;
-=======
 pub trait PlacementRepToAdt<S: Session, T, O> {
     fn rep_to_adt(&self, sess: &S, x: &T) -> O;
 }
@@ -376,7 +321,6 @@
 
 pub trait PlacementTruncPr<S: Session, T, O> {
     fn trunc_pr(&self, sess: &S, amount: usize, x: &T) -> O;
->>>>>>> 27f37a97
 }
 
 pub trait PlacementTruncPrProvider<S: Session, T, O> {

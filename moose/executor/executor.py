import asyncio
import dataclasses
from typing import Any

<<<<<<< HEAD
from moose.computation import host as host_ops
from moose.computation import mpspdz as mpspdz_ops
from moose.computation import ring as ring_ops
from moose.computation import standard as standard_ops
from moose.executor.kernels import host as host_kernels
from moose.executor.kernels import mpspdz as mpspdz_kernels
from moose.executor.kernels import ring as ring_kernels
from moose.executor.kernels import standard as standard_kernels
=======
from moose.compiler.replicated import RingAddOperation
from moose.compiler.replicated import RingMulOperation
from moose.compiler.replicated import RingSubOperation
from moose.compiler.replicated import SampleKeyOperation
from moose.computation.host import CallPythonFunctionOperation
from moose.computation.host import RunProgramOperation
from moose.computation.mpspdz import MpspdzCallOperation
from moose.computation.mpspdz import MpspdzLoadOutputOperation
from moose.computation.mpspdz import MpspdzSaveInputOperation
from moose.computation.standard import AddOperation
from moose.computation.standard import ConstantOperation
from moose.computation.standard import DeserializeOperation
from moose.computation.standard import DivOperation
from moose.computation.standard import InputOperation
from moose.computation.standard import LoadOperation
from moose.computation.standard import MulOperation
from moose.computation.standard import OutputOperation
from moose.computation.standard import ReceiveOperation
from moose.computation.standard import SaveOperation
from moose.computation.standard import SendOperation
from moose.computation.standard import SerializeOperation
from moose.computation.standard import SubOperation
from moose.executor.kernels.host import CallPythonFunctionKernel
from moose.executor.kernels.host import RunProgramKernel
from moose.executor.kernels.mpspdz import MpspdzCallKernel
from moose.executor.kernels.mpspdz import MpspdzLoadOutputKernel
from moose.executor.kernels.mpspdz import MpspdzSaveInputKernel
from moose.executor.kernels.replicated import RingAddKernel
from moose.executor.kernels.replicated import RingMulKernel
from moose.executor.kernels.replicated import RingSubKernel
from moose.executor.kernels.replicated import SampleKeyKernel
from moose.executor.kernels.standard import AddKernel
from moose.executor.kernels.standard import ConstantKernel
from moose.executor.kernels.standard import DeserializeKernel
from moose.executor.kernels.standard import DivKernel
from moose.executor.kernels.standard import InputKernel
from moose.executor.kernels.standard import LoadKernel
from moose.executor.kernels.standard import MulKernel
from moose.executor.kernels.standard import OutputKernel
from moose.executor.kernels.standard import ReceiveKernel
from moose.executor.kernels.standard import SaveKernel
from moose.executor.kernels.standard import SendKernel
from moose.executor.kernels.standard import SerializeKernel
from moose.executor.kernels.standard import SubKernel
>>>>>>> 683cfed7
from moose.logger import get_logger
from moose.storage import AsyncStore


@dataclasses.dataclass
class Session:
    session_id: int
    placement_instantiation: Any
    values: AsyncStore = dataclasses.field(repr=False)
    arguments: AsyncStore = dataclasses.field(repr=False)


class AsyncExecutor:
    def __init__(self, networking, store={}):
        self.store = store
        self.kernels = {
<<<<<<< HEAD
            standard_ops.InputOperation: standard_kernels.InputKernel(),
            standard_ops.OutputOperation: standard_kernels.OutputKernel(),
            standard_ops.ConstantOperation: standard_kernels.ConstantKernel(),
            standard_ops.AddOperation: standard_kernels.AddKernel(),
            standard_ops.SubOperation: standard_kernels.SubKernel(),
            standard_ops.MulOperation: standard_kernels.MulKernel(),
            standard_ops.DivOperation: standard_kernels.DivKernel(),
            ring_ops.RingAddOperation: ring_kernels.RingAddKernel(),
            ring_ops.RingMulOperation: ring_kernels.RingMulKernel(),
            ring_ops.RingSubOperation: ring_kernels.RingSubKernel(),
            ring_ops.RingShapeOperation: ring_kernels.RingShapeKernel(),
            standard_ops.LoadOperation: standard_kernels.LoadKernel(store),
            standard_ops.SaveOperation: standard_kernels.SaveKernel(store),
            standard_ops.SendOperation: standard_kernels.SendKernel(networking),
            standard_ops.ReceiveOperation: standard_kernels.ReceiveKernel(networking),
            standard_ops.SerializeOperation: standard_kernels.SerializeKernel(),
            standard_ops.DeserializeOperation: standard_kernels.DeserializeKernel(),
            host_ops.RunProgramOperation: host_kernels.RunProgramKernel(),
            host_ops.CallPythonFunctionOperation: (
                host_kernels.CallPythonFunctionKernel()
            ),
            mpspdz_ops.MpspdzSaveInputOperation: mpspdz_kernels.MpspdzSaveInputKernel(),
            mpspdz_ops.MpspdzCallOperation: mpspdz_kernels.MpspdzCallKernel(networking),
            mpspdz_ops.MpspdzLoadOutputOperation: (
                mpspdz_kernels.MpspdzLoadOutputKernel()
            ),
=======
            InputOperation: InputKernel(),
            OutputOperation: OutputKernel(),
            ConstantOperation: ConstantKernel(),
            AddOperation: AddKernel(),
            SubOperation: SubKernel(),
            MulOperation: MulKernel(),
            DivOperation: DivKernel(),
            RingAddOperation: RingAddKernel(),
            RingMulOperation: RingMulKernel(),
            RingSubOperation: RingSubKernel(),
            SampleKeyOperation: SampleKeyKernel(),
            LoadOperation: LoadKernel(store),
            SaveOperation: SaveKernel(store),
            SendOperation: SendKernel(networking),
            ReceiveOperation: ReceiveKernel(networking),
            SerializeOperation: SerializeKernel(),
            DeserializeOperation: DeserializeKernel(),
            RunProgramOperation: RunProgramKernel(),
            CallPythonFunctionOperation: CallPythonFunctionKernel(),
            MpspdzSaveInputOperation: MpspdzSaveInputKernel(),
            MpspdzCallOperation: MpspdzCallKernel(networking),
            MpspdzLoadOutputOperation: MpspdzLoadOutputKernel(),
>>>>>>> 683cfed7
        }

    def compile_computation(self, logical_computation):
        # TODO for now we don't do any compilation of computations
        return logical_computation

    async def run_computation(
        self,
        logical_computation,
        placement_instantiation,
        placement,
        session_id,
        arguments={},
    ):
        physical_computation = self.compile_computation(logical_computation)
        execution_plan = self.schedule_execution(physical_computation, placement)
        session = Session(
            session_id=session_id,
            placement_instantiation=placement_instantiation,
            values=AsyncStore(),
            arguments=AsyncStore(initial_values=arguments),
        )
        get_logger().debug(
            f"Entering computation; placement:{placement}, session:{session}"
        )
        # link futures together using kernels
        tasks = []
        for op in execution_plan:
            kernel = self.kernels.get(type(op))
            if not kernel:
                raise NotImplementedError(f"No kernel found for operation {type(op)}")

            inputs = {
                param_name: session.values.get_future(key=value_name)
                for (param_name, value_name) in op.inputs.items()
            }
            output = session.values.get_future(key=op.name)
            tasks += [
                asyncio.create_task(
                    kernel.execute(op, session=session, output=output, **inputs)
                )
            ]
        get_logger().debug(f"Exiting computation; session_id:{session.session_id}")
        # check that there's something to do since `asyncio.wait` will block otherwise
        if not tasks:
            get_logger().warn(
                f"Computation had no tasks; session_id:{session.session_id}"
            )
            return
        # execute kernels
        done, _ = await asyncio.wait(tasks, return_when=asyncio.FIRST_EXCEPTION)
        # address any errors that may have occurred
        exceptions = [task.exception() for task in done if task.exception()]
        for e in exceptions:
            get_logger().exception(e)
        if exceptions:
            raise Exception(
                f"One or more errors occurred in '{placement}: {exceptions}'"
            )

    def schedule_execution(self, comp, placement):
        # TODO(Morten) this is as simple and naive as it gets; we should at least
        # do some kind of topology sorting to make sure we have all async values
        # ready for linking with kernels in `run_computation`
        return [op for op in comp.operations.values() if op.placement_name == placement]<|MERGE_RESOLUTION|>--- conflicted
+++ resolved
@@ -2,61 +2,16 @@
 import dataclasses
 from typing import Any
 
-<<<<<<< HEAD
 from moose.computation import host as host_ops
 from moose.computation import mpspdz as mpspdz_ops
+from moose.computation import primitives as primitives_ops
 from moose.computation import ring as ring_ops
 from moose.computation import standard as standard_ops
 from moose.executor.kernels import host as host_kernels
 from moose.executor.kernels import mpspdz as mpspdz_kernels
+from moose.executor.kernels import primitives as primitives_kernels
 from moose.executor.kernels import ring as ring_kernels
 from moose.executor.kernels import standard as standard_kernels
-=======
-from moose.compiler.replicated import RingAddOperation
-from moose.compiler.replicated import RingMulOperation
-from moose.compiler.replicated import RingSubOperation
-from moose.compiler.replicated import SampleKeyOperation
-from moose.computation.host import CallPythonFunctionOperation
-from moose.computation.host import RunProgramOperation
-from moose.computation.mpspdz import MpspdzCallOperation
-from moose.computation.mpspdz import MpspdzLoadOutputOperation
-from moose.computation.mpspdz import MpspdzSaveInputOperation
-from moose.computation.standard import AddOperation
-from moose.computation.standard import ConstantOperation
-from moose.computation.standard import DeserializeOperation
-from moose.computation.standard import DivOperation
-from moose.computation.standard import InputOperation
-from moose.computation.standard import LoadOperation
-from moose.computation.standard import MulOperation
-from moose.computation.standard import OutputOperation
-from moose.computation.standard import ReceiveOperation
-from moose.computation.standard import SaveOperation
-from moose.computation.standard import SendOperation
-from moose.computation.standard import SerializeOperation
-from moose.computation.standard import SubOperation
-from moose.executor.kernels.host import CallPythonFunctionKernel
-from moose.executor.kernels.host import RunProgramKernel
-from moose.executor.kernels.mpspdz import MpspdzCallKernel
-from moose.executor.kernels.mpspdz import MpspdzLoadOutputKernel
-from moose.executor.kernels.mpspdz import MpspdzSaveInputKernel
-from moose.executor.kernels.replicated import RingAddKernel
-from moose.executor.kernels.replicated import RingMulKernel
-from moose.executor.kernels.replicated import RingSubKernel
-from moose.executor.kernels.replicated import SampleKeyKernel
-from moose.executor.kernels.standard import AddKernel
-from moose.executor.kernels.standard import ConstantKernel
-from moose.executor.kernels.standard import DeserializeKernel
-from moose.executor.kernels.standard import DivKernel
-from moose.executor.kernels.standard import InputKernel
-from moose.executor.kernels.standard import LoadKernel
-from moose.executor.kernels.standard import MulKernel
-from moose.executor.kernels.standard import OutputKernel
-from moose.executor.kernels.standard import ReceiveKernel
-from moose.executor.kernels.standard import SaveKernel
-from moose.executor.kernels.standard import SendKernel
-from moose.executor.kernels.standard import SerializeKernel
-from moose.executor.kernels.standard import SubKernel
->>>>>>> 683cfed7
 from moose.logger import get_logger
 from moose.storage import AsyncStore
 
@@ -73,7 +28,6 @@
     def __init__(self, networking, store={}):
         self.store = store
         self.kernels = {
-<<<<<<< HEAD
             standard_ops.InputOperation: standard_kernels.InputKernel(),
             standard_ops.OutputOperation: standard_kernels.OutputKernel(),
             standard_ops.ConstantOperation: standard_kernels.ConstantKernel(),
@@ -85,6 +39,7 @@
             ring_ops.RingMulOperation: ring_kernels.RingMulKernel(),
             ring_ops.RingSubOperation: ring_kernels.RingSubKernel(),
             ring_ops.RingShapeOperation: ring_kernels.RingShapeKernel(),
+            primitives_ops.SampleKeyOperation: primitives_kernels.SampleKeyKernel(),
             standard_ops.LoadOperation: standard_kernels.LoadKernel(store),
             standard_ops.SaveOperation: standard_kernels.SaveKernel(store),
             standard_ops.SendOperation: standard_kernels.SendKernel(networking),
@@ -100,30 +55,6 @@
             mpspdz_ops.MpspdzLoadOutputOperation: (
                 mpspdz_kernels.MpspdzLoadOutputKernel()
             ),
-=======
-            InputOperation: InputKernel(),
-            OutputOperation: OutputKernel(),
-            ConstantOperation: ConstantKernel(),
-            AddOperation: AddKernel(),
-            SubOperation: SubKernel(),
-            MulOperation: MulKernel(),
-            DivOperation: DivKernel(),
-            RingAddOperation: RingAddKernel(),
-            RingMulOperation: RingMulKernel(),
-            RingSubOperation: RingSubKernel(),
-            SampleKeyOperation: SampleKeyKernel(),
-            LoadOperation: LoadKernel(store),
-            SaveOperation: SaveKernel(store),
-            SendOperation: SendKernel(networking),
-            ReceiveOperation: ReceiveKernel(networking),
-            SerializeOperation: SerializeKernel(),
-            DeserializeOperation: DeserializeKernel(),
-            RunProgramOperation: RunProgramKernel(),
-            CallPythonFunctionOperation: CallPythonFunctionKernel(),
-            MpspdzSaveInputOperation: MpspdzSaveInputKernel(),
-            MpspdzCallOperation: MpspdzCallKernel(networking),
-            MpspdzLoadOutputOperation: MpspdzLoadOutputKernel(),
->>>>>>> 683cfed7
         }
 
     def compile_computation(self, logical_computation):

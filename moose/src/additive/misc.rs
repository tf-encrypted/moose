<<<<<<< HEAD
use crate::host::HostPlacement;
use crate::kernels::{PlacementAdd, PlacementShl, Session};
=======
use crate::computation::HostPlacement;
use crate::execution::Session;
use crate::kernels::{PlacementAdd, PlacementShl};
>>>>>>> d0cf8557

pub trait BitCompose<S: Session, R> {
    fn bit_compose(&self, sess: &S, bits: &[R]) -> R;
}

impl<S: Session, R> BitCompose<S, R> for HostPlacement
where
    R: Clone,
    HostPlacement: PlacementShl<S, R, R>,
    HostPlacement: TreeReduce<S, R>,
{
    fn bit_compose(&self, sess: &S, bits: &[R]) -> R {
        let shifted_bits: Vec<_> = (0..bits.len())
            .map(|i| self.shl(sess, i, &bits[i]))
            .collect();
        self.tree_reduce(sess, &shifted_bits)
    }
}

pub trait TreeReduce<S: Session, R> {
    fn tree_reduce(&self, sess: &S, sequence: &[R]) -> R;
}

impl<S: Session, R> TreeReduce<S, R> for HostPlacement
where
    R: Clone,
    HostPlacement: PlacementAdd<S, R, R, R>,
{
    fn tree_reduce(&self, sess: &S, sequence: &[R]) -> R {
        let n = sequence.len();
        if n == 1 {
            sequence[0].clone()
        } else {
            let mut reduced: Vec<_> = (0..n / 2)
                .map(|i| {
                    let x0: &R = &sequence[2 * i];
                    let x1: &R = &sequence[2 * i + 1];
                    self.add(sess, x0, x1)
                })
                .collect();
            if n % 2 == 1 {
                reduced.push(sequence[n - 1].clone());
            }
            self.tree_reduce(sess, &reduced)
        }
    }
}<|MERGE_RESOLUTION|>--- conflicted
+++ resolved
@@ -1,11 +1,6 @@
-<<<<<<< HEAD
+use crate::execution::Session;
 use crate::host::HostPlacement;
-use crate::kernels::{PlacementAdd, PlacementShl, Session};
-=======
-use crate::computation::HostPlacement;
-use crate::execution::Session;
 use crate::kernels::{PlacementAdd, PlacementShl};
->>>>>>> d0cf8557
 
 pub trait BitCompose<S: Session, R> {
     fn bit_compose(&self, sess: &S, bits: &[R]) -> R;

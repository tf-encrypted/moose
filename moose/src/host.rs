<<<<<<< HEAD
use crate::computation::{
    BitAndOp, BitExtractOp, BitFillOp, BitSampleOp, BitSampleSeededOp, BitXorOp, CanonicalType,
    Constant, HostAddOp, HostBitDecOp, HostConcatOp, HostDiagOp, HostDivOp, HostDotOp,
    HostExpandDimsOp, HostIndexAxisOp, HostInverseOp, HostMeanOp, HostMulOp, HostOnesOp,
    HostPlacement, HostReshapeOp, HostShlDimOp, HostSliceOp, HostSqrtOp, HostSqueezeOp, HostSubOp,
    HostSumOp, HostTransposeOp, KnownType, Placed, Placement, ReplicatedPlacement, RingAddOp,
    RingDotOp, RingFillOp, RingFixedpointMeanOp, RingInjectOp, RingMulOp, RingNegOp, RingSampleOp,
    RingSampleSeededOp, RingShlOp, RingShrOp, RingSubOp, RingSumOp, Role, ShapeOp, SymbolicType,
};
use crate::error::{Error, Result};
=======
use crate::computation::*;
use crate::error::Result;
>>>>>>> 4e268405
use crate::fixedpoint::Fixed128Tensor;
use crate::kernels::*;
use crate::prim::{RawSeed, Seed};
use crate::prng::AesRng;
use crate::symbolic::Symbolic;
use macros::with_context;
use ndarray::prelude::*;
use ndarray::LinalgScalar;
use ndarray::Slice;
use ndarray_linalg::types::{Lapack, Scalar};
use ndarray_linalg::*;
use num_traits::Zero;
use num_traits::{Float, FromPrimitive};
use rand::prelude::*;
use serde::{Deserialize, Serialize};
use std::cmp::Reverse;
use std::convert::TryFrom;
use std::fmt::Debug;
use std::num::Wrapping;
use std::ops::{Add, Div, Mul, Sub}; // related to TODOs
use std::ops::{BitAnd, BitXor, Neg, Shl, Shr};

moose_type!(String);

impl Placed for String {
    type Placement = Placement;

    fn placement(&self) -> Result<Self::Placement> {
        // TODO we need a wrapper for strings that contains placement info
        unimplemented!()
    }
}

impl<S: Session> PlacementPlace<S, String> for HostPlacement {
    fn place(&self, _sess: &S, x: String) -> String {
        match x.placement() {
            Ok(Placement::Host(place)) if &place == self => x,
            _ => unimplemented!("Not yet able to place strings"),
        }
    }
}

#[derive(Serialize, Deserialize, PartialEq, Clone, Debug)]
pub struct RawShape(pub Vec<usize>);

impl RawShape {
    pub fn extend_singletons(self, mut axis: Vec<usize>) -> Self {
        let ax = axis.pop();
        match ax {
            Some(ax) => {
                let (left, right) = self.0.split_at(ax);
                RawShape::extend_singletons(RawShape([left, right].join(&1usize)), axis)
            }
            None => self,
        }
    }

    pub fn slice(self, begin: usize, end: usize) -> Self {
        let slc = &self.0[begin..end];
        RawShape(slc.to_vec())
    }

    pub fn unsqueeze(mut self, axis: usize) -> Self {
        self.0.insert(axis, 1);
        self
    }

    pub fn squeeze(mut self, axis: Option<usize>) -> Self {
        match axis {
            Some(axis) => {
                let removed_axis = self.0.remove(axis);
                match removed_axis {
                    1 => self,
                    _ => panic!(
                        "The axis selected has a value of {:?}. Cannot select an axis to squeeze out
                        which has size not equal to one", removed_axis
                    ),
                }
            }
            None => RawShape(self.0.into_iter().filter(|x| *x != 1).collect::<Vec<_>>()),
        }
    }
}

#[derive(Serialize, Deserialize, PartialEq, Clone, Debug)]
pub struct HostShape(pub RawShape, pub HostPlacement);

moose_type!(HostShape);

impl Placed for HostShape {
    type Placement = HostPlacement;

    fn placement(&self) -> Result<Self::Placement> {
        Ok(self.1.clone())
    }
}

impl<S: Session> PlacementPlace<S, HostShape> for HostPlacement {
    fn place(&self, _sess: &S, shape: HostShape) -> HostShape {
        match shape.placement() {
            Ok(place) if self == &place => shape,
            _ => {
                // TODO just updating the placement isn't enough,
                // we need this to eventually turn into Send + Recv
                HostShape(shape.0, self.clone())
            }
        }
    }
}

/// One slice for slicing op
#[derive(Serialize, Deserialize, PartialEq, Clone, Debug)]
pub struct SliceInfoElem {
    /// start index; negative are counted from the back of the axis
    pub start: isize,
    /// end index; negative are counted from the back of the axis; when not present
    /// the default is the full length of the axis.
    pub end: Option<isize>,
    /// step size in elements; the default is 1, for every element.
    pub step: Option<isize>,
}

/// An ndarray slice needs a SliceInfoElem for each shape dimension
#[derive(Serialize, Deserialize, PartialEq, Clone, Debug)]
pub struct SliceInfo(pub Vec<SliceInfoElem>);

impl From<SliceInfo> for ndarray::SliceInfo<Vec<ndarray::SliceInfoElem>, IxDyn, IxDyn> {
    fn from(s: SliceInfo) -> ndarray::SliceInfo<Vec<ndarray::SliceInfoElem>, IxDyn, IxDyn> {
        let all_slices: Vec<ndarray::SliceInfoElem> = s
            .0
            .iter()
            .map(|x| ndarray::SliceInfoElem::from(Slice::new(x.start, x.end, x.step.unwrap_or(1))))
            .collect();
        ndarray::SliceInfo::<Vec<ndarray::SliceInfoElem>, IxDyn, IxDyn>::try_from(all_slices)
            .unwrap()
    }
}

#[derive(Serialize, Deserialize, Clone, Debug, PartialEq)]
pub struct HostTensor<T>(pub ArrayD<T>, pub HostPlacement);

impl<T> Placed for HostTensor<T> {
    type Placement = HostPlacement;

    fn placement(&self) -> Result<Self::Placement> {
        Ok(self.1.clone())
    }
}

moose_type!(HostFloat32Tensor = [atomic] HostTensor<f32>);
moose_type!(HostFloat64Tensor = [atomic] HostTensor<f64>);
moose_type!(HostInt8Tensor = [atomic] HostTensor<i8>);
moose_type!(HostInt16Tensor = [atomic] HostTensor<i16>);
moose_type!(HostInt32Tensor = [atomic] HostTensor<i32>);
moose_type!(HostInt64Tensor = [atomic] HostTensor<i64>);
moose_type!(HostUint8Tensor = [atomic] HostTensor<u8>);
moose_type!(HostUint16Tensor = [atomic] HostTensor<u16>);
moose_type!(HostUint32Tensor = [atomic] HostTensor<u32>);
moose_type!(HostUint64Tensor = [atomic] HostTensor<u64>);

impl<S: Session, T> PlacementPlace<S, HostTensor<T>> for HostPlacement {
    fn place(&self, _sess: &S, x: HostTensor<T>) -> HostTensor<T> {
        match x.placement() {
            Ok(place) if &place == self => x,
            _ => HostTensor(x.0, self.clone()),
        }
    }
}

kernel! {
    HostAddOp,
    [
        (ReplicatedPlacement, (Fixed128Tensor, Fixed128Tensor) -> Fixed128Tensor => [hybrid] Self::rep_kernel),
    ]
}

impl HostAddOp {
    fn rep_kernel<S: Session>(
        sess: &S,
        plc: &ReplicatedPlacement,
        x: cs!(Fixed128Tensor),
        y: cs!(Fixed128Tensor),
    ) -> cs!(Fixed128Tensor)
    where
        Fixed128Tensor: KnownType<S>,
        ReplicatedPlacement:
            PlacementAdd<S, cs!(Fixed128Tensor), cs!(Fixed128Tensor), cs!(Fixed128Tensor)>,
    {
        with_context!(plc, sess, x + y)
    }
}

modelled!(PlacementMean::mean, HostPlacement, attributes[axis: Option<u32>, scaling_base: u64, scaling_exp: u32] (HostRing64Tensor) -> HostRing64Tensor, RingFixedpointMeanOp);
modelled!(PlacementMean::mean, HostPlacement, attributes[axis: Option<u32>, scaling_base: u64, scaling_exp: u32] (HostRing128Tensor) -> HostRing128Tensor, RingFixedpointMeanOp);

kernel! {
    RingFixedpointMeanOp,
    [
        (HostPlacement, (HostRing64Tensor) -> HostRing64Tensor => [runtime] attributes[axis, scaling_base, scaling_exp] Self::ring64_kernel),
        (HostPlacement, (HostRing128Tensor) -> HostRing128Tensor => [runtime] attributes[axis, scaling_base, scaling_exp] Self::ring128_kernel),
    ]
}

impl RingFixedpointMeanOp {
    fn ring64_kernel<S: RuntimeSession>(
        sess: &S,
        plc: &HostPlacement,
        axis: Option<u32>,
        scaling_base: u64,
        scaling_exp: u32,
        x: HostRing64Tensor,
    ) -> HostRing64Tensor
    where
        HostPlacement: PlacementPlace<S, HostRing64Tensor>,
    {
        let scaling_factor = u64::pow(scaling_base, scaling_exp);
        let axis = axis.map(|a| a as usize);
        let mean = HostRing64Tensor::fixedpoint_mean(x, axis, scaling_factor);
        plc.place(sess, mean)
    }

    fn ring128_kernel<S: RuntimeSession>(
        sess: &S,
        plc: &HostPlacement,
        axis: Option<u32>,
        scaling_base: u64,
        scaling_exp: u32,
        x: HostRing128Tensor,
    ) -> HostRing128Tensor
    where
        HostPlacement: PlacementPlace<S, HostRing128Tensor>,
    {
        let scaling_factor = u128::pow(scaling_base as u128, scaling_exp);
        let axis = axis.map(|a| a as usize);
        let mean = HostRing128Tensor::fixedpoint_mean(x, axis, scaling_factor);
        plc.place(sess, mean)
    }
}

impl HostAddOp {
    pub fn kernel<S: RuntimeSession, T: LinalgScalar + FromPrimitive>(
        sess: &S,
        plc: &HostPlacement,
        x: HostTensor<T>,
        y: HostTensor<T>,
    ) -> HostTensor<T>
    where
        HostPlacement: PlacementPlace<S, HostTensor<T>>,
    {
        plc.place(sess, x + y)
    }
}

kernel! {
    HostSubOp,
    [
        (HostPlacement, (HostFloat32Tensor, HostFloat32Tensor) -> HostFloat32Tensor => [runtime] Self::kernel),
        (HostPlacement, (HostFloat64Tensor, HostFloat64Tensor) -> HostFloat64Tensor => [runtime] Self::kernel),
        (ReplicatedPlacement, (Fixed128Tensor, Fixed128Tensor) -> Fixed128Tensor => [hybrid] Self::rep_kernel),
    ]
}

impl HostSubOp {
    fn rep_kernel<S: Session>(
        sess: &S,
        plc: &ReplicatedPlacement,
        x: cs!(Fixed128Tensor),
        y: cs!(Fixed128Tensor),
    ) -> cs!(Fixed128Tensor)
    where
        Fixed128Tensor: KnownType<S>,
        ReplicatedPlacement:
            PlacementSub<S, cs!(Fixed128Tensor), cs!(Fixed128Tensor), cs!(Fixed128Tensor)>,
    {
        with_context!(plc, sess, x - y)
    }

    pub fn kernel<S: RuntimeSession, T: LinalgScalar + FromPrimitive>(
        sess: &S,
        plc: &HostPlacement,
        x: HostTensor<T>,
        y: HostTensor<T>,
    ) -> HostTensor<T>
    where
        HostPlacement: PlacementPlace<S, HostTensor<T>>,
    {
        plc.place(sess, x - y)
    }
}

kernel! {
    HostMulOp,
    [
        (HostPlacement, (HostFloat32Tensor, HostFloat32Tensor) -> HostFloat32Tensor => [runtime] Self::kernel),
        (HostPlacement, (HostFloat64Tensor, HostFloat64Tensor) -> HostFloat64Tensor => [runtime] Self::kernel),
        (ReplicatedPlacement, (Fixed128Tensor, Fixed128Tensor) -> Fixed128Tensor => [hybrid] Self::rep_kernel),
    ]
}

impl HostMulOp {
    fn rep_kernel<S: Session>(
        sess: &S,
        plc: &ReplicatedPlacement,
        x: cs!(Fixed128Tensor),
        y: cs!(Fixed128Tensor),
    ) -> cs!(Fixed128Tensor)
    where
        Fixed128Tensor: KnownType<S>,
        ReplicatedPlacement:
            PlacementMul<S, cs!(Fixed128Tensor), cs!(Fixed128Tensor), cs!(Fixed128Tensor)>,
        ReplicatedPlacement: PlacementTruncPr<S, cs!(Fixed128Tensor), cs!(Fixed128Tensor)>,
    {
        let mul = with_context!(plc, sess, x * y);
        // TODO: Grab precision (27) from the type
        plc.trunc_pr(sess, 27, &mul)
    }
}

impl HostMulOp {
    pub fn kernel<S: RuntimeSession, T: LinalgScalar + FromPrimitive>(
        sess: &S,
        plc: &HostPlacement,
        x: HostTensor<T>,
        y: HostTensor<T>,
    ) -> HostTensor<T>
    where
        HostPlacement: PlacementPlace<S, HostTensor<T>>,
    {
        plc.place(sess, x * y)
    }
}

kernel! {
    HostDivOp,
    [
        (HostPlacement, (HostFloat64Tensor, HostFloat64Tensor) -> HostFloat64Tensor => [runtime] Self::kernel),
        (ReplicatedPlacement, (Fixed128Tensor, Fixed128Tensor) -> Fixed128Tensor => [hybrid] Self::rep_kernel),
    ]
}

impl HostDivOp {
    fn rep_kernel<S: Session>(
        _sess: &S,
        _plc: &ReplicatedPlacement,
        _x: cs!(Fixed128Tensor),
        _y: cs!(Fixed128Tensor),
    ) -> cs!(Fixed128Tensor)
    where
        Fixed128Tensor: KnownType<S>,
        // ReplicatedPlacement: PlacementDiv<S, cs!(Fixed128Tensor), cs!(Fixed128Tensor), cs!(Fixed128Tensor)>,
    {
        unimplemented!("Lacking division protocols yet") // TODO: implement those
    }

    pub fn kernel<S: RuntimeSession, T: LinalgScalar + FromPrimitive>(
        sess: &S,
        plc: &HostPlacement,
        x: HostTensor<T>,
        y: HostTensor<T>,
    ) -> HostTensor<T>
    where
        HostPlacement: PlacementPlace<S, HostTensor<T>>,
    {
        plc.place(sess, x / y)
    }
}

kernel! {
    HostDotOp,
    [
        (HostPlacement, (HostFloat32Tensor, HostFloat32Tensor) -> HostFloat32Tensor => [runtime] Self::kernel),
        (HostPlacement, (HostFloat64Tensor, HostFloat64Tensor) -> HostFloat64Tensor => [runtime] Self::kernel),
        (ReplicatedPlacement, (Fixed128Tensor, Fixed128Tensor) -> Fixed128Tensor => [hybrid] Self::rep_kernel),
    ]
}

impl HostDotOp {
    fn rep_kernel<S: Session>(
        sess: &S,
        plc: &ReplicatedPlacement,
        x: cs!(Fixed128Tensor),
        y: cs!(Fixed128Tensor),
    ) -> cs!(Fixed128Tensor)
    where
        Fixed128Tensor: KnownType<S>,
        ReplicatedPlacement:
            PlacementDot<S, cs!(Fixed128Tensor), cs!(Fixed128Tensor), cs!(Fixed128Tensor)>,
        ReplicatedPlacement: PlacementTruncPr<S, cs!(Fixed128Tensor), cs!(Fixed128Tensor)>,
    {
        let mul = plc.dot(sess, &x, &y);
        // TODO: Grab precision (27) from the type
        plc.trunc_pr(sess, 27, &mul)
    }
}

impl HostDotOp {
    pub fn kernel<S: RuntimeSession, T: LinalgScalar + FromPrimitive>(
        sess: &S,
        plc: &HostPlacement,
        x: HostTensor<T>,
        y: HostTensor<T>,
    ) -> HostTensor<T>
    where
        HostPlacement: PlacementPlace<S, HostTensor<T>>,
    {
        plc.place(sess, x.dot(y))
    }
}

impl HostOnesOp {
    pub fn kernel<S: RuntimeSession, T: LinalgScalar>(
        sess: &S,
        plc: &HostPlacement,
        shape: HostShape,
    ) -> HostTensor<T>
    where
        HostPlacement: PlacementPlace<S, HostTensor<T>>,
    {
        plc.place(sess, HostTensor::ones(shape))
    }
}

impl ShapeOp {
    pub(crate) fn host_kernel<S: RuntimeSession, T>(
        _sess: &S,
        plc: &HostPlacement,
        x: HostTensor<T>,
    ) -> HostShape {
        let raw_shape = RawShape(x.0.shape().into());
        HostShape(raw_shape, plc.clone())
    }
}

modelled!(PlacementSlice::slice, HostPlacement, attributes[slice: SliceInfo] (HostShape) -> HostShape, HostSliceOp);
modelled!(PlacementSlice::slice, HostPlacement, attributes[slice: SliceInfo] (HostRing64Tensor) -> HostRing64Tensor, HostSliceOp);
modelled!(PlacementSlice::slice, HostPlacement, attributes[slice: SliceInfo] (HostRing128Tensor) -> HostRing128Tensor, HostSliceOp);

kernel! {
    HostSliceOp,
    [
        (HostPlacement, (HostShape) -> HostShape => [runtime] attributes[slice] Self::shape_kernel),
        (HostPlacement, (HostRing64Tensor) -> HostRing64Tensor => [runtime] attributes[slice] Self::kernel),
        (HostPlacement, (HostRing128Tensor) -> HostRing128Tensor => [runtime] attributes[slice] Self::kernel),
    ]
}

impl HostSliceOp {
    pub fn kernel<S: RuntimeSession, T>(
        _sess: &S,
        plc: &HostPlacement,
        slice_info: SliceInfo,
        x: AbstractHostRingTensor<T>,
    ) -> AbstractHostRingTensor<T>
    where
        T: Clone,
    {
        let slice_info =
            ndarray::SliceInfo::<Vec<ndarray::SliceInfoElem>, IxDyn, IxDyn>::from(slice_info);
        let sliced = x.0.slice(slice_info).to_owned();
        AbstractHostRingTensor(sliced, plc.clone())
    }

    pub fn shape_kernel<S: RuntimeSession>(
        _sess: &S,
        plc: &HostPlacement,
        slice_info: SliceInfo,
        x: HostShape,
    ) -> HostShape {
        let slice = x.0.slice(
            slice_info.0[0].start as usize,
            slice_info.0[0].end.unwrap() as usize,
        );
        HostShape(slice, plc.clone())
    }
}

modelled!(PlacementDiag::diag, HostPlacement, (HostFloat32Tensor) -> HostFloat32Tensor, HostDiagOp);
modelled!(PlacementDiag::diag, HostPlacement, (HostFloat64Tensor) -> HostFloat64Tensor, HostDiagOp);
modelled!(PlacementDiag::diag, HostPlacement, (HostInt8Tensor) -> HostInt8Tensor, HostDiagOp);
modelled!(PlacementDiag::diag, HostPlacement, (HostInt16Tensor) -> HostInt16Tensor, HostDiagOp);
modelled!(PlacementDiag::diag, HostPlacement, (HostInt32Tensor) -> HostInt32Tensor, HostDiagOp);
modelled!(PlacementDiag::diag, HostPlacement, (HostInt64Tensor) -> HostInt64Tensor, HostDiagOp);
modelled!(PlacementDiag::diag, HostPlacement, (HostUint16Tensor) -> HostUint16Tensor, HostDiagOp);
modelled!(PlacementDiag::diag, HostPlacement, (HostUint32Tensor) -> HostUint32Tensor, HostDiagOp);
modelled!(PlacementDiag::diag, HostPlacement, (HostUint64Tensor) -> HostUint64Tensor, HostDiagOp);
modelled!(PlacementDiag::diag, HostPlacement, (HostBitTensor) -> HostBitTensor, HostDiagOp);
modelled!(PlacementDiag::diag, HostPlacement, (HostRing64Tensor) -> HostRing64Tensor, HostDiagOp);
modelled!(PlacementDiag::diag, HostPlacement, (HostRing128Tensor) -> HostRing128Tensor, HostDiagOp);

kernel! {
    HostDiagOp,
    [
        (HostPlacement, (HostFloat32Tensor) -> HostFloat32Tensor => [runtime] Self::kernel),
        (HostPlacement, (HostFloat64Tensor) -> HostFloat64Tensor => [runtime] Self::kernel),
        (HostPlacement, (HostInt8Tensor) -> HostInt8Tensor => [runtime] Self::kernel),
        (HostPlacement, (HostInt16Tensor) -> HostInt16Tensor => [runtime] Self::kernel),
        (HostPlacement, (HostInt32Tensor) -> HostInt32Tensor => [runtime] Self::kernel),
        (HostPlacement, (HostInt64Tensor) -> HostInt64Tensor => [runtime] Self::kernel),
        (HostPlacement, (HostUint16Tensor) -> HostUint16Tensor => [runtime] Self::kernel),
        (HostPlacement, (HostUint32Tensor) -> HostUint32Tensor => [runtime] Self::kernel),
        (HostPlacement, (HostUint64Tensor) -> HostUint64Tensor => [runtime] Self::kernel),
        (HostPlacement, (HostBitTensor) -> HostBitTensor => [runtime] Self::bit_kernel),
        (HostPlacement, (HostRing64Tensor) -> HostRing64Tensor => [runtime] Self::ring_kernel),
        (HostPlacement, (HostRing128Tensor) -> HostRing128Tensor => [runtime] Self::ring_kernel),
    ]
}

impl HostDiagOp {
    pub fn kernel<S: RuntimeSession, T>(
        _sess: &S,
        plc: &HostPlacement,
        x: HostTensor<T>,
    ) -> HostTensor<T> {
        let diag = x.0.into_diag().into_dimensionality::<IxDyn>().unwrap();
        HostTensor::<T>(diag, plc.clone())
    }

    pub fn ring_kernel<S: RuntimeSession, T>(
        _sess: &S,
        plc: &HostPlacement,
        x: AbstractHostRingTensor<T>,
    ) -> AbstractHostRingTensor<T> {
        let diag = x.0.into_diag().into_dimensionality::<IxDyn>().unwrap();
        AbstractHostRingTensor::<T>(diag, plc.clone())
    }

    pub fn bit_kernel<S: RuntimeSession>(
        _sess: &S,
        plc: &HostPlacement,
        x: HostBitTensor,
    ) -> HostBitTensor {
        let diag = x.0.into_diag().into_dimensionality::<IxDyn>().unwrap();
        HostBitTensor(diag, plc.clone())
    }
}

modelled!(PlacementIndex::index_axis, HostPlacement, attributes[axis:usize, index: usize] (HostRing64Tensor) -> HostRing64Tensor, HostIndexAxisOp);
modelled!(PlacementIndex::index_axis, HostPlacement, attributes[axis:usize, index: usize] (HostRing128Tensor) -> HostRing128Tensor, HostIndexAxisOp);
modelled!(PlacementIndex::index_axis, HostPlacement, attributes[axis:usize, index: usize] (HostBitTensor) -> HostBitTensor, HostIndexAxisOp);

kernel! {
    HostIndexAxisOp,
    [
        (HostPlacement, (HostRing64Tensor) -> HostRing64Tensor => [runtime] attributes[axis, index] Self::kernel),
        (HostPlacement, (HostRing128Tensor) -> HostRing128Tensor => [runtime] attributes[axis, index] Self::kernel),
        (HostPlacement, (HostBitTensor) -> HostBitTensor => [runtime] attributes[axis, index] Self::bit_kernel),
    ]
}

impl HostIndexAxisOp {
    pub fn kernel<S: RuntimeSession, T>(
        _sess: &S,
        plc: &HostPlacement,
        axis: usize,
        index: usize,
        x: AbstractHostRingTensor<T>,
    ) -> AbstractHostRingTensor<T>
    where
        T: Clone,
    {
        let axis = Axis(axis);
        let result = x.0.index_axis(axis, index);
        AbstractHostRingTensor(result.to_owned(), plc.clone())
    }

    pub fn bit_kernel<S: RuntimeSession>(
        _sess: &S,
        plc: &HostPlacement,
        axis: usize,
        index: usize,
        x: HostBitTensor,
    ) -> HostBitTensor {
        let axis = Axis(axis);
        let result = x.0.index_axis(axis, index);
        HostBitTensor(result.to_owned(), plc.clone())
    }
}

modelled!(PlacementShlDim::shl_dim, HostPlacement, attributes[amount:usize, bit_length: usize] (HostBitTensor) -> HostBitTensor, HostShlDimOp);

kernel! {
    HostShlDimOp,
    [
        (HostPlacement, (HostBitTensor) -> HostBitTensor => [runtime] attributes[amount, bit_length] Self::bit_kernel),
    ]
}

impl HostShlDimOp {
    pub fn bit_kernel<S: RuntimeSession>(
        _sess: &S,
        plc: &HostPlacement,
        amount: usize,
        bit_length: usize,
        x: HostBitTensor,
    ) -> HostBitTensor {
        let axis = Axis(0);
        let mut raw_tensor_shape = x.0.shape().to_vec();
        raw_tensor_shape.remove(0);
        let raw_shape = raw_tensor_shape.as_ref();

        let zero = ArrayD::from_elem(raw_shape, 0);
        let zero_view = zero.view();

        let concatenated: Vec<_> = (0..bit_length)
            .map(|i| {
                if i < bit_length - amount {
                    x.0.index_axis(axis, i + amount)
                } else {
                    zero_view.clone()
                }
            })
            .collect();

        let result = ndarray::stack(Axis(0), &concatenated).unwrap();

        HostBitTensor(result, plc.clone())
    }
}

modelled!(PlacementBitDec::bit_decompose, HostPlacement, (HostRing64Tensor) -> HostRing64Tensor, HostBitDecOp);
modelled!(PlacementBitDec::bit_decompose, HostPlacement, (HostRing128Tensor) -> HostRing128Tensor, HostBitDecOp);
modelled!(PlacementBitDec::bit_decompose, HostPlacement, (HostRing64Tensor) -> HostBitTensor, HostBitDecOp);
modelled!(PlacementBitDec::bit_decompose, HostPlacement, (HostRing128Tensor) -> HostBitTensor, HostBitDecOp);

kernel! {
    HostBitDecOp,
    [
        (HostPlacement, (HostRing64Tensor) -> HostRing64Tensor => [runtime] Self::ring64_kernel),
        (HostPlacement, (HostRing128Tensor) -> HostRing128Tensor => [runtime] Self::ring128_kernel),
        (HostPlacement, (HostRing64Tensor) -> HostBitTensor => [runtime] Self::bit64_kernel),
        (HostPlacement, (HostRing128Tensor) -> HostBitTensor => [runtime] Self::bit128_kernel),
    ]
}

impl HostBitDecOp {
    fn ring64_kernel<S: RuntimeSession>(
        _sess: &S,
        plc: &HostPlacement,
        x: HostRing64Tensor,
    ) -> HostRing64Tensor
where {
        let shape = x.shape();
        let raw_shape = shape.0 .0;
        let ones = ArrayD::from_elem(raw_shape, Wrapping(1));

        let bit_rep: Vec<_> = (0..HostRing64Tensor::SIZE)
            .map(|i| (&x.0 >> i) & (&ones))
            .collect();
        let bit_rep_view: Vec<_> = bit_rep.iter().map(ArrayView::from).collect();

        // by default we put bits as rows, ie access i'th bit from tensor T is done through index_axis(Axis(0), T)
        // in the current protocols it's easier to reason that the bits are stacked on axis(0)
        let result = ndarray::stack(Axis(0), &bit_rep_view).unwrap();
        AbstractHostRingTensor(result, plc.clone())
    }

    fn ring128_kernel<S: RuntimeSession>(
        _sess: &S,
        plc: &HostPlacement,
        x: HostRing128Tensor,
    ) -> HostRing128Tensor
where {
        let shape = x.shape();
        let raw_shape = shape.0 .0;
        let ones = ArrayD::from_elem(raw_shape, Wrapping(1));

        let bit_rep: Vec<_> = (0..HostRing128Tensor::SIZE)
            .map(|i| (&x.0 >> i) & (&ones))
            .collect();

        let bit_rep_view: Vec<_> = bit_rep.iter().map(ArrayView::from).collect();
        let result = ndarray::stack(Axis(0), &bit_rep_view).unwrap();
        AbstractHostRingTensor(result, plc.clone())
    }

    fn bit64_kernel<S: RuntimeSession>(
        _sess: &S,
        plc: &HostPlacement,
        x: HostRing64Tensor,
    ) -> HostBitTensor
where {
        let shape = x.shape();
        let raw_shape = shape.0 .0;
        let ones = ArrayD::from_elem(raw_shape, Wrapping(1));

        let bit_rep: Vec<_> = (0..HostRing64Tensor::SIZE)
            .map(|i| (&x.0 >> i) & (&ones))
            .collect();

        let bit_rep_view: Vec<_> = bit_rep.iter().map(ArrayView::from).collect();
        let result = ndarray::stack(Axis(0), &bit_rep_view).unwrap();
        // we unwrap only at the end since shifting can cause overflow
        HostBitTensor(result.map(|v| v.0 as u8), plc.clone())
    }

    fn bit128_kernel<S: RuntimeSession>(
        _sess: &S,
        plc: &HostPlacement,
        x: HostRing128Tensor,
    ) -> HostBitTensor
where {
        let shape = x.shape();
        let raw_shape = shape.0 .0;
        let ones = ArrayD::from_elem(raw_shape, Wrapping(1));

        let bit_rep: Vec<_> = (0..HostRing128Tensor::SIZE)
            .map(|i| (&x.0 >> i) & (&ones))
            .collect();

        let bit_rep_view: Vec<_> = bit_rep.iter().map(ArrayView::from).collect();
        let result = ndarray::stack(Axis(0), &bit_rep_view).unwrap();
        // we unwrap only at the end since shifting can cause overflow
        HostBitTensor(result.map(|v| v.0 as u8), plc.clone())
    }
}

impl<T> HostTensor<T>
where
    T: LinalgScalar,
{
    pub fn place(plc: &HostPlacement, x: ArrayD<T>) -> HostTensor<T> {
        HostTensor::<T>(x, plc.clone())
    }

    pub fn atleast_2d(self, to_column_vector: bool) -> HostTensor<T> {
        match self.0.ndim() {
            0 => HostTensor::<T>(self.0.into_shape(IxDyn(&[1, 1])).unwrap(), self.1),
            1 => {
                let length = self.0.len();
                let newshape = if to_column_vector {
                    IxDyn(&[length, 1])
                } else {
                    IxDyn(&[1, length])
                };
                HostTensor::<T>(self.0.into_shape(newshape).unwrap(), self.1)
            }
            2 => self,
            otherwise => panic!(
                "Tensor input for `atleast_2d` must have rank <= 2, found rank {:?}.",
                otherwise
            ),
        }
    }

    pub fn dot(self, other: HostTensor<T>) -> HostTensor<T> {
        match (self.0.ndim(), other.0.ndim()) {
            (1, 1) => {
                let l = self.0.into_dimensionality::<Ix1>().unwrap();
                let r = other.0.into_dimensionality::<Ix1>().unwrap();
                let res = Array::from_elem([], l.dot(&r))
                    .into_dimensionality::<IxDyn>()
                    .unwrap();
                HostTensor::<T>(res, self.1)
            }
            (1, 2) => {
                let l = self.0.into_dimensionality::<Ix1>().unwrap();
                let r = other.0.into_dimensionality::<Ix2>().unwrap();
                let res = l.dot(&r).into_dimensionality::<IxDyn>().unwrap();
                HostTensor::<T>(res, self.1)
            }
            (2, 1) => {
                let l = self.0.into_dimensionality::<Ix2>().unwrap();
                let r = other.0.into_dimensionality::<Ix1>().unwrap();
                let res = l.dot(&r).into_dimensionality::<IxDyn>().unwrap();
                HostTensor::<T>(res, self.1)
            }
            (2, 2) => {
                let l = self.0.into_dimensionality::<Ix2>().unwrap();
                let r = other.0.into_dimensionality::<Ix2>().unwrap();
                let res = l.dot(&r).into_dimensionality::<IxDyn>().unwrap();
                HostTensor::<T>(res, self.1)
            }
            (self_rank, other_rank) => panic!(
                // TODO: replace with proper error handling
                "Dot<HostTensor> not implemented between tensors of rank {:?} and {:?}.",
                self_rank, other_rank,
            ),
        }
    }

    pub fn ones(shape: HostShape) -> Self {
        HostTensor::<T>(ArrayD::ones(shape.0 .0), shape.1)
    }

    pub fn reshape(self, newshape: HostShape) -> Self {
        HostTensor::<T>(self.0.into_shape(newshape.0 .0).unwrap(), self.1) // TODO need to be fix (unwrap)
    }

    pub fn expand_dims(self, mut axis: Vec<usize>) -> Self {
        let plc = (&self.1).clone();
        axis.sort_by_key(|ax| Reverse(*ax));
        let newshape = self.shape().0.extend_singletons(axis);
        self.reshape(HostShape(newshape, plc))
    }

    pub fn squeeze(self, axis: Option<usize>) -> Self {
        let plc = (&self.1).clone();
        let newshape = self.shape().0.squeeze(axis);
        self.reshape(HostShape(newshape, plc))
    }

    pub fn shape(&self) -> HostShape {
        HostShape(RawShape(self.0.shape().into()), self.1.clone())
    }

    pub fn sum(self, axis: Option<usize>) -> Self {
        if let Some(i) = axis {
            HostTensor::<T>(self.0.sum_axis(Axis(i)), self.1)
        } else {
            let out = Array::from_elem([], self.0.sum())
                .into_dimensionality::<IxDyn>()
                .unwrap();
            HostTensor::<T>(out, self.1)
        }
    }

    pub fn transpose(self) -> Self {
        HostTensor::<T>(self.0.reversed_axes(), self.1)
    }
}

impl<T> HostTensor<T>
where
    T: LinalgScalar + FromPrimitive,
{
    pub fn mean(self, axis: Option<usize>) -> Self {
        match axis {
            Some(i) => {
                let reduced = self.0.mean_axis(Axis(i)).unwrap();
                HostTensor::<T>(reduced, self.1)
            }
            None => {
                let mean = self.0.mean().unwrap();
                let out = Array::from_elem([], mean)
                    .into_dimensionality::<IxDyn>()
                    .unwrap();
                HostTensor::<T>(out, self.1)
            }
        }
    }
}

impl HostMeanOp {
    pub fn kernel<S: RuntimeSession, T: LinalgScalar + FromPrimitive>(
        _sess: &S,
        plc: &HostPlacement,
        axis: Option<u32>,
        x: HostTensor<T>,
    ) -> HostTensor<T>
    where
        HostPlacement: PlacementPlace<S, HostTensor<T>>,
    {
        match axis {
            Some(i) => {
                let reduced: ArrayD<T> = x.0.mean_axis(Axis(i as usize)).unwrap();
                HostTensor::place(plc, reduced)
            }
            None => {
                let mean = x.0.mean().unwrap();
                let out = Array::from_elem([], mean)
                    .into_dimensionality::<IxDyn>()
                    .unwrap();
                HostTensor::place(plc, out)
            }
        }
    }

    // TODO: Make it generic for any FixedTensor
    pub fn rep_kernel<S: Session>(
        sess: &S,
        plc: &ReplicatedPlacement,
        axis: Option<u32>,
        x: cs!(Fixed128Tensor),
    ) -> cs!(Fixed128Tensor)
    where
        Fixed128Tensor: KnownType<S>,
        ReplicatedPlacement: PlacementMean<S, cs!(Fixed128Tensor), cs!(Fixed128Tensor)>,
        ReplicatedPlacement: PlacementTruncPr<S, cs!(Fixed128Tensor), cs!(Fixed128Tensor)>,
    {
        // TODO: grab scaling base and exp from somewhere else
        let mean = plc.mean(sess, axis, 2, 27, &x);
        plc.trunc_pr(sess, 27, &mean)
    }
}

impl HostSqrtOp {
    pub fn kernel<S: RuntimeSession, T: 'static + Float>(
        _sess: &S,
        plc: &HostPlacement,
        x: HostTensor<T>,
    ) -> HostTensor<T>
    where
        HostPlacement: PlacementPlace<S, HostTensor<T>>,
    {
        let x_sqrt = x.0.mapv(T::sqrt);
        HostTensor::place(plc, x_sqrt)
    }
}

impl HostSumOp {
    pub fn kernel<S: RuntimeSession, T: LinalgScalar + FromPrimitive>(
        sess: &S,
        plc: &HostPlacement,
        axis: Option<u32>,
        x: HostTensor<T>,
    ) -> HostTensor<T>
    where
        HostPlacement: PlacementPlace<S, HostTensor<T>>,
    {
        let axis = axis.map(|a| a as usize);
        plc.place(sess, x.sum(axis))
    }

    // TODO: Make it generic for any FixedTensor
    pub fn rep_kernel<S: Session>(
        sess: &S,
        plc: &ReplicatedPlacement,
        axis: Option<u32>,
        x: cs!(Fixed128Tensor),
    ) -> cs!(Fixed128Tensor)
    where
        Fixed128Tensor: KnownType<S>,
        ReplicatedPlacement: PlacementSum<S, cs!(Fixed128Tensor), cs!(Fixed128Tensor)>,
    {
        plc.sum(sess, axis, &x)
    }
}

impl HostExpandDimsOp {
    pub fn kernel<S: RuntimeSession, T: LinalgScalar + FromPrimitive>(
        sess: &S,
        plc: &HostPlacement,
        axis: Vec<u32>,
        x: HostTensor<T>,
    ) -> HostTensor<T>
    where
        HostPlacement: PlacementPlace<S, HostTensor<T>>,
    {
        let axis = axis.iter().map(|a| *a as usize).collect();
        plc.place(sess, x.expand_dims(axis))
    }
}

impl HostSqueezeOp {
    pub fn kernel<S: RuntimeSession, T: LinalgScalar + FromPrimitive>(
        sess: &S,
        plc: &HostPlacement,
        axis: Option<u32>,
        x: HostTensor<T>,
    ) -> HostTensor<T>
    where
        HostPlacement: PlacementPlace<S, HostTensor<T>>,
    {
        let axis = axis.map(|a| a as usize);
        plc.place(sess, x.squeeze(axis))
    }
}

impl HostConcatOp {
    pub fn kernel<S: RuntimeSession, T: LinalgScalar + FromPrimitive>(
        _sess: &S,
        plc: &HostPlacement,
        axis: u32,
        x: HostTensor<T>,
        y: HostTensor<T>,
    ) -> HostTensor<T> {
        let ax = Axis(axis as usize);
        let x = x.0.view();
        let y = y.0.view();

        let c =
            ndarray::concatenate(ax, &[x, y]).expect("Failed to concatenate arrays with ndarray");
        HostTensor(c, plc.clone())
    }
}

impl HostTransposeOp {
    pub fn kernel<S: RuntimeSession, T: LinalgScalar + FromPrimitive>(
        sess: &S,
        plc: &HostPlacement,
        x: HostTensor<T>,
    ) -> HostTensor<T>
    where
        HostPlacement: PlacementPlace<S, HostTensor<T>>,
    {
        plc.place(sess, x.transpose())
    }
}

impl HostInverseOp {
    pub fn kernel<S: RuntimeSession, T: LinalgScalar + FromPrimitive + Lapack>(
        sess: &S,
        plc: &HostPlacement,
        x: HostTensor<T>,
    ) -> HostTensor<T>
    where
        HostPlacement: PlacementPlace<S, HostTensor<T>>,
    {
        plc.place(sess, x.inv())
    }
}

impl<T> HostTensor<T>
where
    T: Scalar + Lapack,
{
    pub fn inv(self) -> Self {
        match self.0.ndim() {
            2 => {
                let two_dim: Array2<T> = self.0.into_dimensionality::<Ix2>().unwrap();
                HostTensor::<T>(
                    two_dim
                        .inv()
                        .unwrap()
                        .into_dimensionality::<IxDyn>()
                        .unwrap(),
                    self.1,
                )
            }
            other_rank => panic!(
                "Inverse only defined for rank 2 matrices, not rank {:?}",
                other_rank,
            ),
        }
    }
}

// This implementation is only used by the old kernels. Construct HostTensor(tensor, plc.clone()) with a proper placement instead.
#[cfg(not(feature = "exclude_old_framework"))]
impl<T> From<ArrayD<T>> for HostTensor<T>
where
    T: LinalgScalar,
{
    fn from(v: ArrayD<T>) -> HostTensor<T> {
        HostTensor::<T>(
            v,
            HostPlacement {
                owner: "TODO".into(), // Fake owner for the old kernels
            },
        )
    }
}

#[cfg(not(feature = "exclude_old_framework"))]
impl<T> Add for HostTensor<T>
where
    T: LinalgScalar,
{
    type Output = HostTensor<T>;
    fn add(self, other: HostTensor<T>) -> Self::Output {
        match self.0.broadcast(other.0.dim()) {
            Some(self_broadcasted) => {
                HostTensor::<T>(self_broadcasted.to_owned() + other.0, self.1.clone())
            }
            None => HostTensor::<T>(self.0 + other.0, self.1.clone()),
        }
    }
}

#[cfg(not(feature = "exclude_old_framework"))]
impl<T> Sub for HostTensor<T>
where
    T: LinalgScalar,
{
    type Output = HostTensor<T>;
    fn sub(self, other: HostTensor<T>) -> Self::Output {
        match self.0.broadcast(other.0.dim()) {
            Some(self_broadcasted) => {
                HostTensor::<T>(self_broadcasted.to_owned() - other.0, self.1.clone())
            }
            None => HostTensor::<T>(self.0 - other.0, self.1.clone()),
        }
    }
}

#[cfg(not(feature = "exclude_old_framework"))]
impl<T> Mul for HostTensor<T>
where
    T: LinalgScalar,
{
    type Output = HostTensor<T>;
    fn mul(self, other: HostTensor<T>) -> Self::Output {
        match self.0.broadcast(other.0.dim()) {
            Some(self_broadcasted) => {
                HostTensor::<T>(self_broadcasted.to_owned() * other.0, self.1.clone())
            }
            None => HostTensor::<T>(self.0 * other.0, self.1.clone()),
        }
    }
}

#[cfg(not(feature = "exclude_old_framework"))]
impl<T> Div for HostTensor<T>
where
    T: LinalgScalar,
{
    type Output = HostTensor<T>;
    fn div(self, other: HostTensor<T>) -> Self::Output {
        match self.0.broadcast(other.0.dim()) {
            Some(self_broadcasted) => {
                HostTensor::<T>(self_broadcasted.to_owned() / other.0, self.1.clone())
            }
            None => HostTensor::<T>(self.0 / other.0, self.1.clone()),
        }
    }
}

// This implementation is only used by the old kernels. Construct HostTensor(tensor, plc.clone()) with a proper placement instead.
#[cfg(not(feature = "exclude_old_framework"))]
impl<T> From<Vec<T>> for HostTensor<T> {
    fn from(v: Vec<T>) -> HostTensor<T> {
        HostTensor(
            Array::from(v).into_dyn(),
            HostPlacement {
                owner: "TODO".into(), // Fake owner for the old kernel
            },
        )
    }
}

// This implementation is only used by the old kernels. Construct HostTensor(tensor, plc.clone()) with a proper placement instead.
#[cfg(not(feature = "exclude_old_framework"))]
impl<T> From<Array1<T>> for HostTensor<T> {
    fn from(v: Array1<T>) -> HostTensor<T> {
        HostTensor(
            v.into_dyn(),
            HostPlacement {
                owner: "TODO".into(), // Fake owner for the old kernel
            },
        )
    }
}

// This implementation is only used by the old kernels. Construct HostTensor(tensor, plc.clone()) with a proper placement instead.
#[cfg(not(feature = "exclude_old_framework"))]
impl<T> From<Array2<T>> for HostTensor<T> {
    fn from(v: Array2<T>) -> HostTensor<T> {
        HostTensor(
            v.into_dyn(),
            HostPlacement {
                owner: "TODO".into(), // Fake owner for the old kernel
            },
        )
    }
}

#[cfg(not(feature = "exclude_old_framework"))]
pub fn concatenate<T>(axis: usize, arrays: &[HostTensor<T>]) -> HostTensor<T>
where
    T: LinalgScalar,
{
    let ax = Axis(axis);
    let inner_arrays: Vec<_> = arrays.iter().map(|a| a.0.view()).collect();

    let c = ndarray::concatenate(ax, &inner_arrays).unwrap();
    HostTensor::<T>(
        c,
        HostPlacement {
            owner: "TODO".into(),
        },
    )
}

#[derive(Serialize, Deserialize, Clone, Debug, PartialEq)]
pub struct HostBitTensor(pub ArrayD<u8>, HostPlacement);

moose_type!(HostBitTensor);

impl<S: Session> Tensor<S> for HostBitTensor {
    type Scalar = u8;
}

impl<S: Session> Tensor<S> for Symbolic<HostBitTensor> {
    type Scalar = u8;
}

impl Placed for HostBitTensor {
    type Placement = HostPlacement;

    fn placement(&self) -> Result<Self::Placement> {
        Ok(self.1.clone())
    }
}

impl<S: Session> PlacementPlace<S, HostBitTensor> for HostPlacement {
    fn place(&self, _sess: &S, x: HostBitTensor) -> HostBitTensor {
        match x.placement() {
            Ok(place) if &place == self => x,
            _ => {
                // TODO just updating the placement isn't enough,
                // we need this to eventually turn into Send + Recv
                HostBitTensor(x.0, self.clone())
            }
        }
    }
}

impl ShapeOp {
    pub(crate) fn bit_kernel<S: RuntimeSession>(
        _sess: &S,
        plc: &HostPlacement,
        x: HostBitTensor,
    ) -> HostShape {
        let raw_shape = RawShape(x.0.shape().into());
        HostShape(raw_shape, plc.clone())
    }
}

impl HostReshapeOp {
    pub(crate) fn bit_kernel<S: RuntimeSession>(
        _sess: &S,
        plc: &HostPlacement,
        x: HostBitTensor,
        shape: HostShape,
    ) -> HostBitTensor {
        HostBitTensor(x.0.into_shape(shape.0 .0).unwrap(), plc.clone()) // TODO need to be fix (unwrap)
    }
}

impl HostReshapeOp {
    pub(crate) fn host_kernel<S: RuntimeSession, T: LinalgScalar>(
        sess: &S,
        plc: &HostPlacement,
        x: HostTensor<T>,
        shape: HostShape,
    ) -> HostTensor<T>
    where
        HostPlacement: PlacementPlace<S, HostTensor<T>>,
    {
        plc.place(sess, x.reshape(shape))
    }
}

modelled!(PlacementFill::fill, HostPlacement, attributes[value: Constant] (HostShape) -> HostBitTensor, BitFillOp);

kernel! {
    BitFillOp,
    [
        (HostPlacement, (HostShape) -> HostBitTensor => [runtime] attributes[value: Bit] Self::kernel),
    ]
}

impl BitFillOp {
    fn kernel<S: RuntimeSession>(
        _sess: &S,
        plc: &HostPlacement,
        value: u8,
        shape: HostShape,
    ) -> HostBitTensor {
        assert!(value == 0 || value == 1);
        let raw_shape = shape.0 .0;
        let raw_tensor = ArrayD::from_elem(raw_shape.as_ref(), value as u8);
        HostBitTensor(raw_tensor, plc.clone())
    }
}

modelled!(PlacementSampleUniform::sample_uniform, HostPlacement, (HostShape) -> HostBitTensor, BitSampleOp);

kernel! {
    BitSampleOp,
    [
        (HostPlacement, (HostShape) -> HostBitTensor => [runtime] Self::kernel),
    ]
}

impl BitSampleOp {
    fn kernel<S: RuntimeSession>(
        _sess: &S,
        plc: &HostPlacement,
        shape: HostShape,
    ) -> HostBitTensor {
        let mut rng = AesRng::from_random_seed();
        let size = shape.0 .0.iter().product();
        let values: Vec<_> = (0..size).map(|_| rng.get_bit()).collect();
        let ix = IxDyn(shape.0 .0.as_ref());
        HostBitTensor(Array::from_shape_vec(ix, values).unwrap(), plc.clone())
    }
}

modelled!(PlacementSampleUniformSeeded::sample_uniform_seeded, HostPlacement, (HostShape, Seed) -> HostBitTensor, BitSampleSeededOp);

kernel! {
    BitSampleSeededOp,
    [
        (HostPlacement, (HostShape, Seed) -> HostBitTensor => [runtime] Self::kernel),
    ]
}

impl BitSampleSeededOp {
    fn kernel<S: RuntimeSession>(
        _sess: &S,
        plc: &HostPlacement,
        shape: HostShape,
        seed: Seed,
    ) -> HostBitTensor {
        let mut rng = AesRng::from_seed(seed.0 .0);
        let size = shape.0 .0.iter().product();
        let values: Vec<_> = (0..size).map(|_| rng.get_bit()).collect();
        let ix = IxDyn(shape.0 .0.as_ref());
        HostBitTensor(Array::from_shape_vec(ix, values).unwrap(), plc.clone())
    }
}

modelled!(PlacementXor::xor, HostPlacement, (HostBitTensor, HostBitTensor) -> HostBitTensor, BitXorOp);
modelled_alias!(PlacementAdd::add, HostPlacement, (HostBitTensor, HostBitTensor) -> HostBitTensor => PlacementXor::xor); // add = xor in Z2
modelled_alias!(PlacementSub::sub, HostPlacement, (HostBitTensor, HostBitTensor) -> HostBitTensor => PlacementXor::xor); // sub = xor in Z2

kernel! {
    BitXorOp,
    [
        (HostPlacement, (HostBitTensor, HostBitTensor) -> HostBitTensor => [runtime] Self::kernel),
    ]
}

impl BitXorOp {
    fn kernel<S: RuntimeSession>(
        _sess: &S,
        plc: &HostPlacement,
        x: HostBitTensor,
        y: HostBitTensor,
    ) -> HostBitTensor {
        HostBitTensor(x.0 ^ y.0, plc.clone())
    }
}

modelled!(PlacementAnd::and, HostPlacement, (HostBitTensor, HostBitTensor) -> HostBitTensor, BitAndOp);
modelled!(PlacementAnd::and, HostPlacement, (HostRing64Tensor, HostRing64Tensor) -> HostRing64Tensor, BitAndOp);
modelled!(PlacementAnd::and, HostPlacement, (HostRing128Tensor, HostRing128Tensor) -> HostRing128Tensor, BitAndOp);

modelled_alias!(PlacementMul::mul, HostPlacement, (HostBitTensor, HostBitTensor) -> HostBitTensor => PlacementAnd::and); // mul = and in Z2

kernel! {
    BitAndOp,
    [
        (HostPlacement, (HostBitTensor, HostBitTensor) -> HostBitTensor => [runtime] Self::bit_kernel),
        (HostPlacement, (HostRing64Tensor, HostRing64Tensor) -> HostRing64Tensor => [runtime] Self::ring_kernel),
        (HostPlacement, (HostRing128Tensor, HostRing128Tensor) -> HostRing128Tensor => [runtime] Self::ring_kernel),
    ]
}

impl BitAndOp {
    fn bit_kernel<S: RuntimeSession>(
        _sess: &S,
        plc: &HostPlacement,
        x: HostBitTensor,
        y: HostBitTensor,
    ) -> HostBitTensor {
        HostBitTensor(x.0 & y.0, plc.clone())
    }

    fn ring_kernel<S: RuntimeSession, T>(
        _sess: &S,
        plc: &HostPlacement,
        x: AbstractHostRingTensor<T>,
        y: AbstractHostRingTensor<T>,
    ) -> AbstractHostRingTensor<T>
    where
        Wrapping<T>: Clone,
        Wrapping<T>: BitAnd<Wrapping<T>, Output = Wrapping<T>>,
    {
        AbstractHostRingTensor(x.0 & y.0, plc.clone())
    }
}

impl HostBitTensor {
    #[cfg_attr(
        feature = "exclude_old_framework",
        deprecated(
            note = "This function is only used by the old kernels, which are not aware of the placements. See BitSampleSeededOp::kernel for the new code"
        )
    )]
    pub fn sample_uniform(shape: &RawShape) -> Self {
        let mut rng = AesRng::from_random_seed();
        let size = shape.0.iter().product();
        let values: Vec<_> = (0..size).map(|_| rng.get_bit()).collect();
        let ix = IxDyn(shape.0.as_ref());
        HostBitTensor(
            Array::from_shape_vec(ix, values).unwrap(),
            HostPlacement {
                owner: "TODO".into(), // Fake owner for the older kernels.
            },
        )
    }

    #[cfg_attr(
        feature = "exclude_old_framework",
        deprecated(
            note = "This function is only used by the old kernels, which are not aware of the placements. See BitSampleSeededOp::kernel for the new code"
        )
    )]
    pub fn sample_uniform_seeded(shape: &RawShape, seed: &RawSeed) -> Self {
        let mut rng = AesRng::from_seed(seed.0);
        let size = shape.0.iter().product();
        let values: Vec<_> = (0..size).map(|_| rng.get_bit()).collect();
        let ix = IxDyn(shape.0.as_ref());
        HostBitTensor(
            Array::from_shape_vec(ix, values).unwrap(),
            HostPlacement {
                owner: "TODO".into(), // Fake owner for the older kernels.
            },
        )
    }
}

impl HostBitTensor {
    #[cfg_attr(
        feature = "exclude_old_framework",
        deprecated(
            note = "This function is only used by the old kernels, which are not aware of the placements. See BitFillOp::kernel for the new code"
        )
    )]
    pub fn fill(shape: &RawShape, el: u8) -> HostBitTensor {
        assert!(
            el == 0 || el == 1,
            "cannot fill a HostBitTensor with a value {:?}",
            el
        );
        HostBitTensor(
            ArrayD::from_elem(shape.0.as_ref(), el & 1),
            HostPlacement {
                owner: "TODO".into(), // Fake owner for the older kernels.
            },
        )
    }
}

#[allow(dead_code)]
impl HostBitTensor {
    pub(crate) fn from_raw_plc(raw_tensor: ArrayD<u8>, plc: HostPlacement) -> HostBitTensor {
        HostBitTensor(raw_tensor.into_dyn(), plc)
    }
}

// This implementation is only used by the old kernels. Construct HostBitTensor(raw_tensor, plc.clone()) with a proper placement instead.
#[cfg(not(feature = "exclude_old_framework"))]
impl From<ArrayD<u8>> for HostBitTensor {
    fn from(a: ArrayD<u8>) -> HostBitTensor {
        let wrapped = a.mapv(|ai| (ai & 1) as u8);
        HostBitTensor(
            wrapped,
            HostPlacement {
                owner: "TODO".into(), // Fake owner for the older kernels.
            },
        )
    }
}

// This implementation is only used by the old kernels. Construct HostBitTensor(raw_tensor, plc.clone()) with a proper placement instead.
#[cfg(not(feature = "exclude_old_framework"))]
impl From<Vec<u8>> for HostBitTensor {
    fn from(v: Vec<u8>) -> HostBitTensor {
        let ix = IxDyn(&[v.len()]);
        HostBitTensor(
            Array::from_shape_vec(ix, v).unwrap(),
            HostPlacement {
                owner: "TODO".into(), // Fake owner for the older kernels.
            },
        )
    }
}

// This implementation is only used by the old kernels. Construct HostBitTensor(raw_tensor, plc.clone()) with a proper placement instead.
#[cfg(not(feature = "exclude_old_framework"))]
impl From<&[u8]> for HostBitTensor {
    fn from(v: &[u8]) -> HostBitTensor {
        let ix = IxDyn(&[v.len()]);
        let v_wrapped: Vec<_> = v.iter().map(|vi| *vi & 1).collect();
        HostBitTensor(
            Array::from_shape_vec(ix, v_wrapped).unwrap(),
            HostPlacement {
                owner: "TODO".into(), // Fake owner for the older kernels.
            },
        )
    }
}

impl From<HostBitTensor> for ArrayD<u8> {
    fn from(b: HostBitTensor) -> ArrayD<u8> {
        b.0
    }
}

impl BitXor for HostBitTensor {
    type Output = HostBitTensor;
    fn bitxor(self, other: Self) -> Self::Output {
        assert_eq!(self.1, other.1);
        HostBitTensor(self.0 ^ other.0, self.1)
    }
}

impl BitAnd for HostBitTensor {
    type Output = HostBitTensor;
    fn bitand(self, other: Self) -> Self::Output {
        assert_eq!(self.1, other.1);
        HostBitTensor(self.0 & other.0, self.1)
    }
}

modelled!(PlacementBitExtract::bit_extract, HostPlacement, attributes[bit_idx: usize] (HostRing64Tensor) -> HostBitTensor, BitExtractOp);
modelled!(PlacementBitExtract::bit_extract, HostPlacement, attributes[bit_idx: usize] (HostRing128Tensor) -> HostBitTensor, BitExtractOp);

kernel! {
    BitExtractOp,
    [
        (HostPlacement, (HostRing64Tensor) -> HostBitTensor => [runtime] attributes[bit_idx] Self::kernel64),
        (HostPlacement, (HostRing128Tensor) -> HostBitTensor => [runtime] attributes[bit_idx] Self::kernel128),
    ]
}

impl BitExtractOp {
    fn kernel64<S: RuntimeSession>(
        _sess: &S,
        plc: &HostPlacement,
        bit_idx: usize,
        x: HostRing64Tensor,
    ) -> HostBitTensor {
        HostBitTensor((x >> bit_idx).0.mapv(|ai| (ai.0 & 1) as u8), plc.clone())
    }
    fn kernel128<S: RuntimeSession>(
        _sess: &S,
        plc: &HostPlacement,
        bit_idx: usize,
        x: HostRing128Tensor,
    ) -> HostBitTensor {
        HostBitTensor((x >> bit_idx).0.mapv(|ai| (ai.0 & 1) as u8), plc.clone())
    }
}

impl RingInjectOp {
    pub(crate) fn host_kernel<S: RuntimeSession, T>(
        _sess: &S,
        plc: &HostPlacement,
        bit_idx: usize,
        x: HostBitTensor,
    ) -> AbstractHostRingTensor<T>
    where
        T: From<u8>,
        Wrapping<T>: Shl<usize, Output = Wrapping<T>>,
    {
        AbstractHostRingTensor(x.0.mapv(|ai| Wrapping(T::from(ai)) << bit_idx), plc.clone())
    }
}

#[derive(Serialize, Deserialize, Clone, Debug, PartialEq)]
pub struct AbstractHostFixedTensor<HostRingT>(pub HostRingT);

moose_type!(HostFixed64Tensor = AbstractHostFixedTensor<HostRing64Tensor>);
moose_type!(HostFixed128Tensor = AbstractHostFixedTensor<HostRing128Tensor>);

impl<T> From<T> for HostFixed64Tensor
where
    HostRing64Tensor: From<T>,
{
    fn from(x: T) -> Self {
        AbstractHostFixedTensor(HostRing64Tensor::from(x))
    }
}

impl<T> From<T> for HostFixed128Tensor
where
    HostRing128Tensor: From<T>,
{
    fn from(x: T) -> Self {
        AbstractHostFixedTensor(HostRing128Tensor::from(x))
    }
}

impl<RingT: Placed> Placed for AbstractHostFixedTensor<RingT> {
    type Placement = RingT::Placement;

    fn placement(&self) -> Result<Self::Placement> {
        self.0.placement()
    }
}

#[derive(Serialize, Deserialize, Clone, Debug, PartialEq)]
pub struct AbstractHostRingTensor<T>(pub ArrayD<Wrapping<T>>, pub HostPlacement);

moose_type!(HostRing64Tensor = [atomic] AbstractHostRingTensor<u64>);
moose_type!(HostRing128Tensor = [atomic] AbstractHostRingTensor<u128>);

impl<T> Placed for AbstractHostRingTensor<T> {
    type Placement = HostPlacement;

    fn placement(&self) -> Result<Self::Placement> {
        Ok(self.1.clone())
    }
}

impl<S: Session, T> Tensor<S> for AbstractHostRingTensor<T> {
    type Scalar = T;
}

impl<S: Session, T> Tensor<S> for Symbolic<AbstractHostRingTensor<T>> {
    type Scalar = T;
}

pub trait RingSize {
    const SIZE: usize;
}

impl RingSize for HostRing64Tensor {
    const SIZE: usize = 64;
}

impl RingSize for HostRing128Tensor {
    const SIZE: usize = 128;
}

pub trait FromRawPlc<P, T> {
    fn from_raw_plc(raw_tensor: ArrayD<T>, plc: P) -> AbstractHostRingTensor<T>;
}

impl<P> FromRawPlc<P, u64> for HostRing64Tensor
where
    P: Into<HostPlacement>,
{
    fn from_raw_plc(raw_tensor: ArrayD<u64>, plc: P) -> HostRing64Tensor {
        let tensor = raw_tensor.mapv(Wrapping).into_dyn();
        AbstractHostRingTensor(tensor, plc.into())
    }
}

impl<P> FromRawPlc<P, u128> for HostRing128Tensor
where
    P: Into<HostPlacement>,
{
    fn from_raw_plc(raw_tensor: ArrayD<u128>, plc: P) -> HostRing128Tensor {
        let tensor = raw_tensor.mapv(Wrapping).into_dyn();
        AbstractHostRingTensor(tensor, plc.into())
    }
}

impl<R: RingSize + Placed> RingSize for Symbolic<R> {
    const SIZE: usize = R::SIZE;
}

impl<S: Session, T> PlacementPlace<S, AbstractHostRingTensor<T>> for HostPlacement
where
    AbstractHostRingTensor<T>: Placed<Placement = HostPlacement>,
{
    fn place(&self, _sess: &S, x: AbstractHostRingTensor<T>) -> AbstractHostRingTensor<T> {
        match x.placement() {
            Ok(place) if &place == self => x,
            _ => {
                // TODO just updating the placement isn't enough,
                // we need this to eventually turn into Send + Recv
                AbstractHostRingTensor(x.0, self.clone())
            }
        }
    }
}

modelled!(PlacementFill::fill, HostPlacement, attributes[value: Constant] (HostShape) -> HostRing64Tensor, RingFillOp);
modelled!(PlacementFill::fill, HostPlacement, attributes[value: Constant] (HostShape) -> HostRing128Tensor, RingFillOp);

kernel! {
    RingFillOp,
    [
        (HostPlacement, (HostShape) -> HostRing64Tensor => [runtime] attributes[value: Ring64] Self::ring64_kernel),
        (HostPlacement, (HostShape) -> HostRing128Tensor => [runtime] attributes[value: Ring128] Self::ring128_kernel),
    ]
}

impl RingFillOp {
    fn ring64_kernel<S: RuntimeSession>(
        _sess: &S,
        plc: &HostPlacement,
        value: u64,
        shape: HostShape,
    ) -> HostRing64Tensor {
        let raw_shape = shape.0 .0;
        let raw_tensor = ArrayD::from_elem(raw_shape.as_ref(), Wrapping(value));
        AbstractHostRingTensor(raw_tensor, plc.clone())
    }

    fn ring128_kernel<S: RuntimeSession>(
        _sess: &S,
        plc: &HostPlacement,
        value: u128,
        shape: HostShape,
    ) -> HostRing128Tensor {
        let raw_shape = shape.0 .0;
        let raw_tensor = ArrayD::from_elem(raw_shape.as_ref(), Wrapping(value));
        AbstractHostRingTensor(raw_tensor, plc.clone())
    }
}

impl ShapeOp {
    pub(crate) fn ring_kernel<S: RuntimeSession, T>(
        _sess: &S,
        plc: &HostPlacement,
        x: AbstractHostRingTensor<T>,
    ) -> HostShape {
        let raw_shape = RawShape(x.0.shape().into());
        HostShape(raw_shape, plc.clone())
    }
}

impl HostReshapeOp {
    pub(crate) fn ring_kernel<S: RuntimeSession, T>(
        _sess: &S,
        plc: &HostPlacement,
        x: AbstractHostRingTensor<T>,
        shape: HostShape,
    ) -> AbstractHostRingTensor<T> {
        AbstractHostRingTensor::<T>(x.0.into_shape(shape.0 .0).unwrap(), plc.clone())
        // TODO need to be fix (unwrap)
    }
}

modelled!(PlacementAdd::add, HostPlacement, (HostRing64Tensor, HostRing64Tensor) -> HostRing64Tensor, RingAddOp);
modelled!(PlacementAdd::add, HostPlacement, (HostRing128Tensor, HostRing128Tensor) -> HostRing128Tensor, RingAddOp);

kernel! {
    RingAddOp,
    [
        (HostPlacement, (HostRing64Tensor, HostRing64Tensor) -> HostRing64Tensor => [runtime] Self::kernel),
        (HostPlacement, (HostRing128Tensor, HostRing128Tensor) -> HostRing128Tensor => [runtime] Self::kernel),
    ]
}

impl RingAddOp {
    fn kernel<S: RuntimeSession, T>(
        _sess: &S,
        plc: &HostPlacement,
        x: AbstractHostRingTensor<T>,
        y: AbstractHostRingTensor<T>,
    ) -> AbstractHostRingTensor<T>
    where
        Wrapping<T>: Clone,
        Wrapping<T>: Add<Wrapping<T>, Output = Wrapping<T>>,
    {
        AbstractHostRingTensor(x.0 + y.0, plc.clone())
    }
}

modelled!(PlacementSub::sub, HostPlacement, (HostRing64Tensor, HostRing64Tensor) -> HostRing64Tensor, RingSubOp);
modelled!(PlacementSub::sub, HostPlacement, (HostRing128Tensor, HostRing128Tensor) -> HostRing128Tensor, RingSubOp);

kernel! {
    RingSubOp,
    [
        (HostPlacement, (HostRing64Tensor, HostRing64Tensor) -> HostRing64Tensor => [runtime] Self::kernel),
        (HostPlacement, (HostRing128Tensor, HostRing128Tensor) -> HostRing128Tensor => [runtime] Self::kernel),
    ]
}

impl RingSubOp {
    fn kernel<S: RuntimeSession, T>(
        _sess: &S,
        plc: &HostPlacement,
        x: AbstractHostRingTensor<T>,
        y: AbstractHostRingTensor<T>,
    ) -> AbstractHostRingTensor<T>
    where
        Wrapping<T>: Clone,
        Wrapping<T>: Sub<Wrapping<T>, Output = Wrapping<T>>,
    {
        AbstractHostRingTensor(x.0 - y.0, plc.clone())
    }
}

modelled!(PlacementNeg::neg, HostPlacement, (HostRing64Tensor) -> HostRing64Tensor, RingNegOp);
modelled!(PlacementNeg::neg, HostPlacement, (HostRing128Tensor) -> HostRing128Tensor, RingNegOp);

kernel! {
    RingNegOp,
    [
        (HostPlacement, (HostRing64Tensor) -> HostRing64Tensor => [runtime] Self::kernel),
        (HostPlacement, (HostRing128Tensor) -> HostRing128Tensor => [runtime] Self::kernel),
    ]
}

impl RingNegOp {
    fn kernel<S: RuntimeSession, T>(
        _sess: &S,
        plc: &HostPlacement,
        x: AbstractHostRingTensor<T>,
    ) -> AbstractHostRingTensor<T>
    where
        Wrapping<T>: Clone,
        Wrapping<T>: Neg<Output = Wrapping<T>>,
    {
        AbstractHostRingTensor(x.0.neg(), plc.clone())
    }
}

modelled!(PlacementMul::mul, HostPlacement, (HostRing64Tensor, HostRing64Tensor) -> HostRing64Tensor, RingMulOp);
modelled!(PlacementMul::mul, HostPlacement, (HostRing128Tensor, HostRing128Tensor) -> HostRing128Tensor, RingMulOp);

kernel! {
    RingMulOp,
    [
        (HostPlacement, (HostRing64Tensor, HostRing64Tensor) -> HostRing64Tensor => [runtime] Self::kernel),
        (HostPlacement, (HostRing128Tensor, HostRing128Tensor) -> HostRing128Tensor => [runtime] Self::kernel),
    ]
}

impl RingMulOp {
    fn kernel<S: RuntimeSession, T>(
        _sess: &S,
        plc: &HostPlacement,
        x: AbstractHostRingTensor<T>,
        y: AbstractHostRingTensor<T>,
    ) -> AbstractHostRingTensor<T>
    where
        Wrapping<T>: Clone,
        Wrapping<T>: Mul<Wrapping<T>, Output = Wrapping<T>>,
    {
        AbstractHostRingTensor(x.0 * y.0, plc.clone())
    }
}

modelled!(PlacementDot::dot, HostPlacement, (HostRing64Tensor, HostRing64Tensor) -> HostRing64Tensor, RingDotOp);
modelled!(PlacementDot::dot, HostPlacement, (HostRing128Tensor, HostRing128Tensor) -> HostRing128Tensor, RingDotOp);

kernel! {
    RingDotOp,
    [
        (HostPlacement, (HostRing64Tensor, HostRing64Tensor) -> HostRing64Tensor => [runtime] Self::kernel),
        (HostPlacement, (HostRing128Tensor, HostRing128Tensor) -> HostRing128Tensor => [runtime] Self::kernel),
    ]
}

impl RingDotOp {
    fn kernel<S: RuntimeSession, T>(
        _sess: &S,
        plc: &HostPlacement,
        x: AbstractHostRingTensor<T>,
        y: AbstractHostRingTensor<T>,
    ) -> AbstractHostRingTensor<T>
    where
        Wrapping<T>: Clone,
        Wrapping<T>: Mul<Wrapping<T>, Output = Wrapping<T>>,
        Wrapping<T>: LinalgScalar,
    {
        AbstractHostRingTensor(x.dot(y).0, plc.clone())
    }
}

modelled!(PlacementSum::sum, HostPlacement, attributes[axis: Option<u32>] (HostRing64Tensor) -> HostRing64Tensor, RingSumOp);
modelled!(PlacementSum::sum, HostPlacement, attributes[axis: Option<u32>] (HostRing128Tensor) -> HostRing128Tensor, RingSumOp);

kernel! {
    RingSumOp,
    [
        (HostPlacement, (HostRing64Tensor) -> HostRing64Tensor => [runtime] attributes[axis] Self::kernel),
        (HostPlacement, (HostRing128Tensor) -> HostRing128Tensor => [runtime] attributes[axis] Self::kernel),
    ]
}

impl RingSumOp {
    fn kernel<S: RuntimeSession, T>(
        sess: &S,
        plc: &HostPlacement,
        axis: Option<u32>,
        x: AbstractHostRingTensor<T>,
    ) -> AbstractHostRingTensor<T>
    where
        T: FromPrimitive + Zero,
        Wrapping<T>: Clone,
        Wrapping<T>: Add<Output = Wrapping<T>>,
        HostPlacement: PlacementPlace<S, AbstractHostRingTensor<T>>,
    {
        let sum = x.sum(axis.map(|a| a as usize));
        plc.place(sess, sum)
    }
}

modelled!(PlacementShl::shl, HostPlacement, attributes[amount: usize] (HostRing64Tensor) -> HostRing64Tensor, RingShlOp);
modelled!(PlacementShl::shl, HostPlacement, attributes[amount: usize] (HostRing128Tensor) -> HostRing128Tensor, RingShlOp);

kernel! {
    RingShlOp,
    [
        (HostPlacement, (HostRing64Tensor) -> HostRing64Tensor => [runtime] attributes[amount] Self::kernel),
        (HostPlacement, (HostRing128Tensor) -> HostRing128Tensor => [runtime] attributes[amount] Self::kernel),
    ]
}

impl RingShlOp {
    fn kernel<S: RuntimeSession, T>(
        _sess: &S,
        plc: &HostPlacement,
        amount: usize,
        x: AbstractHostRingTensor<T>,
    ) -> AbstractHostRingTensor<T>
    where
        Wrapping<T>: Clone,
        Wrapping<T>: Shl<usize, Output = Wrapping<T>>,
    {
        AbstractHostRingTensor(x.0 << amount, plc.clone())
    }
}

modelled!(PlacementShr::shr, HostPlacement, attributes[amount: usize] (HostRing64Tensor) -> HostRing64Tensor, RingShrOp);
modelled!(PlacementShr::shr, HostPlacement, attributes[amount: usize] (HostRing128Tensor) -> HostRing128Tensor, RingShrOp);

kernel! {
    RingShrOp,
    [
        (HostPlacement, (HostRing64Tensor) -> HostRing64Tensor => [runtime] attributes[amount] Self::kernel),
        (HostPlacement, (HostRing128Tensor) -> HostRing128Tensor => [runtime] attributes[amount] Self::kernel),
    ]
}

impl RingShrOp {
    fn kernel<S: RuntimeSession, T>(
        _sess: &S,
        plc: &HostPlacement,
        amount: usize,
        x: AbstractHostRingTensor<T>,
    ) -> AbstractHostRingTensor<T>
    where
        Wrapping<T>: Clone,
        Wrapping<T>: Shr<usize, Output = Wrapping<T>>,
    {
        AbstractHostRingTensor(x.0 >> amount, plc.clone())
    }
}

modelled!(PlacementSample::sample, HostPlacement, attributes[max_value: Option<u64>] (HostShape) -> HostRing64Tensor, RingSampleOp);
modelled!(PlacementSample::sample, HostPlacement, attributes[max_value: Option<u64>] (HostShape) -> HostRing128Tensor, RingSampleOp);

kernel! {
    RingSampleOp,
    [
        (HostPlacement, (HostShape) -> HostRing64Tensor => [runtime] custom |op| {
            match op.max_value {
                None => Ok(Box::new(|ctx, plc, shape| {
                    Self::kernel_uniform_u64(ctx, plc, shape)
                })),
                Some(max_value) if max_value == 1 => Ok(Box::new(|ctx, plc, shape| {
                    Self::kernel_bits_u64(ctx, plc, shape)
                })),
                _ => unimplemented!(),  // TODO: replace
            }
        }),
        (HostPlacement, (HostShape) -> HostRing128Tensor => [runtime] custom |op| {
            match op.max_value {
                None => Ok(Box::new(|ctx, plc, shape| {
                    Self::kernel_uniform_u128(ctx, plc, shape)
                })),
                Some(max_value) if max_value == 1 => Ok(Box::new(|ctx, plc, shape| {
                    Self::kernel_bits_u128(ctx, plc, shape)
                })),
                _ => unimplemented!(),  // TODO: replace
            }
        }),
    ]
}

impl RingSampleOp {
    fn kernel_uniform_u64<S: RuntimeSession>(
        _sess: &S,
        plc: &HostPlacement,
        shape: HostShape,
    ) -> HostRing64Tensor {
        let mut rng = AesRng::from_random_seed();
        let size = shape.0 .0.iter().product();
        let values: Vec<_> = (0..size).map(|_| Wrapping(rng.next_u64())).collect();
        let ix = IxDyn(shape.0 .0.as_ref());
        let raw_array = Array::from_shape_vec(ix, values).unwrap();
        AbstractHostRingTensor(raw_array, plc.clone())
    }

    fn kernel_bits_u64<S: RuntimeSession>(
        _sess: &S,
        plc: &HostPlacement,
        shape: HostShape,
    ) -> HostRing64Tensor {
        let mut rng = AesRng::from_random_seed();
        let size = shape.0 .0.iter().product();
        let values: Vec<_> = (0..size).map(|_| Wrapping(rng.get_bit() as u64)).collect();
        let ix = IxDyn(shape.0 .0.as_ref());
        AbstractHostRingTensor(Array::from_shape_vec(ix, values).unwrap(), plc.clone())
    }

    fn kernel_uniform_u128<S: RuntimeSession>(
        _sess: &S,
        plc: &HostPlacement,
        shape: HostShape,
    ) -> HostRing128Tensor {
        let mut rng = AesRng::from_random_seed();
        let size = shape.0 .0.iter().product();
        let values: Vec<_> = (0..size)
            .map(|_| Wrapping(((rng.next_u64() as u128) << 64) + rng.next_u64() as u128))
            .collect();
        let ix = IxDyn(shape.0 .0.as_ref());
        AbstractHostRingTensor(Array::from_shape_vec(ix, values).unwrap(), plc.clone())
    }

    fn kernel_bits_u128<S: RuntimeSession>(
        _sess: &S,
        plc: &HostPlacement,
        shape: HostShape,
    ) -> HostRing128Tensor {
        let mut rng = AesRng::from_random_seed();
        let size = shape.0 .0.iter().product();
        let values: Vec<_> = (0..size).map(|_| Wrapping(rng.get_bit() as u128)).collect();
        let ix = IxDyn(shape.0 .0.as_ref());
        AbstractHostRingTensor(Array::from_shape_vec(ix, values).unwrap(), plc.clone())
    }
}

modelled!(PlacementSampleSeeded::sample_seeded, HostPlacement, attributes[max_value: Option<u64>] (HostShape, Seed) -> HostRing64Tensor, RingSampleSeededOp);
modelled!(PlacementSampleSeeded::sample_seeded, HostPlacement, attributes[max_value: Option<u64>] (HostShape, Seed) -> HostRing128Tensor, RingSampleSeededOp);

kernel! {
    RingSampleSeededOp,
    [
        (HostPlacement, (HostShape, Seed) -> HostRing64Tensor => [runtime] custom |op| {
            match op.max_value {
                None => Ok(Box::new(|ctx, plc, shape, seed| {
                    Self::kernel_uniform_u64(ctx, plc, shape, seed)
                })),
                Some(max_value) if max_value == 1 => Ok(Box::new(|ctx, plc, shape, seed| {
                    Self::kernel_bits_u64(ctx, plc, shape, seed)
                })),
                _ => unimplemented!(),
            }
        }),
        (HostPlacement, (HostShape, Seed) -> HostRing128Tensor => [runtime] custom |op| {
            match op.max_value {
                None => Ok(Box::new(|ctx, plc, shape, seed| {
                    Self::kernel_uniform_u128(ctx, plc, shape, seed)
                })),
                Some(max_value) if max_value == 1 => Ok(Box::new(|ctx, plc, shape, seed| {
                    Self::kernel_bits_u128(ctx, plc, shape, seed)
                })),
                _ => unimplemented!(),
            }
        }),
    ]
}

impl RingSampleSeededOp {
    fn kernel_uniform_u64<S: RuntimeSession>(
        _sess: &S,
        plc: &HostPlacement,
        shape: HostShape,
        seed: Seed,
    ) -> HostRing64Tensor {
        let mut rng = AesRng::from_seed(seed.0 .0);
        let size = shape.0 .0.iter().product();
        let values: Vec<_> = (0..size).map(|_| Wrapping(rng.next_u64())).collect();
        let ix = IxDyn(shape.0 .0.as_ref());
        let raw_array = Array::from_shape_vec(ix, values).unwrap();
        AbstractHostRingTensor(raw_array, plc.clone())
    }

    fn kernel_bits_u64<S: RuntimeSession>(
        _sess: &S,
        plc: &HostPlacement,
        shape: HostShape,
        seed: Seed,
    ) -> HostRing64Tensor {
        let mut rng = AesRng::from_seed(seed.0 .0);
        let size = shape.0 .0.iter().product();
        let values: Vec<_> = (0..size).map(|_| Wrapping(rng.get_bit() as u64)).collect();
        let ix = IxDyn(shape.0 .0.as_ref());
        AbstractHostRingTensor(Array::from_shape_vec(ix, values).unwrap(), plc.clone())
    }

    fn kernel_uniform_u128<S: RuntimeSession>(
        _sess: &S,
        plc: &HostPlacement,
        shape: HostShape,
        seed: Seed,
    ) -> HostRing128Tensor {
        let mut rng = AesRng::from_seed(seed.0 .0);
        let size = shape.0 .0.iter().product();
        let values: Vec<_> = (0..size)
            .map(|_| Wrapping(((rng.next_u64() as u128) << 64) + rng.next_u64() as u128))
            .collect();
        let ix = IxDyn(shape.0 .0.as_ref());
        AbstractHostRingTensor(Array::from_shape_vec(ix, values).unwrap(), plc.clone())
    }

    fn kernel_bits_u128<S: RuntimeSession>(
        _sess: &S,
        plc: &HostPlacement,
        shape: HostShape,
        seed: Seed,
    ) -> HostRing128Tensor {
        let mut rng = AesRng::from_seed(seed.0 .0);
        let size = shape.0 .0.iter().product();
        let values: Vec<_> = (0..size).map(|_| Wrapping(rng.get_bit() as u128)).collect();
        let ix = IxDyn(shape.0 .0.as_ref());
        AbstractHostRingTensor(Array::from_shape_vec(ix, values).unwrap(), plc.clone())
    }
}

#[cfg(not(feature = "exclude_old_framework"))]
impl HostRing64Tensor {
    pub fn sample_uniform(shape: &RawShape) -> HostRing64Tensor {
        let mut rng = AesRng::from_random_seed();
        let size = shape.0.iter().product();
        let values: Vec<_> = (0..size).map(|_| Wrapping(rng.next_u64())).collect();
        let ix = IxDyn(shape.0.as_ref());
        HostRing64Tensor::new(Array::from_shape_vec(ix, values).unwrap())
    }
    pub fn sample_bits(shape: &RawShape) -> Self {
        let mut rng = AesRng::from_random_seed();
        let size = shape.0.iter().product();
        let values: Vec<_> = (0..size).map(|_| Wrapping(rng.get_bit() as u64)).collect();
        let ix = IxDyn(shape.0.as_ref());
        HostRing64Tensor::new(Array::from_shape_vec(ix, values).unwrap())
    }
}

#[cfg(not(feature = "exclude_old_framework"))]
impl HostRing128Tensor {
    pub fn sample_uniform(shape: &RawShape) -> Self {
        let mut rng = AesRng::from_random_seed();
        let size = shape.0.iter().product();
        let values: Vec<_> = (0..size)
            .map(|_| {
                let upper = rng.next_u64() as u128;
                let lower = rng.next_u64() as u128;
                Wrapping((upper << 64) + lower)
            })
            .collect();
        let ix = IxDyn(shape.0.as_ref());
        HostRing128Tensor::new(Array::from_shape_vec(ix, values).unwrap())
    }

    pub fn sample_bits(shape: &RawShape) -> Self {
        let mut rng = AesRng::from_random_seed();
        let size = shape.0.iter().product();
        let values: Vec<_> = (0..size).map(|_| Wrapping(rng.get_bit() as u128)).collect();
        let ix = IxDyn(shape.0.as_ref());
        HostRing128Tensor::new(Array::from_shape_vec(ix, values).unwrap())
    }
}

#[cfg(not(feature = "exclude_old_framework"))]
impl HostRing64Tensor {
    pub fn sample_uniform_seeded(shape: &RawShape, seed: &RawSeed) -> HostRing64Tensor {
        let mut rng = AesRng::from_seed(seed.0);
        let size = shape.0.iter().product();
        let values: Vec<_> = (0..size).map(|_| Wrapping(rng.next_u64())).collect();
        let ix = IxDyn(shape.0.as_ref());
        HostRing64Tensor::new(Array::from_shape_vec(ix, values).unwrap())
    }
    pub fn sample_bits_seeded(shape: &RawShape, seed: &RawSeed) -> Self {
        let mut rng = AesRng::from_seed(seed.0);
        let size = shape.0.iter().product();
        let values: Vec<_> = (0..size).map(|_| Wrapping(rng.get_bit() as u64)).collect();
        let ix = IxDyn(shape.0.as_ref());
        HostRing64Tensor::new(Array::from_shape_vec(ix, values).unwrap())
    }
}

#[cfg(not(feature = "exclude_old_framework"))]
impl HostRing128Tensor {
    pub fn sample_uniform_seeded(shape: &RawShape, seed: &RawSeed) -> Self {
        let mut rng = AesRng::from_seed(seed.0);
        let size = shape.0.iter().product();
        let values: Vec<_> = (0..size)
            .map(|_| {
                let upper = rng.next_u64() as u128;
                let lower = rng.next_u64() as u128;
                Wrapping((upper << 64) + lower)
            })
            .collect();
        let ix = IxDyn(shape.0.as_ref());
        HostRing128Tensor::new(Array::from_shape_vec(ix, values).unwrap())
    }

    pub fn sample_bits_seeded(shape: &RawShape, seed: &RawSeed) -> Self {
        let mut rng = AesRng::from_seed(seed.0);
        let size = shape.0.iter().product();
        let values: Vec<_> = (0..size).map(|_| Wrapping(rng.get_bit() as u128)).collect();
        let ix = IxDyn(shape.0.as_ref());
        HostRing128Tensor::new(Array::from_shape_vec(ix, values).unwrap())
    }
}

#[cfg(not(feature = "exclude_old_framework"))]
impl HostRing64Tensor {
    pub fn bit_extract(&self, bit_idx: usize) -> HostBitTensor {
        let temp = &self.0 >> bit_idx;
        let lsb = temp.mapv(|ai| (ai.0 & 1) as u8);
        HostBitTensor::from(lsb)
    }
}

#[cfg(not(feature = "exclude_old_framework"))]
impl HostRing128Tensor {
    pub fn bit_extract(&self, bit_idx: usize) -> HostBitTensor {
        let temp = &self.0 >> bit_idx;
        let lsb = temp.mapv(|ai| (ai.0 & 1) as u8);
        HostBitTensor::from(lsb)
    }
}

impl<T> AbstractHostRingTensor<T>
where
    T: Clone,
{
    pub fn from_raw_plc<D: ndarray::Dimension, P: Into<HostPlacement>>(
        raw_tensor: Array<T, D>,
        plc: P,
    ) -> AbstractHostRingTensor<T> {
        let tensor = raw_tensor.mapv(Wrapping).into_dyn();
        AbstractHostRingTensor(tensor, plc.into())
    }
}

// This implementation is only used by the old kernels. Construct AbstractHostRingTensor(tensor, plc.clone()) with a proper placement instead.
#[cfg(not(feature = "exclude_old_framework"))]
impl<T> AbstractHostRingTensor<T>
where
    Wrapping<T>: Clone,
{
    #[cfg_attr(
        feature = "exclude_old_framework",
        deprecated(
            note = "This function is only used by the old kernels, which are not aware of the placements."
        )
    )]
    pub fn fill(shape: &RawShape, el: T) -> AbstractHostRingTensor<T> {
        AbstractHostRingTensor(
            ArrayD::from_elem(shape.0.as_ref(), Wrapping(el)),
            HostPlacement {
                owner: Role::from("TODO"), // Fake owner for the old kernels
            },
        )
    }
}

impl<T> AbstractHostRingTensor<T> {
    pub(crate) fn shape(&self) -> HostShape {
        HostShape(RawShape(self.0.shape().into()), self.1.clone())
    }
}

// This implementation is only used by the old kernels. Construct AbstractHostRingTensor(tensor, plc.clone()) with a proper placement instead.
#[cfg(not(feature = "exclude_old_framework"))]
impl<T> From<ArrayD<T>> for AbstractHostRingTensor<T>
where
    T: Clone,
{
    fn from(a: ArrayD<T>) -> AbstractHostRingTensor<T> {
        let wrapped = a.mapv(Wrapping);
        AbstractHostRingTensor(
            wrapped,
            HostPlacement {
                owner: Role::from("TODO"), // Fake owner for the old kernels
            },
        )
    }
}

// This implementation is only used by the old kernels. Construct AbstractHostRingTensor(tensor, plc.clone()) with a proper placement instead.
#[cfg(not(feature = "exclude_old_framework"))]
impl From<ArrayD<i64>> for AbstractHostRingTensor<u64> {
    fn from(a: ArrayD<i64>) -> AbstractHostRingTensor<u64> {
        let ring_rep = a.mapv(|ai| Wrapping(ai as u64));
        AbstractHostRingTensor(
            ring_rep,
            HostPlacement {
                owner: Role::from("TODO"), // Fake owner for the old kernels
            },
        )
    }
}

// This implementation is only used by the old kernels. Construct AbstractHostRingTensor(tensor, plc.clone()) with a proper placement instead.
#[cfg(not(feature = "exclude_old_framework"))]
impl From<ArrayD<i128>> for AbstractHostRingTensor<u128> {
    fn from(a: ArrayD<i128>) -> AbstractHostRingTensor<u128> {
        let ring_rep = a.mapv(|ai| Wrapping(ai as u128));
        AbstractHostRingTensor(
            ring_rep,
            HostPlacement {
                owner: Role::from("TODO"), // Fake owner for the old kernels
            },
        )
    }
}

#[cfg(not(feature = "exclude_old_framework"))]
impl<T> AbstractHostRingTensor<T> {
    pub fn new(a: ArrayD<Wrapping<T>>) -> AbstractHostRingTensor<T> {
        AbstractHostRingTensor(
            a,
            HostPlacement {
                owner: Role::from("TODO"), // Fake owner for the old kernels
            },
        )
    }
}

// This implementation is only used by the old kernels. Construct AbstractHostRingTensor(tensor, plc.clone()) with a proper placement instead.
#[cfg(not(feature = "exclude_old_framework"))]
impl<T> From<HostBitTensor> for AbstractHostRingTensor<T>
where
    T: From<u8>,
{
    fn from(b: HostBitTensor) -> AbstractHostRingTensor<T> {
        let ring_rep = b.0.mapv(|ai| Wrapping(ai.into()));
        AbstractHostRingTensor(
            ring_rep,
            HostPlacement {
                owner: Role::from("TODO"), // Fake owner for the old kernels
            },
        )
    }
}

impl From<&AbstractHostRingTensor<u64>> for ArrayD<i64> {
    fn from(r: &AbstractHostRingTensor<u64>) -> ArrayD<i64> {
        r.0.mapv(|element| element.0 as i64)
    }
}

impl From<&AbstractHostRingTensor<u128>> for ArrayD<i128> {
    fn from(r: &AbstractHostRingTensor<u128>) -> ArrayD<i128> {
        r.0.mapv(|element| element.0 as i128)
    }
}

// This implementation is only used by the old kernels. Construct AbstractHostRingTensor(tensor, plc.clone()) with a proper placement instead.
#[cfg(not(feature = "exclude_old_framework"))]
impl<T> From<Vec<T>> for AbstractHostRingTensor<T> {
    fn from(v: Vec<T>) -> AbstractHostRingTensor<T> {
        let ix = IxDyn(&[v.len()]);
        use vec_utils::VecExt;
        let v_wrapped: Vec<_> = v.map(Wrapping);
        AbstractHostRingTensor(
            Array::from_shape_vec(ix, v_wrapped).unwrap(),
            HostPlacement {
                owner: Role::from("TODO"), // Fake owner for the old kernels
            },
        )
    }
}

// This implementation is only used by the old kernels. Construct AbstractHostRingTensor(tensor, plc.clone()) with a proper placement instead.
#[cfg(not(feature = "exclude_old_framework"))]
impl<T> From<&[T]> for AbstractHostRingTensor<T>
where
    T: Copy,
{
    fn from(v: &[T]) -> AbstractHostRingTensor<T> {
        let ix = IxDyn(&[v.len()]);
        let v_wrapped: Vec<_> = v.iter().map(|vi| Wrapping(*vi)).collect();
        AbstractHostRingTensor(
            Array::from_shape_vec(ix, v_wrapped).unwrap(),
            HostPlacement {
                owner: Role::from("TODO"), // Fake owner for the old kernels
            },
        )
    }
}

#[cfg(not(feature = "exclude_old_framework"))]
impl<T> Add<AbstractHostRingTensor<T>> for AbstractHostRingTensor<T>
where
    Wrapping<T>: Clone,
    Wrapping<T>: Add<Wrapping<T>, Output = Wrapping<T>>,
{
    type Output = AbstractHostRingTensor<T>;
    fn add(self, other: AbstractHostRingTensor<T>) -> Self::Output {
        AbstractHostRingTensor(self.0 + other.0, self.1)
    }
}

#[cfg(not(feature = "exclude_old_framework"))]
impl<T> Mul<AbstractHostRingTensor<T>> for AbstractHostRingTensor<T>
where
    Wrapping<T>: Clone,
    Wrapping<T>: Mul<Wrapping<T>, Output = Wrapping<T>>,
{
    type Output = AbstractHostRingTensor<T>;
    fn mul(self, other: AbstractHostRingTensor<T>) -> Self::Output {
        AbstractHostRingTensor(self.0 * other.0, self.1)
    }
}

#[cfg(not(feature = "exclude_old_framework"))]
impl<T> Sub<AbstractHostRingTensor<T>> for AbstractHostRingTensor<T>
where
    Wrapping<T>: Clone,
    Wrapping<T>: Sub<Wrapping<T>, Output = Wrapping<T>>,
{
    type Output = AbstractHostRingTensor<T>;
    fn sub(self, other: AbstractHostRingTensor<T>) -> Self::Output {
        AbstractHostRingTensor(self.0 - other.0, self.1)
    }
}

#[cfg(not(feature = "exclude_old_framework"))]
impl<T> Shl<usize> for AbstractHostRingTensor<T>
where
    Wrapping<T>: Clone,
    Wrapping<T>: Shl<usize, Output = Wrapping<T>>,
{
    type Output = AbstractHostRingTensor<T>;
    fn shl(self, other: usize) -> Self::Output {
        AbstractHostRingTensor(self.0 << other, self.1)
    }
}

#[cfg(not(feature = "exclude_old_framework"))]
impl<T> Shr<usize> for AbstractHostRingTensor<T>
where
    Wrapping<T>: Clone,
    Wrapping<T>: Shr<usize, Output = Wrapping<T>>,
{
    type Output = AbstractHostRingTensor<T>;
    fn shr(self, other: usize) -> Self::Output {
        AbstractHostRingTensor(self.0 >> other, self.1)
    }
}

#[cfg(not(feature = "exclude_old_framework"))]
impl<T> BitAnd<AbstractHostRingTensor<T>> for AbstractHostRingTensor<T>
where
    Wrapping<T>: Clone,
    Wrapping<T>: BitAnd<Wrapping<T>, Output = Wrapping<T>>,
{
    type Output = AbstractHostRingTensor<T>;
    fn bitand(self, other: AbstractHostRingTensor<T>) -> Self::Output {
        AbstractHostRingTensor(self.0 & other.0, self.1)
    }
}

#[cfg(not(feature = "exclude_old_framework"))]
impl<T> AbstractHostRingTensor<T>
where
    Wrapping<T>: LinalgScalar,
{
    pub fn dot(self, rhs: AbstractHostRingTensor<T>) -> AbstractHostRingTensor<T> {
        match self.0.ndim() {
            1 => match rhs.0.ndim() {
                1 => {
                    let l = self.0.into_dimensionality::<Ix1>().unwrap();
                    let r = rhs.0.into_dimensionality::<Ix1>().unwrap();
                    let res = Array::from_elem([], l.dot(&r))
                        .into_dimensionality::<IxDyn>()
                        .unwrap();
                    AbstractHostRingTensor(res, self.1)
                }
                2 => {
                    let l = self.0.into_dimensionality::<Ix1>().unwrap();
                    let r = rhs.0.into_dimensionality::<Ix2>().unwrap();
                    let res = l.dot(&r).into_dimensionality::<IxDyn>().unwrap();
                    AbstractHostRingTensor(res, self.1)
                }
                other => panic!(
                    "Dot<AbstractHostRingTensor> cannot handle argument of rank {:?} ",
                    other
                ),
            },
            2 => match rhs.0.ndim() {
                1 => {
                    let l = self.0.into_dimensionality::<Ix2>().unwrap();
                    let r = rhs.0.into_dimensionality::<Ix1>().unwrap();
                    let res = l.dot(&r).into_dimensionality::<IxDyn>().unwrap();
                    AbstractHostRingTensor(res, self.1)
                }
                2 => {
                    let l = self.0.into_dimensionality::<Ix2>().unwrap();
                    let r = rhs.0.into_dimensionality::<Ix2>().unwrap();
                    let res = l.dot(&r).into_dimensionality::<IxDyn>().unwrap();
                    AbstractHostRingTensor(res, self.1)
                }
                other => panic!(
                    "Dot<AbstractHostRingTensor> cannot handle argument of rank {:?} ",
                    other
                ),
            },
            other => panic!(
                "Dot<AbstractHostRingTensor> not implemented for tensors of rank {:?}",
                other
            ),
        }
    }
}

#[cfg(not(feature = "exclude_old_framework"))]
impl<T> AbstractHostRingTensor<T>
where
    Wrapping<T>: Clone + Zero,
{
    pub fn sum(self, axis: Option<usize>) -> AbstractHostRingTensor<T> {
        if let Some(i) = axis {
            AbstractHostRingTensor(self.0.sum_axis(Axis(i)), self.1)
        } else {
            let out = Array::from_elem([], self.0.sum())
                .into_dimensionality::<IxDyn>()
                .unwrap();
            AbstractHostRingTensor(out, self.1)
        }
    }
}

#[cfg(test)]
mod tests {
    use super::*;

    #[test]
    fn dot_prod_f32() {
        let x = HostTensor::<f32>::from(
            array![[1.0, -2.0], [3.0, -4.0]]
                .into_dimensionality::<IxDyn>()
                .unwrap(),
        );
        let y = x.clone();
        let z = x.dot(y);
        assert_eq!(
            z,
            HostTensor::<f32>::from(
                array![[-5.0, 6.0], [-9.0, 10.0]]
                    .into_dimensionality::<IxDyn>()
                    .unwrap()
            )
        );
    }

    #[test]
    fn test_inverse() {
        let x = HostTensor::<f32>::from(
            array![[1.0, 2.0], [3.0, 4.0]]
                .into_dimensionality::<IxDyn>()
                .unwrap(),
        );

        let x_inv = x.inv();

        assert_eq!(
            x_inv,
            HostTensor::<f32>::from(
                array![[-2.0, 1.0], [1.5, -0.5]]
                    .into_dimensionality::<IxDyn>()
                    .unwrap()
            )
        );
    }

    #[test]
    fn test_shape_slice() {
        let x_shape = RawShape(vec![1, 2, 3]);
        let x_slice = x_shape.slice(1, 3);
        assert_eq!(x_slice, RawShape(vec![2, 3]))
    }

    #[test]
    fn test_tensor_slice() {
        let x_backing: ArrayD<u64> = array![[1, 2], [3, 4]]
            .into_dimensionality::<IxDyn>()
            .unwrap();

        let alice = HostPlacement {
            owner: "alice".into(),
        };
        let x = HostRing64Tensor::from_raw_plc(x_backing, alice.clone());

        let slice = SliceInfo(vec![
            SliceInfoElem {
                start: 1,
                end: None,
                step: None,
            },
            SliceInfoElem {
                start: 0,
                end: None,
                step: None,
            },
        ]);

        let sess = SyncSession::default();
        let y = alice.slice(&sess, slice, &x);

        let target: ArrayD<u64> = array![[3, 4]].into_dimensionality::<IxDyn>().unwrap();

        assert_eq!(y, HostRing64Tensor::from_raw_plc(target, alice))
    }

    #[test]
    fn test_diag() {
        let x_backing: ArrayD<f64> = array![[1.0, 2.0], [3.0, 4.0]]
            .into_dimensionality::<IxDyn>()
            .unwrap();

        let alice = HostPlacement {
            owner: "alice".into(),
        };

        let x = HostTensor::<f64>(x_backing, alice.clone());
        let sess = SyncSession::default();
        let y = alice.diag(&sess, &x);
        let target: ArrayD<f64> = array![1.0, 4.0].into_dimensionality::<IxDyn>().unwrap();
        assert_eq!(y, HostTensor::<f64>(target, alice))
    }

    #[test]
    fn test_index() {
        let x_backing: ArrayD<u64> = array![[[1, 2], [3, 4]], [[4, 5], [6, 7]]]
            .into_dimensionality::<IxDyn>()
            .unwrap();

        let alice = HostPlacement {
            owner: "alice".into(),
        };
        let x = HostRing64Tensor::from_raw_plc(x_backing, alice.clone());
        let sess = SyncSession::default();
        let y = alice.index_axis(&sess, 0, 1, &x);

        let target: ArrayD<u64> = array![[4, 5], [6, 7]]
            .into_dimensionality::<IxDyn>()
            .unwrap();

        assert_eq!(y, HostRing64Tensor::from_raw_plc(target, alice))
    }

    #[test]
    fn test_transpose() {
        let x = HostTensor::<f32>::from(
            array![[1.0, 2.0], [3.0, 4.0]]
                .into_dimensionality::<IxDyn>()
                .unwrap(),
        );
        let y = x.transpose();
        assert_eq!(
            y,
            HostTensor::<f32>::from(
                array![[1.0, 3.0], [2.0, 4.0]]
                    .into_dimensionality::<IxDyn>()
                    .unwrap()
            )
        );
    }

    #[test]
    fn test_concatenate() {
        let a = HostTensor::<f32>::from(
            array![[[1.0, 2.0], [3.0, 4.0]]]
                .into_dimensionality::<IxDyn>()
                .unwrap(),
        );
        let b = HostTensor::<f32>::from(
            array![[[1.0, 2.0], [3.0, 4.0]]]
                .into_dimensionality::<IxDyn>()
                .unwrap(),
        );
        let expected = HostTensor::<f32>::from(
            array![[[1.0, 2.0], [3.0, 4.0]], [[1.0, 2.0], [3.0, 4.0]]]
                .into_dimensionality::<IxDyn>()
                .unwrap(),
        );
        let conc = concatenate(0, &vec![a, b]);
        assert_eq!(conc, expected)
    }

    #[test]
    fn test_atleast_2d() {
        let a = HostTensor::<f32>::from(
            array![[1.0, 2.0], [3.0, 4.0]]
                .into_dimensionality::<IxDyn>()
                .unwrap(),
        );
        let a_exp = a.clone();
        let b = HostTensor::<f32>::from(
            array![1.0, 2.0, 3.0, 4.0]
                .into_dimensionality::<IxDyn>()
                .unwrap(),
        );
        let b_exp = HostTensor::<f32>::from(
            array![[1.0, 2.0, 3.0, 4.0]]
                .into_dimensionality::<IxDyn>()
                .unwrap(),
        );
        let c = HostTensor::<f32>::from(
            array![1.0, 2.0, 3.0, 4.0]
                .into_dimensionality::<IxDyn>()
                .unwrap(),
        );
        let c_exp = HostTensor::<f32>::from(
            array![[1.0], [2.0], [3.0], [4.0]]
                .into_dimensionality::<IxDyn>()
                .unwrap(),
        );
        let d = HostTensor::<f32>::from(
            Array::from_elem([], 1.0)
                .into_dimensionality::<IxDyn>()
                .unwrap(),
        );
        let d_exp = HostTensor::<f32>::from(array![[1.0]].into_dimensionality::<IxDyn>().unwrap());
        let ax = a.atleast_2d(true);
        let bx = b.atleast_2d(false);
        let cx = c.atleast_2d(true);
        let dx = d.atleast_2d(true);
        assert_eq!(ax, a_exp);
        assert_eq!(bx, b_exp);
        assert_eq!(cx, c_exp);
        assert_eq!(dx, d_exp);
    }

    #[test]
    fn test_add_broadcasting() {
        let x_1 = HostTensor::<f32>::from(array![2.0].into_dimensionality::<IxDyn>().unwrap());
        let y_1 = HostTensor::<f32>::from(array![1.0, 2.0].into_dimensionality::<IxDyn>().unwrap());
        let z_1 = x_1.add(y_1);
        let z_1_exp =
            HostTensor::<f32>::from(array![3.0, 4.0].into_dimensionality::<IxDyn>().unwrap());
        let x_2 = HostTensor::<f32>::from(array![1.0, 2.0].into_dimensionality::<IxDyn>().unwrap());
        let y_2 = HostTensor::<f32>::from(array![2.0].into_dimensionality::<IxDyn>().unwrap());
        let z_2 = x_2.add(y_2);
        let z_2_exp =
            HostTensor::<f32>::from(array![3.0, 4.0].into_dimensionality::<IxDyn>().unwrap());

        assert_eq!(z_1, z_1_exp);
        assert_eq!(z_2, z_2_exp);
    }

    #[test]
    fn test_sub_broadcasting() {
        let x_1 = HostTensor::<f32>::from(array![2.0].into_dimensionality::<IxDyn>().unwrap());
        let y_1 = HostTensor::<f32>::from(array![1.0, 2.0].into_dimensionality::<IxDyn>().unwrap());
        let z_1 = x_1.sub(y_1);
        let z_1_exp =
            HostTensor::<f32>::from(array![1.0, 0.0].into_dimensionality::<IxDyn>().unwrap());
        let x_2 = HostTensor::<f32>::from(array![1.0, 2.0].into_dimensionality::<IxDyn>().unwrap());
        let y_2 = HostTensor::<f32>::from(array![2.0].into_dimensionality::<IxDyn>().unwrap());
        let z_2 = x_2.sub(y_2);
        let z_2_exp =
            HostTensor::<f32>::from(array![-1.0, 0.0].into_dimensionality::<IxDyn>().unwrap());

        assert_eq!(z_1, z_1_exp);
        assert_eq!(z_2, z_2_exp);
    }

    #[test]
    fn test_mul_broadcasting() {
        let x_1 = HostTensor::<f32>::from(array![2.0].into_dimensionality::<IxDyn>().unwrap());
        let y_1 = HostTensor::<f32>::from(array![1.0, 2.0].into_dimensionality::<IxDyn>().unwrap());
        let z_1 = x_1.mul(y_1);
        let z_1_exp =
            HostTensor::<f32>::from(array![2.0, 4.0].into_dimensionality::<IxDyn>().unwrap());
        let x_2 = HostTensor::<f32>::from(array![1.0, 2.0].into_dimensionality::<IxDyn>().unwrap());
        let y_2 = HostTensor::<f32>::from(array![2.0].into_dimensionality::<IxDyn>().unwrap());
        let z_2 = x_2.mul(y_2);
        let z_2_exp =
            HostTensor::<f32>::from(array![2.0, 4.0].into_dimensionality::<IxDyn>().unwrap());

        assert_eq!(z_1, z_1_exp);
        assert_eq!(z_2, z_2_exp);
    }

    #[test]
    fn test_div_broadcasting() {
        let x_1 = HostTensor::<f32>::from(array![1.0].into_dimensionality::<IxDyn>().unwrap());
        let y_1 = HostTensor::<f32>::from(array![2.0, 4.0].into_dimensionality::<IxDyn>().unwrap());
        let z_1 = x_1.div(y_1);
        let z_1_exp =
            HostTensor::<f32>::from(array![0.5, 0.25].into_dimensionality::<IxDyn>().unwrap());
        let x_2 = HostTensor::<f32>::from(array![2.0, 4.0].into_dimensionality::<IxDyn>().unwrap());
        let y_2 = HostTensor::<f32>::from(array![2.0].into_dimensionality::<IxDyn>().unwrap());
        let z_2 = x_2.div(y_2);
        let z_2_exp =
            HostTensor::<f32>::from(array![1.0, 2.0].into_dimensionality::<IxDyn>().unwrap());

        assert_eq!(z_1, z_1_exp);
        assert_eq!(z_2, z_2_exp);
    }

    #[test]
    fn test_kernel_inverse() {
        use crate::kernels::PlacementInverse;
        let alice = HostPlacement {
            owner: "alice".into(),
        };
        let sess = SyncSession::default();
        let x = crate::host::HostTensor::<f64>::from(
            array![[1.0, 2.0], [3.0, 4.0]]
                .into_dimensionality::<IxDyn>()
                .unwrap(),
        );
        let inv = alice.inverse(&sess, &x);
        assert_eq!("[[-2, 1],\n [1.5, -0.5]]", format!("{}", inv.0));
    }

    #[test]
    fn test_kernel_sqrt() {
        use crate::kernels::PlacementSqrt;
        let alice = HostPlacement {
            owner: "alice".into(),
        };
        let sess = SyncSession::default();
        let x = crate::host::HostTensor::<f64>::from(
            array![[4.0, 9.0], [16.0, 25.0]]
                .into_dimensionality::<IxDyn>()
                .unwrap(),
        );
        let exp = crate::host::HostTensor::<f64>(
            array![[2.0, 3.0], [4.0, 5.0]]
                .into_dimensionality::<IxDyn>()
                .unwrap(),
            alice.clone(),
        );
        let sqrt = alice.sqrt(&sess, &x);
        assert_eq!(exp, sqrt)
    }

    use rstest::rstest;
    #[rstest]
    #[case(None)]
    #[case(Some(2))]
    fn test_kernel_squeeze(#[case] axis: Option<u32>) {
        use crate::kernels::PlacementSqueeze;
        let alice = HostPlacement {
            owner: "alice".into(),
        };
        let sess = SyncSession::default();
        let x = crate::host::HostTensor::<f64>::from(
            array![[1.0, 2.0], [3.0, 4.0]]
                .into_dimensionality::<IxDyn>()
                .unwrap(),
        );
        let x_expanded = x.expand_dims(vec![2]);
        let exp_shape = RawShape(vec![2, 2]);

        let x_squeezed = alice.squeeze(&sess, axis, &x_expanded);

        assert_eq!(exp_shape, x_squeezed.shape().0)
    }

    #[test]
    fn test_kernel_transpose() {
        use crate::kernels::PlacementTranspose;
        let alice = HostPlacement {
            owner: "alice".into(),
        };
        let sess = SyncSession::default();
        let x = crate::host::HostTensor::<f64>::from(
            array![[1.0, 2.0], [3.0, 4.0]]
                .into_dimensionality::<IxDyn>()
                .unwrap(),
        );
        let t = alice.transpose(&sess, &x);
        assert_eq!("[[1, 3],\n [2, 4]]", format!("{}", t.0));
    }

    #[test]
    fn test_kernel_concatenate() {
        use crate::kernels::PlacementConcatenate;
        let alice = HostPlacement {
            owner: "alice".into(),
        };
        let sess = SyncSession::default();
        let x = crate::host::HostTensor::<f64>::from(
            array![[1.0, 2.0], [3.0, 4.0]]
                .into_dimensionality::<IxDyn>()
                .unwrap(),
        );
        let y = crate::host::HostTensor::<f64>::from(
            array![[5.0, 6.0], [7.0, 8.0]]
                .into_dimensionality::<IxDyn>()
                .unwrap(),
        );
        let c = alice.concatenate(&sess, 0, &x, &y);
        assert_eq!("[[1, 2],\n [3, 4],\n [5, 6],\n [7, 8]]", format!("{}", c.0));
    }

    #[test]
    fn bit_sample() {
        let shape = RawShape(vec![5]);
        let seed = RawSeed([0u8; 16]);
        let r = HostBitTensor::sample_uniform_seeded(&shape, &seed);
        assert_eq!(r, HostBitTensor::from(vec![0, 1, 1, 0, 0,]));
    }

    #[test]
    fn bit_fill() {
        let shape = RawShape(vec![2]);
        let r = HostBitTensor::fill(&shape, 1);
        assert_eq!(r, HostBitTensor::from(vec![1, 1]))
    }

    #[test]
    fn bit_ops() {
        let shape = RawShape(vec![5]);

        // test xor
        assert_eq!(
            HostBitTensor::fill(&shape, 0) ^ HostBitTensor::fill(&shape, 1),
            HostBitTensor::fill(&shape, 1)
        );
        assert_eq!(
            HostBitTensor::fill(&shape, 1) ^ HostBitTensor::fill(&shape, 0),
            HostBitTensor::fill(&shape, 1)
        );
        assert_eq!(
            HostBitTensor::fill(&shape, 1) ^ HostBitTensor::fill(&shape, 1),
            HostBitTensor::fill(&shape, 0)
        );
        assert_eq!(
            HostBitTensor::fill(&shape, 0) ^ HostBitTensor::fill(&shape, 0),
            HostBitTensor::fill(&shape, 0)
        );

        // test and
        assert_eq!(
            HostBitTensor::fill(&shape, 0) & HostBitTensor::fill(&shape, 1),
            HostBitTensor::fill(&shape, 0)
        );
        assert_eq!(
            HostBitTensor::fill(&shape, 1) & HostBitTensor::fill(&shape, 0),
            HostBitTensor::fill(&shape, 0)
        );
        assert_eq!(
            HostBitTensor::fill(&shape, 1) & HostBitTensor::fill(&shape, 1),
            HostBitTensor::fill(&shape, 1)
        );
        assert_eq!(
            HostBitTensor::fill(&shape, 0) & HostBitTensor::fill(&shape, 0),
            HostBitTensor::fill(&shape, 0)
        );
    }

    #[test]
    fn ring_matrix_vector_prod() {
        let array_backing: ArrayD<i64> = array![[1, 2], [3, 4]]
            .into_dimensionality::<IxDyn>()
            .unwrap();
        let x = HostRing64Tensor::from(array_backing);
        let y = HostRing64Tensor::from(vec![1, 1]);
        let z = x.dot(y);

        let result = HostRing64Tensor::from(vec![3, 7]);
        assert_eq!(result, z)
    }

    #[test]
    fn ring_matrix_matrix_prod() {
        let x_backing: ArrayD<i64> = array![[1, 2], [3, 4]]
            .into_dimensionality::<IxDyn>()
            .unwrap();
        let y_backing: ArrayD<i64> = array![[1, 0], [0, 1]]
            .into_dimensionality::<IxDyn>()
            .unwrap();
        let x = HostRing64Tensor::from(x_backing);
        let y = HostRing64Tensor::from(y_backing);
        let z = x.dot(y);

        let r_backing: ArrayD<i64> = array![[1, 2], [3, 4]]
            .into_dimensionality::<IxDyn>()
            .unwrap();
        let result = HostRing64Tensor::from(r_backing);
        assert_eq!(result, z)
    }

    #[test]
    fn ring_vector_prod() {
        let x_backing = vec![1, 2];
        let y_backing = vec![1, 1];
        let x = HostRing64Tensor::from(x_backing);
        let y = HostRing64Tensor::from(y_backing);
        let z = x.dot(y);

        let r_backing = Array::from_elem([], Wrapping(3))
            .into_dimensionality::<IxDyn>()
            .unwrap();
        let result = HostRing64Tensor::new(r_backing);
        assert_eq!(result, z)
    }

    #[test]
    fn ring_sample() {
        let shape = RawShape(vec![5]);
        let seed = RawSeed([0u8; 16]);
        let r = HostRing64Tensor::sample_uniform_seeded(&shape, &seed);
        assert_eq!(
            r,
            HostRing64Tensor::from(vec![
                4263935709876578662,
                3326810793440857224,
                17325099178452873543,
                15208531650305571673,
                9619880027406922172
            ])
        );

        let r128 = HostRing128Tensor::sample_uniform_seeded(&shape, &seed);
        assert_eq!(
            r128,
            HostRing128Tensor::from(vec![
                78655730786844307471556614669614075016,
                319591670596555766473793801091584867161,
                177455464885365520564027128957528354027,
                72628979995024532377123578937486303732,
                299726520301515014350190124791858941972
            ])
        );

        let r_bits = HostRing64Tensor::sample_bits_seeded(&shape, &seed);
        assert_eq!(r_bits, HostRing64Tensor::from(vec![0, 1, 1, 0, 0]));

        let r128_bits = HostRing128Tensor::sample_bits_seeded(&shape, &seed);
        assert_eq!(r128_bits, HostRing128Tensor::from(vec![0, 1, 1, 0, 0]));
    }

    #[test]
    fn ring_fill() {
        let r = HostRing64Tensor::fill(&RawShape(vec![2]), 1);
        assert_eq!(r, HostRing64Tensor::from(vec![1, 1]))
    }

    #[test]
    fn ring_sum_with_axis() {
        let x_backing: ArrayD<i64> = array![[1, 2], [3, 4]]
            .into_dimensionality::<IxDyn>()
            .unwrap();
        let x = HostRing64Tensor::from(x_backing);
        let out = x.sum(Some(0));
        assert_eq!(out, HostRing64Tensor::from(vec![4, 6]))
    }

    #[test]
    fn ring_sum_without_axis() {
        let x_backing: ArrayD<i64> = array![[1, 2], [3, 4]]
            .into_dimensionality::<IxDyn>()
            .unwrap();
        let x = HostRing64Tensor::from(x_backing);
        let exp_v: u64 = 10;
        let exp_backing = Array::from_elem([], exp_v)
            .into_dimensionality::<IxDyn>()
            .unwrap();
        let exp = HostRing64Tensor::from(exp_backing);
        let out = x.sum(None);
        assert_eq!(out, exp)
    }

    #[test]
    fn bit_extract() {
        let shape = RawShape(vec![5]);
        let value = 7;

        let r0 = HostRing64Tensor::fill(&shape, value).bit_extract(0);
        assert_eq!(HostBitTensor::fill(&shape, 1), r0,);

        let r1 = HostRing64Tensor::fill(&shape, value).bit_extract(1);
        assert_eq!(HostBitTensor::fill(&shape, 1), r1,);

        let r2 = HostRing64Tensor::fill(&shape, value).bit_extract(2);
        assert_eq!(HostBitTensor::fill(&shape, 1), r2,);

        let r3 = HostRing64Tensor::fill(&shape, value).bit_extract(3);
        assert_eq!(HostBitTensor::fill(&shape, 0), r3,)
    }

    #[test]
    fn test_bit_dec() {
        let x_backing: ArrayD<u64> = array![[[1, 2], [3, 4]], [[4, 5], [6, 7]]]
            .into_dimensionality::<IxDyn>()
            .unwrap();

        let alice = HostPlacement {
            owner: "alice".into(),
        };
        let x = HostRing64Tensor::from_raw_plc(x_backing, alice.clone());
        let sess = SyncSession::default();
        let x_bits: HostBitTensor = alice.bit_decompose(&sess, &x);
        let targets: Vec<_> = (0..64).map(|i| alice.bit_extract(&sess, i, &x)).collect();

        for (i, target) in targets.iter().enumerate() {
            let sliced = alice.index_axis(&sess, 0, i, &x_bits);
            assert_eq!(&sliced, target);
        }
    }
}<|MERGE_RESOLUTION|>--- conflicted
+++ resolved
@@ -1,18 +1,5 @@
-<<<<<<< HEAD
-use crate::computation::{
-    BitAndOp, BitExtractOp, BitFillOp, BitSampleOp, BitSampleSeededOp, BitXorOp, CanonicalType,
-    Constant, HostAddOp, HostBitDecOp, HostConcatOp, HostDiagOp, HostDivOp, HostDotOp,
-    HostExpandDimsOp, HostIndexAxisOp, HostInverseOp, HostMeanOp, HostMulOp, HostOnesOp,
-    HostPlacement, HostReshapeOp, HostShlDimOp, HostSliceOp, HostSqrtOp, HostSqueezeOp, HostSubOp,
-    HostSumOp, HostTransposeOp, KnownType, Placed, Placement, ReplicatedPlacement, RingAddOp,
-    RingDotOp, RingFillOp, RingFixedpointMeanOp, RingInjectOp, RingMulOp, RingNegOp, RingSampleOp,
-    RingSampleSeededOp, RingShlOp, RingShrOp, RingSubOp, RingSumOp, Role, ShapeOp, SymbolicType,
-};
+use crate::computation::*;
 use crate::error::{Error, Result};
-=======
-use crate::computation::*;
-use crate::error::Result;
->>>>>>> 4e268405
 use crate::fixedpoint::Fixed128Tensor;
 use crate::kernels::*;
 use crate::prim::{RawSeed, Seed};

--- conflicted
+++ resolved
@@ -163,7 +163,6 @@
     def test_linear_regression_mse(self):
         self._linear_regression_eval("mse")
 
-<<<<<<< HEAD
     def test_linear_regression_rust_compiler(self):
         linear_comp, placements = self._build_linear_regression_example("mse")
 
@@ -216,15 +215,9 @@
             runtime.read_value_from_storage("model-owner", "regression_weights"),
         )
 
-    # TODO: fix test and handle pytest mark in makefile targets
-    # @pytest.mark.slow
-    # def test_linear_regression_mape(self):
-    #     self._linear_regression_eval("mape")
-=======
     @pytest.mark.slow
     def test_linear_regression_mape(self):
         self._linear_regression_eval("mape")
->>>>>>> 3be5f5c3
 
     @parameterized.parameters(True, False)
     def test_linear_regression_serde(self, compiled):

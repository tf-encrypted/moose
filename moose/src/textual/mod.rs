//! Textual representation of computations

use crate::additive::AdditivePlacement;
use crate::computation::*;
use crate::host::{
    FromRaw, HostPlacement, RawPrfKey, RawSeed, RawShape, SliceInfo, SliceInfoElem, SyncKey,
};
use crate::mirrored::Mirrored3Placement;
use crate::replicated::ReplicatedPlacement;
use crate::types::*;
use nom::{
    branch::{alt, permutation},
    bytes::complete::{is_not, tag, take_while_m_n},
    character::complete::{alpha1, alphanumeric1, char, digit1, multispace1, space0},
    combinator::{all_consuming, cut, map, map_opt, map_res, opt, recognize, value, verify},
    error::{
        context, convert_error, make_error, ContextError, ErrorKind, ParseError, VerboseError,
    },
    multi::{fill, fold_many0, many0, separated_list0},
    number::complete::{double, float},
    sequence::{delimited, pair, preceded, tuple},
    Err::{Error, Failure},
    IResult,
};
use rayon::prelude::*;
use std::convert::TryFrom;
use std::str::FromStr;

impl TryFrom<&str> for Computation {
    type Error = anyhow::Error;

    fn try_from(source: &str) -> anyhow::Result<Computation> {
        verbose_parse_computation(source)
    }
}

impl TryFrom<String> for Computation {
    type Error = anyhow::Error;

    fn try_from(source: String) -> anyhow::Result<Computation> {
        verbose_parse_computation(&source)
    }
}

impl TryFrom<&str> for Constant {
    type Error = anyhow::Error;

    fn try_from(source: &str) -> anyhow::Result<Constant> {
        constant_literal::<(&str, ErrorKind)>(source)
            .map(|(_, v)| v)
            .map_err(|e| {
                anyhow::anyhow!("Failed to parse constant literal {} due to {}", source, e)
            })
    }
}

impl FromStr for Constant {
    type Err = anyhow::Error;
    fn from_str(source: &str) -> Result<Self, Self::Err> {
        constant_literal(source)
            .map(|(_, v)| v)
            .map_err(|e| friendly_error("Failed to parse constant literal", source, e))
    }
}

impl TryFrom<&str> for Value {
    type Error = anyhow::Error;

    fn try_from(source: &str) -> anyhow::Result<Value> {
        value_literal(source)
            .map(|(_, v)| v)
            .map_err(|e| friendly_error("Failed to parse value literal", source, e))
    }
}

impl FromStr for Value {
    type Err = anyhow::Error;
    fn from_str(source: &str) -> Result<Self, Self::Err> {
        value_literal(source)
            .map(|(_, v)| v)
            .map_err(|e| friendly_error("Failed to parse value literal", source, e))
    }
}

/// Parses the computation and returns a verbose error description if it fails.
pub fn verbose_parse_computation(source: &str) -> anyhow::Result<Computation> {
    match parse_computation::<VerboseError<&str>>(source) {
        Err(Failure(e)) => Err(anyhow::anyhow!(
            "Failed to parse computation\n{}",
            convert_error(source, e)
        )),
        Err(e) => Err(anyhow::anyhow!("Failed to parse computation due to {}", e)),
        Ok((_, computation)) => Ok(computation),
    }
}

/// Parses the computation and returns a simple error if it fails. It is only about 10% faster than the verbose version.
pub fn fast_parse_computation(source: &str) -> anyhow::Result<Computation> {
    match parse_computation::<(&str, ErrorKind)>(source) {
        Ok((_, computation)) => Ok(computation),
        e => Err(anyhow::anyhow!(
            "Failed to parse computation due to {:?}",
            e
        )),
    }
}

pub fn parallel_parse_computation(source: &str, chunks: usize) -> anyhow::Result<Computation> {
    // Split the source into `chunks` parts at line breaks.
    let mut parts = Vec::<String>::with_capacity(chunks);
    let mut left: usize = 0;
    let step = source.len() / chunks;
    for _ in 0..chunks {
        let right = left + step;
        let right = if right > source.len() {
            source.len()
        } else {
            // Find the next line break or use the end of string, if there is none.
            source[right..]
                .find('\n')
                .map(|i| i + right + 1)
                .unwrap_or(source.len())
        };
        if left != right {
            parts.push(source[left..right].to_string());
        }
        left = right;
    }
    let portions: Vec<_> = parts
        .par_iter()
        .map(|s| {
            parse_operations::<(&str, ErrorKind)>(s)
                .map(|t| t.1) // Dropping the remainder
                .map_err(|e| anyhow::anyhow!("Failed to parse computation due to {}", e))
        })
        .collect();
    let mut operations = Vec::new();
    for p in portions {
        operations.append(&mut p?);
    }

    Ok(Computation { operations })
}

fn parse_operations<'a, E: 'a + ParseError<&'a str> + ContextError<&'a str>>(
    input: &'a str,
) -> IResult<&'a str, Vec<Operation>, E> {
    // A decent guess for the initial capacity of the vector.
    let capacity = 4 + input.len() / 100;
    let (input, operations) = all_consuming(fold_many0(
        parse_line,
        || Vec::with_capacity(capacity),
        |mut acc: Vec<_>, item| {
            acc.push(item);
            acc
        },
    ))(input)?;
    Ok((input, operations))
}

/// Parses the computation line by line.
fn parse_computation<'a, E: 'a + ParseError<&'a str> + ContextError<&'a str>>(
    input: &'a str,
) -> IResult<&'a str, Computation, E> {
    let (input, operations) = parse_operations(input)?;
    Ok((input, Computation { operations }))
}

/// Parses a single logical line of the textual IR
fn parse_line<'a, E: 'a + ParseError<&'a str> + ContextError<&'a str>>(
    input: &'a str,
) -> IResult<&'a str, Operation, E> {
    let (input, _) = many0(recognize_comment)(input)?;
    let (input, _) = many0(multispace1)(input)?;
    let (input, op) = parse_assignment(input)?;
    let (input, _) = many0(multispace1)(input)?;
    Ok((input, op))
}

/// Recognizes and consumes away a comment
fn recognize_comment<'a, E: 'a + ParseError<&'a str> + ContextError<&'a str>>(
    input: &'a str,
) -> IResult<&'a str, Option<Operation>, E> {
    value(
        None, // Output is thrown away.
        pair(ws(tag("//")), is_not("\n\r")),
    )(input)
}

/// Parses an individual assignment.
///
/// Accepts an assignment in the form of
///
/// `Identifier = Operation : TypeDefinition @Placement`
fn parse_assignment<'a, E: 'a + ParseError<&'a str> + ContextError<&'a str>>(
    input: &'a str,
) -> IResult<&'a str, Operation, E> {
    let (input, identifier) = ws(identifier)(input)?;
    let (input, _) = tag("=")(input)?;
    let (input, operator) = ws(parse_operator)(input)?;
    let (input, args) = opt(argument_list)(input)?;
    let (input, placement) = ws(parse_placement)(input)?;
    Ok((
        input,
        Operation {
            name: identifier.into(),
            kind: operator,
            inputs: args.unwrap_or_default(),
            placement,
        },
    ))
}

/// Parses placement.
fn parse_placement<'a, E: 'a + ParseError<&'a str> + ContextError<&'a str>>(
    input: &'a str,
) -> IResult<&'a str, Placement, E> {
    alt((
        preceded(
            tag("@Host"),
            cut(context(
                "Expecting alphanumeric host name as in @Host(alice)",
                map(
                    delimited(ws(tag("(")), alphanumeric1, ws(tag(")"))),
                    |name| {
                        Placement::Host(HostPlacement {
                            owner: Role::from(name),
                        })
                    },
                ),
            )),
        ),
        preceded(
            tag("@Replicated"),
            cut(context(
                "Expecting host names triplet as in @Replicated(alice, bob, charlie)",
                map(
                    delimited(
                        ws(tag("(")),
                        verify(
                            separated_list0(tag(","), ws(alphanumeric1)),
                            |v: &Vec<&str>| v.len() == 3,
                        ),
                        ws(tag(")")),
                    ),
                    |names| {
                        Placement::Replicated(ReplicatedPlacement {
                            owners: [
                                Role::from(names[0]),
                                Role::from(names[1]),
                                Role::from(names[2]),
                            ],
                        })
                    },
                ),
            )),
        ),
    ))(input)
}

/// Parses list of attributes.
macro_rules! attributes {
    ($inner:expr) => {
        |input: &'a str| delimited(ws(tag("{")), permutation($inner), ws(tag("}")))(input)
    };
}

pub trait FromTextual<'a, E: 'a + ParseError<&'a str> + ContextError<&'a str>> {
    fn from_textual(input: &'a str) -> IResult<&'a str, Operator, E>;
}

/// A specific helper function to be called from the computation when failing to parse an operator.
///
/// Defined here instead of a lambda to avoid leaking too much textual internals into the computation.
pub fn parse_operator_error<'a, E: 'a + ParseError<&'a str> + ContextError<&'a str>>(
    input: &'a str,
) -> IResult<&'a str, Operator, E> {
    Err(Error(make_error(input, ErrorKind::Tag)))
}

/// Parses operator - maps names to structs.
fn parse_operator<'a, E: 'a + ParseError<&'a str> + ContextError<&'a str>>(
    input: &'a str,
) -> IResult<&'a str, Operator, E> {
    let (input, op_name) = ws(alphanumeric1)(input)?;
    Operator::get_from_textual(op_name)(input)
}

impl<'a, E: 'a + ParseError<&'a str> + ContextError<&'a str>> FromTextual<'a, E> for SendOp {
    fn from_textual(input: &'a str) -> IResult<&'a str, Operator, E> {
        let (input, _) = ws(tag("{"))(input)?;
        let (input, (_, _, rendezvous_key)) =
            tuple((tag("rendezvous_key"), ws(tag("=")), parse_hex))(input)?;
        let (input, _) = ws(tag(","))(input)?;
        let (input, (_, _, receiver)) = tuple((tag("receiver"), ws(tag("=")), string))(input)?;
        let (input, _) = ws(tag("}"))(input)?;
        let (input, sig) = operator_signature(1)(input)?;
        Ok((
            input,
            SendOp {
                sig,
                rendezvous_key: RendezvousKey::from_bytes(rendezvous_key),
                receiver: Role::from(receiver),
            }
            .into(),
        ))
    }
}

impl<'a, E: 'a + ParseError<&'a str> + ContextError<&'a str>> FromTextual<'a, E> for ReceiveOp {
    fn from_textual(input: &'a str) -> IResult<&'a str, Operator, E> {
        let (input, _) = ws(tag("{"))(input)?;
        let (input, (_, _, rendezvous_key)) =
            tuple((tag("rendezvous_key"), ws(tag("=")), parse_hex))(input)?;
        let (input, _) = ws(tag(","))(input)?;
        let (input, (_, _, sender)) = tuple((tag("sender"), ws(tag("=")), string))(input)?;
        let (input, _) = ws(tag("}"))(input)?;
        let (input, sig) = operator_signature(0)(input)?;
        Ok((
            input,
            ReceiveOp {
                sig,
                rendezvous_key: RendezvousKey::from_bytes(rendezvous_key),
                sender: Role::from(sender),
            }
            .into(),
        ))
    }
}

impl<'a, E: 'a + ParseError<&'a str> + ContextError<&'a str>> FromTextual<'a, E> for ExpandDimsOp {
    fn from_textual(input: &'a str) -> IResult<&'a str, Operator, E> {
        let (input, axis) = attributes_single("axis", vector(parse_int))(input)?;
        let (input, sig) = operator_signature(1)(input)?;
        Ok((input, ExpandDimsOp { sig, axis }.into()))
    }
}

impl<'a, E: 'a + ParseError<&'a str> + ContextError<&'a str>> FromTextual<'a, E>
    for PrimDeriveSeedOp
{
    fn from_textual(input: &'a str) -> IResult<&'a str, Operator, E> {
        let (input, sync_key) =
            attributes_single("sync_key", map_res(vector(parse_int), SyncKey::try_from))(input)
                .map_err(|_: nom::Err<nom::error::Error<&str>>| {
                    Error(make_error(input, ErrorKind::MapRes))
                })?;
        let (input, opt_sig) = opt(operator_signature(0))(input)?;
        let sig = opt_sig.unwrap_or_else(|| Signature::nullary(Ty::Seed));
        Ok((input, PrimDeriveSeedOp { sig, sync_key }.into()))
    }
}

/// Parses list of arguments.
///
/// Accepts input in the form of
///
/// `(name, name, name)`
fn argument_list<'a, E: 'a + ParseError<&'a str> + ContextError<&'a str>>(
    input: &'a str,
) -> IResult<&'a str, Vec<String>, E> {
    context(
        "Expecting comma separated list of identifiers",
        delimited(
            tag("("),
            separated_list0(tag(","), map(ws(identifier), |s| s.to_string())),
            tag(")"),
        ),
    )(input)
}

/// Parses list of attributes when there is only one attribute.
///
/// This is an optimization to avoid permutation cast for the simple case.
pub fn attributes_single<'a, O, F: 'a, E: 'a + ParseError<&'a str> + ContextError<&'a str>>(
    name: &'a str,
    inner: F,
) -> impl FnMut(&'a str) -> IResult<&'a str, O, E>
where
    F: FnMut(&'a str) -> IResult<&'a str, O, E>,
{
    delimited(ws(tag("{")), attributes_member(name, inner), ws(tag("}")))
}

/// Parses a single attribute with an optional comma at the end.
pub fn attributes_member<'a, O, F: 'a, E: 'a + ParseError<&'a str> + ContextError<&'a str>>(
    name1: &'a str,
    inner1: F,
) -> impl FnMut(&'a str) -> IResult<&'a str, O, E>
where
    F: FnMut(&'a str) -> IResult<&'a str, O, E>,
{
    map(
        tuple((ws(tag(name1)), ws(tag("=")), inner1, opt(ws(tag(","))))),
        |(_, _, v, _)| v,
    )
}

/// Parses operator's type signature
///
/// Accepts input in the form of
///
/// `: (HostFloat32Tensor, HostFloat32Tensor) -> HostFloat32Tensor`
/// `: ([HostFloat32Tensor]) -> HostFloat32Tensor`
///
/// * `arg_count` - the number of required arguments
pub fn operator_signature<'a, E: 'a + ParseError<&'a str> + ContextError<&'a str>>(
    arg_count: usize,
) -> impl FnMut(&'a str) -> IResult<&'a str, Signature, E> {
    preceded(
        ws(tag(":")),
        alt((fixed_arrity_signature(arg_count), variadic_signature())),
    )
}

/// Parses operator's type signature - fixed arity form
///
/// Accepts input in the form of
///
/// `(HostFloat32Tensor, HostFloat32Tensor) -> HostFloat32Tensor`
///
/// * `arg_count` - the number of required arguments
fn fixed_arrity_signature<'a, E: 'a + ParseError<&'a str> + ContextError<&'a str>>(
    arg_count: usize,
) -> impl FnMut(&'a str) -> IResult<&'a str, Signature, E> {
    move |input: &'a str| {
        let (input, args_types) = verify(
            delimited(
                tag("("),
                separated_list0(tag(","), ws(parse_type)),
                tag(")"),
            ),
            |v: &Vec<Ty>| v.len() >= arg_count,
        )(input)?;

        let (input, _) = ws(tag("->"))(input)?;
        let (input, result_type) = ws(parse_type)(input)?;

        match args_types.len() {
            0 => Ok((input, Signature::nullary(result_type))),
            1 => Ok((input, Signature::unary(args_types[0], result_type))),
            2 => Ok((
                input,
                Signature::binary(args_types[0], args_types[1], result_type),
            )),
            3 => Ok((
                input,
                Signature::ternary(args_types[0], args_types[1], args_types[2], result_type),
            )),
            _ => Err(Error(make_error(input, ErrorKind::Tag))),
        }
    }
}

/// Parses operator's type signature - variadic form
///
/// Accepts input in the form of
///
/// `[HostFloat32Tensor] -> HostFloat32Tensor`
fn variadic_signature<'a, E: 'a + ParseError<&'a str> + ContextError<&'a str>>(
) -> impl FnMut(&'a str) -> IResult<&'a str, Signature, E> {
    move |input: &'a str| {
        let (input, (_, args_type, _)) =
            tuple((ws(tag("[")), ws(parse_type), ws(tag("]"))))(input)?;

        let (input, _) = ws(tag("->"))(input)?;
        let (input, result_type) = ws(parse_type)(input)?;

        Ok((input, Signature::variadic(args_type, result_type)))
    }
}

/// Parses an individual type's literal
fn parse_type<'a, E: 'a + ParseError<&'a str> + ContextError<&'a str>>(
    input: &'a str,
) -> IResult<&'a str, Ty, E> {
    let (i, type_name) = alphanumeric1(input)?;
    let result = Ty::from_name(type_name);
    match result {
        Some(ty) => Ok((i, ty)),
        _ => Err(Error(make_error(input, ErrorKind::Tag))),
    }
}

fn constant_literal_helper<'a, O1, F1, F2, E>(
    expected_type: &'a str,
    parser: F1,
    mapper: F2,
) -> impl FnMut(&'a str) -> IResult<&'a str, Constant, E>
where
    F1: FnMut(&'a str) -> IResult<&'a str, O1, E>,
    F2: FnMut(O1) -> Constant,
    E: 'a + ParseError<&'a str> + ContextError<&'a str>,
{
    map(
        preceded(
            tag(expected_type),
            delimited(ws(tag("(")), parser, ws(tag(")"))),
        ),
        mapper,
    )
}

/// Parses a literal for a constant (not a placed value).
pub fn constant_literal<'a, E: 'a + ParseError<&'a str> + ContextError<&'a str>>(
    input: &'a str,
) -> IResult<&'a str, Constant, E> {
    alt((
        constant_literal_helper(Ty::Seed.short_name(), parse_hex, |v| {
            Constant::RawSeed(RawSeed(v))
        }),
        constant_literal_helper(Ty::PrfKey.short_name(), parse_hex, |v| {
            Constant::RawPrfKey(RawPrfKey(v))
        }),
        constant_literal_helper(Ty::Float32.short_name(), float, Constant::Float32),
        constant_literal_helper(Ty::Float64.short_name(), double, Constant::Float64),
        constant_literal_helper(Ty::HostString.short_name(), string, Constant::String),
        map(ws(string), Constant::String), // Alternative syntax for strings - no type
        constant_literal_helper(Ty::Ring64.short_name(), parse_int, Constant::Ring64),
        constant_literal_helper(Ty::Ring128.short_name(), parse_int, Constant::Ring128),
        constant_literal_helper(Ty::HostShape.short_name(), vector(parse_int), |v| {
            Constant::RawShape(RawShape(v))
        }),
        constant_literal_helper(Ty::Bit.short_name(), parse_int, Constant::Bit),
        // 1D arrays
        alt((
            constant_literal_helper(Ty::HostInt8Tensor.short_name(), vector(parse_int), |v| {
                let plc = HostPlacement::from("TODO");
                let t = plc.from_raw(v);
                Constant::HostInt8Tensor(t)
            }),
            constant_literal_helper(Ty::HostInt16Tensor.short_name(), vector(parse_int), |v| {
                let plc = HostPlacement::from("TODO");
                let t = plc.from_raw(v);
                Constant::HostInt16Tensor(t)
            }),
            constant_literal_helper(Ty::HostInt32Tensor.short_name(), vector(parse_int), |v| {
                let plc = HostPlacement::from("TODO");
                let t = plc.from_raw(v);
                Constant::HostInt32Tensor(t)
            }),
            constant_literal_helper(Ty::HostInt64Tensor.short_name(), vector(parse_int), |v| {
                let plc = HostPlacement::from("TODO");
                let t = plc.from_raw(v);
                Constant::HostInt64Tensor(t)
            }),
            constant_literal_helper(Ty::HostUint8Tensor.short_name(), vector(parse_int), |v| {
                let plc = HostPlacement::from("TODO");
                let t = plc.from_raw(v);
                Constant::HostUint8Tensor(t)
            }),
            constant_literal_helper(Ty::HostUint16Tensor.short_name(), vector(parse_int), |v| {
                let plc = HostPlacement::from("TODO");
                let t = plc.from_raw(v);
                Constant::HostUint16Tensor(t)
            }),
            constant_literal_helper(Ty::HostUint32Tensor.short_name(), vector(parse_int), |v| {
                let plc = HostPlacement::from("TODO");
                let t = plc.from_raw(v);
                Constant::HostUint32Tensor(t)
            }),
            constant_literal_helper(Ty::HostUint64Tensor.short_name(), vector(parse_int), |v| {
                let plc = HostPlacement::from("TODO");
                let t = plc.from_raw(v);
                Constant::HostUint64Tensor(t)
            }),
            constant_literal_helper(Ty::HostFloat32Tensor.short_name(), vector(float), |v| {
                let plc = HostPlacement::from("TODO");
                let t = plc.from_raw(v);
                Constant::HostFloat32Tensor(t)
            }),
            constant_literal_helper(Ty::HostFloat64Tensor.short_name(), vector(double), |v| {
                let plc = HostPlacement::from("TODO");
                let t = plc.from_raw(v);
                Constant::HostFloat64Tensor(t)
            }),
            constant_literal_helper(Ty::HostRing64Tensor.short_name(), vector(parse_int), |v| {
                let plc = HostPlacement::from("TODO");
                let t = plc.from_raw(v);
                Constant::HostRing64Tensor(t)
            }),
            constant_literal_helper(Ty::HostRing128Tensor.short_name(), vector(parse_int), |v| {
                let plc = HostPlacement::from("TODO");
                let t = plc.from_raw(v);
                Constant::HostRing128Tensor(t)
            }),
            constant_literal_helper(Ty::HostBitTensor.short_name(), vector(parse_int), |v| {
                let plc = HostPlacement::from("TODO");
                let t = plc.from_raw(v);
                Constant::HostBitTensor(t)
            }),
        )),
        // 2D arrays
        alt((
            constant_literal_helper(Ty::HostInt8Tensor.short_name(), vector2(parse_int), |v| {
                let plc = HostPlacement::from("TODO");
                let t = plc.from_raw(v);
                Constant::HostInt8Tensor(t)
            }),
            constant_literal_helper(Ty::HostInt16Tensor.short_name(), vector2(parse_int), |v| {
                let plc = HostPlacement::from("TODO");
                let t = plc.from_raw(v);
                Constant::HostInt16Tensor(t)
            }),
            constant_literal_helper(Ty::HostInt32Tensor.short_name(), vector2(parse_int), |v| {
                let plc = HostPlacement::from("TODO");
                let t = plc.from_raw(v);
                Constant::HostInt32Tensor(t)
            }),
            constant_literal_helper(Ty::HostInt64Tensor.short_name(), vector2(parse_int), |v| {
                let plc = HostPlacement::from("TODO");
                let t = plc.from_raw(v);
                Constant::HostInt64Tensor(t)
            }),
            constant_literal_helper(Ty::HostUint8Tensor.short_name(), vector2(parse_int), |v| {
                let plc = HostPlacement::from("TODO");
                let t = plc.from_raw(v);
                Constant::HostUint8Tensor(t)
            }),
            constant_literal_helper(Ty::HostUint16Tensor.short_name(), vector2(parse_int), |v| {
                let plc = HostPlacement::from("TODO");
                let t = plc.from_raw(v);
                Constant::HostUint16Tensor(t)
            }),
            constant_literal_helper(Ty::HostUint32Tensor.short_name(), vector2(parse_int), |v| {
                let plc = HostPlacement::from("TODO");
                let t = plc.from_raw(v);
                Constant::HostUint32Tensor(t)
            }),
            constant_literal_helper(Ty::HostUint64Tensor.short_name(), vector2(parse_int), |v| {
                let plc = HostPlacement::from("TODO");
                let t = plc.from_raw(v);
                Constant::HostUint64Tensor(t)
            }),
            constant_literal_helper(Ty::HostFloat32Tensor.short_name(), vector2(float), |v| {
                let plc = HostPlacement::from("TODO");
                let t = plc.from_raw(v);
                Constant::HostFloat32Tensor(t)
            }),
            constant_literal_helper(Ty::HostFloat64Tensor.short_name(), vector2(double), |v| {
                let plc = HostPlacement::from("TODO");
                let t = plc.from_raw(v);
                Constant::HostFloat64Tensor(t)
            }),
            constant_literal_helper(
                Ty::HostRing64Tensor.short_name(),
                vector2(parse_int),
                |v: ndarray::ArrayD<u64>| {
                    let plc = HostPlacement::from("TODO");
                    let t = plc.from_raw(v);
                    Constant::HostRing64Tensor(t)
                },
            ),
            constant_literal_helper(
                Ty::HostRing128Tensor.short_name(),
                vector2(parse_int),
                |v: ndarray::ArrayD<u128>| {
                    let plc = HostPlacement::from("TODO");
                    let t = plc.from_raw(v);
                    Constant::HostRing128Tensor(t)
                },
            ),
            constant_literal_helper(Ty::HostBitTensor.short_name(), vector2(parse_int), |v| {
                let plc = HostPlacement::from("TODO");
                let t = plc.from_raw(v);
                Constant::HostBitTensor(t)
            }),
        )),
    ))(input)
}

/// Parses a literal for a value (a placed value).
fn value_literal<'a, E: 'a + ParseError<&'a str> + ContextError<&'a str>>(
    input: &'a str,
) -> IResult<&'a str, Value, E> {
    context(
        "Expecting a value literal followed by a HostPlacement",
        alt((
            host_value_literal,
            host_fixed64_tensor,
            host_fixed128_tensor,
        )),
    )(input)
}

fn host_value_literal<'a, E: 'a + ParseError<&'a str> + ContextError<&'a str>>(
    input: &'a str,
) -> IResult<&'a str, Value, E> {
    let (input, (v, p)) = tuple((constant_literal, ws(parse_placement)))(input)?;
    match p {
        Placement::Host(h) => Ok((input, v.place(&h))),
        _ => Err(Error(make_error(input, ErrorKind::MapRes))),
    }
}

fn host_fixed64_tensor<'a, E: 'a + ParseError<&'a str> + ContextError<&'a str>>(
    input: &'a str,
) -> IResult<&'a str, Value, E> {
    let (input, (_, integral_precision, _, fractional_precision, _, tensor, placement)) =
        preceded(
            tag(Ty::HostFixed64Tensor.short_name()),
            tuple((
                ws(tag("[")),
                parse_int,
                ws(tag("/")),
                parse_int,
                ws(tag("]")),
                delimited(ws(tag("(")), vector(parse_int), ws(tag(")"))),
                ws(parse_placement),
            )),
        )(input)?;
    let placement = match placement {
        Placement::Host(h) => h,
        _ => return Err(Error(make_error(input, ErrorKind::MapRes))),
    };
    // This is a lot of internals. Will probably have a helper in the host.rs to go from Vec<u64> to HostFixed64Tensor.
    let tensor: Vec<std::num::Wrapping<u64>> = tensor.into_iter().map(std::num::Wrapping).collect();
    Ok((
        input,
        Value::HostFixed64Tensor(Box::new(HostFixed64Tensor {
            tensor: crate::host::HostRingTensor::<u64>(
                ndarray::Array::from(tensor).into_dyn(),
                placement,
            ),
            integral_precision,
            fractional_precision,
        })),
    ))
}

fn host_fixed128_tensor<'a, E: 'a + ParseError<&'a str> + ContextError<&'a str>>(
    input: &'a str,
) -> IResult<&'a str, Value, E> {
    let (input, (_, integral_precision, _, fractional_precision, _, tensor, placement)) =
        preceded(
            tag(Ty::HostFixed128Tensor.short_name()),
            tuple((
                ws(tag("[")),
                parse_int,
                ws(tag("/")),
                parse_int,
                ws(tag("]")),
                delimited(ws(tag("(")), vector(parse_int), ws(tag(")"))),
                ws(parse_placement),
            )),
        )(input)?;
    let placement = match placement {
        Placement::Host(h) => h,
        _ => return Err(Error(make_error(input, ErrorKind::MapRes))),
    };
    let tensor: Vec<u128> = tensor;
    Ok((
        input,
        Value::HostFixed128Tensor(Box::new(HostFixed128Tensor {
            tensor: HostRing128Tensor::from_raw_plc(ndarray::Array::from(tensor), placement),
            integral_precision,
            fractional_precision,
        })),
    ))
}
/// Parses a vector of items, using the supplied inner parser.
fn vector<'a, F: 'a, O, E: 'a + ParseError<&'a str> + ContextError<&'a str>>(
    inner: F,
) -> impl FnMut(&'a str) -> IResult<&'a str, Vec<O>, E>
where
    F: FnMut(&'a str) -> IResult<&'a str, O, E>,
{
    delimited(tag("["), separated_list0(ws(tag(",")), inner), tag("]"))
}

/// Parses a 2D vector of items, using the supplied inner parser.
fn vector2<'a, F: 'a, O: 'a, E: 'a>(
    inner: F,
) -> impl FnMut(&'a str) -> IResult<&'a str, ndarray::ArrayD<O>, E>
where
    F: FnMut(&'a str) -> IResult<&'a str, O, E> + Copy,
    O: Clone,
    E: ParseError<&'a str> + ContextError<&'a str>,
{
    move |input: &'a str| {
        let (input, vec2) = vector(vector(inner))(input)?;
        let mut data = Vec::new();

        let ncols = vec2.first().map_or(0, |row| row.len());
        let mut nrows = 0;

        for row in &vec2 {
            data.extend_from_slice(row);
            nrows += 1;
        }

        ndarray::Array::from_shape_vec(ndarray::IxDyn(&[nrows, ncols]), data)
            .map(|a| (input, a))
            .map_err(|_: ndarray::ShapeError| Error(make_error(input, ErrorKind::MapRes)))
    }
}

/// Parses a literal for a Slice info (start, end, step)
pub fn slice_info_literal<'a, E: 'a + ParseError<&'a str> + ContextError<&'a str>>(
    input: &'a str,
) -> IResult<&'a str, SliceInfo, E> {
    let (input, (start, end, step)) = attributes!((
        attributes_member("start", parse_int),
        opt(attributes_member("end", parse_int)),
        opt(attributes_member("step", parse_int)),
    ))(input)?;

    Ok((input, SliceInfo(vec![SliceInfoElem { start, end, step }])))
}

/// Parses integer (or anything implementing FromStr from decimal digits)
pub fn parse_int<'a, O: std::str::FromStr, E: 'a + ParseError<&'a str> + ContextError<&'a str>>(
    input: &'a str,
) -> IResult<&'a str, O, E> {
    map_res(
        recognize(tuple((opt(alt((tag("-"), tag("+")))), digit1))),
        |s: &str| s.parse::<O>(),
    )(input)
    .map_err(|_: nom::Err<nom::error::Error<&str>>| Error(make_error(input, ErrorKind::MapRes)))
}

/// Parses a single byte, writte as two hex character.
///
/// Leading '0' is mandatory for bytes 0x00 - 0x0F.
fn parse_hex_u8<'a, E>(input: &'a str) -> IResult<&'a str, u8, E>
where
    E: ParseError<&'a str>,
{
    let parse_hex = take_while_m_n(2, 2, |c: char| c.is_ascii_hexdigit());
    map_res(parse_hex, move |hex| u8::from_str_radix(hex, 16))(input)
        .map_err(|_: nom::Err<nom::error::Error<&str>>| Error(make_error(input, ErrorKind::MapRes)))
}

/// Parse sa hux dump, without any separators.
///
/// Errors out if there is not enough data to fill an array of length N.
pub fn parse_hex<'a, E, const N: usize>(input: &'a str) -> IResult<&'a str, [u8; N], E>
where
    E: ParseError<&'a str>,
{
    let mut buf: [u8; N] = [0; N];
    let (rest, ()) = fill(parse_hex_u8, &mut buf)(input)?;
    Ok((rest, buf))
}

/// Wraps the innner parser in optional spaces.
///
/// From nom::recepies
pub fn ws<'a, F: 'a, O, E: ParseError<&'a str>>(
    inner: F,
) -> impl FnMut(&'a str) -> IResult<&'a str, O, E>
where
    F: Fn(&'a str) -> IResult<&'a str, O, E>,
{
    delimited(space0, inner, space0)
}

/// Parses an identifier
///
/// From nom::recepies
pub fn identifier<'a, E: ParseError<&'a str>>(input: &'a str) -> IResult<&'a str, &'a str, E> {
    recognize(pair(
        alt((alpha1, tag("_"))),
        many0(alt((alphanumeric1, tag("_")))),
    ))(input)
}

/// Parses an escaped character: \n, \t, \r, \u{00AC}, etc.
///
/// From nom examples (MIT licesnse, so it is ok)
fn parse_hex_u32<'a, E>(input: &'a str) -> IResult<&'a str, u32, E>
where
    E: ParseError<&'a str>,
{
    let parse_hex = take_while_m_n(1, 6, |c: char| c.is_ascii_hexdigit());
    let parse_delimited_hex = preceded(char('u'), delimited(char('{'), parse_hex, char('}')));
    map_res(parse_delimited_hex, move |hex| u32::from_str_radix(hex, 16))(input)
        .map_err(|_: nom::Err<nom::error::Error<&str>>| Error(make_error(input, ErrorKind::MapRes)))
}

/// Parses a single unicode character.
///
/// From nom examples (MIT licesnse, so it is ok)
fn parse_unicode<'a, E>(input: &'a str) -> IResult<&'a str, char, E>
where
    E: ParseError<&'a str>,
{
    map_opt(parse_hex_u32, std::char::from_u32)(input)
}

/// Parses any supported escaped character
///
/// From nom examples (MIT licesnse, so it is ok)
fn parse_escaped_char<'a, E>(input: &'a str) -> IResult<&'a str, char, E>
where
    E: ParseError<&'a str>,
{
    preceded(
        char('\\'),
        alt((
            parse_unicode,
            value('\n', char('n')),
            value('\r', char('r')),
            value('\t', char('t')),
            value('\u{08}', char('b')),
            value('\u{0C}', char('f')),
            value('\\', char('\\')),
            value('/', char('/')),
            value('"', char('"')),
        )),
    )(input)
}

/// Parse a backslash, followed by any amount of whitespace. This is used later
/// to discard any escaped whitespace.
///
/// From nom examples (MIT licesnse, so it is ok)
fn parse_escaped_whitespace<'a, E: ParseError<&'a str>>(
    input: &'a str,
) -> IResult<&'a str, &'a str, E> {
    preceded(char('\\'), multispace1)(input)
}

/// Parse a non-empty block of text that doesn't include \ or "
///
/// From nom examples (MIT licesnse, so it is ok)
fn parse_literal<'a, E: ParseError<&'a str>>(input: &'a str) -> IResult<&'a str, &'a str, E> {
    let not_quote_slash = is_not("\"\\");
    verify(not_quote_slash, |s: &str| !s.is_empty())(input)
}

/// A string fragment contains a fragment of a string being parsed: either
/// a non-empty Literal (a series of non-escaped characters), a single
/// parsed escaped character, or a block of escaped whitespace.
///
/// From nom examples (MIT licesnse, so it is ok)
#[derive(Debug, Clone, Copy, PartialEq, Eq)]
enum StringFragment<'a> {
    Literal(&'a str),
    EscapedChar(char),
    EscapedWS,
}

/// Combine parse_literal, parse_escaped_whitespace, and parse_escaped_char
/// into a StringFragment.
///
/// From nom examples (MIT licesnse, so it is ok)
fn parse_fragment<'a, E>(input: &'a str) -> IResult<&'a str, StringFragment<'a>, E>
where
    E: ParseError<&'a str>,
{
    alt((
        map(parse_literal, StringFragment::Literal),
        map(parse_escaped_char, StringFragment::EscapedChar),
        value(StringFragment::EscapedWS, parse_escaped_whitespace),
    ))(input)
}

/// Parse a string. Use a loop of parse_fragment and push all of the fragments
/// into an output string.
///
/// From nom examples (MIT licesnse, so it is ok)
pub fn string<'a, E>(input: &'a str) -> IResult<&'a str, String, E>
where
    E: ParseError<&'a str>,
{
    let build_string = fold_many0(parse_fragment, String::new, |mut string, fragment| {
        match fragment {
            StringFragment::Literal(s) => string.push_str(s),
            StringFragment::EscapedChar(c) => string.push(c),
            StringFragment::EscapedWS => {}
        }
        string
    });
    delimited(char('"'), build_string, char('"'))(input)
}

/// A very simple boolean parser.
///
/// Only accepts literals `true` and `false`.
pub fn parse_bool<'a, E: 'a + ParseError<&'a str> + ContextError<&'a str>>(
    input: &'a str,
) -> IResult<&'a str, bool, E> {
    alt((value(true, tag("true")), value(false, tag("false"))))(input)
}

/// A helper convertor from a nom error to a generic error
///
/// Sample usage:
/// ```rust
/// use moose::textual::{parse_bool, friendly_error};
/// let source = "blah";
/// parse_bool(source).map_err(|e| friendly_error("Failed to parse a boolean", source, e));
/// ```
/// Note that it binds the E in the parser to be a `VerboseError`.
pub fn friendly_error(
    message: &str,
    source: &str,
    e: nom::Err<VerboseError<&str>>,
) -> anyhow::Error {
    match e {
        Failure(e) => anyhow::anyhow!("{} {}", message, convert_error(source, e)),
        Error(e) => anyhow::anyhow!("{} {}", message, convert_error(source, e)),
        _ => anyhow::anyhow!("{} {} due to {}", message, source, e),
    }
}

/// A serializer to produce the same textual format from a computation
pub trait ToTextual {
    fn to_textual(&self) -> String;
}

impl ToTextual for Computation {
    fn to_textual(&self) -> String {
        itertools::join(self.operations.iter().map(|op| op.to_textual()), "\n")
    }
}

impl ToTextual for Operation {
    fn to_textual(&self) -> String {
        format!(
            "{} = {} ({}) {}",
            self.name,
            self.kind.to_textual(),
            self.inputs.join(", "),
            self.placement.to_textual(),
        )
    }
}

impl ToTextual for Placement {
    fn to_textual(&self) -> String {
        match self {
            Placement::Host(p) => p.to_textual(),
            Placement::Replicated(p) => p.to_textual(),
            Placement::Additive(p) => p.to_textual(),
            Placement::Mirrored3(p) => p.to_textual(),
        }
    }
}

impl ToTextual for HostPlacement {
    fn to_textual(&self) -> String {
        format!("@Host({})", self.owner)
    }
}

impl ToTextual for ReplicatedPlacement {
    fn to_textual(&self) -> String {
        format!(
            "@Replicated({}, {}, {})",
            self.owners[0], self.owners[1], self.owners[2]
        )
    }
}

impl ToTextual for Mirrored3Placement {
    fn to_textual(&self) -> String {
        format!(
            "@Mirrored3({}, {}, {})",
            self.owners[0], self.owners[1], self.owners[2]
        )
    }
}

impl ToTextual for AdditivePlacement {
    fn to_textual(&self) -> String {
        format!("@Additive({}, {})", self.owners[0], self.owners[1])
    }
}

impl ToTextual for Operator {
    fn to_textual(&self) -> String {
        use Operator::*;
        match self {
            Identity(op) => op.to_textual(),
            Cast(op) => op.to_textual(),
            Load(op) => op.to_textual(),
            Save(op) => op.to_textual(),
            Send(op) => op.to_textual(),
            Receive(op) => op.to_textual(),
            Input(op) => op.to_textual(),
            Output(op) => op.to_textual(),
            Constant(op) => op.to_textual(),
            Shape(op) => op.to_textual(),
            Broadcast(op) => op.to_textual(),
            Softmax(op) => op.to_textual(),
            AtLeast2D(op) => op.to_textual(),
            IndexAxis(op) => op.to_textual(),
            Slice(op) => op.to_textual(),
            Ones(op) => op.to_textual(),
            ExpandDims(op) => op.to_textual(),
            Concat(op) => op.to_textual(),
            Reshape(op) => op.to_textual(),
            Squeeze(op) => op.to_textual(),
            Transpose(op) => op.to_textual(),
            Dot(op) => op.to_textual(),
            Inverse(op) => op.to_textual(),
            Add(op) => op.to_textual(),
            Sub(op) => op.to_textual(),
            Mul(op) => op.to_textual(),
            Mean(op) => op.to_textual(),
            Sum(op) => op.to_textual(),
            Div(op) => op.to_textual(),
            Xor(op) => op.to_textual(),
            And(op) => op.to_textual(),
            Or(op) => op.to_textual(),
            RingFill(op) => op.to_textual(),
            HostMean(op) => op.to_textual(),
            Sqrt(op) => op.to_textual(),
            HostOnes(op) => op.to_textual(),
            Diag(op) => op.to_textual(),
<<<<<<< HEAD
            HostBitDec(op) => op.to_textual(),
=======
            HostShlDim(op) => op.to_textual(),
            BitDecompose(op) => op.to_textual(),
>>>>>>> 007fb695
            Sign(op) => op.to_textual(),
            RingFixedpointEncode(op) => op.to_textual(),
            RingFixedpointDecode(op) => op.to_textual(),
            RingFixedpointMean(op) => op.to_textual(),
            RingSample(op) => op.to_textual(),
            RingSampleSeeded(op) => op.to_textual(),
            Shl(op) => op.to_textual(),
            Shr(op) => op.to_textual(),
            RingInject(op) => op.to_textual(),
            BitExtract(op) => op.to_textual(),
            BitSample(op) => op.to_textual(),
            BitSampleSeeded(op) => op.to_textual(),
            PrimDeriveSeed(op) => op.to_textual(),
            PrimPrfKeyGen(op) => op.to_textual(),
            AesDecrypt(op) => op.to_textual(),
            FixedpointEncode(op) => op.to_textual(),
            FixedpointDecode(op) => op.to_textual(),
            FixedpointMean(op) => op.to_textual(),
            FloatingpointOnes(op) => op.to_textual(),
            FloatingpointConcat(op) => op.to_textual(),
            FloatingpointMean(op) => op.to_textual(),
            RepSetup(op) => op.to_textual(),
            RepShare(op) => op.to_textual(),
            RepReveal(op) => op.to_textual(),
            RepFixedpointMean(op) => op.to_textual(),
            AddN(op) => op.to_textual(),
<<<<<<< HEAD
            RepAnd(op) => op.to_textual(),
            RepXor(op) => op.to_textual(),
            TruncPr(op) => op.to_textual(),
=======
            RepTruncPr(op) => op.to_textual(),
>>>>>>> 007fb695
            AdtReveal(op) => op.to_textual(),
            AdtFill(op) => op.to_textual(),
            AdtToRep(op) => op.to_textual(),
            Abs(op) => op.to_textual(),
            Fill(op) => op.to_textual(),
            Msb(op) => op.to_textual(),
            RepToAdt(op) => op.to_textual(),
            Index(op) => op.to_textual(),
<<<<<<< HEAD
            RepBitDec(op) => op.to_textual(),
            RepBitCompose(op) => op.to_textual(),
            ShlDim(op) => op.to_textual(),
=======
            BitCompose(op) => op.to_textual(),
            RepShlDim(op) => op.to_textual(),
>>>>>>> 007fb695
            Mux(op) => op.to_textual(),
            Neg(op) => op.to_textual(),
            Pow2(op) => op.to_textual(),
            Exp(op) => op.to_textual(),
            Sigmoid(op) => op.to_textual(),
            Equal(op) => op.to_textual(),
            Less(op) => op.to_textual(),
            GreaterThan(op) => op.to_textual(),
            Demirror(op) => op.to_textual(),
            Mirror(op) => op.to_textual(),
            Maximum(op) => op.to_textual(),
        }
    }
}

macro_rules! op_with_axis_to_textual {
    ($op:tt) => {
        impl ToTextual for $op {
            fn to_textual(&self) -> String {
                match self {
                    $op { sig, axis: Some(a) } => {
                        format!(
                            "{}{{axis = {}}}: {}",
                            self.short_name(),
                            a,
                            sig.to_textual()
                        )
                    }
                    $op { sig, axis: None } => {
                        format!("{}: {}", self.short_name(), sig.to_textual())
                    }
                }
            }
        }
    };
}

op_with_axis_to_textual!(MeanOp);
op_with_axis_to_textual!(SumOp);
op_with_axis_to_textual!(HostMeanOp);
op_with_axis_to_textual!(FloatingpointMeanOp);
op_with_axis_to_textual!(SqueezeOp);

impl ToTextual for FixedpointMeanOp {
    fn to_textual(&self) -> String {
        match self {
            FixedpointMeanOp { sig, axis: Some(a) } => {
                format!("FixedpointMean{{axis = {}}}: {}", a, sig.to_textual())
            }
            FixedpointMeanOp { sig, axis: None } => {
                format!("FixedpointMean{{}}: {}", sig.to_textual())
            }
        }
    }
}

impl ToTextual for RingFixedpointMeanOp {
    fn to_textual(&self) -> String {
        match self {
            RingFixedpointMeanOp {
                sig,
                axis: Some(a),
                scaling_base,
                scaling_exp,
            } => {
                format!(
                    "RingFixedpointMean{{axis = {}, scaling_base={}, scaling_exp={}}}: {}",
                    a,
                    scaling_base,
                    scaling_exp,
                    sig.to_textual()
                )
            }
            RingFixedpointMeanOp {
                sig,
                axis: None,
                scaling_base,
                scaling_exp,
            } => format!(
                "RingFixedpointMean{{scaling_base={}, scaling_exp={}}}: {}",
                scaling_base,
                scaling_exp,
                sig.to_textual()
            ),
        }
    }
}

impl ToTextual for RepFixedpointMeanOp {
    fn to_textual(&self) -> String {
        match self {
            RepFixedpointMeanOp {
                sig,
                axis: Some(a),
                scaling_base,
                scaling_exp,
            } => {
                format!(
                    "RepFixedpointMean{{axis = {}, scaling_base={}, scaling_exp={}}}: {}",
                    a,
                    scaling_base,
                    scaling_exp,
                    sig.to_textual()
                )
            }
            RepFixedpointMeanOp {
                sig,
                axis: None,
                scaling_base,
                scaling_exp,
            } => format!(
                "RepFixedpointMean{{scaling_base={}, scaling_exp={}}}: {}",
                scaling_base,
                scaling_exp,
                sig.to_textual()
            ),
        }
    }
}

impl ToTextual for RingSampleOp {
    fn to_textual(&self) -> String {
        match self {
            RingSampleOp {
                sig,
                max_value: Some(a),
            } => format!("RingSample{{max_value = {}}}: {}", a, sig.to_textual()),
            RingSampleOp {
                sig,
                max_value: None,
            } => format!("RingSample{{}}: {}", sig.to_textual()),
        }
    }
}

impl ToTextual for RingSampleSeededOp {
    fn to_textual(&self) -> String {
        match self {
            RingSampleSeededOp {
                sig,
                max_value: Some(a),
            } => format!(
                "RingSampleSeeded{{max_value = {}}}: {}",
                a,
                sig.to_textual()
            ),
            RingSampleSeededOp {
                sig,
                max_value: None,
            } => format!("RingSampleSeeded{{}}: {}", sig.to_textual()),
        }
    }
}

impl ToTextual for Ty {
    fn to_textual(&self) -> String {
        self.short_name().to_string()
    }
}

macro_rules! format_to_textual {
    ($format:expr, $ty:expr, $($member:expr),*) => {
        format!($format, $ty.short_name(), $($member.to_textual(),)*)
    };
}

impl ToTextual for Value {
    fn to_textual(&self) -> String {
        match self {
            Value::HostInt8Tensor(x) => format_to_textual!("{}({}) {}", self.ty(), x.0, x.1),
            Value::HostInt16Tensor(x) => format_to_textual!("{}({}) {}", self.ty(), x.0, x.1),
            Value::HostInt32Tensor(x) => format_to_textual!("{}({}) {}", self.ty(), x.0, x.1),
            Value::HostInt64Tensor(x) => format_to_textual!("{}({}) {}", self.ty(), x.0, x.1),
            Value::HostUint8Tensor(x) => format_to_textual!("{}({}) {}", self.ty(), x.0, x.1),
            Value::HostUint16Tensor(x) => format_to_textual!("{}({}) {}", self.ty(), x.0, x.1),
            Value::HostUint32Tensor(x) => format_to_textual!("{}({}) {}", self.ty(), x.0, x.1),
            Value::HostUint64Tensor(x) => format_to_textual!("{}({}) {}", self.ty(), x.0, x.1),
            Value::HostFloat32Tensor(x) => format_to_textual!("{}({}) {}", self.ty(), x.0, x.1),
            Value::HostFloat64Tensor(x) => format_to_textual!("{}({}) {}", self.ty(), x.0, x.1),
            Value::HostRing64Tensor(x) => format_to_textual!("{}({}) {}", self.ty(), x.0, x.1),
            Value::HostRing128Tensor(x) => format_to_textual!("{}({}) {}", self.ty(), x.0, x.1),
            // TODO: Hosted floats for values
            Value::Float32(x) => format!("{}({}) @Host(TODO)", self.ty().short_name(), x),
            Value::Float64(x) => format!("{}({}) @Host(TODO)", self.ty().short_name(), x),
            Value::Fixed(x) => format!("{}[{}]({})", self.ty().short_name(), x.precision, x.value),
            Value::HostString(x) => format_to_textual!("{}({}) {}", self.ty(), x.0, x.1),
            Value::Ring64(x) => format!("{}({})", self.ty().short_name(), x),
            Value::Ring128(x) => format!("{}({})", self.ty().short_name(), x),
            Value::HostShape(x) => format!(
                "{}({:?}) {}",
                self.ty().short_name(),
                x.0 .0,
                x.1.to_textual()
            ),
            Value::Seed(x) => format_to_textual!("{}({}) {}", self.ty(), x.0 .0, x.1),
            Value::PrfKey(x) => format_to_textual!("{}({}) {}", self.ty(), x.0 .0, x.1),
            Value::Bit(x) => format!("{}({})", self.ty().short_name(), x),
            Value::Unit(_) => self.ty().short_name().to_string(),
            Value::HostBitTensor(x) => format_to_textual!("{}({}) {}", self.ty(), x.0, x.1),
            Value::HostFixed64Tensor(x) => format_to_textual!(
                "{}[{}/{}]({}) {}",
                self.ty(),
                x.integral_precision,
                x.fractional_precision,
                x.tensor.0,
                x.tensor.1
            ),
            Value::HostFixed128Tensor(x) => format_to_textual!(
                "{}[{}/{}]({}) {}",
                self.ty(),
                x.integral_precision,
                x.fractional_precision,
                x.tensor.0,
                x.tensor.1
            ),
            Value::HostBitArray64(_) | Value::Tensor(_) | Value::HostBitArray128(_) => {
                unimplemented!()
            }
            Value::HostBitArray224(_) => unimplemented!(),
            Value::HostBitArray256(_) => unimplemented!(),
            // The following value variants live in the replicated form and can not be represented in the textual computation graph.
            Value::Fixed64Tensor(_)
            | Value::Fixed128Tensor(_)
            | Value::BooleanTensor(_)
            | Value::Float32Tensor(_)
            | Value::Float64Tensor(_)
            | Value::ReplicatedShape(_)
            | Value::ReplicatedSetup(_)
            | Value::ReplicatedBitTensor(_)
            | Value::ReplicatedBitArray64(_)
            | Value::ReplicatedBitArray128(_)
            | Value::ReplicatedBitArray224(_)
            | Value::ReplicatedRing64Tensor(_)
            | Value::ReplicatedRing128Tensor(_)
            | Value::ReplicatedFixed64Tensor(_)
            | Value::ReplicatedFixed128Tensor(_)
            | Value::Mirrored3Ring64Tensor(_)
            | Value::Mirrored3Ring128Tensor(_)
            | Value::Mirrored3BitTensor(_)
            | Value::Mirrored3Float32(_)
            | Value::Mirrored3Float64(_)
            | Value::Mirrored3Fixed64Tensor(_)
            | Value::Mirrored3Fixed128Tensor(_)
            | Value::AdditiveShape(_)
            | Value::AdditiveBitTensor(_)
            | Value::AdditiveRing64Tensor(_)
            | Value::AdditiveRing128Tensor(_) => {
                unimplemented!("Unsupported Value variant: {:?}", self)
            }
            Value::HostFixed128AesTensor(_) => {
                unimplemented!()
            }
            Value::HostAesKey(_) => unimplemented!(),
            Value::ReplicatedAesKey(_) => unimplemented!(),
            Value::Fixed128AesTensor(_) => unimplemented!(),
            Value::AesTensor(_) => unimplemented!(),
            Value::AesKey(_) => unimplemented!(),
        }
    }
}

impl ToTextual for Constant {
    fn to_textual(&self) -> String {
        match self {
            Constant::HostInt8Tensor(x) => {
                format!("{}({})", self.ty().short_name(), x.0.to_textual())
            }
            Constant::HostInt16Tensor(x) => {
                format!("{}({})", self.ty().short_name(), x.0.to_textual())
            }
            Constant::HostInt32Tensor(x) => {
                format!("{}({})", self.ty().short_name(), x.0.to_textual())
            }
            Constant::HostInt64Tensor(x) => {
                format!("{}({})", self.ty().short_name(), x.0.to_textual())
            }
            Constant::HostUint8Tensor(x) => {
                format!("{}({})", self.ty().short_name(), x.0.to_textual())
            }
            Constant::HostUint16Tensor(x) => {
                format!("{}({})", self.ty().short_name(), x.0.to_textual())
            }
            Constant::HostUint32Tensor(x) => {
                format!("{}({})", self.ty().short_name(), x.0.to_textual())
            }
            Constant::HostUint64Tensor(x) => {
                format!("{}({})", self.ty().short_name(), x.0.to_textual())
            }
            Constant::HostFloat32Tensor(x) => {
                format!("{}({})", self.ty().short_name(), x.0.to_textual())
            }
            Constant::HostFloat64Tensor(x) => {
                format!("{}({})", self.ty().short_name(), x.0.to_textual())
            }
            Constant::HostRing64Tensor(x) => {
                format!("{}({})", self.ty().short_name(), x.0.to_textual())
            }
            Constant::HostRing128Tensor(x) => {
                format!("{}({})", self.ty().short_name(), x.0.to_textual())
            }
            Constant::Float32(x) => format!("{}({})", self.ty().short_name(), x),
            Constant::Float64(x) => format!("{}({})", self.ty().short_name(), x),
            Constant::String(x) => format!("{}({})", self.ty().short_name(), x.to_textual()),
            Constant::Ring64(x) => format!("{}({})", self.ty().short_name(), x),
            Constant::Ring128(x) => format!("{}({})", self.ty().short_name(), x),
            Constant::Fixed(FixedpointConstant { value, precision }) => {
                format!("{}({}, {})", self.ty().short_name(), value, precision)
            }
            Constant::RawShape(RawShape(x)) => format!("Shape({:?})", x),
            Constant::RawSeed(RawSeed(x)) => format!("Seed({})", x.to_textual()),
            Constant::RawPrfKey(RawPrfKey(x)) => format!("PrfKey({})", x.to_textual()),
            Constant::Bit(x) => format!("{}({})", self.ty().short_name(), x),
            Constant::HostBitTensor(x) => {
                format!("{}({})", self.ty().short_name(), x.0.to_textual())
            }
        }
    }
}

impl<T: std::fmt::Debug> ToTextual for ndarray::ArrayD<T> {
    fn to_textual(&self) -> String {
        match self.shape() {
            [_len] => format!("{:?}", self.as_slice().unwrap()),
            [rows, cols] => {
                let mut buffer = String::from("[");
                let mut first_row = true;
                for r in 0..*rows {
                    if !first_row {
                        buffer.push_str(", ");
                    }
                    let mut first_col = true;
                    buffer.push('[');
                    for c in 0..*cols {
                        if !first_col {
                            buffer.push_str(", ");
                        }
                        buffer += &format!("{:?}", self[[r, c]]);
                        first_col = false;
                    }
                    buffer.push(']');
                    first_row = false;
                }
                buffer.push(']');
                buffer
            }
            _ => unimplemented!("ArrayD.to_textual() unimplemented for tensors of rank > 3"),
        }
    }
}

impl ToTextual for Role {
    fn to_textual(&self) -> String {
        format!("{:?}", self.0)
    }
}

// Required to serialize PrimDeriveSeedOp
impl ToTextual for SyncKey {
    fn to_textual(&self) -> String {
        format!("{:?}", self.as_bytes())
    }
}

// Required to serialize Send/Receive
impl ToTextual for RendezvousKey {
    fn to_textual(&self) -> String {
        self.as_bytes().to_textual()
    }
}

impl ToTextual for Signature {
    fn to_textual(&self) -> String {
        match self {
            Signature::Nullary(NullarySignature { ret }) => format!("() -> {}", ret.to_textual()),
            Signature::Unary(UnarySignature { arg0, ret }) => {
                format!("({}) -> {}", arg0.to_textual(), ret.to_textual())
            }
            Signature::Binary(BinarySignature { arg0, arg1, ret }) => format!(
                "({}, {}) -> {}",
                arg0.to_textual(),
                arg1.to_textual(),
                ret.to_textual()
            ),
            Signature::Ternary(TernarySignature {
                arg0,
                arg1,
                arg2,
                ret,
            }) => format!(
                "({}, {}, {}) -> {}",
                arg0.to_textual(),
                arg1.to_textual(),
                arg2.to_textual(),
                ret.to_textual()
            ),
            Signature::Variadic(VariadicSignature { args, ret }) => {
                format!("[{}] -> {}", args.to_textual(), ret.to_textual())
            }
        }
    }
}

macro_rules! use_debug_to_textual {
    ($op:ty) => {
        impl ToTextual for $op {
            fn to_textual(&self) -> String {
                format!("{:?}", self)
            }
        }
    };
}

use_debug_to_textual!(String);
use_debug_to_textual!(usize);
use_debug_to_textual!(u32);
use_debug_to_textual!(Vec<u32>);
use_debug_to_textual!(Vec<usize>);
use_debug_to_textual!(u64);
use_debug_to_textual!(bool);
use_debug_to_textual!(RawShape);

impl ToTextual for SliceInfo {
    fn to_textual(&self) -> String {
        match self.0.first() {
            Some(e) => {
                let end_string = e.end.map(|v| format!(", end = {}", v)).unwrap_or_default();
                let step_string = e
                    .step
                    .map(|v| format!(", step = {}", v))
                    .unwrap_or_default();
                format!("{{start = {}{}{}}}", e.start, end_string, step_string)
            }
            _ => format!("{:?}", self.0), // Fallback to debug print
        }
    }
}

impl ToTextual for [u8] {
    fn to_textual(&self) -> String {
        let mut s = String::new();
        for &byte in self {
            s.push_str(&format!("{:02x}", byte));
        }
        s
    }
}

#[cfg(test)]
mod tests {
    use super::*;
    use crate::host::FromRaw;
    use rstest::rstest;
    use std::convert::TryInto;

    #[test]
    fn test_constant_literal() -> Result<(), anyhow::Error> {
        let (_, parsed_f32) = constant_literal::<(&str, ErrorKind)>("Float32(1.23)")?;
        assert_eq!(parsed_f32, Constant::Float32(1.23));
        let (_, parsed_f64) = constant_literal::<(&str, ErrorKind)>("Float64(1.23)")?;
        assert_eq!(parsed_f64, Constant::Float64(1.23));
        let (_, parsed_str) = constant_literal::<(&str, ErrorKind)>("\"abc\"")?;
        assert_eq!(parsed_str, Constant::String("abc".into()));
        let (_, parsed_str) = constant_literal::<(&str, ErrorKind)>("HostString(\"abc\")")?;
        assert_eq!(parsed_str, Constant::String("abc".into()));
        let (_, parsed_str) = constant_literal::<(&str, ErrorKind)>("\"1.23\"")?;
        assert_eq!(parsed_str, Constant::String("1.23".into()));
        let (_, parsed_str) = constant_literal::<(&str, ErrorKind)>("\"1. 2\\\"3\"")?;
        assert_eq!(parsed_str, Constant::String("1. 2\"3".into()));
        let (_, parsed_ring64_tensor) =
            constant_literal::<(&str, ErrorKind)>("HostRing64Tensor([1,2,3])")?;
        let plc = HostPlacement::from("TODO");
        assert_eq!(
            parsed_ring64_tensor,
            Constant::HostRing64Tensor(plc.from_raw(vec![1, 2, 3]))
        );
        let (_, parsed_ring128_tensor) =
            constant_literal::<(&str, ErrorKind)>("HostRing128Tensor([1,2,3])")?;
        assert_eq!(
            parsed_ring128_tensor,
            Constant::HostRing128Tensor(plc.from_raw(vec![1, 2, 3]))
        );
        let (_, parsed_shape) = constant_literal::<(&str, ErrorKind)>("HostShape([1,2,3])")?;
        assert_eq!(parsed_shape, Constant::RawShape(RawShape(vec![1, 2, 3])));
        let (_, parsed_u8_tensor) =
            constant_literal::<(&str, ErrorKind)>("HostUint8Tensor([1,2,3])")?;
        assert_eq!(
            parsed_u8_tensor,
            Constant::HostUint8Tensor(plc.from_raw(vec![1, 2, 3]))
        );
        let (_, parsed_seed) =
            constant_literal::<(&str, ErrorKind)>("Seed(529c2fc9bf573d077f45f42b19cfb8d4)")?;
        assert_eq!(
            parsed_seed,
            Constant::RawSeed(RawSeed([
                0x52, 0x9c, 0x2f, 0xc9, 0xbf, 0x57, 0x3d, 0x07, 0x7f, 0x45, 0xf4, 0x2b, 0x19, 0xcf,
                0xb8, 0xd4
            ]))
        );
        let (_, parsed_ring64) = constant_literal::<(&str, ErrorKind)>("Ring64(42)")?;
        assert_eq!(parsed_ring64, Constant::Ring64(42));

        Ok(())
    }

    #[test]
    fn test_array_literal_non_square() -> Result<(), anyhow::Error> {
        let parsed_f32: Constant =
            "HostFloat32Tensor([[1.0, 11, 12, 13], [3.0, 21, 22, 23]])".try_into()?;
        assert_eq!(
            parsed_f32.to_textual(),
            "HostFloat32Tensor([[1.0, 11.0, 12.0, 13.0], [3.0, 21.0, 22.0, 23.0]])"
        );
        Ok(())
    }

    #[test]
    fn test_array_literal() -> Result<(), anyhow::Error> {
        use ndarray::prelude::*;
        use std::convert::TryInto;

        let plc = HostPlacement::from("TODO");

        let parsed_f32: Constant = "HostFloat32Tensor([[1.0, 2.0], [3.0, 4.0]])".try_into()?;
        let x = plc.from_raw(array![[1.0, 2.0], [3.0, 4.0]]);
        assert_eq!(parsed_f32, Constant::HostFloat32Tensor(x));

        let parsed_ring64: Constant = "HostRing64Tensor([[1, 2], [3, 4]])".try_into()?;
        let x = plc.from_raw(array![[1, 2], [3, 4]]);
        assert_eq!(parsed_ring64, Constant::HostRing64Tensor(x));

        Ok(())
    }

    #[test]
    fn test_type_parsing() -> Result<(), anyhow::Error> {
        let (_, parsed_type) = parse_type::<(&str, ErrorKind)>("Unit")?;
        assert_eq!(parsed_type, Ty::Unit);
        let (_, parsed) = operator_signature::<(&str, ErrorKind)>(0)(
            ": (HostFloat32Tensor, HostFloat64Tensor) -> HostUint16Tensor",
        )?;
        assert_eq!(
            parsed,
            Signature::binary(
                Ty::HostFloat32Tensor,
                Ty::HostFloat64Tensor,
                Ty::HostUint16Tensor
            ),
        );

        let (_, parsed) = operator_signature::<(&str, ErrorKind)>(0)(
            ": [HostFloat32Tensor] -> HostFloat32Tensor",
        )?;
        assert_eq!(
            parsed,
            Signature::variadic(Ty::HostFloat32Tensor, Ty::HostFloat32Tensor),
        );

        let parsed: IResult<_, _, VerboseError<&str>> = parse_type("blah");
        if let Err(Error(e)) = parsed {
            assert_eq!(
                convert_error("blah", e),
                "0: at line 1, in Tag:\nblah\n^\n\n"
            );
        } else {
            panic!("Type parsing should have given an error on an invalid type, but did not");
        }
        Ok(())
    }

    #[test]
    fn test_constant() -> Result<(), anyhow::Error> {
        let host = HostPlacement::from("TODO");

        let (_, op) = parse_assignment::<(&str, ErrorKind)>(
            "x = Constant{value = HostFloat32Tensor([1.0])}: () -> HostFloat32Tensor () @Host(alice)",
        )?;
        assert_eq!(op.name, "x");
        assert_eq!(
            op.kind,
            Operator::Constant(ConstantOp {
                sig: Signature::nullary(Ty::HostFloat32Tensor),
                value: Constant::HostFloat32Tensor(host.from_raw(vec![1.0]))
            })
        );

        // 2D tensor
        use ndarray::prelude::*;
        let x = host.from_raw(array![[1.0, 2.0], [3.0, 4.0]]);
        let (_, op) = parse_assignment::<(&str, ErrorKind)>(
            "x = Constant{value = HostFloat32Tensor([[1.0, 2.0], [3.0, 4.0]])}: () -> HostFloat32Tensor () @Replicated(alice, bob, charlie)",
        )?;
        assert_eq!(
            op.kind,
            Operator::Constant(ConstantOp {
                sig: Signature::nullary(Ty::HostFloat32Tensor),
                value: Constant::HostFloat32Tensor(x)
            })
        );
        Ok(())
    }

    #[test]
    fn test_stdbinary() -> Result<(), anyhow::Error> {
        let (_, op) = parse_assignment::<(&str, ErrorKind)>(
            "z = Add: (HostFloat32Tensor, HostFloat32Tensor) -> HostFloat32Tensor (x, y) @Host(carole)",
        )?;
        assert_eq!(op.name, "z");
        assert_eq!(
            op.kind,
            Operator::Add(AddOp {
                sig: Signature::binary(
                    Ty::HostFloat32Tensor,
                    Ty::HostFloat32Tensor,
                    Ty::HostFloat32Tensor
                ),
            })
        );
        let (_, op) = parse_assignment::<(&str, ErrorKind)>(
            "z = Mul: (HostFloat32Tensor, HostFloat32Tensor) -> HostFloat32Tensor (x, y) @Host(carole)",
        )?;
        assert_eq!(op.name, "z");
        assert_eq!(
            op.kind,
            Operator::Mul(MulOp {
                sig: Signature::binary(
                    Ty::HostFloat32Tensor,
                    Ty::HostFloat32Tensor,
                    Ty::HostFloat32Tensor
                ),
            })
        );
        Ok(())
    }

    #[test]
    fn test_primprfkeygen() -> Result<(), anyhow::Error> {
        let (_, op) = parse_assignment::<(&str, ErrorKind)>(
            "key = PrimPrfKeyGen: () -> PrfKey () @Host(alice)",
        )?;
        assert_eq!(op.name, "key");
        Ok(())
    }

    #[test]
    fn test_seed() -> Result<(), anyhow::Error> {
        let (_, op) = parse_assignment::<(&str, ErrorKind)>(
            "seed = PrimDeriveSeed{sync_key = [1, 2, 3]}(key)@Host(alice)",
        )?;
        assert_eq!(op.name, "seed");
        assert_eq!(
            op.kind,
            Operator::PrimDeriveSeed(PrimDeriveSeedOp {
                sig: Signature::nullary(Ty::Seed),
                sync_key: SyncKey::try_from(vec![1, 2, 3])?
            })
        );
        Ok(())
    }

    #[test]
    fn test_send() -> Result<(), anyhow::Error> {
        let (_, op) = parse_assignment::<(&str, ErrorKind)>(
            r#"send = Send{rendezvous_key = 30313233343536373839616263646566, receiver = "bob"}: (HostFloat32Tensor) -> Unit() @Host(alice)"#,
        )?;
        assert_eq!(op.name, "send");
        assert_eq!(
            op.kind,
            Operator::Send(SendOp {
                sig: Signature::unary(Ty::HostFloat32Tensor, Ty::Unit),
                rendezvous_key: "0123456789abcdef".try_into()?,
                receiver: Role::from("bob")
            })
        );
        Ok(())
    }

    #[test]
    fn test_receive() -> Result<(), anyhow::Error> {
        let (_, op) = parse_assignment::<(&str, ErrorKind)>(
            r#"receive = Receive{rendezvous_key = 30313233343536373839616263646566, sender = "bob"} : () -> HostFloat32Tensor () @Host(alice)"#,
        )?;
        assert_eq!(op.name, "receive");
        assert_eq!(
            op.kind,
            Operator::Receive(ReceiveOp {
                sig: Signature::nullary(Ty::HostFloat32Tensor),
                rendezvous_key: "0123456789abcdef".try_into()?,
                sender: Role::from("bob"),
            })
        );
        Ok(())
    }

    #[test]
    fn test_output() -> Result<(), anyhow::Error> {
        let (_, op) = parse_assignment::<(&str, ErrorKind)>(
            "z = Output: (HostRing64Tensor) -> HostRing64Tensor (x10) @Host(alice)",
        )?;
        assert_eq!(op.name, "z");
        Ok(())
    }

    #[test]
    fn test_ring_sample() -> Result<(), anyhow::Error> {
        let (_, op) = parse_assignment::<(&str, ErrorKind)>(
            "x10 = RingSampleSeeded{max_value = 1}: (HostShape, Seed) -> HostRing64Tensor (shape, seed) @Host(alice)",
        )?;
        assert_eq!(op.name, "x10");
        Ok(())
    }

    #[test]
    fn test_slice_option() -> Result<(), anyhow::Error> {
        let input = "x10 = Slice{slice = {start = 1, end = 10, step = -1}}: (HostRing64Tensor) -> HostRing64Tensor (x) @Host(alice)";
        let (_, op) = parse_assignment::<(&str, ErrorKind)>(input)?;
        assert_eq!(op.name, "x10");
        assert_eq!(
            op.kind,
            Operator::Slice(SliceOp {
                sig: Signature::unary(Ty::HostRing64Tensor, Ty::HostRing64Tensor),
                slice: SliceInfo(vec![SliceInfoElem {
                    start: 1,
                    end: Some(10),
                    step: Some(-1),
                }])
            })
        );
        assert_eq!(op.to_textual(), input);
        Ok(())
    }

    #[test]
    fn test_slice() -> Result<(), anyhow::Error> {
        let input = "x10 = Slice{slice = {start = 1, end = 10, step = 1}}: (HostRing64Tensor) -> HostRing64Tensor (x) @Host(alice)";
        let (_, op) = parse_assignment::<(&str, ErrorKind)>(input)?;
        assert_eq!(op.name, "x10");
        assert_eq!(
            op.kind,
            Operator::Slice(SliceOp {
                sig: Signature::unary(Ty::HostRing64Tensor, Ty::HostRing64Tensor),
                slice: SliceInfo(vec![SliceInfoElem {
                    start: 1,
                    end: Some(10),
                    step: Some(1),
                }])
            })
        );
        assert_eq!(op.to_textual(), input);
        Ok(())
    }

    #[test]
    fn test_fixedpoint_ring_mean() -> Result<(), anyhow::Error> {
        let (_, op) = parse_assignment::<(&str, ErrorKind)>(
            "op = RingFixedpointMean{axis = 0, scaling_base = 3, scaling_exp = 1} : () -> HostFloat32Tensor () @Host(alice)",
        )?;
        assert_eq!(
            op.kind,
            Operator::RingFixedpointMean(RingFixedpointMeanOp {
                sig: Signature::nullary(Ty::HostFloat32Tensor),
                axis: Some(0),
                scaling_base: 3,
                scaling_exp: 1,
            })
        );

        let (_, op) = parse_assignment::<(&str, ErrorKind)>(
            "op = RingFixedpointMean{scaling_base = 3, scaling_exp = 1} : () -> HostFloat32Tensor () @Host(alice)",
        )?;
        assert_eq!(
            op.kind,
            Operator::RingFixedpointMean(RingFixedpointMeanOp {
                sig: Signature::nullary(Ty::HostFloat32Tensor),
                axis: None,
                scaling_base: 3,
                scaling_exp: 1,
            })
        );

        Ok(())
    }

    #[test]
    fn test_underscore() -> Result<(), anyhow::Error> {
        let (_, op) = parse_assignment::<(&str, ErrorKind)>(
            "x_shape = Constant{value = HostShape([2, 2])}: () -> HostShape () @Host(alice)",
        )?;
        assert_eq!(op.name, "x_shape");
        let (_, op) = parse_assignment::<(&str, ErrorKind)>(
            "z_result = Add: (HostFloat32Tensor, HostFloat32Tensor) -> HostFloat32Tensor (x_shape, y_shape) @Host(carole)",
        )?;
        assert_eq!(op.name, "z_result");
        assert_eq!(op.inputs, vec!["x_shape", "y_shape"]);
        Ok(())
    }

    #[test]
    fn test_various() -> Result<(), anyhow::Error> {
        // The following tests are verifying that each valid line is parsed successfuly.
        // It does not assert on the result.
        parse_assignment::<(&str, ErrorKind)>(
            r#"z = Input{arg_name = "prompt"}: () -> HostFloat32Tensor () @Host(alice)"#,
        )?;
        parse_assignment::<(&str, ErrorKind)>(
            "z = ExpandDims {axis = [0]}: (HostFloat32Tensor) -> HostFloat32Tensor () @Host(alice)",
        )?;
        parse_assignment::<(&str, ErrorKind)>(
            "z = AtLeast2D {to_column_vector = false}: (HostFloat32Tensor) -> HostFloat32Tensor () @Host(alice)",
        )?;
        parse_assignment::<(&str, ErrorKind)>(
            "z = Slice {slice = {start = 1, end = 2}}: (HostFloat32Tensor) -> HostFloat32Tensor () @Host(alice)",
        )?;
        parse_assignment::<(&str, ErrorKind)>(
            "z = Diag: (HostFloat32Tensor) -> HostFloat32Tensor () @Host(alice)",
        )?;
        parse_assignment::<(&str, ErrorKind)>(
            "z = Sqrt: (HostFloat32Tensor) -> HostFloat32Tensor () @Host(alice)",
        )?;
        parse_assignment::<(&str, ErrorKind)>(
            "z = RingFill {value = Ring64(42)}: (HostShape) -> HostRing64Tensor (s) @Host(alice)",
        )?;
        parse_assignment::<(&str, ErrorKind)>(
            "z = Shl {amount = 2}: (HostFloat32Tensor) -> HostFloat32Tensor () @Host(alice)",
        )?;
        parse_assignment::<(&str, ErrorKind)>(
            "z = Shr {amount = 2}: (HostFloat32Tensor) -> HostFloat32Tensor () @Host(alice)",
        )?;
        parse_assignment::<(&str, ErrorKind)>(
            "z = RingFixedpointDecode {scaling_base = 3, scaling_exp = 2}: (HostFloat32Tensor) -> HostFloat32Tensor () @Host(alice)",
        )?;
        parse_assignment::<(&str, ErrorKind)>(
            "z = RingFixedpointEncode {scaling_base = 3, scaling_exp = 2}: (HostFloat32Tensor) -> HostFloat32Tensor () @Host(alice)",
        )?;
        parse_assignment::<(&str, ErrorKind)>(
            "z = RingInject {bit_idx = 2} : (HostFloat32Tensor) -> HostFloat32Tensor () @Host(alice)",
        )?;
        parse_assignment::<(&str, ErrorKind)>(
            "z = BitExtract {bit_idx = 2} : (HostFloat32Tensor) -> HostFloat32Tensor () @Host(alice)",
        )?;
        parse_assignment::<(&str, ErrorKind)>(
            "z = BitSampleSeeded: (HostShape, Seed) -> HostBitTensor (shape, seed) @Host(alice)",
        )?;
        parse_assignment::<(&str, ErrorKind)>(
            "z = Xor: (HostBitTensor, HostBitTensor) -> HostBitTensor (x, y) @Host(alice)",
        )?;

        parse_assignment::<(&str, ErrorKind)>(
            "load = Load: (HostString, HostString) -> HostFloat64Tensor (xuri, xconstant) @Host(alice)",
        )?;
        parse_assignment::<(&str, ErrorKind)>(
            "addN = AddN: [HostString] -> HostString (xuri, xconstant) @Host(alice)",
        )?;

        Ok(())
    }

    #[test]
    fn test_sample_computation() -> Result<(), anyhow::Error> {
        let host = HostPlacement::from("TODO");

        let (_, comp) = parse_computation::<(&str, ErrorKind)>(
            "x = Constant{value = HostFloat32Tensor([1.0])}: () -> HostFloat32Tensor() @Host(alice)
            y = Constant{value = HostFloat32Tensor([2.0])}: () -> HostFloat32Tensor () @Host(bob)
            // ignore = Constant([1.0]: HostFloat32Tensor) @Host(alice)
            z = Add: (HostFloat32Tensor, HostFloat32Tensor) -> HostFloat32Tensor (x, y) @Host(carole)
            ",
        )?;
        assert_eq!(comp.operations.len(), 3);
        assert_eq!(
            comp.operations[0].kind,
            Operator::Constant(ConstantOp {
                sig: Signature::nullary(Ty::HostFloat32Tensor),
                value: Constant::HostFloat32Tensor(host.from_raw(vec![1.0]))
            })
        );
        assert_eq!(
            comp.operations[1].kind,
            Operator::Constant(ConstantOp {
                sig: Signature::nullary(Ty::HostFloat32Tensor),
                value: Constant::HostFloat32Tensor(host.from_raw(vec![2.0]))
            })
        );
        assert_eq!(comp.operations[2].name, "z");
        assert_eq!(
            comp.operations[2].kind,
            Operator::Add(AddOp {
                sig: Signature::binary(
                    Ty::HostFloat32Tensor,
                    Ty::HostFloat32Tensor,
                    Ty::HostFloat32Tensor
                ),
            })
        );
        assert_eq!(comp.operations[2].inputs, vec!("x", "y"));
        assert_eq!(
            comp.operations[2].placement,
            Placement::Host(HostPlacement {
                owner: Role::from("carole"),
            })
        );
        Ok(())
    }

    #[test]
    fn test_sample_computation_err() {
        let data = r#"a = Constant{value = "a"}: () -> HostFloat32Tensor () @Host(alice)
            err = Add: (HostFloat32Tensor) -> HostFloat32Tensor (x, y) @Host(carole)
            b = Constant{value = "b"}: () -> HostFloat32Tensor () @Host(alice)"#;
        let emsg = r#"0: at line 2, in Tag:
            err = Add: (HostFloat32Tensor) -> HostFloat32Tensor (x, y) @Host(carole)
                            ^

1: at line 2, in Alt:
            err = Add: (HostFloat32Tensor) -> HostFloat32Tensor (x, y) @Host(carole)
                           ^

"#;
        let parsed: IResult<_, _, VerboseError<&str>> = parse_computation(data);
        if let Err(Failure(e)) = parsed {
            assert_eq!(convert_error(data, e), emsg);
        }
    }

    #[test]
    fn test_computation_try_into() -> Result<(), anyhow::Error> {
        use std::convert::TryInto;
        let comp: Computation =
            "x = Constant{value = HostFloat32Tensor([1.0])}: () -> HostFloat32Tensor @Host(alice)
            y = Constant{value = HostFloat32Tensor([2.0])}: () -> HostFloat32Tensor () @Host(bob)
            z = Add: (HostFloat32Tensor, HostFloat32Tensor) -> HostFloat32Tensor (x, y) @Host(carole)"
                .try_into()?;
        assert_eq!(comp.operations.len(), 3);
        Ok(())
    }

    #[test]
    fn test_verbose_parse_computation() -> Result<(), anyhow::Error> {
        let comp: Computation = verbose_parse_computation("x = Constant{value = HostFloat32Tensor([1.0])}: () -> HostFloat32Tensor @Host(alice)
            y = Constant{value = HostFloat32Tensor([2.0])}: () -> HostFloat32Tensor () @Host(bob)
            z = Add: (HostFloat32Tensor, HostFloat32Tensor) -> HostFloat32Tensor (x, y) @Host(carole)"
                )?;
        assert_eq!(comp.operations.len(), 3);
        Ok(())
    }

    #[test]
    fn test_fast_parse_computation() -> Result<(), anyhow::Error> {
        let comp: Computation = fast_parse_computation("x = Constant{value = HostFloat32Tensor([1.0])}: () -> HostFloat32Tensor @Host(alice)
            y = Constant{value = HostFloat32Tensor([2.0])}: () -> HostFloat32Tensor () @Host(bob)
            z = Add: (HostFloat32Tensor, HostFloat32Tensor) -> HostFloat32Tensor (x, y) @Host(carole)"
                )?;
        assert_eq!(comp.operations.len(), 3);
        Ok(())
    }

    #[test]
    fn test_parallel_parse_computation() -> Result<(), anyhow::Error> {
        let comp: Computation = parallel_parse_computation("x = Constant{value = HostFloat32Tensor([1.0])}: () -> HostFloat32Tensor @Host(alice)
            y = Constant{value = HostFloat32Tensor([2.0])}: () -> HostFloat32Tensor () @Host(bob)
            z = Add: (HostFloat32Tensor, HostFloat32Tensor) -> HostFloat32Tensor (x, y) @Host(carole)", 3)?;
        assert_eq!(comp.operations.len(), 3);
        Ok(())
    }

    #[test]
    fn test_constant_try_into() -> Result<(), anyhow::Error> {
        let host = HostPlacement::from("TODO");
        let v: Constant = "HostFloat32Tensor([1.0, 2.0, 3.0])".try_into()?;
        assert_eq!(
            v,
            Constant::HostFloat32Tensor(host.from_raw(vec![1.0, 2.0, 3.0]))
        );
        Ok(())
    }

    #[rstest]
    #[case("HostInt8Tensor([2, 3]) @Host(alice)")]
    #[case("HostInt16Tensor([2, 3]) @Host(alice)")]
    #[case("HostInt32Tensor([2, 3]) @Host(alice)")]
    #[case("HostInt64Tensor([2, 3]) @Host(alice)")]
    #[case("HostUint8Tensor([2, 3]) @Host(alice)")]
    #[case("HostUint16Tensor([2, 3]) @Host(alice)")]
    #[case("HostUint32Tensor([2, 3]) @Host(alice)")]
    #[case("HostUint64Tensor([2, 3]) @Host(alice)")]
    #[case("HostFloat32Tensor([2.1, 3.2]) @Host(alice)")]
    #[case("HostFloat64Tensor([2.1, 3.2]) @Host(alice)")]
    #[case("HostRing64Tensor([2, 3]) @Host(alice)")]
    #[case("HostRing128Tensor([2, 3]) @Host(alice)")]
    #[case("Float32(2.1) @Host(TODO)")]
    #[case("Float64(2.1) @Host(TODO)")]
    #[case("HostString(\"hi\") @Host(alice)")]
    #[case("HostBitTensor([0, 1, 1, 0]) @Host(alice)")]
    #[case("HostShape([3, 2]) @Host(alice)")]
    #[case("Seed(529c2fc9bf573d077f45f42b19cfb8d4) @Host(alice)")]
    #[case("PrfKey(00000000000000000000000000000000) @Host(alice)")]
    #[case("HostFixed64Tensor[7/12]([2, 42, 12]) @Host(alice)")]
    #[case("HostFixed128Tensor[7/12]([2, 42, 12]) @Host(alice)")]
    fn test_value_round_trip(#[case] input: String) -> Result<(), anyhow::Error> {
        let value: Value = input.parse()?;
        let textual = value.to_textual();
        assert_eq!(textual, input);
        Ok(())
    }

    #[test]
    fn test_whitespace() -> Result<(), anyhow::Error> {
        use std::convert::TryInto;
        let source = r#"
        x = Constant{value=HostFloat32Tensor([[1.0, 2.0], [3.0, 4.0]])}: () -> HostFloat32Tensor @Host(alice)

        y = Constant{value=HostFloat32Tensor([[1.0, 2.0], [3.0, 4.0]])}: () -> HostFloat32Tensor @Host(bob)

        "#;
        let comp: Computation = source.try_into()?;
        assert_eq!(comp.operations.len(), 2);
        Ok(())
    }

    #[test]
    fn test_computation_into_text() -> Result<(), anyhow::Error> {
        use std::convert::TryInto;
        let comp: Computation = "x = Constant{value = HostFloat32Tensor([1.0])}: () -> HostFloat32Tensor @Host(alice)
            y = Constant{value = HostFloat32Tensor([[1.0, 2.0], [3.0, 4.0]])}: () -> HostFloat32Tensor @Host(bob)
            z = Add: (HostFloat32Tensor, HostFloat32Tensor) -> HostFloat32Tensor (x, y) @Replicated(alice, bob, carole)
            seed = PrimDeriveSeed{sync_key = [1, 2, 3]} (key) @Host(alice)
            seed2 = Constant{value = Seed(529c2fc9bf573d077f45f42b19cfb8d4)}: () -> Seed @Host(alice)
            o = Output: (HostFloat32Tensor) -> HostFloat32Tensor (z) @Host(alice)"
            .try_into()?;
        let textual = comp.to_textual();
        // After serializing it into the textual IR we need to make sure it parses back the same
        let comp2: Computation = textual.try_into()?;
        assert_eq!(comp.operations[0], comp2.operations[0]);
        Ok(())
    }
}<|MERGE_RESOLUTION|>--- conflicted
+++ resolved
@@ -1110,12 +1110,8 @@
             Sqrt(op) => op.to_textual(),
             HostOnes(op) => op.to_textual(),
             Diag(op) => op.to_textual(),
-<<<<<<< HEAD
-            HostBitDec(op) => op.to_textual(),
-=======
-            HostShlDim(op) => op.to_textual(),
+            ShlDim(op) => op.to_textual(),
             BitDecompose(op) => op.to_textual(),
->>>>>>> 007fb695
             Sign(op) => op.to_textual(),
             RingFixedpointEncode(op) => op.to_textual(),
             RingFixedpointDecode(op) => op.to_textual(),
@@ -1142,13 +1138,7 @@
             RepReveal(op) => op.to_textual(),
             RepFixedpointMean(op) => op.to_textual(),
             AddN(op) => op.to_textual(),
-<<<<<<< HEAD
-            RepAnd(op) => op.to_textual(),
-            RepXor(op) => op.to_textual(),
             TruncPr(op) => op.to_textual(),
-=======
-            RepTruncPr(op) => op.to_textual(),
->>>>>>> 007fb695
             AdtReveal(op) => op.to_textual(),
             AdtFill(op) => op.to_textual(),
             AdtToRep(op) => op.to_textual(),
@@ -1157,14 +1147,7 @@
             Msb(op) => op.to_textual(),
             RepToAdt(op) => op.to_textual(),
             Index(op) => op.to_textual(),
-<<<<<<< HEAD
-            RepBitDec(op) => op.to_textual(),
-            RepBitCompose(op) => op.to_textual(),
-            ShlDim(op) => op.to_textual(),
-=======
             BitCompose(op) => op.to_textual(),
-            RepShlDim(op) => op.to_textual(),
->>>>>>> 007fb695
             Mux(op) => op.to_textual(),
             Neg(op) => op.to_textual(),
             Pow2(op) => op.to_textual(),

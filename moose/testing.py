import asyncio
import random
from typing import Dict

from pymoose import LocalRuntime

from moose import edsl
from moose.computation.base import Computation
from moose.computation.utils import serialize_computation
from moose.executor.executor import AsyncExecutor
from moose.logger import get_logger
from moose.logger import get_tracer
from moose.networking.memory import Networking
from moose.storage.memory import MemoryDataStore


class TestRuntime:
    def __init__(self, networking=None, backing_executors=None) -> None:
        self.networking = networking or Networking()
        self.existing_executors = backing_executors or dict()

    def evaluate_computation(
        self,
        computation: Computation,
        placement_instantiation: Dict,
        arguments: Dict = {},
    ):
        placement_instantiation = {
            placement.name if not isinstance(placement, str) else placement: endpoint
            for placement, endpoint in placement_instantiation.items()
        }
        placement_executors = dict()
        for placement, name in placement_instantiation.items():
            if name not in self.existing_executors:
                self.existing_executors[name] = AsyncExecutor(
                    networking=self.networking, storage=MemoryDataStore()
                )
            placement_executors[placement] = self.existing_executors[name]

        sid = random.randrange(2 ** 32)

        with get_tracer().start_as_current_span("eval") as span:
            span.set_attribute("moose.session_id", sid)
            tasks = [
                executor.run_computation(
                    computation,
                    placement_instantiation=placement_instantiation,
                    placement=placement,
                    session_id=sid,
                    arguments=arguments,
                )
                for placement, executor in placement_executors.items()
            ]
            joint_task = asyncio.wait(tasks, return_when=asyncio.FIRST_EXCEPTION)
            done, _ = asyncio.get_event_loop().run_until_complete(joint_task)
            exceptions = [task.exception() for task in done if task.exception()]
            for e in exceptions:
                get_logger().exception(e)
            if exceptions:
                raise Exception(
                    "One or more errors evaluting the computation, see log for details"
                )

    def get_executor(self, executor_name):
        return self.existing_executors[executor_name]


def run_test_computation(computation, players, arguments={}):
    runtime = TestRuntime()
    runtime.evaluate_computation(
        computation,
        placement_instantiation={player: player.name for player in players},
        arguments=arguments,
    )
    return {
        player: runtime.get_executor(player.name).storage.store for player in players
    }


class LocalMooseRuntime(LocalRuntime):
    def __new__(cls, *, identities=None, storage_mapping=None):
        if identities is None and storage_mapping is None:
            raise ValueError(
                "Must provide either a list of identities or a mapping of identities "
                "to executor storage dicts."
            )
        elif storage_mapping is not None and identities is not None:
            assert storage_mapping.keys() == identities
        elif identities is not None:
            storage_mapping = {identity: {} for identity in identities}
        return LocalRuntime.__new__(LocalMooseRuntime, storage_mapping=storage_mapping)

    def evaluate_computation(
        self, computation, role_assignment, arguments=None, ring=128
    ):
        if arguments is None:
            arguments = {}
        concrete_comp = edsl.trace_and_compile(computation, ring=ring)
        comp_bin = serialize_computation(concrete_comp)
        comp_outputs = super().evaluate_computation(
            comp_bin, role_assignment, arguments
        )
        outputs = list(dict(sorted(comp_outputs.items())).values())
        return outputs

<<<<<<< HEAD
    def evaluate_compiled(self, comp_bin, role_assignment, arguments=None, ring=128):
        if arguments is None:
            arguments = {}
        comp_outputs = super().evaluate_compiled(comp_bin, role_assignment, arguments)
        outputs = list(dict(sorted(comp_outputs.items())).values())
        return outputs

    def get_value_from_storage(self, identity, key):
        return super().get_value_from_storage(identity, key)
=======
    def read_value_from_storage(self, identity, key):
        return super().read_value_from_storage(identity, key)

    def write_value_to_storage(self, identity, key, value):
        return super().write_value_to_storage(identity, key, value)
>>>>>>> 0a1895c9
<|MERGE_RESOLUTION|>--- conflicted
+++ resolved
@@ -103,7 +103,6 @@
         outputs = list(dict(sorted(comp_outputs.items())).values())
         return outputs
 
-<<<<<<< HEAD
     def evaluate_compiled(self, comp_bin, role_assignment, arguments=None, ring=128):
         if arguments is None:
             arguments = {}
@@ -111,12 +110,8 @@
         outputs = list(dict(sorted(comp_outputs.items())).values())
         return outputs
 
-    def get_value_from_storage(self, identity, key):
-        return super().get_value_from_storage(identity, key)
-=======
     def read_value_from_storage(self, identity, key):
         return super().read_value_from_storage(identity, key)
 
     def write_value_to_storage(self, identity, key, value):
-        return super().write_value_to_storage(identity, key, value)
->>>>>>> 0a1895c9
+        return super().write_value_to_storage(identity, key, value)
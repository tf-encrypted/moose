#![allow(dead_code)]
#![allow(unused_variables)]

use macros::with_context;
use std::collections::HashMap;
use std::convert::{TryFrom, TryInto};
use std::ops::{Add, Mul, Shl, Shr, Sub};
use std::ops::{BitAnd, BitXor};

#[derive(Debug, Clone, PartialEq)]
pub enum Placement {
    HostPlacement(HostPlacement),
    ReplicatedPlacement(ReplicatedPlacement),
    AdditivePlacement(AdditivePlacement),
}

impl Placement {
    pub fn ty(&self) -> PlacementTy {
        match self {
            Placement::HostPlacement(plc) => plc.ty(),
            Placement::ReplicatedPlacement(plc) => plc.ty(),
            Placement::AdditivePlacement(plc) => plc.ty(),
        }
    }
}

#[derive(Clone, Debug, PartialEq)]
pub struct HostPlacement {
    player: String,
}

#[derive(Clone, Debug, PartialEq, Eq, Hash)]
pub struct ReplicatedPlacement {
    players: [String; 3],
}

#[derive(Clone, Debug, PartialEq, Eq, Hash)]
pub struct AdditivePlacement {
    players: [String; 2],
}

impl ReplicatedPlacement {
    pub fn host_placements(&self) -> (HostPlacement, HostPlacement, HostPlacement) {
        let player0 = HostPlacement {
            player: self.players[0].clone(),
        };
        let player1 = HostPlacement {
            player: self.players[1].clone(),
        };
        let player2 = HostPlacement {
            player: self.players[2].clone(),
        };
        (player0, player1, player2)
    }
}

impl AdditivePlacement {
    pub fn host_placements(&self) -> (HostPlacement, HostPlacement) {
        let player0 = HostPlacement {
            player: self.players[0].clone(),
        };
        let player1 = HostPlacement {
            player: self.players[1].clone(),
        };
        (player0, player1)
    }
}

#[derive(Clone, Copy, PartialEq, Eq)]
pub enum PlacementTy {
    HostTy,
    ReplicatedTy,
    AdditiveTy,
}

trait KnownPlacement {
    const TY: PlacementTy;

    fn ty(&self) -> PlacementTy {
        Self::TY
    }
}

impl KnownPlacement for HostPlacement {
    const TY: PlacementTy = PlacementTy::HostTy;
}

impl KnownPlacement for ReplicatedPlacement {
    const TY: PlacementTy = PlacementTy::ReplicatedTy;
}

impl KnownPlacement for AdditivePlacement {
    const TY: PlacementTy = PlacementTy::AdditiveTy;
}

macro_rules! placement {
    ($t:ident) => {
        impl From<$t> for Placement {
            fn from(x: $t) -> Placement {
                Placement::$t(x)
            }
        }

        impl From<&$t> for Placement {
            fn from(x: &$t) -> Placement {
                Placement::$t(x.clone())
            }
        }

        impl TryFrom<Placement> for $t {
            type Error = ();

            fn try_from(x: Placement) -> Result<Self, Self::Error> {
                match x {
                    Placement::$t(x) => Ok(x),
                    _ => Err(()),
                }
            }
        }
    };
}

placement!(HostPlacement);
placement!(ReplicatedPlacement);
placement!(AdditivePlacement);

#[derive(Debug, Clone, Copy, Eq, PartialEq)]
pub enum Ty {
    Fixed64Tensor,
    Fixed128Tensor,
    BitTensor,
    Ring32Tensor,
    Ring64Tensor,
    Ring128Tensor,
    Replicated64Tensor,
    Replicated128Tensor,
    ReplicatedBitTensor,
    Additive64Tensor,
    Additive128Tensor,
    ReplicatedSetup,
    PrfKey,
    Shape,
    Ring64,
    Ring128,
<<<<<<< HEAD
=======
    Bit,
>>>>>>> 51526545
}

impl Ty {
    pub fn synthesize_symbolic_value<S: Into<String>>(
        &self,
        op_name: S,
        plc: Placement,
    ) -> SymbolicValue {
        match self {
            Ty::Fixed64Tensor => SymbolicValue::Fixed64Tensor(Symbolic::Symbolic(SymbolicHandle {
                op: op_name.into(),
                plc,
            })),
            Ty::Fixed128Tensor => {
                SymbolicValue::Fixed128Tensor(Symbolic::Symbolic(SymbolicHandle {
                    op: op_name.into(),
                    plc,
                }))
            }
            Ty::BitTensor => SymbolicValue::BitTensor(Symbolic::Symbolic(SymbolicHandle {
                op: op_name.into(),
                plc: plc.try_into().unwrap(),
            })),
            Ty::Bit => SymbolicValue::Bit(Symbolic::Symbolic(SymbolicHandle {
                op: op_name.into(),
                plc: plc.try_into().unwrap(),
            })),
            Ty::Ring32Tensor => SymbolicValue::Ring32Tensor(Symbolic::Symbolic(SymbolicHandle {
                op: op_name.into(),
                plc: plc.try_into().unwrap(),
            })),
            Ty::Ring64Tensor => SymbolicValue::Ring64Tensor(Symbolic::Symbolic(SymbolicHandle {
                op: op_name.into(),
                plc: plc.try_into().unwrap(),
            })),
            Ty::Ring128Tensor => SymbolicValue::Ring128Tensor(Symbolic::Symbolic(SymbolicHandle {
                op: op_name.into(),
                plc: plc.try_into().unwrap(),
            })),
            Ty::Ring64 => SymbolicValue::Ring64(Symbolic::Symbolic(SymbolicHandle {
                op: op_name.into(),
                plc: plc.try_into().unwrap(),
            })),
            Ty::Ring128 => SymbolicValue::Ring128(Symbolic::Symbolic(SymbolicHandle {
                op: op_name.into(),
                plc: plc.try_into().unwrap(),
            })),
            Ty::Replicated64Tensor => {
                SymbolicValue::Replicated64Tensor(Symbolic::Symbolic(SymbolicHandle {
                    op: op_name.into(),
                    plc: plc.try_into().unwrap(),
                }))
            }
            Ty::Replicated128Tensor => {
                SymbolicValue::Replicated128Tensor(Symbolic::Symbolic(SymbolicHandle {
                    op: op_name.into(),
                    plc: plc.try_into().unwrap(),
                }))
            }
            Ty::ReplicatedBitTensor => {
                SymbolicValue::ReplicatedBitTensor(Symbolic::Symbolic(SymbolicHandle {
                    op: op_name.into(),
                    plc: plc.try_into().unwrap(),
                }))
            }
            Ty::Additive64Tensor => {
                SymbolicValue::Additive64Tensor(Symbolic::Symbolic(SymbolicHandle {
                    op: op_name.into(),
                    plc: plc.try_into().unwrap(),
                }))
            }
            Ty::Additive128Tensor => {
                SymbolicValue::Additive128Tensor(Symbolic::Symbolic(SymbolicHandle {
                    op: op_name.into(),
                    plc: plc.try_into().unwrap(),
                }))
            }
            Ty::ReplicatedSetup => {
                SymbolicValue::ReplicatedSetup(Symbolic::Symbolic(SymbolicHandle {
                    op: op_name.into(),
                    plc: plc.try_into().unwrap(),
                }))
            }
            Ty::PrfKey => SymbolicValue::PrfKey(Symbolic::Symbolic(SymbolicHandle {
                op: op_name.into(),
                plc: plc.try_into().unwrap(),
            })),
            Ty::Shape => SymbolicValue::Shape(Symbolic::Symbolic(SymbolicHandle {
                op: op_name.into(),
                plc: plc.try_into().unwrap(),
            })),
        }
    }
}

pub trait KnownType {
    type Symbolic;
    const TY: Ty;
}

#[derive(Clone, Debug, PartialEq)]
pub enum Value {
    Fixed64Tensor(Fixed64Tensor),
    Fixed128Tensor(Fixed128Tensor),
    BitTensor(BitTensor),
    Ring32Tensor(Ring32Tensor),
    Ring64Tensor(Ring64Tensor),
    Ring128Tensor(Ring128Tensor),
    Replicated64Tensor(Replicated64Tensor),
    Replicated128Tensor(Replicated128Tensor),
    ReplicatedBitTensor(ReplicatedBitTensor),
    Additive64Tensor(Additive64Tensor),
    Additive128Tensor(Additive128Tensor),
    ReplicatedSetup(ReplicatedSetup),
    PrfKey(PrfKey),
    Shape(Shape),
    Ring64(Ring64),
    Ring128(Ring128),
<<<<<<< HEAD
=======
    Bit(Bit),
>>>>>>> 51526545
}

impl Value {
    pub fn ty(&self) -> Ty {
        match self {
            Value::Fixed64Tensor(_) => Ty::Fixed64Tensor,
            Value::Fixed128Tensor(_) => Ty::Fixed128Tensor,
            Value::BitTensor(_) => Ty::BitTensor,
            Value::Ring32Tensor(_) => Ty::Ring32Tensor,
            Value::Ring64Tensor(_) => Ty::Ring64Tensor,
            Value::Ring128Tensor(_) => Ty::Ring128Tensor,
            Value::Replicated64Tensor(_) => Ty::Replicated64Tensor,
            Value::Replicated128Tensor(_) => Ty::Replicated128Tensor,
            Value::ReplicatedBitTensor(_) => Ty::ReplicatedBitTensor,
            Value::Additive64Tensor(_) => Ty::Additive64Tensor,
            Value::Additive128Tensor(_) => Ty::Additive128Tensor,
            Value::ReplicatedSetup(_) => Ty::ReplicatedSetup,
            Value::PrfKey(_) => Ty::PrfKey,
            Value::Shape(_) => Ty::Shape,
            Value::Ring64(_) => Ty::Ring64,
            Value::Ring128(_) => Ty::Ring128,
<<<<<<< HEAD
=======
            Value::Bit(_) => Ty::Bit,
>>>>>>> 51526545
        }
    }
}

#[derive(Clone, Debug, PartialEq)]
pub enum SymbolicValue {
    Fixed64Tensor(<Fixed64Tensor as KnownType>::Symbolic),
    Fixed128Tensor(<Fixed128Tensor as KnownType>::Symbolic),
    BitTensor(<BitTensor as KnownType>::Symbolic),
    Bit(<Bit as KnownType>::Symbolic),
    Ring32Tensor(<Ring32Tensor as KnownType>::Symbolic),
    Ring64Tensor(<Ring64Tensor as KnownType>::Symbolic),
    Ring128Tensor(<Ring128Tensor as KnownType>::Symbolic),
    Replicated64Tensor(<Replicated64Tensor as KnownType>::Symbolic),
    Replicated128Tensor(<Replicated128Tensor as KnownType>::Symbolic),
    ReplicatedBitTensor(<ReplicatedBitTensor as KnownType>::Symbolic),
    Additive64Tensor(<Additive64Tensor as KnownType>::Symbolic),
    Additive128Tensor(<Additive128Tensor as KnownType>::Symbolic),
    ReplicatedSetup(<ReplicatedSetup as KnownType>::Symbolic),
    PrfKey(<PrfKey as KnownType>::Symbolic),
    Shape(<Shape as KnownType>::Symbolic),
    Ring64(<Ring64 as KnownType>::Symbolic),
    Ring128(<Ring128 as KnownType>::Symbolic),
}

macro_rules! value {
    ($t:ident, $st:ty) => {
        impl From<$t> for Value {
            fn from(x: $t) -> Value {
                Value::$t(x)
            }
        }

        impl From<&$t> for Value {
            fn from(x: &$t) -> Value {
                Value::$t(x.clone())
            }
        }

        impl TryFrom<Value> for $t {
            type Error = ();

            fn try_from(x: Value) -> Result<Self, Self::Error> {
                match x {
                    Value::$t(x) => Ok(x),
                    _ => Err(()),
                }
            }
        }

        impl From<<$t as KnownType>::Symbolic> for SymbolicValue {
            fn from(x: <$t as KnownType>::Symbolic) -> SymbolicValue {
                SymbolicValue::$t(x)
            }
        }

        impl TryFrom<SymbolicValue> for <$t as KnownType>::Symbolic {
            type Error = ();

            fn try_from(x: SymbolicValue) -> Result<Self, Self::Error> {
                match x {
                    SymbolicValue::$t(x) => Ok(x),
                    _ => Err(()),
                }
            }
        }

        impl KnownType for $t {
            type Symbolic = $st;
            const TY: Ty = Ty::$t;
        }

        impl KnownType for $st {
            type Symbolic = Self;
            const TY: Ty = Ty::$t;
        }
    };
}

// NOTE a future improvement might be to have a single `values!` macro
// that takes care of everything, including generating `enum Value` and
// `enum SymbolicValue` and maybe even `enum Ty`.
// one thing to be careful about here is to still make room for manual
// constructions during development.
value!(
    Fixed64Tensor,
    Symbolic<
        FixedTensor<
            <Ring64Tensor as KnownType>::Symbolic,
            <Replicated64Tensor as KnownType>::Symbolic,
        >,
    >
);
value!(
    Fixed128Tensor,
    Symbolic<
        FixedTensor<
            <Ring128Tensor as KnownType>::Symbolic,
            <Replicated128Tensor as KnownType>::Symbolic,
        >,
    >
);
value!(BitTensor, Symbolic<BitTensor>);
value!(Ring32Tensor, Symbolic<Ring32Tensor>);
value!(Ring64Tensor, Symbolic<Ring64Tensor>);
value!(Ring128Tensor, Symbolic<Ring128Tensor>);
value!(
    Replicated64Tensor,
    Symbolic<ReplicatedTensor<<Ring64Tensor as KnownType>::Symbolic>>
);
value!(
    Replicated128Tensor,
    Symbolic<ReplicatedTensor<<Ring128Tensor as KnownType>::Symbolic>>
);
value!(
    ReplicatedBitTensor,
    Symbolic<ReplicatedTensor<Symbolic<BitTensor>>>
);
value!(
    Additive64Tensor,
    Symbolic<AdditiveTensor<<Ring64Tensor as KnownType>::Symbolic>>
);
value!(
    Additive128Tensor,
    Symbolic<AdditiveTensor<<Ring128Tensor as KnownType>::Symbolic>>
);
value!(
    ReplicatedSetup,
    Symbolic<AbstractReplicatedSetup<<PrfKey as KnownType>::Symbolic>>
);
value!(PrfKey, Symbolic<PrfKey>);
value!(Shape, Symbolic<Shape>);

value!(Ring64, Symbolic<Ring64>);
value!(Ring128, Symbolic<Ring128>);
<<<<<<< HEAD
=======
value!(Bit, Symbolic<Bit>);
>>>>>>> 51526545

#[derive(Clone, Debug, PartialEq)]
pub enum Symbolic<T: Placed> {
    Symbolic(SymbolicHandle<T::Placement>),
    Concrete(T),
}

pub trait Placed {
    type Placement;

    fn placement(&self) -> Self::Placement;
}

impl Placed for BitTensor {
    type Placement = HostPlacement;

    fn placement(&self) -> Self::Placement {
        self.1.clone()
    }
}

impl<T> Placed for RingTensor<T> {
    type Placement = HostPlacement;

    fn placement(&self) -> Self::Placement {
        self.1.clone()
    }
}

impl<T> Placed for Ring<T> {
    type Placement = HostPlacement;
    fn placement(&self) -> Self::Placement {
        self.1.clone()
    }
}

impl<R> Placed for ReplicatedTensor<R>
where
    R: Placed<Placement = HostPlacement>,
{
    type Placement = ReplicatedPlacement;

    fn placement(&self) -> Self::Placement {
        let ReplicatedTensor {
            shares: [[x00, x10], [x11, x21], [x22, x02]],
        } = self;

        let player0 = x00.placement();
        assert_eq!(x10.placement(), player0);

        let player1 = x11.placement();
        assert_eq!(x21.placement(), player1);

        let player2 = x22.placement();
        assert_eq!(x02.placement(), player2);

        let players = [player0.player, player1.player, player2.player];
        ReplicatedPlacement { players }
    }
}

impl<R> Placed for AdditiveTensor<R>
where
    R: Placed<Placement = HostPlacement>,
{
    type Placement = AdditivePlacement;

    fn placement(&self) -> Self::Placement {
        let AdditiveTensor { shares: [x0, x1] } = self;

        let player0 = x0.placement();
        let player1 = x1.placement();

        let players = [player0.player, player1.player];
        AdditivePlacement { players }
    }
}

impl<RingTensorT, ReplicatedTensorT> Placed for FixedTensor<RingTensorT, ReplicatedTensorT>
where
    RingTensorT: Placed,
    RingTensorT::Placement: Into<Placement>,
    ReplicatedTensorT: Placed,
    ReplicatedTensorT::Placement: Into<Placement>,
{
    type Placement = Placement;

    fn placement(&self) -> Self::Placement {
        match self {
            FixedTensor::RingTensor(x) => x.placement().into(),
            FixedTensor::ReplicatedTensor(x) => x.placement().into(),
        }
    }
}

impl Placed for PrfKey {
    type Placement = HostPlacement;

    fn placement(&self) -> Self::Placement {
        self.1.clone()
    }
}

impl Placed for Shape {
    type Placement = HostPlacement;

    fn placement(&self) -> Self::Placement {
        self.1.clone()
    }
}

impl<K> Placed for AbstractReplicatedSetup<K>
where
    K: Placed<Placement = HostPlacement>,
{
    type Placement = ReplicatedPlacement;

    fn placement(&self) -> Self::Placement {
        let AbstractReplicatedSetup {
            keys: [[x00, x10], [x11, x21], [x22, x02]],
        } = self;

        let player0 = x00.placement();
        assert_eq!(x10.placement(), player0);

        let player1 = x11.placement();
        assert_eq!(x21.placement(), player1);

        let player2 = x22.placement();
        assert_eq!(x02.placement(), player2);

        let players = [player0.player, player1.player, player2.player];
        ReplicatedPlacement { players }
    }
}

impl<T: Placed> Placed for Symbolic<T>
where
    T::Placement: Clone,
{
    type Placement = T::Placement;

    fn placement(&self) -> Self::Placement {
        match self {
            Symbolic::Symbolic(x) => x.plc.clone(),
            Symbolic::Concrete(x) => x.placement(),
        }
    }
}

#[derive(Clone, Debug, PartialEq)]
pub struct SymbolicHandle<P> {
    op: String,
    // NOTE if we had a handle to the graph we
    // could perhaps derive the placement instead
    plc: P,
}

impl<T: Placed> From<SymbolicHandle<T::Placement>> for Symbolic<T> {
    fn from(x: SymbolicHandle<T::Placement>) -> Symbolic<T> {
        Symbolic::Symbolic(x)
    }
}

impl<K> TryFrom<Symbolic<AbstractReplicatedSetup<K>>> for AbstractReplicatedSetup<K>
where
    K: Placed<Placement = HostPlacement>,
{
    type Error = Symbolic<Self>;

    fn try_from(x: Symbolic<AbstractReplicatedSetup<K>>) -> Result<Self, Self::Error> {
        match x {
            Symbolic::Concrete(cx) => Ok(cx),
            Symbolic::Symbolic(_) => Err(x),
        }
    }
}

impl<R> TryFrom<Symbolic<ReplicatedTensor<R>>> for ReplicatedTensor<R>
where
    R: Placed<Placement = HostPlacement>,
{
    type Error = Symbolic<Self>;

    fn try_from(x: Symbolic<ReplicatedTensor<R>>) -> Result<Self, Self::Error> {
        match x {
            Symbolic::Concrete(cx) => Ok(cx),
            Symbolic::Symbolic(_) => Err(x),
        }
    }
}

impl<R> TryFrom<Symbolic<AdditiveTensor<R>>> for AdditiveTensor<R>
where
    R: Placed<Placement = HostPlacement>,
{
    type Error = Symbolic<Self>;

    fn try_from(x: Symbolic<AdditiveTensor<R>>) -> Result<Self, Self::Error> {
        match x {
            Symbolic::Concrete(cx) => Ok(cx),
            Symbolic::Symbolic(_) => Err(x),
        }
    }
}

impl TryFrom<Symbolic<Shape>> for Shape {
    type Error = Symbolic<Self>;

    fn try_from(x: Symbolic<Shape>) -> Result<Self, Self::Error> {
        match x {
            Symbolic::Concrete(cx) => Ok(cx),
            Symbolic::Symbolic(_) => Err(x),
        }
    }
}

impl<RingTensorT, ReplicatedTensorT> TryFrom<Symbolic<FixedTensor<RingTensorT, ReplicatedTensorT>>>
    for FixedTensor<RingTensorT, ReplicatedTensorT>
where
    RingTensorT: Placed<Placement = HostPlacement>,
    ReplicatedTensorT: Placed<Placement = ReplicatedPlacement>,
{
    type Error = Symbolic<Self>;

    fn try_from(
        x: Symbolic<FixedTensor<RingTensorT, ReplicatedTensorT>>,
    ) -> Result<Self, Self::Error> {
        match x {
            Symbolic::Concrete(cx) => Ok(cx),
            Symbolic::Symbolic(_) => Err(x),
        }
    }
}

impl<RingTensorT, ReplicatedTensorT> From<FixedTensor<RingTensorT, ReplicatedTensorT>>
    for Symbolic<FixedTensor<RingTensorT, ReplicatedTensorT>>
where
    RingTensorT: Placed<Placement = HostPlacement>,
    ReplicatedTensorT: Placed<Placement = ReplicatedPlacement>,
{
    fn from(x: FixedTensor<RingTensorT, ReplicatedTensorT>) -> Self {
        Symbolic::Concrete(x)
    }
}

impl<T> From<RingTensor<T>> for Symbolic<RingTensor<T>> {
    fn from(x: RingTensor<T>) -> Self {
        Symbolic::Concrete(x)
    }
}

impl<R> From<ReplicatedTensor<R>> for Symbolic<ReplicatedTensor<R>>
where
    R: Placed<Placement = HostPlacement>,
{
    fn from(x: ReplicatedTensor<R>) -> Self {
        Symbolic::Concrete(x)
    }
}

impl<K> From<AbstractReplicatedSetup<K>> for Symbolic<AbstractReplicatedSetup<K>>
where
    K: Placed<Placement = HostPlacement>,
{
    fn from(x: AbstractReplicatedSetup<K>) -> Self {
        Symbolic::Concrete(x)
    }
}

impl<R> From<AdditiveTensor<R>> for Symbolic<AdditiveTensor<R>>
where
    R: Placed<Placement = HostPlacement>,
{
    fn from(x: AdditiveTensor<R>) -> Self {
        Symbolic::Concrete(x)
    }
}

impl<R> From<Ring<R>> for Symbolic<Ring<R>>
where
    R: Placed<Placement = HostPlacement>,
{
    fn from(x: Ring<R>) -> Self {
        Symbolic::Concrete(x)
    }
}

impl From<Shape> for Symbolic<Shape> {
    fn from(x: Shape) -> Self {
        Symbolic::Concrete(x)
    }
}

#[derive(Clone, Debug, PartialEq)]
#[allow(clippy::enum_variant_names)]
#[allow(clippy::large_enum_variant)]
pub enum Operator {
    PrfKeyGenOp(PrfKeyGenOp),
    RingAddOp(RingAddOp),
    RingShlOp(RingShlOp),
    RingShrOp(RingShrOp),
    BitXorOp(BitXorOp),
    BitAndOp(BitAndOp),
    RingSubOp(RingSubOp),
    RingMulOp(RingMulOp),
    RingSampleOp(RingSampleOp),
    FillOp(FillOp),
    BitSampleOp(BitSampleOp),
    RepSetupOp(RepSetupOp),
    RepAddOp(RepAddOp),
    RepMulOp(RepMulOp),
    RepToAddOp(RepToAddOp),
    RepShareOp(RepShareOp),
    RepRevealOp(RepRevealOp),
    RepTruncPrOp(RepTruncPrOp),
    AdditiveAddOp(AdditiveAddOp),
    AdditiveMulOp(AdditiveMulOp),
    AdditiveRevealOp(AdditiveRevealOp),
    ConstantOp(ConstantOp),
    FixedAddOp(FixedAddOp),
    FixedMulOp(FixedMulOp),
}

macro_rules! operator {
    ($t:ident) => {
        impl From<$t> for Operator {
            fn from(x: $t) -> Operator {
                Operator::$t(x)
            }
        }
    };
}

// NOTE a future improvement might be to have a single `operators!` macro
// that takes care of everything, including generating `enum Operator`.
operator!(PrfKeyGenOp);
operator!(RingAddOp);
operator!(RingShlOp);
operator!(RingShrOp);
operator!(BitXorOp);
operator!(BitAndOp);
operator!(RingSubOp);
operator!(RingMulOp);
operator!(RingSampleOp);
operator!(FillOp);
operator!(BitSampleOp);
operator!(RepSetupOp);
operator!(RepAddOp);
operator!(RepMulOp);
operator!(RepToAddOp);
operator!(RepShareOp);
operator!(RepRevealOp);
operator!(RepTruncPrOp);
operator!(AdditiveAddOp);
operator!(AdditiveMulOp);
operator!(AdditiveRevealOp);
operator!(ConstantOp);
operator!(FixedAddOp);
operator!(FixedMulOp);

#[derive(Clone, Debug, PartialEq)]
struct Operation {
    name: String,
    operator: Operator,
    operands: Vec<String>,
    plc: Placement,
}

#[derive(Copy, Clone, Debug, PartialEq)]
pub enum Signature {
    Nullary(NullarySignature),
    Unary(UnarySignature),
    Binary(BinarySignature),
    Ternary(TernarySignature),
}

#[derive(Copy, Clone, Debug, PartialEq)]
pub struct NullarySignature {
    ret: Ty,
}

#[derive(Copy, Clone, Debug, PartialEq)]
pub struct UnarySignature {
    arg0: Ty,
    ret: Ty,
}

#[derive(Copy, Clone, Debug, PartialEq)]
pub struct BinarySignature {
    arg0: Ty,
    arg1: Ty,
    ret: Ty,
}

#[derive(Copy, Clone, Debug, PartialEq)]
pub struct TernarySignature {
    arg0: Ty,
    arg1: Ty,
    arg2: Ty,
    ret: Ty,
}

impl From<NullarySignature> for Signature {
    fn from(s: NullarySignature) -> Signature {
        Signature::Nullary(s)
    }
}

impl From<UnarySignature> for Signature {
    fn from(s: UnarySignature) -> Signature {
        Signature::Unary(s)
    }
}

impl From<BinarySignature> for Signature {
    fn from(s: BinarySignature) -> Signature {
        Signature::Binary(s)
    }
}

impl From<TernarySignature> for Signature {
    fn from(s: TernarySignature) -> Signature {
        Signature::Ternary(s)
    }
}

#[derive(Clone, Debug, PartialEq)]
pub struct RingTensor<T>(T, HostPlacement);

#[derive(Clone, Debug, PartialEq)]
pub struct Ring<T>(T, HostPlacement);

impl Add<RingTensor<u64>> for RingTensor<u64> {
    type Output = RingTensor<u64>;

    fn add(self, other: RingTensor<u64>) -> Self::Output {
        RingTensor(self.0.wrapping_add(other.0), self.1)
    }
}

impl Add<RingTensor<u128>> for RingTensor<u128> {
    type Output = RingTensor<u128>;

    fn add(self, other: RingTensor<u128>) -> Self::Output {
        RingTensor(self.0.wrapping_add(other.0), self.1)
    }
}

impl Sub<RingTensor<u64>> for RingTensor<u64> {
    type Output = RingTensor<u64>;

    fn sub(self, other: RingTensor<u64>) -> Self::Output {
        RingTensor(self.0.wrapping_sub(other.0), self.1)
    }
}

impl Sub<RingTensor<u128>> for RingTensor<u128> {
    type Output = RingTensor<u128>;

    fn sub(self, other: RingTensor<u128>) -> Self::Output {
        RingTensor(self.0.wrapping_sub(other.0), self.1)
    }
}

impl Mul<RingTensor<u64>> for RingTensor<u64> {
    type Output = RingTensor<u64>;

    fn mul(self, other: RingTensor<u64>) -> Self::Output {
        RingTensor(self.0.wrapping_mul(other.0), self.1)
    }
}

impl Mul<RingTensor<u128>> for RingTensor<u128> {
    type Output = RingTensor<u128>;

    fn mul(self, other: RingTensor<u128>) -> Self::Output {
        RingTensor(self.0.wrapping_mul(other.0), self.1)
    }
}

impl Shl<usize> for RingTensor<u64> {
    type Output = RingTensor<u64>;
    fn shl(self, other: usize) -> Self::Output {
        RingTensor(self.0.wrapping_shl(other as u32), self.1)
    }
}

impl Shl<usize> for RingTensor<u128> {
    type Output = RingTensor<u128>;
    fn shl(self, other: usize) -> Self::Output {
        RingTensor(self.0.wrapping_shl(other as u32), self.1)
    }
}

impl Shr<usize> for RingTensor<u64> {
    type Output = RingTensor<u64>;
    fn shr(self, other: usize) -> Self::Output {
        RingTensor(self.0.wrapping_shr(other as u32), self.1)
    }
}

impl Shr<usize> for RingTensor<u128> {
    type Output = RingTensor<u128>;
    fn shr(self, other: usize) -> Self::Output {
        RingTensor(self.0.wrapping_shr(other as u32), self.1)
    }
}

impl RingTensor<u128> {
    fn fill(el: u128, plc: HostPlacement) -> RingTensor<u128> {
        RingTensor(el, plc)
    }
}

impl RingTensor<u64> {
    fn fill(el: u64, plc: HostPlacement) -> RingTensor<u64> {
        RingTensor(el, plc)
    }
}

<<<<<<< HEAD
=======
impl BitTensor {
    fn fill(el: u8, plc: HostPlacement) -> BitTensor {
        assert!(
            el == 0 || el == 1,
            "cannot fill a BitTensor with a value {:?}",
            el
        );
        BitTensor(el, plc)
    }
}

>>>>>>> 51526545
#[derive(Clone, Debug, PartialEq)]
pub struct BitTensor(u8, HostPlacement);

impl BitXor for BitTensor {
    type Output = BitTensor;
    fn bitxor(self, other: Self) -> Self::Output {
        BitTensor(self.0 ^ other.0, self.1)
    }
}

impl BitAnd for BitTensor {
    type Output = BitTensor;
    fn bitand(self, other: Self) -> Self::Output {
        BitTensor(self.0 & other.0, self.1)
    }
}

#[derive(Clone, Debug, PartialEq)]
pub struct ReplicatedTensor<R> {
    shares: [[R; 2]; 3],
}

#[derive(Clone, Debug, PartialEq)]
pub struct AdditiveTensor<R> {
    shares: [R; 2],
}

#[derive(Clone, Debug, PartialEq)]
pub struct PrfKey([u8; 16], HostPlacement);

#[derive(Clone, Debug, PartialEq)]
pub struct Shape(Vec<u8>, HostPlacement);

#[derive(Clone, Debug, PartialEq)]
pub struct AbstractReplicatedSetup<K> {
    keys: [[K; 2]; 3],
}

#[derive(Clone, Debug, PartialEq)]
struct ReplicatedZeroShare<R> {
    alphas: [R; 3],
}

pub type Ring32Tensor = RingTensor<u32>;

pub type Ring64Tensor = RingTensor<u64>;

pub type Ring128Tensor = RingTensor<u128>;

pub type Ring64 = Ring<u64>;

pub type Ring128 = Ring<u128>;

<<<<<<< HEAD
=======
pub type Bit = Ring<u8>;

>>>>>>> 51526545
pub type Replicated64Tensor = ReplicatedTensor<Ring64Tensor>;

pub type Replicated128Tensor = ReplicatedTensor<Ring128Tensor>;

pub type Additive64Tensor = AdditiveTensor<Ring64Tensor>;

pub type Additive128Tensor = AdditiveTensor<Ring128Tensor>;

pub type ReplicatedBitTensor = ReplicatedTensor<BitTensor>;

pub type ReplicatedSetup = AbstractReplicatedSetup<PrfKey>;

pub type Fixed64Tensor = FixedTensor<Ring64Tensor, Replicated64Tensor>;

pub type Fixed128Tensor = FixedTensor<Ring128Tensor, Replicated128Tensor>;

#[derive(Clone, Debug, PartialEq)]
pub enum FixedTensor<RingTensorT, ReplicatedTensorT> {
    RingTensor(RingTensorT),
    ReplicatedTensor(ReplicatedTensorT),
}

macro_rules! modelled {
    /*
    Nullary
    */
    ($t:ident::$f:ident, $plc:ty, $(attributes[$($attr_id:ident : $attr_ty:ty),*])? () -> $u:ty, $op:ident) => {
        impl NullaryKernelCheck<ConcreteContext, $plc, $u> for $op {}

        impl $t<ConcreteContext, $u> for $plc {
            fn $f(&self, ctx: &ConcreteContext, $($($attr_id:$attr_ty),*)?) -> $u {
                let sig = NullarySignature {
                    ret: <$u as KnownType>::TY,
                };
                let op = $op {
                    sig: sig.into(),
                    $($($attr_id),*)?
                };
                ctx.execute(op.into(), &self.into(), vec![])
                    .try_into()
                    .unwrap()
            }
        }

        impl $t<SymbolicContext, <$u as KnownType>::Symbolic> for $plc {
            fn $f(&self, ctx: &SymbolicContext, $($($attr_id:$attr_ty),*)?) -> <$u as KnownType>::Symbolic {
                let sig = NullarySignature {
                    ret: <$u as KnownType>::TY,
                };
                let op = $op {
                    sig: sig.into(),
                    $($($attr_id),*)?
                };
                ctx.execute(op.into(), &self.into(), vec![])
                    .try_into()
                    .unwrap()
            }
        }
    };

    /*
    Unary
    */
    ($t:ident::$f:ident, $plc:ty, $(attributes[$($attr_id:ident : $attr_ty:ty),*])? ($t0:ty) -> $u:ty, $op:ident) => {
        impl UnaryKernelCheck<ConcreteContext, $plc, $t0, $u> for $op {}

        impl $t<ConcreteContext, $t0, $u> for $plc {
            fn $f(&self, ctx: &ConcreteContext, $($($attr_id:$attr_ty),*,)? x0: &$t0) -> $u {
                let sig = UnarySignature {
                    arg0: <$t0 as KnownType>::TY,
                    ret: <$u as KnownType>::TY,
                };
                let op = $op {
                    sig: sig.into(),
                    $($($attr_id),*)?
                };
                ctx.execute(op.into(), &self.into(), vec![x0.clone().into()])
                    .try_into()
                    .unwrap()
            }
        }

        impl $t<SymbolicContext, <$t0 as KnownType>::Symbolic, <$u as KnownType>::Symbolic> for $plc {

            fn $f(&self, ctx: &SymbolicContext, $($($attr_id:$attr_ty),*,)? x0: &<$t0 as KnownType>::Symbolic) -> <$u as KnownType>::Symbolic
            {
                let sig = UnarySignature {
                    arg0: <<$t0 as KnownType>::Symbolic as KnownType>::TY,
                    ret: <<$u as KnownType>::Symbolic as KnownType>::TY,
                };
                let op = $op {
                    sig: sig.into(),
                    $($($attr_id),*)?
                };
                ctx.execute(op.into(), &self.into(), vec![x0.clone().into()])
                    .try_into()
                    .unwrap()
            }
        }
    };

    /*
    Binary
    */
    ($t:ident::$f:ident, $plc:ty, $(attributes[$($attr_id:ident : $attr_ty:ty),*])? ($t0:ty, $t1:ty) -> $u:ty, $op:ident) => {
        impl BinaryKernelCheck<ConcreteContext, $plc, $t0, $t1, $u> for $op {}

        impl $t<ConcreteContext, $t0, $t1, $u> for $plc {
            fn $f(&self, ctx: &ConcreteContext, $($($attr_id:$attr_ty),*,)? x0: &$t0, x1: &$t1) -> $u {
                let sig = BinarySignature {
                    arg0: <$t0 as KnownType>::TY,
                    arg1: <$t1 as KnownType>::TY,
                    ret: <$u as KnownType>::TY,
                };
                let op = $op {
                    sig: sig.into(),
                    $($($attr_id),*)?
                };
                ctx.execute(
                    op.into(),
                    &self.into(),
                    vec![x0.clone().into(), x1.clone().into()],
                )
                .try_into()
                .unwrap()
            }
        }

        impl $t<SymbolicContext, <$t0 as KnownType>::Symbolic, <$t1 as KnownType>::Symbolic, <$u as KnownType>::Symbolic>
            for $plc
        {

            fn $f(
                &self,
                ctx: &SymbolicContext,
                $($($attr_id:$attr_ty),*,)?
                x0: &<$t0 as KnownType>::Symbolic,
                x1: &<$t1 as KnownType>::Symbolic,
            ) ->  <$u as KnownType>::Symbolic
            {
                let sig = BinarySignature {
                    arg0: <<$t0 as KnownType>::Symbolic as KnownType>::TY,
                    arg1: <<$t1 as KnownType>::Symbolic as KnownType>::TY,
                    ret: <<$u as KnownType>::Symbolic as KnownType>::TY,
                };
                let op = $op {
                    sig: sig.into(),
                    $($($attr_id),*)?
                };
                ctx.execute(
                    op.into(),
                    &self.into(),
                    vec![x0.clone().into(), x1.clone().into()],
                )
                .try_into()
                .unwrap()
            }
        }
    };

    /*
    Ternary
    */
    ($t:ident::$f:ident, $plc:ty, $(attributes[$($attr_id:ident : $attr_ty:ty),*])? ($t0:ty, $t1:ty, $t2:ty) -> $u:ty, $op:ident) => {
        impl TernaryKernelCheck<ConcreteContext, $plc, $t0, $t1, $t2, $u> for $op {}

        impl $t<ConcreteContext, $t0, $t1, $t2, $u> for $plc {

            fn $f(&self, ctx: &ConcreteContext, $($($attr_id:$attr_ty),*,)? x0: &$t0, x1: &$t1, x2: &$t2) -> $u {
                let sig = TernarySignature {
                    arg0: <$t0 as KnownType>::TY,
                    arg1: <$t1 as KnownType>::TY,
                    arg2: <$t2 as KnownType>::TY,
                    ret: <$u as KnownType>::TY,
                };
                let op = $op {
                    sig: sig.into(),
                    $($($attr_id),*)?
                };
                ctx.execute(
                    op.into(),
                    &self.into(),
                    vec![x0.clone().into(), x1.clone().into(), x2.clone().into()],
                )
                .try_into()
                .unwrap()
            }
        }

        impl
            $t<
                SymbolicContext,
                <$t0 as KnownType>::Symbolic,
                <$t1 as KnownType>::Symbolic,
                <$t2 as KnownType>::Symbolic,
                <$u as KnownType>::Symbolic,
            > for $plc
        {

            fn $f(
                &self,
                ctx: &SymbolicContext,
                $($($attr_id:$attr_ty),*,)?
                x0: &<$t0 as KnownType>::Symbolic,
                x1: &<$t1 as KnownType>::Symbolic,
                x2: &<$t2 as KnownType>::Symbolic,
            ) ->
            <$u as KnownType>::Symbolic
            {
                let sig = TernarySignature {
                    arg0: <<$t0 as KnownType>::Symbolic as KnownType>::TY,
                    arg1: <<$t1 as KnownType>::Symbolic as KnownType>::TY,
                    arg2: <<$t2 as KnownType>::Symbolic as KnownType>::TY,
                    ret: <<$u as KnownType>::Symbolic as KnownType>::TY,
                };
                let op = $op {
                    sig: sig.into(),
                    $($($attr_id),*)?
                };
                ctx.execute(
                    op.into(),
                    &self.into(),
                    vec![x0.clone().into(), x1.clone().into(), x2.clone().into()],
                )
                .try_into()
                .unwrap()
            }
        }
    };
}

macro_rules! modelled_alias {
    /*
    Binary
    */
    ($src_t:ident::$src_f:ident, $plc:ty, ($t0:ty, $t1:ty) -> $u:ty => $dst_t:ident::$dst_f:ident) => {
        impl $src_t<ConcreteContext, $t0, $t1, $u> for $plc {
            fn $src_f(&self, ctx: &ConcreteContext, x0: &$t0, x1: &$t1) -> $u {
                $dst_t::$dst_f(self, ctx, x0, x1)
            }
        }

        impl
            $src_t<
                SymbolicContext,
                <$t0 as KnownType>::Symbolic,
                <$t1 as KnownType>::Symbolic,
                <$u as KnownType>::Symbolic,
            > for $plc
        {
            fn $src_f(
                &self,
                ctx: &SymbolicContext,
                x0: &<$t0 as KnownType>::Symbolic,
                x1: &<$t1 as KnownType>::Symbolic,
            ) -> <$u as KnownType>::Symbolic {
                $dst_t::$dst_f(self, ctx, x0, x1)
            }
        }
    };
}

trait PlacementAdd<C: Context, T, U, O> {
    fn add(&self, ctx: &C, x: &T, y: &U) -> O;
}

trait PlacementSub<C: Context, T, U, O> {
    fn sub(&self, ctx: &C, x: &T, y: &U) -> O;
}

trait PlacementMul<C: Context, T, U, O> {
    fn mul(&self, ctx: &C, x: &T, y: &U) -> O;
}
trait PlacementShl<C: Context, T, O> {
    fn shl(&self, ctx: &C, amount: usize, x: &T) -> O;
}

trait PlacementShr<C: Context, T, O> {
    fn shr(&self, ctx: &C, amount: usize, x: &T) -> O;
}

trait PlacementXor<C: Context, T, U, O> {
    fn xor(&self, ctx: &C, x: &T, y: &U) -> O;
}

trait PlacementAnd<C: Context, T, U, O> {
    fn and(&self, ctx: &C, x: &T, y: &U) -> O;
}

trait PlacementFill<C: Context, S, O> {
    fn fill(&self, ctx: &C, value: Value, shape: &S) -> O;
}

trait PlacementMulSetup<C: Context, S, T, U, O> {
    fn mul(&self, ctx: &C, s: &S, x: &T, y: &U) -> O;
}

trait PlacementShare<C: Context, T, O> {
    fn share(&self, ctx: &C, x: &T) -> O;
}

trait PlacementReveal<C: Context, T, O> {
    fn reveal(&self, ctx: &C, x: &T) -> O;
}

trait PlacementSample<C: Context, O> {
    fn sample(&self, ctx: &C) -> O;
}

trait PlacementRepToAdd<C: Context, T, O> {
    fn rep_to_add(&self, ctx: &C, x: &T) -> O;
<<<<<<< HEAD
}

trait PlacementTruncPr<C: Context, S, T, O> {
    fn trunc_pr(&self, ctx: &C, amount: usize, s: &S, x: &T) -> O;
=======
>>>>>>> 51526545
}

pub trait Context {
    type Value;
    fn execute(&self, op: Operator, plc: &Placement, operands: Vec<Self::Value>) -> Self::Value;

    type ReplicatedSetup;
    fn replicated_setup(&self, plc: &ReplicatedPlacement) -> &Self::ReplicatedSetup;
}

pub struct ConcreteContext {
    replicated_keys: HashMap<ReplicatedPlacement, ReplicatedSetup>,
}

impl Default for ConcreteContext {
    fn default() -> Self {
        ConcreteContext {
            replicated_keys: Default::default(),
        }
    }
}

impl Context for ConcreteContext {
    type Value = Value;

    fn execute(&self, op: Operator, plc: &Placement, operands: Vec<Value>) -> Value {
        match op {
            Operator::PrfKeyGenOp(op) => DispatchKernel::compile(&op, self, plc)(operands),
            Operator::RingSampleOp(op) => DispatchKernel::compile(&op, self, plc)(operands),
            Operator::BitSampleOp(op) => DispatchKernel::compile(&op, self, plc)(operands),
            Operator::RingAddOp(op) => DispatchKernel::compile(&op, self, plc)(operands),
            Operator::BitXorOp(op) => DispatchKernel::compile(&op, self, plc)(operands),
            Operator::BitAndOp(op) => DispatchKernel::compile(&op, self, plc)(operands),
            Operator::RingSubOp(op) => DispatchKernel::compile(&op, self, plc)(operands),
            Operator::RingMulOp(op) => DispatchKernel::compile(&op, self, plc)(operands),
            Operator::RingShlOp(op) => DispatchKernel::compile(&op, self, plc)(operands),
            Operator::RingShrOp(op) => DispatchKernel::compile(&op, self, plc)(operands),
            Operator::RepSetupOp(op) => DispatchKernel::compile(&op, self, plc)(operands),
            Operator::RepShareOp(op) => DispatchKernel::compile(&op, self, plc)(operands),
            Operator::RepRevealOp(op) => DispatchKernel::compile(&op, self, plc)(operands),
            Operator::RepAddOp(op) => DispatchKernel::compile(&op, self, plc)(operands),
            Operator::RepMulOp(op) => DispatchKernel::compile(&op, self, plc)(operands),
            Operator::RepToAddOp(op) => DispatchKernel::compile(&op, self, plc)(operands),
            Operator::RepTruncPrOp(op) => DispatchKernel::compile(&op, self, plc)(operands),
            Operator::AdditiveAddOp(op) => DispatchKernel::compile(&op, self, plc)(operands),
            Operator::AdditiveMulOp(op) => DispatchKernel::compile(&op, self, plc)(operands),
            Operator::AdditiveRevealOp(op) => DispatchKernel::compile(&op, self, plc)(operands),
            Operator::ConstantOp(op) => DispatchKernel::compile(&op, self, plc)(operands),
            Operator::FixedAddOp(op) => DispatchKernel::compile(&op, self, plc)(operands),
            Operator::FixedMulOp(op) => DispatchKernel::compile(&op, self, plc)(operands),
            Operator::FillOp(op) => DispatchKernel::compile(&op, self, plc)(operands),
        }
    }

    type ReplicatedSetup = ReplicatedSetup;
    fn replicated_setup(&self, plc: &ReplicatedPlacement) -> &Self::ReplicatedSetup {
        self.replicated_keys.get(plc).unwrap()
    }
}

use std::sync::{Arc, RwLock};

pub struct SymbolicContext {
    strategy: Box<dyn SymbolicStrategy>,
    ops: Arc<RwLock<Vec<Operation>>>, // TODO use HashMap so we can do some consistency checks on the fly?
    replicated_keys:
        HashMap<ReplicatedPlacement, Symbolic<AbstractReplicatedSetup<Symbolic<PrfKey>>>>,
}

impl Default for SymbolicContext {
    fn default() -> Self {
        SymbolicContext {
            strategy: Box::new(DefaultSymbolicStrategy),
            ops: Default::default(),
            replicated_keys: Default::default(),
        }
    }
}

impl Context for SymbolicContext {
    type Value = SymbolicValue;

    fn execute(
        &self,
        op: Operator,
        plc: &Placement,
        operands: Vec<SymbolicValue>,
    ) -> SymbolicValue {
        self.strategy.execute(self, op, plc, operands)
    }

    type ReplicatedSetup = <ReplicatedSetup as KnownType>::Symbolic;
    fn replicated_setup(&self, plc: &ReplicatedPlacement) -> &Self::ReplicatedSetup {
        self.replicated_keys.get(plc).unwrap()
    }
}

impl SymbolicContext {
    pub fn add_operation<'s, O: Into<Operator> + Clone>(
        &'s self,
        operator: &O,
        operands: &[&str],
        plc: &Placement,
    ) -> String {
        let mut ops = self.ops.write().unwrap();
        let op_name: String = format!("op_{}", ops.len());
        let op = Operation {
            name: op_name.clone(),
            operator: operator.clone().into(),
            operands: operands.iter().map(|op| op.to_string()).collect(),
            plc: plc.clone(),
        };
        ops.push(op);
        op_name
    }
}

trait SymbolicStrategy {
    fn execute(
        &self,
        ctx: &SymbolicContext,
        op: Operator,
        plc: &Placement,
        operands: Vec<SymbolicValue>,
    ) -> SymbolicValue;
}

#[derive(Clone, Copy, Debug)]
struct DefaultSymbolicStrategy;

impl SymbolicStrategy for DefaultSymbolicStrategy {
    fn execute(
        &self,
        ctx: &SymbolicContext,
        op: Operator,
        plc: &Placement,
        operands: Vec<SymbolicValue>,
    ) -> SymbolicValue {
        match op {
            Operator::PrfKeyGenOp(op) => DispatchKernel::compile(&op, ctx, plc)(operands),
            Operator::RingSampleOp(op) => DispatchKernel::compile(&op, ctx, plc)(operands),
            Operator::BitSampleOp(op) => DispatchKernel::compile(&op, ctx, plc)(operands),
            Operator::RingAddOp(op) => DispatchKernel::compile(&op, ctx, plc)(operands),
            Operator::BitXorOp(op) => DispatchKernel::compile(&op, ctx, plc)(operands),
            Operator::BitAndOp(op) => DispatchKernel::compile(&op, ctx, plc)(operands),
            Operator::RingSubOp(op) => DispatchKernel::compile(&op, ctx, plc)(operands),
            Operator::RingMulOp(op) => DispatchKernel::compile(&op, ctx, plc)(operands),
            Operator::RingShlOp(op) => DispatchKernel::compile(&op, ctx, plc)(operands),
            Operator::RingShrOp(op) => DispatchKernel::compile(&op, ctx, plc)(operands),
            Operator::FillOp(op) => DispatchKernel::compile(&op, ctx, plc)(operands),
            Operator::RepSetupOp(op) => DispatchKernel::compile(&op, ctx, plc)(operands),
            Operator::RepShareOp(op) => DispatchKernel::compile(&op, ctx, plc)(operands),
            Operator::RepRevealOp(op) => DispatchKernel::compile(&op, ctx, plc)(operands),
            Operator::RepAddOp(op) => DispatchKernel::compile(&op, ctx, plc)(operands),
            Operator::RepMulOp(op) => DispatchKernel::compile(&op, ctx, plc)(operands),
            Operator::RepToAddOp(op) => DispatchKernel::compile(&op, ctx, plc)(operands),
            Operator::RepTruncPrOp(op) => DispatchKernel::compile(&op, ctx, plc)(operands),
            Operator::AdditiveAddOp(op) => DispatchKernel::compile(&op, ctx, plc)(operands),
            Operator::AdditiveMulOp(op) => DispatchKernel::compile(&op, ctx, plc)(operands),
            Operator::AdditiveRevealOp(op) => DispatchKernel::compile(&op, ctx, plc)(operands),
            Operator::ConstantOp(op) => DispatchKernel::compile(&op, ctx, plc)(operands),
            Operator::FixedAddOp(op) => DispatchKernel::compile(&op, ctx, plc)(operands),
            Operator::FixedMulOp(op) => DispatchKernel::compile(&op, ctx, plc)(operands),
        }
    }
}

macro_rules! derive_runtime_kernel {
    (nullary, custom |$op:ident| $kf:expr, $self:ident) => {
        {
            let kf: &dyn Fn(&Self) -> Box<dyn Fn(&_, &_,) -> _> = &|$op| $kf;
            kf($self)
        }
    };
    (unary, custom |$op:ident| $kf:expr, $self:ident) => {
        {
            let kf: &dyn Fn(&Self) -> Box<dyn Fn(&_, &_, _) -> _> = &|$op| $kf;
            kf($self)
        }
    };
    (binary, custom |$op:ident| $kf:expr, $self:ident) => {
        {
            let kf: &dyn Fn(&Self) -> Box<dyn Fn(&_, &_, _, _) -> _> = &|$op| $kf;
            kf($self)
        }
    };
    (ternary, custom |$op:ident| $kf:expr, $self:ident) => {
        {
            let kf: &dyn Fn(&Self) -> Box<dyn Fn(&_, &_, _, _, _) -> _> = &|$op| $kf;
            kf($self)
        }
    };

    (nullary, attributes[$($attr:ident)+] $k:expr, $self:ident) => {
        {
            $(
            let $attr = $self.$attr.clone();
            )+
            Box::new(move |ctx, plc| {
                $k(ctx, plc, $($attr.clone()),+)
            })
        }
    };
    (unary, attributes[$($attr:ident)+] $k:expr, $self:ident) => {
        {
            $(
            let $attr = $self.$attr.clone();
            )+
            Box::new(move |ctx, plc, x0| {
                $k(ctx, plc, $($attr.clone()),+, x0)
            })
        }
    };
    (binary, attributes[$($attr:ident)+] $k:expr, $self:ident) => {
        {
            $(
            let $attr = $self.$attr.clone();
            )+
            Box::new(move |ctx, plc, x0, x1| {
                $k(ctx, plc, $($attr.clone()),+, x0, x1)
            })
        }
    };
    (ternary, attributes[$($attr:ident)+] $k:expr, $self:ident) => {
        {
            $(
            let $attr = $self.$attr.clone();
            )+
            Box::new(move |ctx, plc, x0, x1, x2| {
                $k(ctx, plc, $($attr.clone()),+), x0, x1, x2
            })
        }
    };

    (nullary, $k:expr, $self:ident) => {
        Box::new($k)
    };
    (unary, $k:expr, $self:ident) => {
        Box::new($k)
    };
    (binary, $k:expr, $self:ident) => {
        Box::new($k)
    };
    (ternary, $k:expr, $self:ident) => {
        Box::new($k)
    };
}

macro_rules! concrete_dispatch_kernel {

    /*
    Nullaray
    */

    ($op:ty, [$( ($plc:ty, () -> $u:ty), )+]) => {
        impl DispatchKernel<ConcreteContext> for $op {
            fn compile<'c>(&self, ctx: &'c ConcreteContext, plc: &Placement) -> Box<dyn Fn(Vec<Value>) -> Value + 'c> {
                match (plc.ty(), self.sig) {
                    $(
                        (
                            <$plc>::TY,
                            Signature::Nullary(NullarySignature{
                                ret: <$u>::TY,
                            })
                        ) => {
                            let plc: $plc = plc.clone().try_into().unwrap();

                            let k = <$op as NullaryKernel<ConcreteContext, $plc, $u>>::compile(self, &ctx, &plc);

                            Box::new(move |operands: Vec<Value>| {
                                assert_eq!(operands.len(), 0);

                                let y: $u = k(&ctx, &plc);
                                y.into()
                            })
                        }
                    )+
                    _ => unimplemented!(), // ok
                }
            }
        }
    };

    /*
    Unary
    */

    ($op:ty, [$( ($plc:ty, ($t0:ty) -> $u:ty), )+]) => {
        impl DispatchKernel<ConcreteContext> for $op {
            fn compile<'c>(&self, ctx: &'c ConcreteContext, plc: &Placement) -> Box<dyn Fn(Vec<Value>) -> Value + 'c> {
                match (plc.ty(), self.sig) {
                    $(
                        (
                            <$plc>::TY,
                            Signature::Unary(UnarySignature{
                                arg0: <$t0>::TY,
                                ret: <$u>::TY,
                            })
                        ) => {
                            let plc: $plc = plc.clone().try_into().unwrap();

                            let k = <$op as UnaryKernel<ConcreteContext, $plc, $t0, $u>>::compile(self, &ctx, &plc);

                            Box::new(move |operands: Vec<Value>| {
                                assert_eq!(operands.len(), 1);

                                let x0: $t0 = operands.get(0).unwrap().clone().try_into().unwrap();

                                let y: $u = k(&ctx, &plc, x0);
                                y.into()
                            })
                        }
                    )+
                    _ => unimplemented!(), // ok
                }
            }
        }
    };

    /*
    Binary
    */

    ($op:ty, [$( ($plc:ty, ($t0:ty, $t1:ty) -> $u:ty), )+]) => {
        impl DispatchKernel<ConcreteContext> for $op {
            fn compile<'c>(&self, ctx: &'c ConcreteContext, plc: &Placement) -> Box<dyn Fn(Vec<Value>) -> Value + 'c> {
                match (plc.ty(), self.sig) {
                    $(
                        (
                            <$plc>::TY,
                            Signature::Binary(BinarySignature{
                                arg0: <$t0>::TY,
                                arg1: <$t1>::TY,
                                ret: <$u>::TY,
                            })
                        ) => {
                            let plc: $plc = plc.clone().try_into().unwrap();

                            let k = <$op as BinaryKernel<
                                ConcreteContext,
                                $plc,
                                $t0,
                                $t1,
                                $u
                            >>::compile(self, &ctx, &plc);

                            Box::new(move |operands| -> Value {
                                assert_eq!(operands.len(), 2);

                                let x0: $t0 = operands.get(0).unwrap().clone().try_into().unwrap();
                                let x1: $t1 = operands.get(1).unwrap().clone().try_into().unwrap();

                                let y: $u = k(&ctx, &plc, x0, x1);
                                y.into()
                            })
                        }
                    )+
                    _ => unimplemented!(), // ok
                }
            }
        }
    };

    /*
    Ternary
    */

    ($op:ty, [$( ($plc:ty, ($t0:ty, $t1:ty, $t2:ty) -> $u:ty), )+]) => {
        impl DispatchKernel<ConcreteContext> for $op {
            fn compile<'c>(&self, ctx: &'c ConcreteContext, plc: &Placement) -> Box<dyn Fn(Vec<Value>) -> Value + 'c> {
                match (plc.ty(), self.sig) {
                    $(
                        (
                            <$plc>::TY,
                            Signature::Ternary(TernarySignature{
                                arg0: <$t0>::TY,
                                arg1: <$t1>::TY,
                                arg2: <$t2>::TY,
                                ret: <$u>::TY,
                            })
                        ) => {
                            let plc: $plc = plc.clone().try_into().unwrap();

                            let k = <$op as TernaryKernel<ConcreteContext, $plc, $t0, $t1, $t2, $u>>::compile(self, &ctx, &plc);

                            Box::new(move |operands: Vec<Value>| -> Value {
                                assert_eq!(operands.len(), 3);

                                let x0: $t0 = operands.get(0).unwrap().clone().try_into().unwrap();
                                let x1: $t1 = operands.get(1).unwrap().clone().try_into().unwrap();
                                let x2: $t2 = operands.get(2).unwrap().clone().try_into().unwrap();

                                let y: $u = k(&ctx, &plc, x0, x1, x2);
                                y.into()
                            })
                        }
                    )+
                    _ => unimplemented!(), // ok
                }
            }
        }
    };
}

macro_rules! symbolic_dispatch_kernel {

    /*
    Nullary
    */

    ($op:ty, [$( ($plc:ty, () -> $u:ty), )+]) => {
        impl DispatchKernel<SymbolicContext> for $op {
            fn compile<'c>(&self, ctx: &'c SymbolicContext, plc: &Placement) -> Box<dyn Fn(Vec<SymbolicValue>) -> SymbolicValue + 'c> {
                match (plc.ty(), self.sig) {
                    $(
                        (
                            <$plc>::TY,
                            Signature::Nullary(NullarySignature{
                                ret: <<$u as KnownType>::Symbolic as KnownType>::TY,
                            })
                        ) => {
                            let plc: $plc = plc.clone().try_into().unwrap();

                            let k = <$op as NullaryKernel<
                                SymbolicContext,
                                $plc,
                                <$u as KnownType>::Symbolic,
                            >>::compile(self, &ctx, &plc);

                            Box::new(move |operands| {
                                assert_eq!(operands.len(), 0);

                                let y: <$u as KnownType>::Symbolic = k(&ctx, &plc);
                                y.into()
                            })
                        }
                    )+
                    _ => unimplemented!(), // ok
                }
            }
        }
    };

    /*
    Unary
    */

    ($op:ty, [$( ($plc:ty, ($t0:ty) -> $u:ty), )+]) => {
        impl DispatchKernel<SymbolicContext> for $op {
            fn compile<'c>(&self, ctx: &'c SymbolicContext, plc: &Placement) -> Box<dyn Fn(Vec<SymbolicValue>) -> SymbolicValue + 'c> {
                match (plc.ty(), self.sig) {
                    $(
                        (
                            <$plc>::TY,
                            Signature::Unary(UnarySignature{
                                arg0: <<$t0 as KnownType>::Symbolic as KnownType>::TY,
                                ret: <<$u as KnownType>::Symbolic as KnownType>::TY,
                            })
                        ) => {
                            let plc: $plc = plc.clone().try_into().unwrap();

                            let k = <$op as UnaryKernel<
                                SymbolicContext,
                                $plc,
                                <$t0 as KnownType>::Symbolic,
                                <$u as KnownType>::Symbolic,
                            >>::compile(self, &ctx, &plc);

                            Box::new(move |operands| {
                                assert_eq!(operands.len(), 1);

                                let x0: <$t0 as KnownType>::Symbolic = operands.get(0).unwrap().clone().try_into().unwrap();

                                let y: <$u as KnownType>::Symbolic = k(&ctx, &plc, x0);
                                y.into()
                            })
                        }
                    )+
                    _ => unimplemented!(), // ok
                }
            }
        }
    };

    /*
    Binary
    */

    ($op:ty, [$( ($plc:ty, ($t0:ty, $t1:ty) -> $u:ty), )+]) => {
        impl DispatchKernel<SymbolicContext> for $op {
            fn compile<'c>(
                &self,
                ctx: &'c SymbolicContext,
                plc: &Placement,
            ) -> Box<dyn Fn(Vec<SymbolicValue>) -> SymbolicValue + 'c> {
                match (plc.ty(), self.sig) {
                    $(
                        (
                            <$plc>::TY,
                            Signature::Binary(BinarySignature{
                                arg0: <<$t0 as KnownType>::Symbolic as KnownType>::TY,
                                arg1: <<$t1 as KnownType>::Symbolic as KnownType>::TY,
                                ret: <<$u as KnownType>::Symbolic as KnownType>::TY,
                            })
                        ) => {
                            let plc: $plc = plc.clone().try_into().unwrap();

                            let k = <$op as BinaryKernel<
                                SymbolicContext,
                                $plc,
                                <$t0 as KnownType>::Symbolic,
                                <$t1 as KnownType>::Symbolic,
                                <$u as KnownType>::Symbolic,
                            >>::compile(self, &ctx, &plc);

                            Box::new(move |operands| {
                                assert_eq!(operands.len(), 2);

                                let x0: <$t0 as KnownType>::Symbolic = operands.get(0).unwrap().clone().try_into().unwrap();
                                let x1: <$t1 as KnownType>::Symbolic = operands.get(1).unwrap().clone().try_into().unwrap();

                                let y: <$u as KnownType>::Symbolic = k(&ctx, &plc, x0, x1);
                                y.into()
                            })
                        }
                    )+
                    _ => unimplemented!(), // ok
                }
            }

        }
    };

    /*
    Ternary
    */

    ($op:ty, [$( ($plc:ty, ($t0:ty, $t1:ty, $t2:ty) -> $u:ty), )+]) => {
        impl DispatchKernel<SymbolicContext> for $op {
            fn compile<'c>(
                &self,
                ctx: &'c SymbolicContext,
                plc: &Placement,
            ) -> Box<dyn Fn(Vec<SymbolicValue>) -> SymbolicValue + 'c> {
                match (plc.ty(), self.sig) {
                    $(
                        (
                            <$plc>::TY,
                            Signature::Ternary(TernarySignature{
                                arg0: <<$t0 as KnownType>::Symbolic as KnownType>::TY,
                                arg1: <<$t1 as KnownType>::Symbolic as KnownType>::TY,
                                arg2: <<$t2 as KnownType>::Symbolic as KnownType>::TY,
                                ret: <<$u as KnownType>::Symbolic as KnownType>::TY
                            })
                        ) => {
                            let plc: $plc = plc.clone().try_into().unwrap();
                            let op = self.clone();

                            let k = <$op as TernaryKernel<
                                SymbolicContext,
                                $plc,
                                <$t0 as KnownType>::Symbolic,
                                <$t1 as KnownType>::Symbolic,
                                <$t2 as KnownType>::Symbolic,
                                <$u as KnownType>::Symbolic,
                            >>::compile(self, &ctx, &plc);

                            Box::new(move |operands| {
                                assert_eq!(operands.len(), 3);

                                let x0: <$t0 as KnownType>::Symbolic = operands.get(0).unwrap().clone().try_into().unwrap();
                                let x1: <$t1 as KnownType>::Symbolic = operands.get(1).unwrap().clone().try_into().unwrap();
                                let x2: <$t2 as KnownType>::Symbolic = operands.get(2).unwrap().clone().try_into().unwrap();

                                let y: <$u as KnownType>::Symbolic = k(&ctx, &plc, x0, x1, x2);
                                SymbolicValue::from(y)
                            })
                        }
                    )+
                    _ => unimplemented!(), // ok
                }
            }

        }
    };
}

/// Kernel function is never used in symbolic contexts
macro_rules! kernel {

    /*
    Nullary
    */

    ($op:ty, [$( ($plc:ty, () -> $u:ty => $($kp:tt)+), )+]) => {
        concrete_dispatch_kernel!($op, [$( ($plc, () -> $u), )+]);
        symbolic_dispatch_kernel!($op, [$( ($plc, () -> $u), )+]);

        $(
            impl NullaryKernel<
                ConcreteContext,
                $plc,
                $u
            > for $op
            {
                fn compile(&self, ctx: &ConcreteContext, plc: &$plc) -> Box<dyn Fn(&ConcreteContext, &$plc) -> $u> {
                    derive_runtime_kernel![nullary, $($kp)+, self]
                }
            }
        )+

        $(
            impl NullaryKernel<
                SymbolicContext,
                $plc,
                <$u as KnownType>::Symbolic
            > for $op
            {
                fn compile(&self, ctx: &SymbolicContext, plc: &$plc) -> Box<dyn Fn(
                    &SymbolicContext,
                    &$plc)
                    -> <$u as KnownType>::Symbolic>
                {
                    let op = self.clone();
                    Box::new(move |
                        ctx: &SymbolicContext,
                        plc: &$plc,
                    | {
                        let op_name = ctx.add_operation(&op, &[], &plc.clone().into());
                        Symbolic::Symbolic(SymbolicHandle { op: op_name, plc: plc.clone().into() })
                    })
                }
            }
        )+
    };

    /*
    Unary
    */

    ($op:ty, [$( ($plc:ty, ($t0:ty) -> $u:ty => $($kp:tt)+), )+]) => {
        concrete_dispatch_kernel!($op, [$( ($plc, ($t0) -> $u), )+]);
        symbolic_dispatch_kernel!($op, [$( ($plc, ($t0) -> $u), )+]);

        $(
            impl UnaryKernel<
                ConcreteContext,
                $plc,
                $t0,
                $u
            > for $op
            {
                fn compile(&self, ctx: &ConcreteContext, plc: &$plc) -> Box<dyn Fn(&ConcreteContext, &$plc, $t0) -> $u> {
                    derive_runtime_kernel![unary, $($kp)+, self]
                }
            }
        )+

        $(
            impl UnaryKernel<
                SymbolicContext,
                $plc,
                <$t0 as KnownType>::Symbolic,
                <$u as KnownType>::Symbolic
            > for $op
            {
                fn compile(&self, ctx: &SymbolicContext, plc: &$plc) -> Box<dyn Fn(
                    &SymbolicContext,
                    &$plc,
                    <$t0 as KnownType>::Symbolic)
                    -> <$u as KnownType>::Symbolic>
                {
                    let op = self.clone();
                    Box::new(move |
                        ctx: &SymbolicContext,
                        plc: &$plc,
                        x0: <$t0 as KnownType>::Symbolic,
                    | {
                        match x0 {
                            Symbolic::Symbolic(h0) => {
                                let op_name = ctx.add_operation(&op, &[&h0.op], &plc.clone().into());
                                Symbolic::Symbolic(SymbolicHandle { op: op_name, plc: plc.clone().into() })
                            }
                            _ => unimplemented!()
                        }
                    })
                }
            }
        )+
    };

    /*
    Binary
    */

    ($op:ty, [$( ($plc:ty, ($t0:ty, $t1:ty) -> $u:ty => $($kp:tt)+), )+]) => {
        concrete_dispatch_kernel!($op, [$( ($plc, ($t0, $t1) -> $u), )+]);
        symbolic_dispatch_kernel!($op, [$( ($plc, ($t0, $t1) -> $u), )+]);

        $(
            impl BinaryKernel<
                ConcreteContext,
                $plc,
                $t0,
                $t1,
                $u
            > for $op
            {
                fn compile(&self, ctx: &ConcreteContext, plc: &$plc) -> Box<dyn Fn(&ConcreteContext, &$plc, $t0, $t1) -> $u> {
                    derive_runtime_kernel![binary, $($kp)+, self]
                }
            }
        )+

        $(
            impl BinaryKernel<
                SymbolicContext,
                $plc,
                <$t0 as KnownType>::Symbolic,
                <$t1 as KnownType>::Symbolic,
                <$u as KnownType>::Symbolic
            > for $op
            {
                fn compile(&self, ctx: &SymbolicContext, plc: &$plc) -> Box<dyn Fn(
                    &SymbolicContext,
                    &$plc,
                    <$t0 as KnownType>::Symbolic,
                    <$t1 as KnownType>::Symbolic)
                    -> <$u as KnownType>::Symbolic>
                {
                    let op = self.clone();
                    Box::new(move |
                        ctx: &SymbolicContext,
                        plc: &$plc,
                        x0: <$t0 as KnownType>::Symbolic,
                        x1: <$t1 as KnownType>::Symbolic,
                    | {
                        match (x0, x1) {
                            (Symbolic::Symbolic(h0), Symbolic::Symbolic(h1)) => {
                                let op_name = ctx.add_operation(&op, &[&h0.op, &h1.op], &plc.clone().into());
                                Symbolic::Symbolic(SymbolicHandle { op: op_name, plc: plc.clone().into() })
                            }
                            _ => unimplemented!()
                        }
                    })
                }
            }
        )+
    };

    /*
    Ternary
    */

    ($op:ty, [$( ($plc:ty, ($t0:ty, $t1:ty, $t2:ty) -> $u:ty => $($kp:tt)+), )+]) => {
        concrete_dispatch_kernel!($op, [$( ($plc, ($t0, $t1, $t2) -> $u), )+]);
        symbolic_dispatch_kernel!($op, [$( ($plc, ($t0, $t1, $t2) -> $u), )+]);

        $(
            impl TernaryKernel<
                ConcreteContext,
                $plc,
                $t0,
                $t1,
                $t2,
                $u
            > for $op
            {
                fn compile(&self, ctx: &ConcreteContext, plc: &$plc) -> Box<dyn Fn(&ConcreteContext, &$plc, $t0, $t1, $t2) -> $u> {
                    derive_runtime_kernel![ternary, $($kp)+, self]
                }
            }
        )+

        $(
            impl TernaryKernel<
                SymbolicContext,
                $plc,
                <$t0 as KnownType>::Symbolic,
                <$t1 as KnownType>::Symbolic,
                <$t2 as KnownType>::Symbolic,
                <$u as KnownType>::Symbolic
            > for $op
            {
                fn compile(&self, ctx: &SymbolicContext, plc: &$plc) -> Box<dyn Fn(
                    &SymbolicContext,
                    &$plc,
                    <$t0 as KnownType>::Symbolic,
                    <$t1 as KnownType>::Symbolic,
                    <$t2 as KnownType>::Symbolic)
                    -> <$u as KnownType>::Symbolic>
                {
                    let op = self.clone();
                    Box::new(move |
                        ctx: &SymbolicContext,
                        plc: &$plc,
                        x0: <$t0 as KnownType>::Symbolic,
                        x1: <$t1 as KnownType>::Symbolic,
                        x2: <$t2 as KnownType>::Symbolic,
                    | {
                        match (x0, x1, x2) {
                            (Symbolic::Symbolic(h0), Symbolic::Symbolic(h1), Symbolic::Symbolic(h2)) => {
                                let op_name = ctx.add_operation(&op, &[&h0.op, &h1.op, &h2.op], &plc.clone().into());
                                Symbolic::Symbolic(SymbolicHandle { op: op_name, plc: plc.clone().into() })
                            }
                            _ => unimplemented!()
                        }
                    })
                }
            }
        )+
    };
}

/// Kernel function maybe be evaluated in symbolic contexts
macro_rules! hybrid_kernel {

    /*
    Nullary
    */

    ($op:ty, [$( ($plc:ty, () -> $u:ty => $($kp:tt)+), )+]) => {
        concrete_dispatch_kernel!($op, [$( ($plc, () -> $u), )+]);
        symbolic_dispatch_kernel!($op, [$( ($plc, () -> $u), )+]);

        $(
            impl NullaryKernel<
                ConcreteContext,
                $plc,
                $u
            > for $op
            {
                fn compile(&self, ctx: &ConcreteContext, plc: &$plc) -> Box<dyn Fn(
                    &ConcreteContext,
                    &$plc)
                    -> $u>
                {
                    derive_runtime_kernel![nullary, $($kp)+, self]
                }
            }
        )+

        $(
            impl NullaryKernel<
                SymbolicContext,
                $plc,
                <$u as KnownType>::Symbolic
            > for $op
            {
                fn compile(&self, ctx: &SymbolicContext, plc: &$plc) -> Box<dyn Fn(
                    &SymbolicContext,
                    &$plc)
                    -> <$u as KnownType>::Symbolic>
                {
                    let k = derive_runtime_kernel![nullary, $($kp)+, self];

                    Box::new(move |
                        ctx: &SymbolicContext,
                        plc: &$plc,
                    | {
                        let y = k(ctx, &plc);
                        y.into()
                    })
                }
            }
        )+
    };

    /*
    Unary
    */

    ($op:ty, [$( ($plc:ty, ($t0:ty) -> $u:ty => $($kp:tt)+), )+]) => {
        concrete_dispatch_kernel!($op, [$( ($plc, ($t0) -> $u), )+]);
        symbolic_dispatch_kernel!($op, [$( ($plc, ($t0) -> $u), )+]);

        $(
            impl UnaryKernel<
                ConcreteContext,
                $plc,
                $t0,
                $u
            > for $op
            {
                fn compile(&self, ctx: &ConcreteContext, plc: &$plc) -> Box<dyn Fn(&ConcreteContext, &$plc, $t0) -> $u> {
                    derive_runtime_kernel![unary, $($kp)+, self]
                }
            }
        )+

        $(
            impl UnaryKernel<
                SymbolicContext,
                $plc,
                <$t0 as KnownType>::Symbolic,
                <$u as KnownType>::Symbolic
            > for $op
            {
                fn compile(&self, ctx: &SymbolicContext, plc: &$plc) -> Box<dyn Fn(
                    &SymbolicContext,
                    &$plc,
                    <$t0 as KnownType>::Symbolic)
                    -> <$u as KnownType>::Symbolic>
                {
                    let k = derive_runtime_kernel![unary, $($kp)+, self];

                    let op = self.clone();
                    Box::new(move |
                        ctx: &SymbolicContext,
                        plc: &$plc,
                        x0: <$t0 as KnownType>::Symbolic,
                    | {
                        let v0 = x0.clone().try_into();

                        match v0 {
                            Ok(v0) => {
                                let y = k(ctx, &plc, v0);
                                y.into()
                            }
                            _ => match x0 {
                                Symbolic::Symbolic(h0) => {
                                    let op_name = ctx.add_operation(&op, &[&h0.op], &plc.clone().into());
                                    Symbolic::Symbolic(SymbolicHandle { op: op_name, plc: plc.clone().into() })
                                }
                                _ => unimplemented!() // ok
                            }
                        }
                    })
                }
            }
        )+
    };

    /*
    Binary
    */

    ($op:ty, [$( ($plc:ty, ($t0:ty, $t1:ty) -> $u:ty => $($kp:tt)+), )+]) => {
        concrete_dispatch_kernel!($op, [$( ($plc, ($t0, $t1) -> $u), )+]);
        symbolic_dispatch_kernel!($op, [$( ($plc, ($t0, $t1) -> $u), )+]);

        $(
            impl BinaryKernel<
                ConcreteContext,
                $plc,
                $t0,
                $t1,
                $u
            > for $op
            {
                fn compile(&self, ctx: &ConcreteContext, plc: &$plc) -> Box<dyn Fn(&ConcreteContext, &$plc, $t0, $t1) -> $u> {
                    derive_runtime_kernel![binary, $($kp)+, self]
                }
            }
        )+

        $(
            impl BinaryKernel<
                SymbolicContext,
                $plc,
                <$t0 as KnownType>::Symbolic,
                <$t1 as KnownType>::Symbolic,
                <$u as KnownType>::Symbolic
            > for $op
            {
                fn compile(&self, ctx: &SymbolicContext, plc: &$plc) -> Box<dyn Fn(
                    &SymbolicContext,
                    &$plc,
                    <$t0 as KnownType>::Symbolic,
                    <$t1 as KnownType>::Symbolic)
                    -> <$u as KnownType>::Symbolic>
                {
                    let k = derive_runtime_kernel![binary, $($kp)+, self];

                    let op = self.clone();
                    Box::new(move |
                        ctx: &SymbolicContext,
                        plc: &$plc,
                        x0: <$t0 as KnownType>::Symbolic,
                        x1: <$t1 as KnownType>::Symbolic,
                    | {
                        let v0 = x0.clone().try_into();
                        let v1 = x1.clone().try_into();

                        match (v0, v1) {
                            (Ok(v0), Ok(v1)) => {
                                let y = k(ctx, &plc, v0, v1);
                                y.into()
                            }
                            _ => match (x0, x1) {
                                (Symbolic::Symbolic(h0), Symbolic::Symbolic(h1)) => {
                                    let op_name = ctx.add_operation(&op, &[&h0.op, &h1.op], &plc.clone().into());
                                    Symbolic::Symbolic(SymbolicHandle { op: op_name, plc: plc.clone().into() })
                                }
                                _ => unimplemented!() // ok
                            }
                        }
                    })
                }
            }
        )+
    };

    /*
    Ternary
    */

    ($op:ty, [$( ($plc:ty, ($t0:ty, $t1:ty, $t2:ty) -> $u:ty => $($kp:tt)+), )+]) => {
        concrete_dispatch_kernel!($op, [$( ($plc, ($t0, $t1, $t2) -> $u), )+]);
        symbolic_dispatch_kernel!($op, [$( ($plc, ($t0, $t1, $t2) -> $u), )+]);

        $(
            impl TernaryKernel<
                ConcreteContext,
                $plc,
                $t0,
                $t1,
                $t2,
                $u
            > for $op
            {
                fn compile(&self, ctx: &ConcreteContext, plc: &$plc) -> Box<dyn Fn(&ConcreteContext, &$plc, $t0, $t1, $t2) -> $u> {
                    derive_runtime_kernel![ternary, $($kp)+, self]
                }
            }
        )+

        $(
            impl TernaryKernel<
                SymbolicContext,
                $plc,
                <$t0 as KnownType>::Symbolic,
                <$t1 as KnownType>::Symbolic,
                <$t2 as KnownType>::Symbolic,
                <$u as KnownType>::Symbolic
            > for $op
            {
                fn compile(&self, ctx: &SymbolicContext, plc: &$plc) -> Box<dyn Fn(
                    &SymbolicContext,
                    &$plc,
                    <$t0 as KnownType>::Symbolic,
                    <$t1 as KnownType>::Symbolic,
                    <$t2 as KnownType>::Symbolic)
                    -> <$u as KnownType>::Symbolic>
                {
                    let k = derive_runtime_kernel![ternary, $($kp)+, self];

                    let op = self.clone();
                    Box::new(move |
                        ctx: &SymbolicContext,
                        plc: &$plc,
                        x0: <$t0 as KnownType>::Symbolic,
                        x1: <$t1 as KnownType>::Symbolic,
                        x2: <$t2 as KnownType>::Symbolic,
                    | {
                        let v0 = x0.clone().try_into();
                        let v1 = x1.clone().try_into();
                        let v2 = x2.clone().try_into();

                        match (v0, v1, v2) {
                            (Ok(v0), Ok(v1), Ok(v2)) => {
                                let y = k(ctx, &plc, v0, v1, v2);
                                y.into()
                            }
                            _ => match (x0, x1, x2) {
                                (Symbolic::Symbolic(h0), Symbolic::Symbolic(h1), Symbolic::Symbolic(h2)) => {
                                    let op_name = ctx.add_operation(&op, &[&h0.op, &h1.op, &h2.op], &plc.clone().into());
                                    Symbolic::Symbolic(SymbolicHandle { op: op_name, plc: plc.clone().into() })
                                }
                                _ => unimplemented!() // ok
                            }
                        }
                    })
                }
            }
        )+
    };
}

// TODO if rustc can't figure out how to optimize Box<dyn Fn...> for
// function kernels then we could consider returning an enum over
// fn.. and Box<dyn Fn...> in the traits below instead

pub trait NullaryKernel<C: Context, P, Y> {
    fn compile(&self, ctx: &C, plc: &P) -> Box<dyn Fn(&C, &P) -> Y>;
}

pub trait UnaryKernel<C: Context, P, X0, Y> {
    fn compile(&self, ctx: &C, plc: &P) -> Box<dyn Fn(&C, &P, X0) -> Y>;
}

pub trait BinaryKernel<C: Context, P, X0, X1, Y> {
    fn compile(&self, ctx: &C, plc: &P) -> Box<dyn Fn(&C, &P, X0, X1) -> Y>;
}

pub trait TernaryKernel<C: Context, P, X0, X1, X2, Y> {
    fn compile(&self, ctx: &C, plc: &P) -> Box<dyn Fn(&C, &P, X0, X1, X2) -> Y>;
}

trait NullaryKernelCheck<C: Context, P, Y>
where
    Self: NullaryKernel<C, P, Y>,
{
}

trait UnaryKernelCheck<C: Context, P, X0, Y>
where
    Self: UnaryKernel<C, P, X0, Y>,
{
}

trait BinaryKernelCheck<C: Context, P, X0, X1, Y>
where
    Self: BinaryKernel<C, P, X0, X1, Y>,
{
}

trait TernaryKernelCheck<C: Context, P, X0, X1, X2, Y>
where
    Self: TernaryKernel<C, P, X0, X1, X2, Y>,
{
}

pub trait DispatchKernel<C: Context> {
    fn compile<'c>(
        &self,
        ctx: &'c C,
        plc: &Placement,
    ) -> Box<dyn Fn(Vec<C::Value>) -> C::Value + 'c>;
}

#[derive(Clone, Debug, PartialEq)]
pub struct RepSetupOp {
    sig: Signature,
}

impl RepSetupOp {
    fn kernel<C: Context, K: Clone>(
        ctx: &C,
        rep: &ReplicatedPlacement,
    ) -> AbstractReplicatedSetup<K>
    where
        HostPlacement: PlacementKeyGen<C, K>,
    {
        let (player0, player1, player2) = rep.host_placements();

        let k0 = player0.keygen(ctx);
        let k1 = player1.keygen(ctx);
        let k2 = player2.keygen(ctx);

        AbstractReplicatedSetup {
            keys: [[k0.clone(), k1.clone()], [k1, k2.clone()], [k2, k0]],
        }
    }
}

hybrid_kernel! {
    RepSetupOp,
    [
        (ReplicatedPlacement, () -> ReplicatedSetup => Self::kernel),
    ]
}
#[derive(Clone, Debug, PartialEq)]
pub struct RepToAddOp {
    sig: Signature,
}

modelled!(PlacementRepToAdd::rep_to_add, AdditivePlacement, (Replicated64Tensor) -> Additive64Tensor, RepToAddOp);
modelled!(PlacementRepToAdd::rep_to_add, AdditivePlacement, (Replicated128Tensor) -> Additive128Tensor, RepToAddOp);

hybrid_kernel! {
    RepToAddOp,
    [
        (AdditivePlacement, (Replicated64Tensor) -> Additive64Tensor => Self::rep_to_add_kernel),
        (AdditivePlacement, (Replicated128Tensor) -> Additive128Tensor => Self::rep_to_add_kernel),
    ]
}

impl RepToAddOp {
    fn rep_to_add_kernel<C: Context, R>(
        ctx: &C,
        add: &AdditivePlacement,
        x: ReplicatedTensor<R>,
    ) -> AdditiveTensor<R>
    where
        R: Clone,
        HostPlacement: PlacementAdd<C, R, R, R>,
        R: Placed<Placement = HostPlacement>,
    {
        let (player_a, player_b) = add.host_placements();
        let (player0, player1, player2) = x.placement().host_placements();

        let ReplicatedTensor {
            shares: [[x00, x10], [x11, x21], [x22, x02]],
        } = x;

        let shares = match () {
            _ if player_a == player0 && player_b == player1 => {
                [with_context!(player0, ctx, x00 + x10), x21]
            }
            _ if player_a == player0 && player_b == player2 => {
                [with_context!(player0, ctx, x00 + x10), x22]
            }
            _ if player_a == player1 && player_b == player2 => {
                [with_context!(player1, ctx, x11 + x21), x02]
            }
            _ if player_a == player1 && player_b == player0 => {
                [x21, with_context!(player0, ctx, x00 + x10)]
            }
            _ if player_a == player2 && player_b == player0 => {
                [x22, with_context!(player0, ctx, x00 + x10)]
            }
            _ => [with_context!(player_a, ctx, x00 + x10), x21],
        };
        AdditiveTensor { shares }
    }
}

#[derive(Clone, Debug, PartialEq)]
pub struct RepAddOp {
    sig: Signature,
}

modelled!(PlacementAdd::add, ReplicatedPlacement, (Replicated64Tensor, Replicated64Tensor) -> Replicated64Tensor, RepAddOp);
modelled!(PlacementAdd::add, ReplicatedPlacement, (Replicated128Tensor, Replicated128Tensor) -> Replicated128Tensor, RepAddOp);
modelled!(PlacementAdd::add, ReplicatedPlacement, (Ring64Tensor, Replicated64Tensor) -> Replicated64Tensor, RepAddOp);
modelled!(PlacementAdd::add, ReplicatedPlacement, (Ring128Tensor, Replicated128Tensor) -> Replicated128Tensor, RepAddOp);
modelled!(PlacementAdd::add, ReplicatedPlacement, (Replicated64Tensor, Ring64Tensor) -> Replicated64Tensor, RepAddOp);
modelled!(PlacementAdd::add, ReplicatedPlacement, (Replicated128Tensor, Ring128Tensor) -> Replicated128Tensor, RepAddOp);
modelled!(PlacementAdd::add, ReplicatedPlacement, (ReplicatedBitTensor, ReplicatedBitTensor) -> ReplicatedBitTensor, RepAddOp);

hybrid_kernel! {
    RepAddOp,
    [
        (ReplicatedPlacement, (Replicated64Tensor, Replicated64Tensor) -> Replicated64Tensor => Self::rep_rep_kernel),
        (ReplicatedPlacement, (Replicated128Tensor, Replicated128Tensor) -> Replicated128Tensor => Self::rep_rep_kernel),
        (ReplicatedPlacement, (Ring64Tensor, Replicated64Tensor) -> Replicated64Tensor => Self::ring_rep_kernel),
        (ReplicatedPlacement, (Ring128Tensor, Replicated128Tensor) -> Replicated128Tensor => Self::ring_rep_kernel),
        (ReplicatedPlacement, (Replicated64Tensor, Ring64Tensor) -> Replicated64Tensor => Self::rep_ring_kernel),
        (ReplicatedPlacement, (Replicated128Tensor, Ring128Tensor) -> Replicated128Tensor => Self::rep_ring_kernel),
        (ReplicatedPlacement, (ReplicatedBitTensor, ReplicatedBitTensor) -> ReplicatedBitTensor => Self::rep_rep_kernel),
    ]
}

impl RepAddOp {
    fn rep_rep_kernel<C: Context, R>(
        ctx: &C,
        rep: &ReplicatedPlacement,
        x: ReplicatedTensor<R>,
        y: ReplicatedTensor<R>,
    ) -> ReplicatedTensor<R>
    where
        R: Clone,
        HostPlacement: PlacementAdd<C, R, R, R>,
    {
        let (player0, player1, player2) = rep.host_placements();

        let ReplicatedTensor {
            shares: [[x00, x10], [x11, x21], [x22, x02]],
        } = &x;

        let ReplicatedTensor {
            shares: [[y00, y10], [y11, y21], [y22, y02]],
        } = &y;

        let z00 = with_context!(player0, ctx, x00 + y00);
        let z10 = with_context!(player0, ctx, x10 + y10);

        let z11 = with_context!(player1, ctx, x11 + y11);
        let z21 = with_context!(player1, ctx, x21 + y21);

        let z22 = with_context!(player2, ctx, x22 + y22);
        let z02 = with_context!(player2, ctx, x02 + y02);

        ReplicatedTensor {
            shares: [[z00, z10], [z11, z21], [z22, z02]],
        }
    }

    fn ring_rep_kernel<C: Context, R: KnownType>(
        ctx: &C,
        rep: &ReplicatedPlacement,
        x: R,
        y: ReplicatedTensor<R>,
    ) -> ReplicatedTensor<R>
    where
        R: Clone,
        R: Placed<Placement = HostPlacement>,
        HostPlacement: PlacementAdd<C, R, R, R>,
    {
        let (player0, player1, player2) = rep.host_placements();
        let x_plc = x.placement();

        let ReplicatedTensor {
            shares: [[y00, y10], [y11, y21], [y22, y02]],
        } = y;

        let shares = match x_plc {
            _ if x_plc == player0 => {
                // add x to y0
                [
                    [with_context!(player0, ctx, x + y00), y10],
                    [y11, y21],
                    [y22, with_context!(player2, ctx, x + y02)],
                ]
            }
            _ if x_plc == player1 => {
                // add x to y1
                [
                    [y00, with_context!(player0, ctx, x + y10)],
                    [with_context!(player1, ctx, x + y11), y21],
                    [y22, y02],
                ]
            }
            _ if x_plc == player2 => {
                // add x to y2
                [
                    [y00, y10],
                    [y11, with_context!(player1, ctx, x + y21)],
                    [with_context!(player2, ctx, x + y22), y02],
                ]
            }
            _ => {
                // add x to y0; we could randomize this
                [
                    [with_context!(player0, ctx, x + y00), y10],
                    [y11, y21],
                    [y22, with_context!(player2, ctx, x + y02)],
                ]
            }
        };

        ReplicatedTensor { shares }
    }

    fn rep_ring_kernel<C: Context, R>(
        ctx: &C,
        rep: &ReplicatedPlacement,
        x: ReplicatedTensor<R>,
        y: R,
    ) -> ReplicatedTensor<R>
    where
        R: Clone,
        R: Placed<Placement = HostPlacement>,
        HostPlacement: PlacementAdd<C, R, R, R>,
    {
        let (player0, player1, player2) = rep.host_placements();
        let y_plc = y.placement();

        let ReplicatedTensor {
            shares: [[x00, x10], [x11, x21], [x22, x02]],
        } = x;

        let shares = match y_plc {
            _ if y_plc == player0 => {
                // add y to x0
                [
                    [with_context!(player0, ctx, x00 + y), x10],
                    [x11, x21],
                    [x22, with_context!(player2, ctx, x02 + y)],
                ]
            }
            _ if y_plc == player1 => {
                // add y to x1
                [
                    [x00, with_context!(player0, ctx, x10 + y)],
                    [with_context!(player1, ctx, x11 + y), x21],
                    [x22, x02],
                ]
            }
            _ if y_plc == player2 => {
                // add y to x2
                [
                    [x00, x10],
                    [x11, with_context!(player1, ctx, x21 + y)],
                    [with_context!(player2, ctx, x22 + y), x02],
                ]
            }
            _ => {
                // add y to x0; we could randomize this
                [
                    [with_context!(player0, ctx, x00 + y), x10],
                    [x11, x21],
                    [x22, with_context!(player2, ctx, x02 + y)],
                ]
            }
        };

        ReplicatedTensor { shares }
    }
}

#[derive(Clone, Debug, PartialEq)]
pub struct AdditiveAddOp {
    sig: Signature,
}

modelled!(PlacementAdd::add, AdditivePlacement, (Additive64Tensor, Additive64Tensor) -> Additive64Tensor, AdditiveAddOp);
modelled!(PlacementAdd::add, AdditivePlacement, (Additive128Tensor, Additive128Tensor) -> Additive128Tensor, AdditiveAddOp);
modelled!(PlacementAdd::add, AdditivePlacement, (Additive64Tensor, Ring64Tensor) -> Additive64Tensor, AdditiveAddOp);
modelled!(PlacementAdd::add, AdditivePlacement, (Ring64Tensor, Additive64Tensor) -> Additive64Tensor, AdditiveAddOp);
modelled!(PlacementAdd::add, AdditivePlacement, (Additive128Tensor, Ring128Tensor) -> Additive128Tensor, AdditiveAddOp);
modelled!(PlacementAdd::add, AdditivePlacement, (Ring128Tensor, Additive128Tensor) -> Additive128Tensor, AdditiveAddOp);

hybrid_kernel! {
    AdditiveAddOp,
    [
        (AdditivePlacement, (Additive64Tensor, Additive64Tensor) -> Additive64Tensor => Self::add_add_kernel),
        (AdditivePlacement, (Additive128Tensor, Additive128Tensor) -> Additive128Tensor => Self::add_add_kernel),
        (AdditivePlacement, (Additive64Tensor, Ring64Tensor) -> Additive64Tensor => Self::add_ring_kernel),
        (AdditivePlacement, (Additive128Tensor, Ring128Tensor) -> Additive128Tensor => Self::add_ring_kernel),
        (AdditivePlacement, (Ring64Tensor, Additive64Tensor) -> Additive64Tensor => Self::ring_add_kernel),
        (AdditivePlacement, (Ring128Tensor, Additive128Tensor) -> Additive128Tensor => Self::ring_add_kernel),
    ]
}

impl AdditiveAddOp {
    fn add_add_kernel<C: Context, R>(
        ctx: &C,
        add: &AdditivePlacement,
        x: AdditiveTensor<R>,
        y: AdditiveTensor<R>,
    ) -> AdditiveTensor<R>
    where
        HostPlacement: PlacementAdd<C, R, R, R>,
    {
        let (player0, player1) = add.host_placements();

        let AdditiveTensor { shares: [x0, x1] } = &x;

        let AdditiveTensor { shares: [y0, y1] } = &y;

        let z0 = with_context!(player0, ctx, x0 + y0);
        let z1 = with_context!(player1, ctx, x1 + y1);

        AdditiveTensor { shares: [z0, z1] }
    }

    fn add_ring_kernel<C: Context, R>(
        ctx: &C,
        add: &AdditivePlacement,
        x: AdditiveTensor<R>,
        y: R,
    ) -> AdditiveTensor<R>
    where
        R: Placed<Placement = HostPlacement>,
        HostPlacement: PlacementAdd<C, R, R, R>,
    {
        let (player0, player1) = add.host_placements();
        let AdditiveTensor { shares: [x0, x1] } = x;

        let y_plc = y.placement();

        let shares = match y_plc {
            _ if y_plc == player0 => [with_context!(player0, ctx, x0 + y), x1],
            _ if y_plc == player1 => [x0, with_context!(player1, ctx, x1 + y)],
            _ => [with_context!(player0, ctx, x0 + y), x1],
        };
        AdditiveTensor { shares }
    }

    fn ring_add_kernel<C: Context, R>(
        ctx: &C,
        add: &AdditivePlacement,
        x: R,
        y: AdditiveTensor<R>,
    ) -> AdditiveTensor<R>
    where
        R: Placed<Placement = HostPlacement>,
        HostPlacement: PlacementAdd<C, R, R, R>,
    {
        let (player0, player1) = add.host_placements();
        let AdditiveTensor { shares: [y0, y1] } = y;

        let x_plc = x.placement();

        let shares = match x_plc {
            _ if x_plc == player0 => [with_context!(player0, ctx, y0 + x), y1],
            _ if x_plc == player1 => [y0, with_context!(player1, ctx, x + y1)],
            _ => [with_context!(player0, ctx, x + y0), y1],
        };
        AdditiveTensor { shares }
    }
}

#[derive(Clone, Debug, PartialEq)]
pub struct RepMulOp {
    sig: Signature,
}

modelled!(PlacementMulSetup::mul, ReplicatedPlacement, (ReplicatedSetup, Replicated64Tensor, Replicated64Tensor) -> Replicated64Tensor, RepMulOp);
modelled!(PlacementMulSetup::mul, ReplicatedPlacement, (ReplicatedSetup, Replicated128Tensor, Replicated128Tensor) -> Replicated128Tensor, RepMulOp);
modelled!(PlacementMulSetup::mul, ReplicatedPlacement, (ReplicatedSetup, Ring64Tensor, Replicated64Tensor) -> Replicated64Tensor, RepMulOp);
modelled!(PlacementMulSetup::mul, ReplicatedPlacement, (ReplicatedSetup, Ring128Tensor, Replicated128Tensor) -> Replicated128Tensor, RepMulOp);
modelled!(PlacementMulSetup::mul, ReplicatedPlacement, (ReplicatedSetup, Replicated64Tensor, Ring64Tensor) -> Replicated64Tensor, RepMulOp);
modelled!(PlacementMulSetup::mul, ReplicatedPlacement, (ReplicatedSetup, Replicated128Tensor, Ring128Tensor) -> Replicated128Tensor, RepMulOp);
modelled!(PlacementMulSetup::mul, ReplicatedPlacement, (ReplicatedSetup, ReplicatedBitTensor, ReplicatedBitTensor) -> ReplicatedBitTensor, RepMulOp);

hybrid_kernel! {
    RepMulOp,
    [
        (ReplicatedPlacement, (ReplicatedSetup, Replicated64Tensor, Replicated64Tensor) -> Replicated64Tensor => Self::rep_rep_kernel),
        (ReplicatedPlacement, (ReplicatedSetup, Replicated128Tensor, Replicated128Tensor) -> Replicated128Tensor => Self::rep_rep_kernel),
        (ReplicatedPlacement, (ReplicatedSetup, ReplicatedBitTensor, ReplicatedBitTensor) -> ReplicatedBitTensor => Self::rep_rep_kernel),
        (ReplicatedPlacement, (ReplicatedSetup, Ring64Tensor, Replicated64Tensor) -> Replicated64Tensor => Self::ring_rep_kernel),
        (ReplicatedPlacement, (ReplicatedSetup, Ring128Tensor, Replicated128Tensor) -> Replicated128Tensor => Self::ring_rep_kernel),
        (ReplicatedPlacement, (ReplicatedSetup, Replicated64Tensor, Ring64Tensor) -> Replicated64Tensor => Self::rep_ring_kernel),
        (ReplicatedPlacement, (ReplicatedSetup, Replicated128Tensor, Ring128Tensor) -> Replicated128Tensor => Self::rep_ring_kernel),
    ]
}

impl RepMulOp {
    fn rep_rep_kernel<C: Context, R, K>(
        ctx: &C,
        rep: &ReplicatedPlacement,
        setup: AbstractReplicatedSetup<K>,
        x: ReplicatedTensor<R>,
        y: ReplicatedTensor<R>,
    ) -> ReplicatedTensor<R>
    where
        R: Clone + Into<C::Value> + TryFrom<C::Value> + 'static,
        HostPlacement: PlacementSample<C, R>,
        HostPlacement: PlacementAdd<C, R, R, R>,
        HostPlacement: PlacementMul<C, R, R, R>,
        ReplicatedPlacement: PlacementZeroShare<C, K, R>,
    {
        let (player0, player1, player2) = rep.host_placements();

        let ReplicatedTensor {
            shares: [[x00, x10], [x11, x21], [x22, x02]],
        } = &x;

        let ReplicatedTensor {
            shares: [[y00, y10], [y11, y21], [y22, y02]],
        } = &y;

        let ReplicatedZeroShare {
            alphas: [a0, a1, a2],
        } = rep.zero_share(ctx, &setup);

        let z0 = with_context!(player0, ctx, { x00 * y00 + x00 * y10 + x10 * y00 + a0 });
        let z1 = with_context!(player1, ctx, { x11 * y11 + x11 * y21 + x21 * y11 + a1 });
        let z2 = with_context!(player2, ctx, { x22 * y22 + x22 * y02 + x02 * y22 + a2 });

        ReplicatedTensor {
            shares: [[z0.clone(), z1.clone()], [z1, z2.clone()], [z2, z0]],
        }
    }

    fn ring_rep_kernel<C: Context, R, K>(
        ctx: &C,
        rep: &ReplicatedPlacement,
        _setup: AbstractReplicatedSetup<K>,
        x: R,
        y: ReplicatedTensor<R>,
    ) -> ReplicatedTensor<R>
    where
        HostPlacement: PlacementMul<C, R, R, R>,
    {
        let (player0, player1, player2) = rep.host_placements();

        let ReplicatedTensor {
            shares: [[y00, y10], [y11, y21], [y22, y02]],
        } = &y;

        let z00 = with_context!(player0, ctx, x * y00);
        let z10 = with_context!(player0, ctx, x * y10);

        let z11 = with_context!(player1, ctx, x * y11);
        let z21 = with_context!(player1, ctx, x * y21);

        let z22 = with_context!(player2, ctx, x * y22);
        let z02 = with_context!(player2, ctx, x * y02);

        ReplicatedTensor {
            shares: [[z00, z10], [z11, z21], [z22, z02]],
        }
    }

    fn rep_ring_kernel<C: Context, R, K>(
        ctx: &C,
        rep: &ReplicatedPlacement,
        _setup: AbstractReplicatedSetup<K>,
        x: ReplicatedTensor<R>,
        y: R,
    ) -> ReplicatedTensor<R>
    where
        HostPlacement: PlacementMul<C, R, R, R>,
    {
        let (player0, player1, player2) = rep.host_placements();

        let ReplicatedTensor {
            shares: [[x00, x10], [x11, x21], [x22, x02]],
        } = &x;

        let z00 = with_context!(player0, ctx, x00 * y);
        let z10 = with_context!(player0, ctx, x10 * y);

        let z11 = with_context!(player1, ctx, x11 * y);
        let z21 = with_context!(player1, ctx, x21 * y);

        let z22 = with_context!(player2, ctx, x22 * y);
        let z02 = with_context!(player2, ctx, x02 * y);

        ReplicatedTensor {
            shares: [[z00, z10], [z11, z21], [z22, z02]],
        }
    }
}

#[derive(Clone, Debug, PartialEq)]
pub struct AdditiveMulOp {
    sig: Signature,
}

modelled!(PlacementMul::mul, AdditivePlacement, (Ring64Tensor, Additive64Tensor) -> Additive64Tensor, AdditiveMulOp);
modelled!(PlacementMul::mul, AdditivePlacement, (Additive64Tensor, Ring64Tensor) -> Additive64Tensor, AdditiveMulOp);
modelled!(PlacementMul::mul, AdditivePlacement, (Ring128Tensor, Additive128Tensor) -> Additive128Tensor, AdditiveMulOp);
modelled!(PlacementMul::mul, AdditivePlacement, (Additive128Tensor, Ring128Tensor) -> Additive128Tensor, AdditiveMulOp);

hybrid_kernel! {
    AdditiveMulOp,
    [
        (AdditivePlacement, (Ring64Tensor, Additive64Tensor) -> Additive64Tensor => Self::ring_add_kernel),
        (AdditivePlacement, (Additive64Tensor, Ring64Tensor) -> Additive64Tensor => Self::add_ring_kernel),
        (AdditivePlacement, (Additive128Tensor, Ring128Tensor) -> Additive128Tensor => Self::add_ring_kernel),
        (AdditivePlacement, (Ring128Tensor, Additive128Tensor) -> Additive128Tensor => Self::ring_add_kernel),
    ]
}

impl AdditiveMulOp {
    fn ring_add_kernel<C: Context, R>(
        ctx: &C,
        add: &AdditivePlacement,
        x: R,
        y: AdditiveTensor<R>,
    ) -> AdditiveTensor<R>
    where
        R: Placed<Placement = HostPlacement>,
        HostPlacement: PlacementMul<C, R, R, R>,
    {
        let (player0, player1) = add.host_placements();

        let AdditiveTensor { shares: [y0, y1] } = &y;

        let z0 = with_context!(player0, ctx, x * y0);
        let z1 = with_context!(player1, ctx, x * y1);

        AdditiveTensor { shares: [z0, z1] }
    }

    fn add_ring_kernel<C: Context, R>(
        ctx: &C,
        add: &AdditivePlacement,
        x: AdditiveTensor<R>,
        y: R,
    ) -> AdditiveTensor<R>
    where
        R: Placed<Placement = HostPlacement>,
        HostPlacement: PlacementMul<C, R, R, R>,
    {
        let (player0, player1) = add.host_placements();

        let AdditiveTensor { shares: [x0, x1] } = &x;

        let z0 = with_context!(player0, ctx, x0 * y);
        let z1 = with_context!(player1, ctx, x1 * y);

        AdditiveTensor { shares: [z0, z1] }
    }
}

trait PlacementZeroShare<C: Context, K, R> {
    fn zero_share(&self, ctx: &C, setup: &AbstractReplicatedSetup<K>) -> ReplicatedZeroShare<R>;
}

// NOTE this is an un-modelled operation (as opposed to the modelled! operations that have
// a representation in computations); should we have a macro for this as well?
impl<C: Context, K, R> PlacementZeroShare<C, K, R> for ReplicatedPlacement
where
    R: Clone + 'static,
    HostPlacement: PlacementSample<C, R>,
    HostPlacement: PlacementSub<C, R, R, R>,
{
    fn zero_share(&self, ctx: &C, s: &AbstractReplicatedSetup<K>) -> ReplicatedZeroShare<R> {
        let (player0, player1, player2) = self.host_placements();

        let AbstractReplicatedSetup {
            keys: [[k00, k10], [k11, k21], [k22, k02]],
        } = s;

        // TODO use keys when sampling!

        let r00 = player0.sample(ctx);
        let r10 = player0.sample(ctx);
        let alpha0 = with_context!(player0, ctx, r00 - r10);

        let r11 = player1.sample(ctx);
        let r21 = player1.sample(ctx);
        let alpha1 = with_context!(player1, ctx, r11 - r21);

        let r22 = player2.sample(ctx);
        let r02 = player2.sample(ctx);
        let alpha2 = with_context!(player2, ctx, r22 - r02);

        ReplicatedZeroShare {
            alphas: [alpha0, alpha1, alpha2],
        }
    }
}
<<<<<<< HEAD

trait PlacementArithmeticXor<C: Context, R> {
    fn arithmetic_xor(&self, ctx: &C, x: &AdditiveTensor<R>, y: &R) -> AdditiveTensor<R>;
    // compute x + y - 2 * x * y
}

impl<C: Context, R> PlacementArithmeticXor<C, R> for AdditivePlacement
where
    AdditivePlacement: PlacementAdd<C, AdditiveTensor<R>, R, AdditiveTensor<R>>,
    AdditivePlacement: PlacementAdd<C, AdditiveTensor<R>, AdditiveTensor<R>, AdditiveTensor<R>>,
    AdditivePlacement: PlacementMul<C, AdditiveTensor<R>, R, AdditiveTensor<R>>,
    AdditivePlacement: PlacementSub<C, AdditiveTensor<R>, AdditiveTensor<R>, AdditiveTensor<R>>,
{
    fn arithmetic_xor(&self, ctx: &C, x: &AdditiveTensor<R>, y: &R) -> AdditiveTensor<R> {
        let sum = self.add(ctx, x, y);
        let (player_a, player_b) = self.host_placements();
        let local_prod = self.mul(ctx, x, y);
        let twice_prod = self.add(ctx, &local_prod, &local_prod);
        self.sub(ctx, &sum, &twice_prod)
    }
}

trait PlacementTruncPrWithPrep<C: Context, R> {
    fn trunc_pr(
        &self,
        ctx: &C,
        x: &AdditiveTensor<R>,
        m: usize,
        r: &AdditiveTensor<R>,
        r_top: &AdditiveTensor<R>,
        r_msb: &AdditiveTensor<R>,
    ) -> AdditiveTensor<R>;
}

impl<C: Context, R> PlacementTruncPrWithPrep<C, R> for AdditivePlacement
where
    R: RingSize,
    AdditivePlacement: PlacementAdd<C, AdditiveTensor<R>, AdditiveTensor<R>, AdditiveTensor<R>>,
    AdditivePlacement: PlacementAdd<C, R, AdditiveTensor<R>, AdditiveTensor<R>>,
    AdditivePlacement: PlacementAdd<C, AdditiveTensor<R>, R, AdditiveTensor<R>>,
    AdditivePlacement: PlacementSub<C, AdditiveTensor<R>, AdditiveTensor<R>, AdditiveTensor<R>>,
    AdditivePlacement: PlacementMul<C, AdditiveTensor<R>, R, AdditiveTensor<R>>,
    HostPlacement: PlacementReveal<C, AdditiveTensor<R>, R>,
    HostPlacement: PlacementShl<C, R, R>,
    HostPlacement: PlacementShr<C, R, R>,
    AdditivePlacement: PlacementArithmeticXor<C, R>,
    AdditivePlacement: PlacementShl<C, AdditiveTensor<R>, AdditiveTensor<R>>

{
    fn trunc_pr(
        &self,
        ctx: &C,
        x: &AdditiveTensor<R>,
        m: usize,
        r: &AdditiveTensor<R>,
        r_top: &AdditiveTensor<R>,
        r_msb: &AdditiveTensor<R>,
    ) -> AdditiveTensor<R> {
        let (player_a, player_b) = self.host_placements();

        // TODO(Dragos) add 2^{k-1} to x since input is signed

        let masked = self.add(ctx, x, r);

        // (Dragos) Note that these opening should be done to all players for active security.
        let opened_masked_a = player_a.reveal(ctx, &masked);

        let no_msb_mask = player_a.shl(ctx, 1, &opened_masked_a);
        let opened_mask_tr = player_a.shr(ctx, m + 1, &no_msb_mask);

        let msb_mask = player_a.shr(ctx, R::SIZE - 1, &opened_masked_a);
        let msb_to_correct = self.arithmetic_xor(ctx, r_msb, &msb_mask);

        let shifted_msb = self.shl(ctx, R::SIZE - 1 - m, &msb_to_correct);

        let output = self.add(ctx, &self.sub(ctx, &shifted_msb, r_top), &opened_mask_tr);
        // consider input is always signed
        // TODO(Dragos) add subtraction by 2^{k-1-m}.
        masked
    }
}

=======
>>>>>>> 51526545
#[derive(Clone, Debug, PartialEq)]
pub struct RepShareOp {
    sig: Signature,
}

modelled!(PlacementShare::share, ReplicatedPlacement, (Ring64Tensor) -> Replicated64Tensor, RepShareOp);
modelled!(PlacementShare::share, ReplicatedPlacement, (Ring128Tensor) -> Replicated128Tensor, RepShareOp);
modelled!(PlacementShare::share, ReplicatedPlacement, (BitTensor) -> ReplicatedBitTensor, RepShareOp);

hybrid_kernel! {
    RepShareOp,
    [
        (ReplicatedPlacement, (Ring64Tensor) -> Replicated64Tensor => Self::kernel),
        (ReplicatedPlacement, (Ring128Tensor) -> Replicated128Tensor => Self::kernel),
        (ReplicatedPlacement, (BitTensor) -> ReplicatedBitTensor => Self::kernel),
    ]
}

impl RepShareOp {
    fn kernel<C: Context, R: Clone>(ctx: &C, rep: &ReplicatedPlacement, x: R) -> ReplicatedTensor<R>
    where
        R: Into<C::Value> + TryFrom<C::Value> + 'static,
        R: Placed<Placement = HostPlacement>,
        HostPlacement: PlacementSample<C, R>,
        HostPlacement: PlacementAdd<C, R, R, R>,
        HostPlacement: PlacementSub<C, R, R, R>,
    {
        let owner = x.placement();

        let x0 = owner.sample(ctx);
        let x1 = owner.sample(ctx);
        let x2 = with_context!(owner, ctx, x - (x0 + x1));

        ReplicatedTensor {
            shares: [[x0.clone(), x1.clone()], [x1, x2.clone()], [x2, x0]],
        }
    }
}

#[derive(Clone, Debug, PartialEq)]
pub struct RepRevealOp {
    sig: Signature,
}

// NOTE
// revealing on ReplicatedPlacements should reveal to all three players, but we're currently
// missing a type to represent this (eg PublicReplicatedTensor vs PrivateReplicatedTensors)
modelled!(PlacementReveal::reveal, HostPlacement, (Replicated64Tensor) -> Ring64Tensor, RepRevealOp);
modelled!(PlacementReveal::reveal, HostPlacement, (Replicated128Tensor) -> Ring128Tensor, RepRevealOp);
modelled!(PlacementReveal::reveal, HostPlacement, (ReplicatedBitTensor) -> BitTensor, RepRevealOp);

hybrid_kernel! {
    RepRevealOp,
    [
        (HostPlacement, (Replicated64Tensor) -> Ring64Tensor => Self::kernel),
        (HostPlacement, (Replicated128Tensor) -> Ring128Tensor => Self::kernel),
        (HostPlacement, (ReplicatedBitTensor) -> BitTensor => Self::kernel),
    ]
}

impl RepRevealOp {
    fn kernel<C: Context, R: Clone>(ctx: &C, plc: &HostPlacement, xe: ReplicatedTensor<R>) -> R
    where
        R: Clone + 'static,
        HostPlacement: PlacementAdd<C, R, R, R>,
    {
        let ReplicatedTensor {
            shares: [[x00, x10], [x11, x21], [x22, x02]],
        } = &xe;

        with_context!(plc, ctx, x00 + x10 + x21)
    }
}

#[derive(Clone, Debug, PartialEq)]
pub struct RepTruncPrOp {
    sig: Signature,
    amount: usize,
}

modelled!(PlacementTruncPr::trunc_pr, ReplicatedPlacement, attributes[amount: usize] (ReplicatedSetup, Replicated64Tensor) -> Replicated64Tensor, RepTruncPrOp);

kernel! {
    RepTruncPrOp,
    [
        (ReplicatedPlacement,  (ReplicatedSetup, Replicated64Tensor) -> Replicated64Tensor => attributes[amount] Self::kernel),
    ]
}

impl RepTruncPrOp {
    fn kernel<C: Context, R, K>(
        ctx: &C,
        rep: &ReplicatedPlacement,
        amount: usize,
        s: AbstractReplicatedSetup<K>,
        xe: ReplicatedTensor<R>,
    ) -> ReplicatedTensor<R> {
        xe
    }
}

trait RingSize {
    const SIZE: usize;
}

impl<R: RingSize + Placed> RingSize for Symbolic<R> {
    const SIZE: usize = <R as RingSize>::SIZE;
}

impl RingSize for Ring64Tensor {
    const SIZE: usize = 64;
}

impl RingSize for Ring128Tensor {
    const SIZE: usize = 128;
}

// impl RepTruncPrOp {
//     fn kernel<C: Context, R, K>(
//         ctx: &C,
//         rep: &ReplicatedPlacement,
//         amount: usize,
//         s: AbstractReplicatedSetup<K>,
//         xe: ReplicatedTensor<R>,
//     ) -> ReplicatedTensor<R>
//     where
//         R: Clone + Into<C::Value> + TryFrom<C::Value> + RingSize,
//         HostPlacement: PlacementSample<C, R>,
//         HostPlacement: PlacementKeyGen<C, K>,
//         HostPlacement: PlacementShl<C, R, Output = R>,
//         HostPlacement: PlacementAdd<C, R, R, Output = R>,
//         HostPlacement: PlacementSub<C, R, R, Output = R>,
//     {
//         let m = amount;

//         let (player0, player1, player2) = rep.host_placements();

//         let ReplicatedTensor {
//             shares: [[x00, x10], [x11, x21], [x22, x02]],
//         } = &xe;

//         let k2 = player2.keygen(ctx);

//         let r_bits: Vec<_> = (0..R::SIZE).map(|_| player2.sample(ctx)).collect();
//         let r = RepTruncPrOp::bit_compose(ctx, &r_bits, &player2);

//         let r_top_bits: Vec<_> = (m..R::SIZE - 1).map(|i| r_bits[i].clone()).collect();
//         let r_top_ring = RepTruncPrOp::bit_compose(ctx, &r_bits[m..R::SIZE - 1], &player2);
//         let r_msb = r_bits[R::SIZE - 1].clone();

//         let tmp: [R; 3] = [r, r_top_ring, r_msb];
//         let prep_shares: Vec<_> = tmp
//             .iter()
//             .map(|x| RepTruncPrOp::generate_additive_share(ctx, x, &player2))
//             .collect();

//         let signed = true;
//         // y_prime =
//         //     RepTruncPrOp::two_party_trunc_pr(ctx, &xe, m, &r, &r_top, [&player0, &player1], signed);

//         ReplicatedTensor {
//             shares: [
//                 [x00.clone(), x10.clone()],
//                 [x11.clone(), x21.clone()],
//                 [x22.clone(), x02.clone()],
//             ],
//         }
//     }
//     fn bit_compose<C: Context, R>(ctx: &C, bits: &[R], plc: &HostPlacement) -> R
//     where
//         R: Clone,
//         HostPlacement: PlacementShl<C, R, Output = R>,
//         HostPlacement: PlacementAdd<C, R, R, Output = R>,
//     {
//         let shifted_bits: Vec<_> = (0..bits.len()).map(|i| plc.shl(ctx, &bits[i], i)).collect();
//         RepTruncPrOp::tree_reduce(ctx, &shifted_bits, plc)
//     }

//     fn tree_reduce<C: Context, R>(ctx: &C, sequence: &[R], plc: &HostPlacement) -> R
//     where
//         R: Clone,
//         HostPlacement: PlacementAdd<C, R, R, Output = R>,
//     {
//         let n = sequence.len();
//         if n == 1 {
//             sequence[0].clone()
//         } else {
//             let mut reduced: Vec<_> = (0..n / 2)
//                 .map(|i| {
//                     let x0: &R = &sequence[2 * i];
//                     let x1: &R = &sequence[2 * i + 1];
//                     let z = with_context!(plc, ctx, x0 + x1);
//                     z
//                 })
//                 .collect();
//             if n % 2 == 1 {
//                 reduced.push(sequence[n - 1].clone());
//             }
//             RepTruncPrOp::tree_reduce(ctx, &reduced, plc)
//         }
//     }
//     fn generate_additive_share<C: Context, R, K>(ctx: &C, x: &R, plc: &HostPlacement) -> (R, R)
//     where
//         R: Clone,
//         HostPlacement: PlacementKeyGen<C, K>,
//         HostPlacement: PlacementSub<C, R, R, Output = R>,
//         HostPlacement: PlacementSample<C, R>,
//     {
//         let k = plc.keygen(ctx);
//         let share0 = plc.sample(ctx);
//         // derive seed(k)
//         let share1 = with_context!(plc, ctx, x - share0);
//         (share0, share1)
//     }
//     // fn two_party_trunc_pr<C: Context, R, K>(ctx: &C, x: )
// }

#[derive(Clone, Debug, PartialEq)]
pub struct AdditiveRevealOp {
    sig: Signature,
}

modelled!(PlacementReveal::reveal, HostPlacement, (Additive64Tensor) -> Ring64Tensor, AdditiveRevealOp);
modelled!(PlacementReveal::reveal, HostPlacement, (Additive128Tensor) -> Ring128Tensor, AdditiveRevealOp);

hybrid_kernel! {
    AdditiveRevealOp,
    [
        (HostPlacement, (Additive64Tensor) -> Ring64Tensor => Self::kernel),
        (HostPlacement, (Additive128Tensor) -> Ring128Tensor => Self::kernel),
    ]
}

impl AdditiveRevealOp {
    fn kernel<C: Context, R: Clone>(ctx: &C, plc: &HostPlacement, xe: AdditiveTensor<R>) -> R
    where
        HostPlacement: PlacementAdd<C, R, R, R>,
    {
        let AdditiveTensor { shares: [x0, x1] } = &xe;
        with_context!(plc, ctx, x1 + x0)
    }
}

#[derive(Clone, Debug, PartialEq)]
pub struct FillOp {
    sig: Signature,
    value: Value,
}

modelled!(PlacementFill::fill, HostPlacement, attributes[value: Value] (Shape) -> Ring64Tensor, FillOp);
modelled!(PlacementFill::fill, HostPlacement, attributes[value: Value] (Shape) -> Ring128Tensor, FillOp);
<<<<<<< HEAD
=======
modelled!(PlacementFill::fill, HostPlacement, attributes[value: Value] (Shape) -> BitTensor, FillOp);
>>>>>>> 51526545

kernel! {
    FillOp,
    [
        (HostPlacement, (Shape) -> Ring64Tensor => attributes[value] Self::kernel64),
        (HostPlacement, (Shape) -> Ring128Tensor => attributes[value] Self::kernel128),
<<<<<<< HEAD
=======
        (HostPlacement, (Shape) -> BitTensor => attributes[value] Self::kernel8),
>>>>>>> 51526545
    ]
}

impl FillOp {
<<<<<<< HEAD
    // We need to introduce PublicTensor vs SecretTensor to be able to reason
    // between constants and secrets
=======
>>>>>>> 51526545
    fn kernel64<C: Context>(
        ctx: &C,
        plc: &HostPlacement,
        value: Value,
        shape: Shape,
    ) -> Ring64Tensor {
        // TODO: Pass in typed value instead of Value
        match value {
            Value::Ring64(el) => Ring64Tensor::fill(el.0, plc.clone()),
            _ => unimplemented!(), // ok
        }
    }

    fn kernel128<C: Context>(
        ctx: &C,
        plc: &HostPlacement,
        value: Value,
        shape: Shape,
    ) -> Ring128Tensor {
        // TODO: Pass in typed value instead of Value
        match value {
            Value::Ring128(el) => Ring128Tensor::fill(el.0, plc.clone()),
            _ => unimplemented!(), // ok
        }
    }
<<<<<<< HEAD
=======

    fn kernel8<C: Context>(ctx: &C, plc: &HostPlacement, value: Value, shape: Shape) -> BitTensor {
        // TODO: Pass in typed value instead of Value
        match value {
            Value::Bit(el) => BitTensor::fill(el.0, plc.clone()),
            _ => unimplemented!(), // ok
        }
    }
>>>>>>> 51526545
}

#[derive(Clone, Debug, PartialEq)]
pub struct RingAddOp {
    sig: Signature,
}

// NOTE uncomment the next line to see the kernel check system in action
// modelled!(PlacementAdd::add, HostPlacement, (Ring32Tensor, Ring32Tensor) -> Ring32Tensor, RingAddOp);
// NOTE that supporting op attributes might be a simple adding an ctor input to the macro: (Placement, Signature) -> Op
modelled!(PlacementAdd::add, HostPlacement, (Ring64Tensor, Ring64Tensor) -> Ring64Tensor, RingAddOp);
modelled!(PlacementAdd::add, HostPlacement, (Ring128Tensor, Ring128Tensor) -> Ring128Tensor, RingAddOp);

kernel! {
    RingAddOp,
    [
        (HostPlacement, (Ring64Tensor, Ring64Tensor) -> Ring64Tensor => Self::kernel),
        (HostPlacement, (Ring128Tensor, Ring128Tensor) -> Ring128Tensor => Self::kernel),
    ]
}

impl RingAddOp {
    fn kernel<C: Context, T>(
        _ctx: &C,
        _plc: &HostPlacement,
        x: RingTensor<T>,
        y: RingTensor<T>,
    ) -> RingTensor<T>
    where
        RingTensor<T>: Add<RingTensor<T>, Output = RingTensor<T>>,
    {
        x + y
    }
}

#[derive(Clone, Debug, PartialEq)]
pub struct RingSubOp {
    sig: Signature,
}

modelled!(PlacementSub::sub, HostPlacement, (Ring64Tensor, Ring64Tensor) -> Ring64Tensor, RingSubOp);
modelled!(PlacementSub::sub, HostPlacement, (Ring128Tensor, Ring128Tensor) -> Ring128Tensor, RingSubOp);

kernel! {
    RingSubOp,
    [
        (HostPlacement, (Ring64Tensor, Ring64Tensor) -> Ring64Tensor => Self::kernel),
        (HostPlacement, (Ring128Tensor, Ring128Tensor) -> Ring128Tensor => Self::kernel),
    ]
}

impl RingSubOp {
    fn kernel<C: Context, T>(
        _ctx: &C,
        _plc: &HostPlacement,
        x: RingTensor<T>,
        y: RingTensor<T>,
    ) -> RingTensor<T>
    where
        RingTensor<T>: Sub<RingTensor<T>, Output = RingTensor<T>>,
    {
        x - y
    }
}

#[derive(Clone, Debug, PartialEq)]
pub struct RingMulOp {
    sig: Signature,
}

modelled!(PlacementMul::mul, HostPlacement, (Ring64Tensor, Ring64Tensor) -> Ring64Tensor, RingMulOp);
modelled!(PlacementMul::mul, HostPlacement, (Ring128Tensor, Ring128Tensor) -> Ring128Tensor, RingMulOp);

kernel! {
    RingMulOp,
    [
        (HostPlacement, (Ring64Tensor, Ring64Tensor) -> Ring64Tensor => Self::kernel),
        (HostPlacement, (Ring128Tensor, Ring128Tensor) -> Ring128Tensor => Self::kernel),
    ]
}

impl RingMulOp {
    fn kernel<C: Context, T>(
        _ctx: &C,
        _plc: &HostPlacement,
        x: RingTensor<T>,
        y: RingTensor<T>,
    ) -> RingTensor<T>
    where
        RingTensor<T>: Mul<RingTensor<T>, Output = RingTensor<T>>,
    {
        x * y
    }
}

#[derive(Clone, Debug, PartialEq)]
pub struct RingShlOp {
    sig: Signature,
    amount: usize,
}

modelled!(PlacementShl::shl, HostPlacement, attributes[amount: usize] (Ring64Tensor) -> Ring64Tensor, RingShlOp);
modelled!(PlacementShl::shl, HostPlacement, attributes[amount: usize] (Ring128Tensor) -> Ring128Tensor, RingShlOp);
modelled!(PlacementShl::shl, AdditivePlacement, attributes[amount: usize] (Additive64Tensor) -> Additive64Tensor, RingShlOp);
modelled!(PlacementShl::shl, AdditivePlacement, attributes[amount: usize] (Additive128Tensor) -> Additive128Tensor, RingShlOp);

kernel! {
    RingShlOp,
    [
        (HostPlacement, (Ring64Tensor) -> Ring64Tensor => attributes[amount] Self::kernel),
        (HostPlacement, (Ring128Tensor) -> Ring128Tensor => attributes[amount] Self::kernel),
        (AdditivePlacement, (Additive64Tensor) -> Additive64Tensor => attributes[amount] Self::additive_kernel),
        (AdditivePlacement, (Additive128Tensor) -> Additive128Tensor => attributes[amount] Self::additive_kernel),
    ]
}

impl RingShlOp {
    fn kernel<C: Context, T>(
        _ctx: &C,
        _plc: &HostPlacement,
        amount: usize,
        x: RingTensor<T>,
    ) -> RingTensor<T>
    where
        RingTensor<T>: Shl<usize, Output = RingTensor<T>>,
    {
        x << amount
    }

    fn additive_kernel<C: Context, T>(
        _ctx: &C,
        _plc: &AdditivePlacement,
        amount: usize,
        x: AdditiveTensor<T>,
    ) -> AdditiveTensor<T>
    where
        T: Shl<usize, Output = T>,
    {
        let (player0, player1) = _plc.host_placements();
        let AdditiveTensor { shares: [x0, x1] } = x;
        let z0 = with_context!(player0, ctx, x0 << amount);
        let z1 = with_context!(player1, ctx, x1 << amount);
        AdditiveTensor { shares: [z0, z1] }
    }
}

#[derive(Clone, Debug, PartialEq)]
pub struct RingShrOp {
    sig: Signature,
    amount: usize,
}

modelled!(PlacementShr::shr, HostPlacement, attributes[amount: usize] (Ring64Tensor) -> Ring64Tensor, RingShrOp);
modelled!(PlacementShr::shr, HostPlacement, attributes[amount: usize] (Ring128Tensor) -> Ring128Tensor, RingShrOp);

kernel! {
    RingShrOp,
    [
        (HostPlacement, (Ring64Tensor) -> Ring64Tensor => attributes[amount] Self::kernel),
        (HostPlacement, (Ring128Tensor) -> Ring128Tensor => attributes[amount] Self::kernel),
    ]
}

impl RingShrOp {
    fn kernel<C: Context, T>(
        _ctx: &C,
        _plc: &HostPlacement,
        amount: usize,
        x: RingTensor<T>,
    ) -> RingTensor<T>
    where
        RingTensor<T>: Shr<usize, Output = RingTensor<T>>,
    {
        x >> amount
    }
}

#[derive(Clone, Debug, PartialEq)]
pub struct BitXorOp {
    sig: Signature,
}

modelled!(PlacementXor::xor, HostPlacement, (BitTensor, BitTensor) -> BitTensor, BitXorOp);
modelled_alias!(PlacementAdd::add, HostPlacement, (BitTensor, BitTensor) -> BitTensor => PlacementXor::xor); // add = xor in Z2
modelled_alias!(PlacementSub::sub, HostPlacement, (BitTensor, BitTensor) -> BitTensor => PlacementXor::xor); // sub = xor in Z2

kernel! {
    BitXorOp,
    [
        (HostPlacement, (BitTensor, BitTensor) -> BitTensor => Self::kernel),
    ]
}

impl BitXorOp {
    fn kernel<C: Context>(_ctx: &C, _plc: &HostPlacement, x: BitTensor, y: BitTensor) -> BitTensor
    where
        BitTensor: BitXor<BitTensor, Output = BitTensor>,
    {
        x ^ y
    }
}

#[derive(Clone, Debug, PartialEq)]
pub struct BitAndOp {
    sig: Signature,
}

impl BitAndOp {
    fn kernel<C: Context>(_ctx: &C, _plc: &HostPlacement, x: BitTensor, y: BitTensor) -> BitTensor
    where
        BitTensor: BitAnd<BitTensor, Output = BitTensor>,
    {
        x & y
    }
}

modelled!(PlacementAnd::and, HostPlacement, (BitTensor, BitTensor) -> BitTensor, BitAndOp);
modelled_alias!(PlacementMul::mul, HostPlacement, (BitTensor, BitTensor) -> BitTensor => PlacementAnd::and); // mul = and in Z2

kernel! {
    BitAndOp,
    [
        (HostPlacement, (BitTensor, BitTensor) -> BitTensor => Self::kernel),
    ]
}

trait PlacementKeyGen<C: Context, K> {
    fn keygen(&self, ctx: &C) -> K;
}

#[derive(Clone, Debug, PartialEq)]
pub struct PrfKeyGenOp {
    sig: Signature,
}

modelled!(PlacementKeyGen::keygen, HostPlacement, () -> PrfKey, PrfKeyGenOp);

kernel! {
    PrfKeyGenOp,
    [
        (HostPlacement, () -> PrfKey => Self::kernel),
    ]
}

impl PrfKeyGenOp {
    fn kernel(ctx: &ConcreteContext, plc: &HostPlacement) -> PrfKey {
        // TODO
        PrfKey(
            [0, 0, 0, 0, 0, 0, 0, 0, 0, 0, 0, 0, 0, 0, 0, 0],
            plc.clone(),
        )
    }
}

#[derive(Clone, Debug, PartialEq)]
pub struct RingSampleOp {
    sig: Signature,
}

modelled!(PlacementSample::sample, HostPlacement, () -> Ring64Tensor, RingSampleOp);
modelled!(PlacementSample::sample, HostPlacement, () -> Ring128Tensor, RingSampleOp);

kernel! {
    RingSampleOp,
    [
        (HostPlacement, () -> Ring64Tensor => Self::kernel),
        (HostPlacement, () -> Ring128Tensor => Self::kernel),
    ]
}

impl RingSampleOp {
    fn kernel<T>(ctx: &ConcreteContext, plc: &HostPlacement) -> RingTensor<T>
    where
        T: From<u32>,
    {
        // TODO
        RingTensor::<T>(T::from(987654321), plc.clone())
    }
}

#[derive(Clone, Debug, PartialEq)]
pub struct BitSampleOp {
    sig: Signature,
}

modelled!(PlacementSample::sample, HostPlacement, () -> BitTensor, BitSampleOp);

kernel! {
    BitSampleOp,
    [
        (HostPlacement, () -> BitTensor => Self::kernel),
    ]
}

impl BitSampleOp {
    fn kernel(ctx: &ConcreteContext, plc: &HostPlacement) -> BitTensor {
        // TODO
        BitTensor(0, plc.clone())
    }
}

// TODO clippy complains if ConstantOp holds a Value but not
// sure where to introduce eg a Box: here or in Value itself?
// leaning towards Value
#[derive(Clone, Debug, PartialEq)]
pub struct ConstantOp {
    sig: Signature,
    val: Box<Value>,
}

impl DispatchKernel<ConcreteContext> for ConstantOp {
    fn compile(&self, _ctx: &ConcreteContext, plc: &Placement) -> Box<dyn Fn(Vec<Value>) -> Value> {
        let val = self.val.clone();

        match plc {
            Placement::HostPlacement(_) => Box::new(move |_operands| -> Value { *val.clone() }),
            _ => unimplemented!(), // ok
        }
    }
}

impl DispatchKernel<SymbolicContext> for ConstantOp {
    fn compile<'c>(
        &self,
        ctx: &'c SymbolicContext,
        plc: &Placement,
    ) -> Box<dyn Fn(Vec<SymbolicValue>) -> SymbolicValue + 'c> {
        match plc {
            Placement::HostPlacement(_) => {
                // TODO
                let plc = plc.clone();
                let op = self.clone();

                Box::new(move |operands| {
                    assert_eq!(operands.len(), 0);

                    let op_name = ctx.add_operation(&op, &[], &plc);
                    op.val.ty().synthesize_symbolic_value(op_name, plc.clone())
                })
            }
            _ => unimplemented!(), // ok
        }
    }
}

#[derive(Clone, Debug, PartialEq)]
pub struct FixedMulOp {
    sig: Signature,
}

modelled!(PlacementMul::mul, HostPlacement, (Fixed64Tensor, Fixed64Tensor) -> Fixed64Tensor, FixedMulOp);
modelled!(PlacementMul::mul, HostPlacement, (Fixed128Tensor, Fixed128Tensor) -> Fixed128Tensor, FixedMulOp);
modelled!(PlacementMul::mul, ReplicatedPlacement, (Fixed64Tensor, Fixed64Tensor) -> Fixed64Tensor, FixedMulOp);
modelled!(PlacementMul::mul, ReplicatedPlacement, (Fixed128Tensor, Fixed128Tensor) -> Fixed128Tensor, FixedMulOp);

hybrid_kernel! {
    FixedMulOp,
    [
        (HostPlacement, (Fixed64Tensor, Fixed64Tensor) -> Fixed64Tensor => Self::host_kernel),
        (HostPlacement, (Fixed128Tensor, Fixed128Tensor) -> Fixed128Tensor => Self::host_kernel),
        (ReplicatedPlacement, (Fixed64Tensor, Fixed64Tensor) -> Fixed64Tensor => Self::rep_kernel),
        (ReplicatedPlacement, (Fixed128Tensor, Fixed128Tensor) -> Fixed128Tensor => Self::rep_kernel),
    ]
}

impl FixedMulOp {
    fn host_kernel<C: Context, RingTensorT, ReplicatedTensorT>(
        ctx: &C,
        plc: &HostPlacement,
        x: FixedTensor<RingTensorT, ReplicatedTensorT>,
        y: FixedTensor<RingTensorT, ReplicatedTensorT>,
    ) -> FixedTensor<RingTensorT, ReplicatedTensorT>
    where
        HostPlacement: PlacementReveal<C, ReplicatedTensorT, RingTensorT>,
        HostPlacement: PlacementMul<C, RingTensorT, RingTensorT, RingTensorT>,
    {
        // NOTE: if one day we have branches that are not supported then we should
        // consider promoting matching to the macros and introduce proper intermediate types

        match (x, y) {
            (FixedTensor::RingTensor(x), FixedTensor::RingTensor(y)) => {
                let z: RingTensorT = plc.mul(ctx, &x, &y);
                FixedTensor::<RingTensorT, ReplicatedTensorT>::RingTensor(z)
            }
            (FixedTensor::RingTensor(x), FixedTensor::ReplicatedTensor(ye)) => {
                let y = plc.reveal(ctx, &ye);
                let z = plc.mul(ctx, &x, &y);
                FixedTensor::<RingTensorT, ReplicatedTensorT>::RingTensor(z)
            }
            (FixedTensor::ReplicatedTensor(xe), FixedTensor::RingTensor(y)) => {
                let x = plc.reveal(ctx, &xe);
                let z = plc.mul(ctx, &x, &y);
                FixedTensor::<RingTensorT, ReplicatedTensorT>::RingTensor(z)
            }
            (FixedTensor::ReplicatedTensor(xe), FixedTensor::ReplicatedTensor(ye)) => {
                let x = plc.reveal(ctx, &xe);
                let y = plc.reveal(ctx, &ye);
                let z = plc.mul(ctx, &x, &y);
                FixedTensor::<RingTensorT, ReplicatedTensorT>::RingTensor(z)
            }
        }
    }

    fn rep_kernel<C: Context, RingTensorT, ReplicatedTensorT>(
        ctx: &C,
        plc: &ReplicatedPlacement,
        x: FixedTensor<RingTensorT, ReplicatedTensorT>,
        y: FixedTensor<RingTensorT, ReplicatedTensorT>,
    ) -> FixedTensor<RingTensorT, ReplicatedTensorT>
    where
        ReplicatedPlacement: PlacementShare<C, RingTensorT, ReplicatedTensorT>,
        ReplicatedPlacement: PlacementMulSetup<
            C,
            C::ReplicatedSetup,
            ReplicatedTensorT,
            ReplicatedTensorT,
            ReplicatedTensorT,
        >,
        ReplicatedPlacement:
            PlacementAdd<C, ReplicatedTensorT, ReplicatedTensorT, ReplicatedTensorT>,
    {
        // NOTE: if one day we have branches that are not supported then we should
        // consider promoting matching to the macros and introduce proper intermediate types

        match (x, y) {
            (FixedTensor::RingTensor(x), FixedTensor::RingTensor(y)) => {
                let setup = ctx.replicated_setup(plc);
                let xe = plc.share(ctx, &x);
                let ye = plc.share(ctx, &y);
                let ze = PlacementMulSetup::mul(plc, ctx, setup, &xe, &ye);
                FixedTensor::<RingTensorT, ReplicatedTensorT>::ReplicatedTensor(ze)
            }
            (FixedTensor::RingTensor(x), FixedTensor::ReplicatedTensor(ye)) => {
                let setup = ctx.replicated_setup(plc);
                let xe = plc.share(ctx, &x);
                let ze = PlacementMulSetup::mul(plc, ctx, setup, &xe, &ye);
                FixedTensor::<RingTensorT, ReplicatedTensorT>::ReplicatedTensor(ze)
            }
            (FixedTensor::ReplicatedTensor(xe), FixedTensor::RingTensor(y)) => {
                let setup = ctx.replicated_setup(plc);
                let ye = plc.share(ctx, &y);
                let ze = PlacementMulSetup::mul(plc, ctx, setup, &xe, &ye);
                FixedTensor::<RingTensorT, ReplicatedTensorT>::ReplicatedTensor(ze)
            }
            (FixedTensor::ReplicatedTensor(xe), FixedTensor::ReplicatedTensor(ye)) => {
                let setup = ctx.replicated_setup(plc);
                let ze = PlacementMulSetup::mul(plc, ctx, setup, &xe, &ye);
                FixedTensor::<RingTensorT, ReplicatedTensorT>::ReplicatedTensor(ze)
            }
        }
    }
}

#[derive(Clone, Debug, PartialEq)]
pub struct FixedAddOp {
    sig: Signature,
}

modelled!(PlacementAdd::add, HostPlacement, (Fixed64Tensor, Fixed64Tensor) -> Fixed64Tensor, FixedAddOp);
modelled!(PlacementAdd::add, HostPlacement, (Fixed128Tensor, Fixed128Tensor) -> Fixed128Tensor, FixedAddOp);
modelled!(PlacementAdd::add, ReplicatedPlacement, (Fixed64Tensor, Fixed64Tensor) -> Fixed64Tensor, FixedAddOp);
modelled!(PlacementAdd::add, ReplicatedPlacement, (Fixed128Tensor, Fixed128Tensor) -> Fixed128Tensor, FixedAddOp);

hybrid_kernel! {
    FixedAddOp,
    [
        (HostPlacement, (Fixed64Tensor, Fixed64Tensor) -> Fixed64Tensor => Self::host_kernel),
        (HostPlacement, (Fixed128Tensor, Fixed128Tensor) -> Fixed128Tensor => Self::host_kernel),
        (ReplicatedPlacement, (Fixed64Tensor, Fixed64Tensor) -> Fixed64Tensor => Self::rep_kernel),
        (ReplicatedPlacement, (Fixed128Tensor, Fixed128Tensor) -> Fixed128Tensor => Self::rep_kernel),
    ]
}

impl FixedAddOp {
    fn host_kernel<C: Context, RingTensorT, ReplicatedTensorT>(
        ctx: &C,
        plc: &HostPlacement,
        x: FixedTensor<RingTensorT, ReplicatedTensorT>,
        y: FixedTensor<RingTensorT, ReplicatedTensorT>,
    ) -> FixedTensor<RingTensorT, ReplicatedTensorT>
    where
        HostPlacement: PlacementReveal<C, ReplicatedTensorT, RingTensorT>,
        HostPlacement: PlacementAdd<C, RingTensorT, RingTensorT, RingTensorT>,
    {
        // NOTE: if one day we have branches that are not supported then we should
        // consider promoting matching to the macros and introduce proper intermediate types

        match (x, y) {
            (FixedTensor::RingTensor(x), FixedTensor::RingTensor(y)) => {
                let z: RingTensorT = plc.add(ctx, &x, &y);
                FixedTensor::<RingTensorT, ReplicatedTensorT>::RingTensor(z)
            }
            (FixedTensor::RingTensor(x), FixedTensor::ReplicatedTensor(ye)) => {
                let y = plc.reveal(ctx, &ye);
                let z = plc.add(ctx, &x, &y);
                FixedTensor::<RingTensorT, ReplicatedTensorT>::RingTensor(z)
            }
            (FixedTensor::ReplicatedTensor(xe), FixedTensor::RingTensor(y)) => {
                let x = plc.reveal(ctx, &xe);
                let z = plc.add(ctx, &x, &y);
                FixedTensor::<RingTensorT, ReplicatedTensorT>::RingTensor(z)
            }
            (FixedTensor::ReplicatedTensor(xe), FixedTensor::ReplicatedTensor(ye)) => {
                let x = plc.reveal(ctx, &xe);
                let y = plc.reveal(ctx, &ye);
                let z = plc.add(ctx, &x, &y);
                FixedTensor::<RingTensorT, ReplicatedTensorT>::RingTensor(z)
            }
        }
    }

    fn rep_kernel<C: Context, RingTensorT, ReplicatedTensorT>(
        ctx: &C,
        plc: &ReplicatedPlacement,
        x: FixedTensor<RingTensorT, ReplicatedTensorT>,
        y: FixedTensor<RingTensorT, ReplicatedTensorT>,
    ) -> FixedTensor<RingTensorT, ReplicatedTensorT>
    where
        ReplicatedPlacement: PlacementShare<C, RingTensorT, ReplicatedTensorT>,
        ReplicatedPlacement:
            PlacementAdd<C, ReplicatedTensorT, ReplicatedTensorT, ReplicatedTensorT>,
    {
        // NOTE: if one day we have branches that are not supported then we should
        // consider promoting matching to the macros and introduce proper intermediate types

        match (x, y) {
            (FixedTensor::RingTensor(x), FixedTensor::RingTensor(y)) => {
                let xe = plc.share(ctx, &x);
                let ye = plc.share(ctx, &y);
                let ze = plc.add(ctx, &xe, &ye);
                FixedTensor::<RingTensorT, ReplicatedTensorT>::ReplicatedTensor(ze)
            }
            (FixedTensor::RingTensor(x), FixedTensor::ReplicatedTensor(ye)) => {
                let xe = plc.share(ctx, &x);
                let ze = plc.add(ctx, &xe, &ye);
                FixedTensor::<RingTensorT, ReplicatedTensorT>::ReplicatedTensor(ze)
            }
            (FixedTensor::ReplicatedTensor(xe), FixedTensor::RingTensor(y)) => {
                let ye = plc.share(ctx, &y);
                let ze = plc.add(ctx, &xe, &ye);
                FixedTensor::<RingTensorT, ReplicatedTensorT>::ReplicatedTensor(ze)
            }
            (FixedTensor::ReplicatedTensor(xe), FixedTensor::ReplicatedTensor(ye)) => {
                let ze = plc.add(ctx, &xe, &ye);
                FixedTensor::<RingTensorT, ReplicatedTensorT>::ReplicatedTensor(ze)
            }
        }
    }
}

#[cfg(test)]
mod tests {
    #![allow(clippy::redundant_clone)]

    use super::*;

    #[test]
    fn test_rep_add_concrete() {
        let ctx = ConcreteContext::default();

        let alice = HostPlacement {
            player: "alice".into(),
        };
        let bob = HostPlacement {
            player: "bob".into(),
        };
        let carole = HostPlacement {
            player: "carole".into(),
        };
        let rep = ReplicatedPlacement {
            players: ["alice".into(), "bob".into(), "carole".into()],
        };

        let xe: Replicated64Tensor = ReplicatedTensor {
            shares: [
                [RingTensor(1, alice.clone()), RingTensor(2, alice.clone())],
                [RingTensor(2, bob.clone()), RingTensor(3, bob.clone())],
                [RingTensor(3, carole.clone()), RingTensor(1, carole.clone())],
            ],
        };

        let ye = ReplicatedTensor {
            shares: [
                [RingTensor(1, alice.clone()), RingTensor(2, alice.clone())],
                [RingTensor(2, bob.clone()), RingTensor(3, bob.clone())],
                [RingTensor(3, carole.clone()), RingTensor(1, carole.clone())],
            ],
        };

        let ze: ReplicatedTensor<_> = rep.add(&ctx, &xe, &ye);

        assert_eq!(
            ze,
            ReplicatedTensor {
                shares: [
                    [RingTensor(2, alice.clone()), RingTensor(4, alice.clone())],
                    [RingTensor(4, bob.clone()), RingTensor(6, bob.clone())],
                    [RingTensor(6, carole.clone()), RingTensor(2, carole.clone())],
                ],
            }
        );
    }

    #[test]
    fn test_rep_add_symbolic() {
        let ctx = SymbolicContext::default();

        let alice = HostPlacement {
            player: "alice".into(),
        };
        let bob = HostPlacement {
            player: "bob".into(),
        };
        let carole = HostPlacement {
            player: "carole".into(),
        };
        let rep = ReplicatedPlacement {
            players: ["alice".into(), "bob".into(), "carole".into()],
        };

        let xe: Symbolic<ReplicatedTensor<Symbolic<Ring64Tensor>>> =
            Symbolic::Concrete(ReplicatedTensor {
                shares: [
                    [
                        SymbolicHandle {
                            op: "x00".into(),
                            plc: alice.clone(),
                        }
                        .into(),
                        SymbolicHandle {
                            op: "x10".into(),
                            plc: alice.clone(),
                        }
                        .into(),
                    ],
                    [
                        SymbolicHandle {
                            op: "x11".into(),
                            plc: bob.clone(),
                        }
                        .into(),
                        SymbolicHandle {
                            op: "x21".into(),
                            plc: bob.clone(),
                        }
                        .into(),
                    ],
                    [
                        SymbolicHandle {
                            op: "x22".into(),
                            plc: carole.clone(),
                        }
                        .into(),
                        SymbolicHandle {
                            op: "x02".into(),
                            plc: carole.clone(),
                        }
                        .into(),
                    ],
                ],
            });

        let ye: Symbolic<ReplicatedTensor<Symbolic<Ring64Tensor>>> =
            Symbolic::Concrete(ReplicatedTensor {
                shares: [
                    [
                        SymbolicHandle {
                            op: "y00".into(),
                            plc: alice.clone(),
                        }
                        .into(),
                        SymbolicHandle {
                            op: "y10".into(),
                            plc: alice.clone(),
                        }
                        .into(),
                    ],
                    [
                        SymbolicHandle {
                            op: "y11".into(),
                            plc: bob.clone(),
                        }
                        .into(),
                        SymbolicHandle {
                            op: "y21".into(),
                            plc: bob.clone(),
                        }
                        .into(),
                    ],
                    [
                        SymbolicHandle {
                            op: "y22".into(),
                            plc: carole.clone(),
                        }
                        .into(),
                        SymbolicHandle {
                            op: "y02".into(),
                            plc: carole.clone(),
                        }
                        .into(),
                    ],
                ],
            });

        let ze = rep.add(&ctx, &xe, &ye);

        assert_eq!(
            ze,
            Symbolic::Concrete(ReplicatedTensor {
                shares: [
                    [
                        Symbolic::Symbolic(SymbolicHandle {
                            op: "op_0".into(),
                            plc: alice.clone()
                        }),
                        Symbolic::Symbolic(SymbolicHandle {
                            op: "op_1".into(),
                            plc: alice.clone()
                        }),
                    ],
                    [
                        Symbolic::Symbolic(SymbolicHandle {
                            op: "op_2".into(),
                            plc: bob.clone()
                        }),
                        Symbolic::Symbolic(SymbolicHandle {
                            op: "op_3".into(),
                            plc: bob.clone()
                        }),
                    ],
                    [
                        Symbolic::Symbolic(SymbolicHandle {
                            op: "op_4".into(),
                            plc: carole.clone()
                        }),
                        Symbolic::Symbolic(SymbolicHandle {
                            op: "op_5".into(),
                            plc: carole.clone()
                        }),
                    ],
                ]
            })
        );

        let ops: &[_] = &ctx.ops.read().unwrap();
        assert_eq!(
            ops,
            &vec![
                Operation {
                    name: "op_0".into(),
                    operator: RingAddOp {
                        sig: BinarySignature {
                            arg0: Ty::Ring64Tensor,
                            arg1: Ty::Ring64Tensor,
                            ret: Ty::Ring64Tensor
                        }
                        .into(),
                    }
                    .into(),
                    operands: vec!["x00".into(), "y00".into()],
                    plc: HostPlacement {
                        player: "alice".into()
                    }
                    .into(),
                },
                Operation {
                    name: "op_1".into(),
                    operator: RingAddOp {
                        sig: BinarySignature {
                            arg0: Ty::Ring64Tensor,
                            arg1: Ty::Ring64Tensor,
                            ret: Ty::Ring64Tensor
                        }
                        .into(),
                    }
                    .into(),
                    operands: vec!["x10".into(), "y10".into()],
                    plc: HostPlacement {
                        player: "alice".into()
                    }
                    .into(),
                },
                Operation {
                    name: "op_2".into(),
                    operator: RingAddOp {
                        sig: BinarySignature {
                            arg0: Ty::Ring64Tensor,
                            arg1: Ty::Ring64Tensor,
                            ret: Ty::Ring64Tensor
                        }
                        .into(),
                    }
                    .into(),
                    operands: vec!["x11".into(), "y11".into()],
                    plc: HostPlacement {
                        player: "bob".into()
                    }
                    .into(),
                },
                Operation {
                    name: "op_3".into(),
                    operator: RingAddOp {
                        sig: BinarySignature {
                            arg0: Ty::Ring64Tensor,
                            arg1: Ty::Ring64Tensor,
                            ret: Ty::Ring64Tensor
                        }
                        .into(),
                    }
                    .into(),
                    operands: vec!["x21".into(), "y21".into()],
                    plc: HostPlacement {
                        player: "bob".into()
                    }
                    .into(),
                },
                Operation {
                    name: "op_4".into(),
                    operator: RingAddOp {
                        sig: BinarySignature {
                            arg0: Ty::Ring64Tensor,
                            arg1: Ty::Ring64Tensor,
                            ret: Ty::Ring64Tensor
                        }
                        .into(),
                    }
                    .into(),
                    operands: vec!["x22".into(), "y22".into()],
                    plc: HostPlacement {
                        player: "carole".into()
                    }
                    .into(),
                },
                Operation {
                    name: "op_5".into(),
                    operator: RingAddOp {
                        sig: BinarySignature {
                            arg0: Ty::Ring64Tensor,
                            arg1: Ty::Ring64Tensor,
                            ret: Ty::Ring64Tensor
                        }
                        .into(),
                    }
                    .into(),
                    operands: vec!["x02".into(), "y02".into()],
                    plc: HostPlacement {
                        player: "carole".into()
                    }
                    .into(),
                },
            ]
        );
    }

    #[test]
    fn test_rep_share_concrete() {
        let alice = HostPlacement {
            player: "alice".into(),
        };
        let bob = HostPlacement {
            player: "bob".into(),
        };
        let carole = HostPlacement {
            player: "carole".into(),
        };
        let rep = ReplicatedPlacement {
            players: ["alice".into(), "bob".into(), "carole".into()],
        };

        let replicated_keys = HashMap::new();
        let ctx = ConcreteContext { replicated_keys };

        let x: Ring64Tensor = RingTensor(5, alice);
        let xe = rep.share(&ctx, &x);
    }

    #[test]
    fn test_rep_share_symbolic() {
        let alice_plc = HostPlacement {
            player: "alice".into(),
        };
        let bob_plc = HostPlacement {
            player: "bob".into(),
        };
        let rep_plc = ReplicatedPlacement {
            players: ["alice".into(), "bob".into(), "carole".into()],
        };

        let ctx = SymbolicContext::default();
        let x: Symbolic<Ring64Tensor> = alice_plc.sample(&ctx);
        let y: Symbolic<Ring64Tensor> = bob_plc.sample(&ctx);
        let xe = rep_plc.share(&ctx, &x);
        let ye = rep_plc.share(&ctx, &y);
        let ze = rep_plc.add(&ctx, &xe, &ye);
        let z = bob_plc.reveal(&ctx, &ze);
        println!("SYMBOLIC {:?}", z);
    }

    #[test]
    fn test_rep_addsymbolic() {
        let alice_plc = HostPlacement {
            player: "alice".into(),
        };
        let bob_plc = HostPlacement {
            player: "bob".into(),
        };
        let rep_plc = ReplicatedPlacement {
            players: ["alice".into(), "bob".into(), "carole".into()],
        };

        let ctx = SymbolicContext::default();
        let x: Symbolic<Ring64Tensor> = alice_plc.sample(&ctx);
        let y: Symbolic<Ring64Tensor> = bob_plc.sample(&ctx);
        let xe = rep_plc.share(&ctx, &x);
        let ze = rep_plc.add(&ctx, &y, &xe);
        println!("SYMBOLIC {:?}", ze);
    }

    #[test]
    fn test_fixed_add() {
        let alice = HostPlacement {
            player: "alice".into(),
        };
        let bob = HostPlacement {
            player: "bob".into(),
        };
        let rep = ReplicatedPlacement {
            players: ["alice".into(), "bob".into(), "carole".into()],
        };

        let x = Fixed64Tensor::RingTensor(RingTensor(5 * 256, alice.clone()));
        let y = Fixed64Tensor::RingTensor(RingTensor(7 * 256, bob.clone()));

        let ctx = ConcreteContext::default();
        let z = rep.add(&ctx, &x, &y);

        println!("{:?}", z);
    }

    #[test]
    fn test_fixed_add_symb() {
        let alice = HostPlacement {
            player: "alice".into(),
        };
        let bob = HostPlacement {
            player: "bob".into(),
        };
        let rep = ReplicatedPlacement {
            players: ["alice".into(), "bob".into(), "carole".into()],
        };

        let x: <Fixed128Tensor as KnownType>::Symbolic = Symbolic::Symbolic(SymbolicHandle {
            op: "x".into(),
            plc: alice.clone().into(),
        });
        let y: <Fixed128Tensor as KnownType>::Symbolic = Symbolic::Symbolic(SymbolicHandle {
            op: "y".into(),
            plc: bob.clone().into(),
        });

        let ctx = SymbolicContext::default();
        let z = rep.add(&ctx, &x, &y);

        println!("{:?}", z);

        let ops = ctx.ops.read().unwrap();
        for op in ops.iter() {
            println!("  {:?}", op);
        }
    }

    #[test]
    fn test_fixed_add_symb_lower() {
        let alice = HostPlacement {
            player: "alice".into(),
        };
        let bob = HostPlacement {
            player: "bob".into(),
        };
        let rep = ReplicatedPlacement {
            players: ["alice".into(), "bob".into(), "carole".into()],
        };

        let x: <Fixed64Tensor as KnownType>::Symbolic = Symbolic::Concrete(
            FixedTensor::RingTensor(Symbolic::Symbolic(SymbolicHandle {
                op: "x".into(),
                plc: alice.clone(),
            })),
        );
        let y: <Fixed64Tensor as KnownType>::Symbolic = Symbolic::Concrete(
            FixedTensor::RingTensor(Symbolic::Symbolic(SymbolicHandle {
                op: "y".into(),
                plc: bob.clone(),
            })),
        );

        let ctx = SymbolicContext::default();
        let z = rep.add(&ctx, &x, &y);

        println!("{:?}", z);

        let ops = ctx.ops.read().unwrap();
        for op in ops.iter() {
            println!("  {:?}", op);
        }
    }

    #[test]
    fn test_rep_exec() {
        #![allow(clippy::redundant_clone)]

        use std::collections::HashMap;

        let alice_plc = HostPlacement {
            player: "alice".into(),
        };
        let bob_plc = HostPlacement {
            player: "bob".into(),
        };
        let rep_plc = ReplicatedPlacement {
            players: ["alice".into(), "bob".into(), "carole".into()],
        };

        let ops: Vec<Operation> = vec![
            Operation {
                name: "x".into(),
                operator: RingSampleOp {
                    sig: NullarySignature {
                        ret: Ty::Ring128Tensor,
                    }
                    .into(),
                }
                .into(),
                operands: vec![],
                plc: alice_plc.clone().into(),
            },
            Operation {
                name: "xe".into(),
                operator: RepShareOp {
                    sig: UnarySignature {
                        arg0: Ty::Ring128Tensor,
                        ret: Ty::Replicated128Tensor,
                    }
                    .into(),
                }
                .into(),
                operands: vec!["x".into()],
                plc: rep_plc.clone().into(),
            },
            Operation {
                name: "y".into(),
                operator: RingSampleOp {
                    sig: NullarySignature {
                        ret: Ty::Ring128Tensor,
                    }
                    .into(),
                }
                .into(),
                operands: vec![],
                plc: bob_plc.clone().into(),
            },
            Operation {
                name: "ye".into(),
                operator: RepShareOp {
                    sig: UnarySignature {
                        arg0: Ty::Ring128Tensor,
                        ret: Ty::Replicated128Tensor,
                    }
                    .into(),
                }
                .into(),
                operands: vec!["y".into()],
                plc: rep_plc.clone().into(),
            },
            Operation {
                name: "s".into(),
                operator: RepSetupOp {
                    sig: NullarySignature {
                        ret: Ty::ReplicatedSetup,
                    }
                    .into(),
                }
                .into(),
                operands: vec![],
                plc: rep_plc.clone().into(),
            },
            Operation {
                name: "ze".into(),
                operator: RepMulOp {
                    sig: TernarySignature {
                        arg0: Ty::ReplicatedSetup,
                        arg1: Ty::Replicated128Tensor,
                        arg2: Ty::Replicated128Tensor,
                        ret: Ty::Replicated128Tensor,
                    }
                    .into(),
                }
                .into(),
                operands: vec!["s".into(), "xe".into(), "ye".into()],
                plc: rep_plc.clone().into(),
            },
            Operation {
                name: "ve".into(),
                operator: RepMulOp {
                    sig: TernarySignature {
                        arg0: Ty::ReplicatedSetup,
                        arg1: Ty::Replicated128Tensor,
                        arg2: Ty::Replicated128Tensor,
                        ret: Ty::Replicated128Tensor,
                    }
                    .into(),
                }
                .into(),
                operands: vec!["s".into(), "xe".into(), "ye".into()],
                plc: rep_plc.clone().into(),
            },
        ];

        let ctx = SymbolicContext::default();
        let mut env: HashMap<String, SymbolicValue> = HashMap::default();

        for op in ops.iter() {
            let operator = op.operator.clone();
            let operands = op
                .operands
                .iter()
                .map(|input_name| env.get(input_name).unwrap().clone())
                .collect();
            let res = ctx.execute(operator, &op.plc, operands);
            env.insert(op.name.clone(), res);
        }

        println!("{:?}\n\n", env);

        let replicated_keys = HashMap::new();
        let ctx = ConcreteContext { replicated_keys };

        let mut env: HashMap<String, Value> = HashMap::default();

        for op in ops.iter() {
            let operator = op.operator.clone();
            let operands = op
                .operands
                .iter()
                .map(|input_name| env.get(input_name).unwrap().clone())
                .collect();
            let res = ctx.execute(operator, &op.plc, operands);
            env.insert(op.name.clone(), res);
        }

        println!("{:?}", env);

        // let ops = ctx.ops.read().unwrap();
        // for op in ops.iter() {
        //     println!("  {:?}", op);
        // }

        // let comp = r#"

        // "#.try_into().unwrap();

        // let exec = SymbolicExecutor;
        // exec.eval(comp);
    }

    #[test]
    fn test_rep_bin_exec() {
        #![allow(clippy::redundant_clone)]

        use std::collections::HashMap;

        let alice_plc = HostPlacement {
            player: "alice".into(),
        };
        let bob_plc = HostPlacement {
            player: "bob".into(),
        };
        let rep_plc = ReplicatedPlacement {
            players: ["alice".into(), "bob".into(), "carole".into()],
        };

        let ops: Vec<Operation> = vec![
            Operation {
                name: "x".into(),
                operator: BitSampleOp {
                    sig: NullarySignature { ret: Ty::BitTensor }.into(),
                }
                .into(),
                operands: vec![],
                plc: alice_plc.clone().into(),
            },
            Operation {
                name: "xe".into(),
                operator: RepShareOp {
                    sig: UnarySignature {
                        arg0: Ty::BitTensor,
                        ret: Ty::ReplicatedBitTensor,
                    }
                    .into(),
                }
                .into(),
                operands: vec!["x".into()],
                plc: rep_plc.clone().into(),
            },
            Operation {
                name: "y".into(),
                operator: BitSampleOp {
                    sig: NullarySignature { ret: Ty::BitTensor }.into(),
                }
                .into(),
                operands: vec![],
                plc: bob_plc.clone().into(),
            },
            Operation {
                name: "ye".into(),
                operator: RepShareOp {
                    sig: UnarySignature {
                        arg0: Ty::BitTensor,
                        ret: Ty::ReplicatedBitTensor,
                    }
                    .into(),
                }
                .into(),
                operands: vec!["y".into()],
                plc: rep_plc.clone().into(),
            },
            Operation {
                name: "s".into(),
                operator: RepSetupOp {
                    sig: NullarySignature {
                        ret: Ty::ReplicatedSetup,
                    }
                    .into(),
                }
                .into(),
                operands: vec![],
                plc: rep_plc.clone().into(),
            },
            Operation {
                name: "ze".into(),
                operator: RepMulOp {
                    sig: TernarySignature {
                        arg0: Ty::ReplicatedSetup,
                        arg1: Ty::ReplicatedBitTensor,
                        arg2: Ty::ReplicatedBitTensor,
                        ret: Ty::ReplicatedBitTensor,
                    }
                    .into(),
                }
                .into(),
                operands: vec!["s".into(), "xe".into(), "ye".into()],
                plc: rep_plc.clone().into(),
            },
            Operation {
                name: "ve".into(),
                operator: RepMulOp {
                    sig: TernarySignature {
                        arg0: Ty::ReplicatedSetup,
                        arg1: Ty::ReplicatedBitTensor,
                        arg2: Ty::ReplicatedBitTensor,
                        ret: Ty::ReplicatedBitTensor,
                    }
                    .into(),
                }
                .into(),
                operands: vec!["s".into(), "xe".into(), "ye".into()],
                plc: rep_plc.clone().into(),
            },
        ];

        let ctx = SymbolicContext::default();
        let mut env: HashMap<String, SymbolicValue> = HashMap::default();

        for op in ops.iter() {
            let operator = op.operator.clone();
            let operands = op
                .operands
                .iter()
                .map(|input_name| env.get(input_name).unwrap().clone())
                .collect();
            let res = ctx.execute(operator, &op.plc, operands);
            env.insert(op.name.clone(), res);
        }

        println!("{:?}", env);

        let ctx = ConcreteContext::default();
        let mut env: HashMap<String, Value> = HashMap::default();

        for op in ops.iter() {
            let operator = op.operator.clone();
            let operands = op
                .operands
                .iter()
                .map(|input_name| env.get(input_name).unwrap().clone())
                .collect();
            let res = ctx.execute(operator, &op.plc, operands);
            env.insert(op.name.clone(), res);
        }

        println!("{:?}", env);
    }

    #[test]
    fn test_add_exec() {
        let alice = HostPlacement {
            player: "alice".into(),
        };
        let bob = HostPlacement {
            player: "bob".into(),
        };
        let add_plc = AdditivePlacement {
            players: ["alice".into(), "bob".into()],
        };

        let x = Additive64Tensor {
            shares: [RingTensor(1, alice.clone()), RingTensor(2, bob.clone())],
        };
        let y = Additive64Tensor {
            shares: [RingTensor(1, alice.clone()), RingTensor(2, bob.clone())],
        };

        let ctx = ConcreteContext::default();
        let z = add_plc.add(&ctx, &x, &y);
        let z_reveal = alice.reveal(&ctx, &z);
        println!("{:?}", z_reveal);
        // TODO: fix this after placement merge
        // assert_eq!(z_reveal, RingTensor(6, alice.clone()));

        let z2 = add_plc.mul(&ctx, &x, &RingTensor(10, bob.clone()));
        let z2_reveal = bob.reveal(&ctx, &z2);

        assert_eq!(z2_reveal, RingTensor(30, bob.clone()));
    }
}<|MERGE_RESOLUTION|>--- conflicted
+++ resolved
@@ -142,10 +142,7 @@
     Shape,
     Ring64,
     Ring128,
-<<<<<<< HEAD
-=======
     Bit,
->>>>>>> 51526545
 }
 
 impl Ty {
@@ -264,10 +261,7 @@
     Shape(Shape),
     Ring64(Ring64),
     Ring128(Ring128),
-<<<<<<< HEAD
-=======
     Bit(Bit),
->>>>>>> 51526545
 }
 
 impl Value {
@@ -289,10 +283,7 @@
             Value::Shape(_) => Ty::Shape,
             Value::Ring64(_) => Ty::Ring64,
             Value::Ring128(_) => Ty::Ring128,
-<<<<<<< HEAD
-=======
             Value::Bit(_) => Ty::Bit,
->>>>>>> 51526545
         }
     }
 }
@@ -425,13 +416,9 @@
 );
 value!(PrfKey, Symbolic<PrfKey>);
 value!(Shape, Symbolic<Shape>);
-
 value!(Ring64, Symbolic<Ring64>);
 value!(Ring128, Symbolic<Ring128>);
-<<<<<<< HEAD
-=======
 value!(Bit, Symbolic<Bit>);
->>>>>>> 51526545
 
 #[derive(Clone, Debug, PartialEq)]
 pub enum Symbolic<T: Placed> {
@@ -953,20 +940,12 @@
     }
 }
 
-<<<<<<< HEAD
-=======
 impl BitTensor {
     fn fill(el: u8, plc: HostPlacement) -> BitTensor {
-        assert!(
-            el == 0 || el == 1,
-            "cannot fill a BitTensor with a value {:?}",
-            el
-        );
         BitTensor(el, plc)
     }
 }
 
->>>>>>> 51526545
 #[derive(Clone, Debug, PartialEq)]
 pub struct BitTensor(u8, HostPlacement);
 
@@ -1020,11 +999,8 @@
 
 pub type Ring128 = Ring<u128>;
 
-<<<<<<< HEAD
-=======
 pub type Bit = Ring<u8>;
 
->>>>>>> 51526545
 pub type Replicated64Tensor = ReplicatedTensor<Ring64Tensor>;
 
 pub type Replicated128Tensor = ReplicatedTensor<Ring128Tensor>;
@@ -1336,13 +1312,10 @@
 
 trait PlacementRepToAdd<C: Context, T, O> {
     fn rep_to_add(&self, ctx: &C, x: &T) -> O;
-<<<<<<< HEAD
 }
 
 trait PlacementTruncPr<C: Context, S, T, O> {
     fn trunc_pr(&self, ctx: &C, amount: usize, s: &S, x: &T) -> O;
-=======
->>>>>>> 51526545
 }
 
 pub trait Context {
@@ -3053,7 +3026,6 @@
         }
     }
 }
-<<<<<<< HEAD
 
 trait PlacementArithmeticXor<C: Context, R> {
     fn arithmetic_xor(&self, ctx: &C, x: &AdditiveTensor<R>, y: &R) -> AdditiveTensor<R>;
@@ -3100,8 +3072,7 @@
     HostPlacement: PlacementShl<C, R, R>,
     HostPlacement: PlacementShr<C, R, R>,
     AdditivePlacement: PlacementArithmeticXor<C, R>,
-    AdditivePlacement: PlacementShl<C, AdditiveTensor<R>, AdditiveTensor<R>>
-
+    AdditivePlacement: PlacementShl<C, AdditiveTensor<R>, AdditiveTensor<R>>,
 {
     fn trunc_pr(
         &self,
@@ -3136,8 +3107,6 @@
     }
 }
 
-=======
->>>>>>> 51526545
 #[derive(Clone, Debug, PartialEq)]
 pub struct RepShareOp {
     sig: Signature,
@@ -3389,29 +3358,18 @@
 
 modelled!(PlacementFill::fill, HostPlacement, attributes[value: Value] (Shape) -> Ring64Tensor, FillOp);
 modelled!(PlacementFill::fill, HostPlacement, attributes[value: Value] (Shape) -> Ring128Tensor, FillOp);
-<<<<<<< HEAD
-=======
 modelled!(PlacementFill::fill, HostPlacement, attributes[value: Value] (Shape) -> BitTensor, FillOp);
->>>>>>> 51526545
 
 kernel! {
     FillOp,
     [
         (HostPlacement, (Shape) -> Ring64Tensor => attributes[value] Self::kernel64),
         (HostPlacement, (Shape) -> Ring128Tensor => attributes[value] Self::kernel128),
-<<<<<<< HEAD
-=======
         (HostPlacement, (Shape) -> BitTensor => attributes[value] Self::kernel8),
->>>>>>> 51526545
     ]
 }
 
 impl FillOp {
-<<<<<<< HEAD
-    // We need to introduce PublicTensor vs SecretTensor to be able to reason
-    // between constants and secrets
-=======
->>>>>>> 51526545
     fn kernel64<C: Context>(
         ctx: &C,
         plc: &HostPlacement,
@@ -3437,17 +3395,22 @@
             _ => unimplemented!(), // ok
         }
     }
-<<<<<<< HEAD
-=======
 
     fn kernel8<C: Context>(ctx: &C, plc: &HostPlacement, value: Value, shape: Shape) -> BitTensor {
         // TODO: Pass in typed value instead of Value
         match value {
-            Value::Bit(el) => BitTensor::fill(el.0, plc.clone()),
+            Value::Bit(el) => {
+                let val = el.0;
+                assert!(
+                    val == 0 || val == 1,
+                    "cannot fill a BitTensor with a value {:?}",
+                    val
+                );
+                BitTensor::fill(val, plc.clone())
+            }
             _ => unimplemented!(), // ok
         }
     }
->>>>>>> 51526545
 }
 
 #[derive(Clone, Debug, PartialEq)]

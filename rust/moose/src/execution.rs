--- conflicted
+++ resolved
@@ -3,12 +3,8 @@
 use crate::fixedpoint::Convert;
 use crate::prng::AesRng;
 use crate::ring::{Dot, Ring128Tensor, Ring64Tensor, Sample};
-<<<<<<< HEAD
+use crate::standard::*;
 use async_trait::async_trait;
-=======
-use crate::standard::*;
-use anyhow::{anyhow, Result};
->>>>>>> 288bf9d8
 use enum_dispatch::enum_dispatch;
 use futures::future::{Map, Shared};
 use futures::prelude::*;
@@ -18,11 +14,7 @@
 use rayon::prelude::*;
 use serde::{Deserialize, Serialize};
 use std::collections::HashMap;
-<<<<<<< HEAD
 use std::convert::TryFrom;
-=======
-use std::ops::{Add, Div, Mul, Sub};
->>>>>>> 288bf9d8
 use std::sync::Arc;
 use tokio::sync::oneshot;
 use tracing::debug;
@@ -142,76 +134,69 @@
     }
 }
 
-<<<<<<< HEAD
+impl From<Float32Tensor> for Value {
+    fn from(v: Float32Tensor) -> Self {
+        Value::Float32Tensor(v)
+    }
+}
+
+impl From<Float64Tensor> for Value {
+    fn from(v: Float64Tensor) -> Self {
+        Value::Float64Tensor(v)
+    }
+}
+
+impl From<Int8Tensor> for Value {
+    fn from(v: Int8Tensor) -> Self {
+        Value::Int8Tensor(v)
+    }
+}
+
+impl From<Int16Tensor> for Value {
+    fn from(v: Int16Tensor) -> Self {
+        Value::Int16Tensor(v)
+    }
+}
+
+impl From<Int32Tensor> for Value {
+    fn from(v: Int32Tensor) -> Self {
+        Value::Int32Tensor(v)
+    }
+}
+
+impl From<Int64Tensor> for Value {
+    fn from(v: Int64Tensor) -> Self {
+        Value::Int64Tensor(v)
+    }
+}
+
+impl From<Uint8Tensor> for Value {
+    fn from(v: Uint8Tensor) -> Self {
+        Value::Uint8Tensor(v)
+    }
+}
+
+impl From<Uint16Tensor> for Value {
+    fn from(v: Uint16Tensor) -> Self {
+        Value::Uint16Tensor(v)
+    }
+}
+
+impl From<Uint32Tensor> for Value {
+    fn from(v: Uint32Tensor) -> Self {
+        Value::Uint32Tensor(v)
+    }
+}
+
+impl From<Uint64Tensor> for Value {
+    fn from(v: Uint64Tensor) -> Self {
+        Value::Uint64Tensor(v)
+    }
+}
+
 impl TryFrom<Value> for Ring64Tensor {
     type Error = Error;
     fn try_from(v: Value) -> Result<Self> {
-=======
-impl From<Float32Tensor> for Value {
-    fn from(v: Float32Tensor) -> Self {
-        Value::Float32Tensor(v)
-    }
-}
-
-impl From<Float64Tensor> for Value {
-    fn from(v: Float64Tensor) -> Self {
-        Value::Float64Tensor(v)
-    }
-}
-
-impl From<Int8Tensor> for Value {
-    fn from(v: Int8Tensor) -> Self {
-        Value::Int8Tensor(v)
-    }
-}
-
-impl From<Int16Tensor> for Value {
-    fn from(v: Int16Tensor) -> Self {
-        Value::Int16Tensor(v)
-    }
-}
-
-impl From<Int32Tensor> for Value {
-    fn from(v: Int32Tensor) -> Self {
-        Value::Int32Tensor(v)
-    }
-}
-
-impl From<Int64Tensor> for Value {
-    fn from(v: Int64Tensor) -> Self {
-        Value::Int64Tensor(v)
-    }
-}
-
-impl From<Uint8Tensor> for Value {
-    fn from(v: Uint8Tensor) -> Self {
-        Value::Uint8Tensor(v)
-    }
-}
-
-impl From<Uint16Tensor> for Value {
-    fn from(v: Uint16Tensor) -> Self {
-        Value::Uint16Tensor(v)
-    }
-}
-
-impl From<Uint32Tensor> for Value {
-    fn from(v: Uint32Tensor) -> Self {
-        Value::Uint32Tensor(v)
-    }
-}
-
-impl From<Uint64Tensor> for Value {
-    fn from(v: Uint64Tensor) -> Self {
-        Value::Uint64Tensor(v)
-    }
-}
-
-// TODO(Morten) all the From<Value> below should be TryFrom instead, with proper error handling
-
-impl From<Value> for Ring64Tensor {
-    fn from(v: Value) -> Self {
->>>>>>> 288bf9d8
         match v {
             Value::Ring64Tensor(x) => Ok(x),
             _ => Err(Error::TypeMismatch),
@@ -279,7 +264,106 @@
     }
 }
 
-<<<<<<< HEAD
+impl TryFrom<Value> for Float32Tensor {
+    type Error = Error;
+    fn try_from(v: Value) -> Result<Self> {
+        match v {
+            Value::Float32Tensor(x) => Ok(x),
+            _ => Err(Error::TypeMismatch),
+        }
+    }
+}
+
+impl TryFrom<Value> for Float64Tensor {
+    type Error = Error;
+    fn try_from(v: Value) -> Result<Self> {
+        match v {
+            Value::Float64Tensor(x) => Ok(x),
+            _ => Err(Error::TypeMismatch),
+        }
+    }
+}
+
+impl TryFrom<Value> for Int8Tensor {
+    type Error = Error;
+    fn try_from(v: Value) -> Result<Self> {
+        match v {
+            Value::Int8Tensor(x) => Ok(x),
+            _ => Err(Error::TypeMismatch),
+        }
+    }
+}
+
+impl TryFrom<Value> for Int16Tensor {
+    type Error = Error;
+    fn try_from(v: Value) -> Result<Self> {
+        match v {
+            Value::Int16Tensor(x) => Ok(x),
+            _ => Err(Error::TypeMismatch),
+        }
+    }
+}
+
+impl TryFrom<Value> for Int32Tensor {
+    type Error = Error;
+    fn try_from(v: Value) -> Result<Self> {
+        match v {
+            Value::Int32Tensor(x) => Ok(x),
+            _ => Err(Error::TypeMismatch),
+        }
+    }
+}
+
+impl TryFrom<Value> for Int64Tensor {
+    type Error = Error;
+    fn try_from(v: Value) -> Result<Self> {
+        match v {
+            Value::Int64Tensor(x) => Ok(x),
+            _ => Err(Error::TypeMismatch),
+        }
+    }
+}
+
+impl TryFrom<Value> for Uint8Tensor {
+    type Error = Error;
+    fn try_from(v: Value) -> Result<Self> {
+        match v {
+            Value::Uint8Tensor(x) => Ok(x),
+            _ => Err(Error::TypeMismatch),
+        }
+    }
+}
+
+impl TryFrom<Value> for Uint16Tensor {
+    type Error = Error;
+    fn try_from(v: Value) -> Result<Self> {
+        match v {
+            Value::Uint16Tensor(x) => Ok(x),
+            _ => Err(Error::TypeMismatch),
+        }
+    }
+}
+
+impl TryFrom<Value> for Uint32Tensor {
+    type Error = Error;
+    fn try_from(v: Value) -> Result<Self> {
+        match v {
+            Value::Uint32Tensor(x) => Ok(x),
+            _ => Err(Error::TypeMismatch),
+        }
+    }
+}
+
+impl TryFrom<Value> for Uint64Tensor {
+    type Error = Error;
+    fn try_from(v: Value) -> Result<Self> {
+        match v {
+            Value::Uint64Tensor(x) => Ok(x),
+            _ => Err(Error::TypeMismatch),
+        }
+    }
+}
+
 macro_rules! function_kernel {
     ($f:expr) => {
         Ok(Kernel::NullaryFunction(|| {
@@ -314,101 +398,6 @@
             Ok(Value::from(y))
         }))
     };
-=======
-impl From<Value> for Float32Tensor {
-    fn from(v: Value) -> Float32Tensor {
-        match v {
-            Value::Float32Tensor(x) => x,
-            _ => unimplemented!(),
-        }
-    }
-}
-
-impl From<Value> for Float64Tensor {
-    fn from(v: Value) -> Float64Tensor {
-        match v {
-            Value::Float64Tensor(x) => x,
-            _ => unimplemented!(),
-        }
-    }
-}
-
-impl From<Value> for Int8Tensor {
-    fn from(v: Value) -> Int8Tensor {
-        match v {
-            Value::Int8Tensor(x) => x,
-            _ => unimplemented!(),
-        }
-    }
-}
-
-impl From<Value> for Int16Tensor {
-    fn from(v: Value) -> Int16Tensor {
-        match v {
-            Value::Int16Tensor(x) => x,
-            _ => unimplemented!(),
-        }
-    }
-}
-
-impl From<Value> for Int32Tensor {
-    fn from(v: Value) -> Int32Tensor {
-        match v {
-            Value::Int32Tensor(x) => x,
-            _ => unimplemented!(),
-        }
-    }
-}
-
-impl From<Value> for Int64Tensor {
-    fn from(v: Value) -> Int64Tensor {
-        match v {
-            Value::Int64Tensor(x) => x,
-            _ => unimplemented!(),
-        }
-    }
-}
-
-impl From<Value> for Uint8Tensor {
-    fn from(v: Value) -> Uint8Tensor {
-        match v {
-            Value::Uint8Tensor(x) => x,
-            _ => unimplemented!(),
-        }
-    }
-}
-
-impl From<Value> for Uint16Tensor {
-    fn from(v: Value) -> Uint16Tensor {
-        match v {
-            Value::Uint16Tensor(x) => x,
-            _ => unimplemented!(),
-        }
-    }
-}
-
-impl From<Value> for Uint32Tensor {
-    fn from(v: Value) -> Uint32Tensor {
-        match v {
-            Value::Uint32Tensor(x) => x,
-            _ => unimplemented!(),
-        }
-    }
-}
-
-impl From<Value> for Uint64Tensor {
-    fn from(v: Value) -> Uint64Tensor {
-        match v {
-            Value::Uint64Tensor(x) => x,
-            _ => unimplemented!(),
-        }
-    }
-}
-
-pub enum TypedNullaryKernel<Y> {
-    Function(fn() -> Y),
-    Closure(Arc<dyn Fn() -> Y + Send + Sync>),
->>>>>>> 288bf9d8
 }
 
 macro_rules! closure_kernel {
@@ -804,24 +793,21 @@
     RingShr(RingShrOp),
     PrimDeriveSeed(PrimDeriveSeedOp),
     PrimGenPrfKey(PrimGenPrfKeyOp),
-<<<<<<< HEAD
     Send(SendOp),
     Receive(ReceiveOp),
-}
-
-#[derive(Serialize, Deserialize, Clone, Debug)]
-pub struct SendOp {
-    pub rendezvous_key: String,
-}
-
-#[derive(Serialize, Deserialize, Clone, Debug)]
-pub struct ReceiveOp {
-    pub rendezvous_key: String,
-=======
     FixedpointRingEncode(FixedpointRingEncodeOp),
     FixedpointRingDecode(FixedpointRingDecodeOp),
     FixedpointRingMean(FixedpointRingMeanOp),
->>>>>>> 288bf9d8
+}
+
+#[derive(Serialize, Deserialize, Clone, Debug)]
+pub struct SendOp {
+    pub rendezvous_key: String,
+}
+
+#[derive(Serialize, Deserialize, Clone, Debug)]
+pub struct ReceiveOp {
+    pub rendezvous_key: String,
 }
 
 #[derive(Serialize, Deserialize, Clone, Debug)]
@@ -842,36 +828,29 @@
     pub rhs: Ty,
 }
 
-impl Kernel for StdAddOp {
-    fn sync_kernel(&self) -> SyncKernel {
+impl Compile<Kernel> for StdAddOp {
+    fn compile(&self) -> Result<Kernel> {
         match (self.lhs, self.rhs) {
             (Ty::Float32TensorTy, Ty::Float32TensorTy) => {
-                binary_kernel!(Float32Tensor, Float32Tensor)
+                function_kernel!(Float32Tensor, Float32Tensor, |x, y| x + y)
             }
             (Ty::Float64TensorTy, Ty::Float64TensorTy) => {
-                binary_kernel!(Float64Tensor, Float64Tensor)
+                function_kernel!(Float64Tensor, Float64Tensor, |x, y| x + y)
             }
             (Ty::Int32TensorTy, Ty::Int32TensorTy) => {
-                binary_kernel!(Int32Tensor, Int32Tensor)
+                function_kernel!(Int32Tensor, Int32Tensor, |x, y| x + y)
             }
             (Ty::Int64TensorTy, Ty::Int64TensorTy) => {
-                binary_kernel!(Int64Tensor, Int64Tensor)
+                function_kernel!(Int64Tensor, Int64Tensor, |x, y| x + y)
             }
             (Ty::Uint32TensorTy, Ty::Uint32TensorTy) => {
-                binary_kernel!(Uint32Tensor, Uint32Tensor)
+                function_kernel!(Uint32Tensor, Uint32Tensor, |x, y| x + y)
             }
             (Ty::Uint64TensorTy, Ty::Uint64TensorTy) => {
-                binary_kernel!(Uint64Tensor, Uint64Tensor)
-            }
-            _ => unimplemented!(),
-        }
-    }
-}
-
-impl<T: Add<U>, U> BinaryFunction<T, U> for StdAddOp {
-    type Output = <T as Add<U>>::Output;
-    fn execute(x: T, y: U) -> Self::Output {
-        x + y
+                function_kernel!(Uint64Tensor, Uint64Tensor, |x, y| x + y)
+            }
+            _ => Err(Error::UnimplementedOperator),
+        }
     }
 }
 
@@ -881,36 +860,29 @@
     pub rhs: Ty,
 }
 
-impl Kernel for StdSubOp {
-    fn sync_kernel(&self) -> SyncKernel {
+impl Compile<Kernel> for StdSubOp {
+    fn compile(&self) -> Result<Kernel> {
         match (self.lhs, self.rhs) {
             (Ty::Float32TensorTy, Ty::Float32TensorTy) => {
-                binary_kernel!(Float32Tensor, Float32Tensor)
+                function_kernel!(Float32Tensor, Float32Tensor, |x, y| x - y)
             }
             (Ty::Float64TensorTy, Ty::Float64TensorTy) => {
-                binary_kernel!(Float64Tensor, Float64Tensor)
+                function_kernel!(Float64Tensor, Float64Tensor, |x, y| x - y)
             }
             (Ty::Int32TensorTy, Ty::Int32TensorTy) => {
-                binary_kernel!(Int32Tensor, Int32Tensor)
+                function_kernel!(Int32Tensor, Int32Tensor, |x, y| x - y)
             }
             (Ty::Int64TensorTy, Ty::Int64TensorTy) => {
-                binary_kernel!(Int64Tensor, Int64Tensor)
+                function_kernel!(Int64Tensor, Int64Tensor, |x, y| x - y)
             }
             (Ty::Uint32TensorTy, Ty::Uint32TensorTy) => {
-                binary_kernel!(Uint32Tensor, Uint32Tensor)
+                function_kernel!(Uint32Tensor, Uint32Tensor, |x, y| x - y)
             }
             (Ty::Uint64TensorTy, Ty::Uint64TensorTy) => {
-                binary_kernel!(Uint64Tensor, Uint64Tensor)
-            }
-            _ => unimplemented!(),
-        }
-    }
-}
-
-impl<T: Sub<U>, U> BinaryFunction<T, U> for StdSubOp {
-    type Output = <T as Sub<U>>::Output;
-    fn execute(x: T, y: U) -> Self::Output {
-        x - y
+                function_kernel!(Uint64Tensor, Uint64Tensor, |x, y| x - y)
+            }
+            _ => Err(Error::UnimplementedOperator),
+        }
     }
 }
 
@@ -920,36 +892,29 @@
     pub rhs: Ty,
 }
 
-impl Kernel for StdMulOp {
-    fn sync_kernel(&self) -> SyncKernel {
+impl Compile<Kernel> for StdMulOp {
+    fn compile(&self) -> Result<Kernel> {
         match (self.lhs, self.rhs) {
             (Ty::Float32TensorTy, Ty::Float32TensorTy) => {
-                binary_kernel!(Float32Tensor, Float32Tensor)
+                function_kernel!(Float32Tensor, Float32Tensor, |x, y| x * y)
             }
             (Ty::Float64TensorTy, Ty::Float64TensorTy) => {
-                binary_kernel!(Float64Tensor, Float64Tensor)
+                function_kernel!(Float64Tensor, Float64Tensor, |x, y| x * y)
             }
             (Ty::Int32TensorTy, Ty::Int32TensorTy) => {
-                binary_kernel!(Int32Tensor, Int32Tensor)
+                function_kernel!(Int32Tensor, Int32Tensor, |x, y| x * y)
             }
             (Ty::Int64TensorTy, Ty::Int64TensorTy) => {
-                binary_kernel!(Int64Tensor, Int64Tensor)
+                function_kernel!(Int64Tensor, Int64Tensor, |x, y| x * y)
             }
             (Ty::Uint32TensorTy, Ty::Uint32TensorTy) => {
-                binary_kernel!(Uint32Tensor, Uint32Tensor)
+                function_kernel!(Uint32Tensor, Uint32Tensor, |x, y| x * y)
             }
             (Ty::Uint64TensorTy, Ty::Uint64TensorTy) => {
-                binary_kernel!(Uint64Tensor, Uint64Tensor)
-            }
-            _ => unimplemented!(),
-        }
-    }
-}
-
-impl<T: Mul<U>, U> BinaryFunction<T, U> for StdMulOp {
-    type Output = <T as Mul<U>>::Output;
-    fn execute(x: T, y: U) -> Self::Output {
-        x * y
+                function_kernel!(Uint64Tensor, Uint64Tensor, |x, y| x * y)
+            }
+            _ => Err(Error::UnimplementedOperator),
+        }
     }
 }
 
@@ -959,36 +924,29 @@
     pub rhs: Ty,
 }
 
-impl Kernel for StdDivOp {
-    fn sync_kernel(&self) -> SyncKernel {
+impl Compile<Kernel> for StdDivOp {
+    fn compile(&self) -> Result<Kernel> {
         match (self.lhs, self.rhs) {
             (Ty::Float32TensorTy, Ty::Float32TensorTy) => {
-                binary_kernel!(Float32Tensor, Float32Tensor)
+                function_kernel!(Float32Tensor, Float32Tensor, |x, y| x / y)
             }
             (Ty::Float64TensorTy, Ty::Float64TensorTy) => {
-                binary_kernel!(Float64Tensor, Float64Tensor)
+                function_kernel!(Float64Tensor, Float64Tensor, |x, y| x / y)
             }
             (Ty::Int32TensorTy, Ty::Int32TensorTy) => {
-                binary_kernel!(Int32Tensor, Int32Tensor)
+                function_kernel!(Int32Tensor, Int32Tensor, |x, y| x / y)
             }
             (Ty::Int64TensorTy, Ty::Int64TensorTy) => {
-                binary_kernel!(Int64Tensor, Int64Tensor)
+                function_kernel!(Int64Tensor, Int64Tensor, |x, y| x / y)
             }
             (Ty::Uint32TensorTy, Ty::Uint32TensorTy) => {
-                binary_kernel!(Uint32Tensor, Uint32Tensor)
+                function_kernel!(Uint32Tensor, Uint32Tensor, |x, y| x / y)
             }
             (Ty::Uint64TensorTy, Ty::Uint64TensorTy) => {
-                binary_kernel!(Uint64Tensor, Uint64Tensor)
-            }
-            _ => unimplemented!(),
-        }
-    }
-}
-
-impl<T: Div<U>, U> BinaryFunction<T, U> for StdDivOp {
-    type Output = <T as Div<U>>::Output;
-    fn execute(x: T, y: U) -> Self::Output {
-        x / y
+                function_kernel!(Uint64Tensor, Uint64Tensor, |x, y| x / y)
+            }
+            _ => Err(Error::UnimplementedOperator),
+        }
     }
 }
 
@@ -1096,8 +1054,8 @@
 
 #[derive(Serialize, Deserialize, Clone, Debug)]
 pub struct RingSumOp {
-    ty: Ty,
-    axis: Option<u32>,
+    pub ty: Ty,
+    pub axis: Option<u32>,
 }
 
 impl Compile<Kernel> for RingSumOp {
@@ -1112,7 +1070,7 @@
 
 #[derive(Serialize, Deserialize, Clone, Debug)]
 pub struct RingShapeOp {
-    ty: Ty,
+    pub ty: Ty,
 }
 
 impl Compile<Kernel> for RingShapeOp {
@@ -1131,7 +1089,7 @@
 
 #[derive(Serialize, Deserialize, Clone, Debug)]
 pub struct RingFillOp {
-    value: u64,
+    pub value: u64,
 }
 
 impl Compile<Kernel> for RingFillOp {
@@ -1195,16 +1153,10 @@
     pub scaling_factor: u64,
 }
 
-impl Kernel for FixedpointRingEncodeOp {
-    fn sync_kernel(&self) -> SyncKernel {
-        unary_kernel!(self, Float64Tensor)
-    }
-}
-
-impl UnaryClosure<Float64Tensor> for FixedpointRingEncodeOp {
-    type Output = Ring64Tensor;
-    fn execute(&self, x: Float64Tensor) -> Self::Output {
-        Ring64Tensor::encode(&x, self.scaling_factor)
+impl Compile<Kernel> for FixedpointRingEncodeOp {
+    fn compile(&self) -> Result<Kernel> {
+        let scaling_factor = self.scaling_factor;
+        closure_kernel!(Float64Tensor, |x| Ring64Tensor::encode(&x, scaling_factor))
     }
 }
 
@@ -1213,16 +1165,10 @@
     pub scaling_factor: u64,
 }
 
-impl Kernel for FixedpointRingDecodeOp {
-    fn sync_kernel(&self) -> SyncKernel {
-        unary_kernel!(self, Ring64Tensor)
-    }
-}
-
-impl UnaryClosure<Ring64Tensor> for FixedpointRingDecodeOp {
-    type Output = Float64Tensor;
-    fn execute(&self, x: Ring64Tensor) -> Self::Output {
-        Ring64Tensor::decode(&x, self.scaling_factor)
+impl Compile<Kernel> for FixedpointRingDecodeOp {
+    fn compile(&self) -> Result<Kernel> {
+        let scaling_factor = self.scaling_factor;
+        closure_kernel!(Ring64Tensor, |x| Ring64Tensor::decode(&x, scaling_factor))
     }
 }
 
@@ -1232,16 +1178,11 @@
     pub scaling_factor: u64,
 }
 
-impl Kernel for FixedpointRingMeanOp {
-    fn sync_kernel(&self) -> SyncKernel {
-        unary_kernel!(self, Ring64Tensor)
-    }
-}
-
-impl UnaryClosure<Ring64Tensor> for FixedpointRingMeanOp {
-    type Output = Ring64Tensor;
-    fn execute(&self, x: Ring64Tensor) -> Self::Output {
-        Ring64Tensor::ring_mean(x, self.axis, self.scaling_factor)
+impl Compile<Kernel> for FixedpointRingMeanOp {
+    fn compile(&self) -> Result<Kernel> {
+        let axis = self.axis;
+        let scaling_factor = self.scaling_factor;
+        closure_kernel!(Ring64Tensor, |x| Ring64Tensor::ring_mean(x, axis, scaling_factor))
     }
 }
 

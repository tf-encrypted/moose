import argparse
import logging
import unittest

import numpy as np
import pytest
from absl.testing import parameterized

import pymoose as pm
from pymoose.logger import get_logger

FIXED = pm.fixed(8, 27)
# Rust compiler currently supports only limited set of alternative precisions:
# FIXED = pm.fixed(14, 23)


def generate_data(seed, n_instances, n_features, coeff=3, shift=10):
    rng = np.random.default_rng()
    x_data = rng.normal(size=(n_instances, n_features))
    y_data = np.dot(x_data, np.ones(n_features) * coeff) + shift
    return x_data, y_data


def mse(y_pred, y_true):
    return pm.mean(pm.square(pm.sub(y_pred, y_true)), axis=0)


def mape(y_pred, y_true, y_true_inv):
    return pm.abs(pm.mul(pm.sub(y_pred, y_true), y_true_inv))


def ss_res(y_pred, y_true):
    squared_residuals = pm.square(pm.sub(y_true, y_pred))
    return pm.sum(squared_residuals, axis=0)


def ss_tot(y_true):
    y_mean = pm.mean(y_true)
    squared_deviations = pm.square(pm.sub(y_true, y_mean))
    return pm.sum(squared_deviations, axis=0)


def r_squared(ss_res, ss_tot):
    residuals_ratio = pm.div(ss_res, ss_tot)
    return pm.sub(pm.constant(1.0, dtype=pm.float64), residuals_ratio)


class LinearRegressionExample(parameterized.TestCase):
    def _build_linear_regression_example(self, metric_name="mse"):
        x_owner = pm.host_placement(name="x-owner")
        y_owner = pm.host_placement(name="y-owner")
        model_owner = pm.host_placement(name="model-owner")
        replicated_plc = pm.replicated_placement(
            players=[x_owner, y_owner, model_owner], name="replicated-plc"
        )

        @pm.computation
        def my_comp(
            x_uri: pm.Argument(placement=x_owner, vtype=pm.StringType()),
            y_uri: pm.Argument(placement=y_owner, vtype=pm.StringType()),
            w_uri: pm.Argument(placement=model_owner, vtype=pm.StringType()),
            metric_uri: pm.Argument(placement=model_owner, vtype=pm.StringType()),
            rsquared_uri: pm.Argument(placement=model_owner, vtype=pm.StringType()),
        ):
            with x_owner:
                X = pm.atleast_2d(
                    pm.load(x_uri, dtype=pm.float64), to_column_vector=True
                )
                # NOTE: what would be most natural to do is this:
                #     bias_shape = (slice(shape(X), begin=0, end=1), 1)
                #     bias = ones(bias_shape, dtype=float)
                # but this raises an issue about accomodating python native values in
                # the ASTTracer, something we've discussed and temporarily tabled in
                # the past. For now, we've decided to implement squeeze and unsqueeze
                # ops instead.
                # But we have a feeling this issue will continue to come up!
                bias_shape = pm.shape(X)[0:1]
                bias = pm.ones(bias_shape, dtype=pm.float64)
                reshaped_bias = pm.expand_dims(bias, 1)
                X_b = pm.concatenate([reshaped_bias, X], axis=1)
                A = pm.inverse(pm.dot(pm.transpose(X_b), X_b))
                B = pm.dot(A, pm.transpose(X_b))
                X_b = pm.cast(X_b, dtype=FIXED)
                B = pm.cast(B, dtype=FIXED)

            with y_owner:
                y_true = pm.atleast_2d(
                    pm.load(y_uri, dtype=pm.float64), to_column_vector=True
                )
                if metric_name == "mape":
                    y_true_inv = pm.cast(
                        pm.div(pm.constant(1.0, dtype=pm.float64), y_true),
                        dtype=FIXED,
                    )
                totals_ss = ss_tot(y_true)
                y_true = pm.cast(y_true, dtype=FIXED)

            with replicated_plc:
                w = pm.dot(B, y_true)
                y_pred = pm.dot(X_b, w)
                if metric_name == "mape":
                    metric_result = mape(y_pred, y_true, y_true_inv)
                else:
                    metric_result = mse(y_pred, y_true)
                residuals_ss = ss_res(y_pred, y_true)

            with model_owner:
                residuals_ss = pm.cast(residuals_ss, dtype=pm.float64)
                rsquared_result = r_squared(residuals_ss, totals_ss)

            with model_owner:
                w = pm.cast(w, dtype=pm.float64)
                metric_result = pm.cast(metric_result, dtype=pm.float64)
                res = (
                    pm.save(w_uri, w),
                    pm.save(metric_uri, metric_result),
                    pm.save(rsquared_uri, rsquared_result),
                )

            return res

        return my_comp, (x_owner, y_owner, model_owner, replicated_plc)

    def _linear_regression_eval(self, metric_name):
        linear_comp, _ = self._build_linear_regression_example(metric_name)

        x_data, y_data = generate_data(seed=42, n_instances=10, n_features=1)
        executors_storage = {
            "x-owner": {"x_data": x_data},
            "y-owner": {"y_data": y_data},
        }
<<<<<<< HEAD
        runtime = pm.LocalMooseRuntime(
            ["x-owner", "y-owner", "model-owner"],
            storage_mapping=executors_storage,
        )
        traced = pm.trace(linear_comp)
        _ = runtime.evaluate_computation(
            computation=traced,
=======
        runtime = pm.LocalMooseRuntime(storage_mapping=executors_storage)
        _ = runtime.evaluate_computation(
            computation=linear_comp,
            role_assignment={
                "x-owner": "x-owner",
                "y-owner": "y-owner",
                "model-owner": "model-owner",
            },
>>>>>>> e279412d
            arguments={
                "x_uri": "x_data",
                "y_uri": "y_data",
                "w_uri": "regression_weights",
                "metric_uri": "metric_result",
                "rsquared_uri": "rsquared_result",
            },
        )
        print(
            "Done: \n",
            runtime.read_value_from_storage("model-owner", "regression_weights"),
        )

    def test_linear_regression_mse(self):
        self._linear_regression_eval("mse")

    @pytest.mark.slow
    def test_linear_regression_mape(self):
        self._linear_regression_eval("mape")


if __name__ == "__main__":
    parser = argparse.ArgumentParser(description="Run example")
    parser.add_argument("--verbose", action="store_true")
    args = parser.parse_args()

    if args.verbose:
        get_logger().setLevel(level=logging.DEBUG)

    unittest.main()<|MERGE_RESOLUTION|>--- conflicted
+++ resolved
@@ -129,24 +129,12 @@
             "x-owner": {"x_data": x_data},
             "y-owner": {"y_data": y_data},
         }
-<<<<<<< HEAD
         runtime = pm.LocalMooseRuntime(
             ["x-owner", "y-owner", "model-owner"],
             storage_mapping=executors_storage,
         )
-        traced = pm.trace(linear_comp)
-        _ = runtime.evaluate_computation(
-            computation=traced,
-=======
-        runtime = pm.LocalMooseRuntime(storage_mapping=executors_storage)
         _ = runtime.evaluate_computation(
             computation=linear_comp,
-            role_assignment={
-                "x-owner": "x-owner",
-                "y-owner": "y-owner",
-                "model-owner": "model-owner",
-            },
->>>>>>> e279412d
             arguments={
                 "x_uri": "x_data",
                 "y_uri": "y_data",

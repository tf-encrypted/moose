use crate::error::{Error, Result};
use crate::execution::{
    map_receive_error, map_send_result, AsyncKernel, CompilationContext, Compile, Kernel,
    SyncKernel,
};
use crate::fixedpoint::Fixed128Tensor;
use crate::host::{
    AbstractHostFixedTensor, AbstractHostRingTensor, HostBitTensor, HostFixed128Tensor,
    HostFixed64Tensor, HostFloat32Tensor, HostFloat64Tensor, HostInt16Tensor, HostInt32Tensor,
    HostInt64Tensor, HostInt8Tensor, HostRing128Tensor, HostRing64Tensor, HostShape, HostTensor,
    HostUint16Tensor, HostUint32Tensor, HostUint64Tensor, HostUint8Tensor, SliceInfo,
};
use crate::prim::{PrfKey, RawPrfKey, RawSeed, Seed, SyncKey};
use crate::replicated::ReplicatedSetup;
use crate::{closure_kernel, function_kernel};
use crate::{computation::*, for_all_values};
use std::collections::HashMap;
use std::convert::TryFrom;
use std::sync::Arc;

/// General session trait determining basic properties for session objects.
pub trait Session {
    type Value;
    fn execute(&self, op: Operator, plc: &Placement, operands: Vec<Self::Value>) -> Self::Value;

    type ReplicatedSetup;
    fn replicated_setup(&self, plc: &ReplicatedPlacement) -> &Self::ReplicatedSetup;
}

/// Trait for sessions that are intended for run-time use only.
///
/// This trait is used to make a distinct between functionality that may
/// only be executed during run-time as opposed to at compile-time, such
/// as for instance key generation. Moreover, it also offers access to
/// information that is only known at run-time, such as the concrete
/// session id under which execution is happening.
pub trait RuntimeSession: Session {
    fn session_id(&self) -> &SessionId;
}

/// Session object for synchronous/eager execution (in new framework).
pub struct SyncSession {
    session_id: SessionId,
    replicated_keys: HashMap<ReplicatedPlacement, ReplicatedSetup>,
}

impl Default for SyncSession {
    fn default() -> Self {
        SyncSession {
            session_id: SessionId::random(), // TODO sync session is only used in tests currently, but it should get the session if from then env still.
            replicated_keys: Default::default(),
        }
    }
}

impl Session for SyncSession {
    type Value = Value;

    fn execute(&self, op: Operator, plc: &Placement, operands: Vec<Value>) -> Value {
        use Operator::*;
        match op {
            Shape(op) => DispatchKernel::compile(&op, plc)(self, operands),
            BitFill(op) => DispatchKernel::compile(&op, plc)(self, operands),
            RingFill(op) => DispatchKernel::compile(&op, plc)(self, operands),
            PrimPrfKeyGen(op) => DispatchKernel::compile(&op, plc)(self, operands),
            BitSample(op) => DispatchKernel::compile(&op, plc)(self, operands),
            BitSampleSeeded(op) => DispatchKernel::compile(&op, plc)(self, operands),
            BitXor(op) => DispatchKernel::compile(&op, plc)(self, operands),
            BitAnd(op) => DispatchKernel::compile(&op, plc)(self, operands),
            BitExtract(op) => DispatchKernel::compile(&op, plc)(self, operands),
            RingSample(op) => DispatchKernel::compile(&op, plc)(self, operands),
            RingSampleSeeded(op) => DispatchKernel::compile(&op, plc)(self, operands),
            RingAdd(op) => DispatchKernel::compile(&op, plc)(self, operands),
            RingSub(op) => DispatchKernel::compile(&op, plc)(self, operands),
            RingMul(op) => DispatchKernel::compile(&op, plc)(self, operands),
            RingDot(op) => DispatchKernel::compile(&op, plc)(self, operands),
            RingNeg(op) => DispatchKernel::compile(&op, plc)(self, operands),
            RingShl(op) => DispatchKernel::compile(&op, plc)(self, operands),
            RingShr(op) => DispatchKernel::compile(&op, plc)(self, operands),
            RingSum(op) => DispatchKernel::compile(&op, plc)(self, operands),
            RingFixedpointMean(op) => DispatchKernel::compile(&op, plc)(self, operands),
            RingFixedpointEncode(op) => DispatchKernel::compile(&op, plc)(self, operands),
            RingFixedpointDecode(op) => DispatchKernel::compile(&op, plc)(self, operands),
            RingInject(op) => DispatchKernel::compile(&op, plc)(self, operands),
            RepFill(op) => DispatchKernel::compile(&op, plc)(self, operands),
            RepSetup(op) => DispatchKernel::compile(&op, plc)(self, operands),
            RepShare(op) => DispatchKernel::compile(&op, plc)(self, operands),
            RepReveal(op) => DispatchKernel::compile(&op, plc)(self, operands),
            RepAdd(op) => DispatchKernel::compile(&op, plc)(self, operands),
            RepSub(op) => DispatchKernel::compile(&op, plc)(self, operands),
            RepMul(op) => DispatchKernel::compile(&op, plc)(self, operands),
            RepDot(op) => DispatchKernel::compile(&op, plc)(self, operands),
            RepTruncPr(op) => DispatchKernel::compile(&op, plc)(self, operands),
            RepMsb(op) => DispatchKernel::compile(&op, plc)(self, operands),
            RepAbs(op) => DispatchKernel::compile(&op, plc)(self, operands),
            RepToAdt(op) => DispatchKernel::compile(&op, plc)(self, operands),
            RepMean(op) => DispatchKernel::compile(&op, plc)(self, operands),
            RepSum(op) => DispatchKernel::compile(&op, plc)(self, operands),
            RepShl(op) => DispatchKernel::compile(&op, plc)(self, operands),
            RepIndexAxis(op) => DispatchKernel::compile(&op, plc)(self, operands),
<<<<<<< HEAD
            RepDiag(op) => DispatchKernel::compile(&op, plc)(self, operands),
=======
            RepSlice(op) => DispatchKernel::compile(&op, plc)(self, operands),
            RepBitDec(op) => DispatchKernel::compile(&op, plc)(self, operands),
            RepShlDim(op) => DispatchKernel::compile(&op, plc)(self, operands),
>>>>>>> 88e2792a
            AdtAdd(op) => DispatchKernel::compile(&op, plc)(self, operands),
            AdtSub(op) => DispatchKernel::compile(&op, plc)(self, operands),
            AdtShl(op) => DispatchKernel::compile(&op, plc)(self, operands),
            AdtMul(op) => DispatchKernel::compile(&op, plc)(self, operands),
            AdtFill(op) => DispatchKernel::compile(&op, plc)(self, operands),
            AdtReveal(op) => DispatchKernel::compile(&op, plc)(self, operands),
            AdtToRep(op) => DispatchKernel::compile(&op, plc)(self, operands),
            PrimDeriveSeed(op) => DispatchKernel::compile(&op, plc)(self, operands),
            Constant(op) => DispatchKernel::compile(&op, plc)(self, operands),
            HostOnes(op) => DispatchKernel::compile(&op, plc)(self, operands),
            Input(op) => DispatchKernel::compile(&op, plc)(self, operands),
            Output(op) => DispatchKernel::compile(&op, plc)(self, operands),
            Load(op) => DispatchKernel::compile(&op, plc)(self, operands),
            Save(op) => DispatchKernel::compile(&op, plc)(self, operands),
            HostAtLeast2D(op) => DispatchKernel::compile(&op, plc)(self, operands),
            HostMean(op) => DispatchKernel::compile(&op, plc)(self, operands),
            HostSqrt(op) => DispatchKernel::compile(&op, plc)(self, operands),
            HostSum(op) => DispatchKernel::compile(&op, plc)(self, operands),
            FixedpointEncode(op) => DispatchKernel::compile(&op, plc)(self, operands),
            FixedpointDecode(op) => DispatchKernel::compile(&op, plc)(self, operands),
            FixedpointAdd(op) => DispatchKernel::compile(&op, plc)(self, operands),
            FixedpointSub(op) => DispatchKernel::compile(&op, plc)(self, operands),
            FixedpointMul(op) => DispatchKernel::compile(&op, plc)(self, operands),
            FixedpointDot(op) => DispatchKernel::compile(&op, plc)(self, operands),
            FixedpointTruncPr(op) => DispatchKernel::compile(&op, plc)(self, operands),
            FixedpointSum(op) => DispatchKernel::compile(&op, plc)(self, operands),
            FixedpointMean(op) => DispatchKernel::compile(&op, plc)(self, operands),
            HostSlice(op) => DispatchKernel::compile(&op, plc)(self, operands),
            HostDiag(op) => DispatchKernel::compile(&op, plc)(self, operands),
            HostShlDim(op) => DispatchKernel::compile(&op, plc)(self, operands),
            HostIndexAxis(op) => DispatchKernel::compile(&op, plc)(self, operands),
            HostAdd(op) => DispatchKernel::compile(&op, plc)(self, operands),
            HostSub(op) => DispatchKernel::compile(&op, plc)(self, operands),
            HostMul(op) => DispatchKernel::compile(&op, plc)(self, operands),
            HostDiv(op) => DispatchKernel::compile(&op, plc)(self, operands),
            HostDot(op) => DispatchKernel::compile(&op, plc)(self, operands),
            HostExpandDims(op) => DispatchKernel::compile(&op, plc)(self, operands),
            HostSqueeze(op) => DispatchKernel::compile(&op, plc)(self, operands),
            HostConcat(op) => DispatchKernel::compile(&op, plc)(self, operands),
            HostTranspose(op) => DispatchKernel::compile(&op, plc)(self, operands),
            HostInverse(op) => DispatchKernel::compile(&op, plc)(self, operands),
            HostBitDec(op) => DispatchKernel::compile(&op, plc)(self, operands),
            Identity(op) => DispatchKernel::compile(&op, plc)(self, operands),
            Cast(op) => DispatchKernel::compile(&op, plc)(self, operands),
            Send(op) => DispatchKernel::compile(&op, plc)(self, operands),
            Receive(op) => DispatchKernel::compile(&op, plc)(self, operands),
            HostReshape(op) => DispatchKernel::compile(&op, plc)(self, operands),
        }
    }

    type ReplicatedSetup = ReplicatedSetup;
    fn replicated_setup(&self, plc: &ReplicatedPlacement) -> &Self::ReplicatedSetup {
        self.replicated_keys.get(plc).unwrap()
    }
}

impl RuntimeSession for SyncSession {
    fn session_id(&self) -> &SessionId {
        &self.session_id
    }
}

/// Session object for asynchronous execution (in new framework).
pub struct AsyncSession {
    session_id: SessionId,
    // replicated_keys: HashMap<ReplicatedPlacement, ReplicatedSetup>,
}

impl Session for AsyncSession {
    type Value = (); // TODO AsyncExecutor for the new framework is not ready yet
    fn execute(&self, _op: Operator, _plc: &Placement, _operands: Vec<Self::Value>) -> Self::Value {
        // TODO AsyncExecutor for the new framework is not ready yet
        unimplemented!()
    }

    type ReplicatedSetup = (); // TODO AsyncExecutor for the new framework is not ready yet
    fn replicated_setup(&self, _plc: &ReplicatedPlacement) -> &Self::ReplicatedSetup {
        // TODO AsyncExecutor for the new framework is not ready yet
        unimplemented!()
    }
}

impl RuntimeSession for AsyncSession {
    fn session_id(&self) -> &SessionId {
        &self.session_id
    }
}

pub trait DispatchKernel<S: Session> {
    #[allow(clippy::type_complexity)] // TODO
    fn compile(&self, plc: &Placement) -> Box<dyn Fn(&S, Vec<S::Value>) -> S::Value>;
}

// TODO if rustc can't figure out how to optimize Box<dyn Fn...> for
// function kernels then we could consider returning an enum over
// fn.. and Box<dyn Fn...> in the traits below instead

pub trait NullaryKernel<S: Session, P, Y> {
    fn compile(&self, plc: &P) -> Box<dyn Fn(&S, &P) -> Y>;
}

pub trait UnaryKernel<S: Session, P, X0, Y> {
    fn compile(&self, plc: &P) -> Box<dyn Fn(&S, &P, X0) -> Y>;
}

pub trait BinaryKernel<S: Session, P, X0, X1, Y> {
    fn compile(&self, plc: &P) -> Box<dyn Fn(&S, &P, X0, X1) -> Y>;
}

pub trait TernaryKernel<S: Session, P, X0, X1, X2, Y> {
    fn compile(&self, plc: &P) -> Box<dyn Fn(&S, &P, X0, X1, X2) -> Y>;
}

pub(crate) trait NullaryKernelCheck<S: Session, P, Y>
where
    Self: NullaryKernel<S, P, Y>,
{
}

pub(crate) trait UnaryKernelCheck<S: Session, P, X0, Y>
where
    Self: UnaryKernel<S, P, X0, Y>,
{
}

pub(crate) trait BinaryKernelCheck<S: Session, P, X0, X1, Y>
where
    Self: BinaryKernel<S, P, X0, X1, Y>,
{
}

pub(crate) trait TernaryKernelCheck<S: Session, P, X0, X1, X2, Y>
where
    Self: TernaryKernel<S, P, X0, X1, X2, Y>,
{
}

pub trait Tensor<S: Session> {
    type Scalar;
}

pub trait PlacementShape<S: Session, T, ShapeT> {
    fn shape(&self, sess: &S, x: &T) -> ShapeT;
}

pub trait PlacementReshape<S: Session, T, ShapeT, O> {
    fn reshape(&self, sess: &S, x: &T, shape: &ShapeT) -> O;
}

pub trait PlacementKeyGen<S: Session, KeyT> {
    fn gen_key(&self, sess: &S) -> KeyT;
}

pub trait PlacementSetupGen<S: Session, SetupT> {
    fn gen_setup(&self, sess: &S) -> SetupT;
}

pub trait PlacementDeriveSeed<S: Session, KeyT, SeedT> {
    fn derive_seed(&self, sess: &S, sync_key: SyncKey, key: &KeyT) -> SeedT;
}

pub trait PlacementAdd<S: Session, T, U, O> {
    fn add(&self, sess: &S, x: &T, y: &U) -> O;
}

pub trait PlacementSub<S: Session, T, U, O> {
    fn sub(&self, sess: &S, x: &T, y: &U) -> O;
}

pub trait PlacementNeg<S: Session, T, O> {
    fn neg(&self, sess: &S, x: &T) -> O;
}

pub trait PlacementMul<S: Session, T, U, O> {
    fn mul(&self, sess: &S, x: &T, y: &U) -> O;
}

pub trait PlacementDiv<S: Session, T, U, O> {
    fn div(&self, sess: &S, x: &T, y: &U) -> O;
}

pub trait PlacementDot<S: Session, T, U, O> {
    fn dot(&self, sess: &S, x: &T, y: &U) -> O;
}

pub trait PlacementShl<S: Session, T, O> {
    fn shl(&self, sess: &S, amount: usize, x: &T) -> O;
}

pub trait PlacementShr<S: Session, T, O> {
    fn shr(&self, sess: &S, amount: usize, x: &T) -> O;
}

pub trait PlacementXor<S: Session, T, U, O> {
    fn xor(&self, sess: &S, x: &T, y: &U) -> O;
}

pub trait PlacementAnd<S: Session, T, U, O> {
    fn and(&self, sess: &S, x: &T, y: &U) -> O;
}

pub trait PlacementAndSetup<S: Session, SetupT, T, U, O> {
    fn and_setup(&self, sess: &S, setup: &SetupT, x: &T, y: &U) -> O;
}

pub trait PlacementBitExtract<S: Session, T, O> {
    fn bit_extract(&self, sess: &S, bit_idx: usize, x: &T) -> O;
}

pub trait PlacementBitDec<S: Session, T, O> {
    fn bit_decompose(&self, sess: &S, x: &T) -> O;
}

pub trait PlacementBitDecSetup<S: Session, SetupT, T, O> {
    fn bit_decompose(&self, sess: &S, setup: &SetupT, x: &T) -> O;
}

pub trait PlacementRingInject<S: Session, T, O> {
    fn ring_inject(&self, sess: &S, bit_idx: usize, x: &T) -> O;
}

pub trait PlacementMulSetup<S: Session, SetupT, T, U, O> {
    fn mul_setup(&self, sess: &S, setup: &SetupT, x: &T, y: &U) -> O;
}

pub trait PlacementDotSetup<S: Session, SetupT, T, U, O> {
    fn dot_setup(&self, sess: &S, setup: &SetupT, x: &T, y: &U) -> O;
}

pub trait PlacementShare<S: Session, T, O> {
    fn share(&self, sess: &S, x: &T) -> O;
}

pub trait PlacementShareSetup<S: Session, SetupT, T, O> {
    fn share(&self, sess: &S, setup: &SetupT, x: &T) -> O;
}

pub trait PlacementReveal<S: Session, T, O> {
    fn reveal(&self, sess: &S, x: &T) -> O;
}

pub trait PlacementFill<S: Session, ShapeT, O> {
    fn fill(&self, sess: &S, value: Constant, shape: &ShapeT) -> O;
}

pub trait PlacementZeros<S: Session, ShapeT, O> {
    fn zeros(&self, sess: &S, shape: &ShapeT) -> O;
}

// TODO(Morten) get rid of scaling_base and scaling_base
pub trait PlacementMean<S: Session, T, O> {
    fn mean(&self, sess: &S, axis: Option<u32>, scaling_base: u64, scaling_base: u32, x: &T) -> O;
}
pub trait PlacementSqrt<S: Session, T, O> {
    fn sqrt(&self, sess: &S, x: &T) -> O;
}

pub trait PlacementRingMean<S: Session, T, O> {
    fn ring_mean(
        &self,
        sess: &S,
        axis: Option<u32>,
        scaling_base: u64,
        scaling_exp: u32,
        x: &T,
    ) -> O;
}

pub trait PlacementSum<S: Session, T, O> {
    fn sum(&self, sess: &S, axis: Option<u32>, x: &T) -> O;
}

impl<S: Session, ShapeT, O, P> PlacementZeros<S, ShapeT, O> for P
where
    P: PlacementFill<S, ShapeT, O>,
    O: Tensor<S>,
    O::Scalar: Into<Constant>,
    O::Scalar: From<u8>,
{
    fn zeros(&self, sess: &S, shape: &ShapeT) -> O {
        let value = O::Scalar::from(0).into();
        self.fill(sess, value, shape)
    }
}

modelled!(PlacementOnes::ones, HostPlacement, (HostShape) -> HostFloat64Tensor, HostOnesOp);

kernel! {
    HostOnesOp, [
        (HostPlacement, (HostShape) -> HostFloat64Tensor => [runtime] Self::kernel),
    ]
}

pub trait PlacementOnes<S: Session, ShapeT, O> {
    fn ones(&self, sess: &S, shape: &ShapeT) -> O;
}

impl<S: Session, ShapeT, O, P> PlacementOnes<S, ShapeT, O> for P
where
    P: PlacementFill<S, ShapeT, O>,
    O: Tensor<S>,
    O::Scalar: Into<Constant>,
    O::Scalar: From<u8>,
{
    fn ones(&self, sess: &S, shape: &ShapeT) -> O {
        let value = O::Scalar::from(1).into();
        self.fill(sess, value, shape)
    }
}

pub trait PlacementSample<S: Session, ShapeT, O> {
    fn sample(&self, sess: &S, max_value: Option<u64>, shape: &ShapeT) -> O;
}

pub trait PlacementSampleUniform<S: Session, ShapeT, O> {
    fn sample_uniform(&self, sess: &S, shape: &ShapeT) -> O;
}

pub trait PlacementSampleBits<S: Session, ShapeT, O> {
    fn sample_bits(&self, sess: &S, shape: &ShapeT) -> O;
}

impl<S: Session, ShapeT, O, P> PlacementSampleUniform<S, ShapeT, O> for P
where
    P: PlacementSample<S, ShapeT, O>,
{
    fn sample_uniform(&self, sess: &S, shape: &ShapeT) -> O {
        self.sample(sess, None, shape)
    }
}

impl<S: Session, ShapeT, O, P> PlacementSampleBits<S, ShapeT, O> for P
where
    P: PlacementSample<S, ShapeT, O>,
{
    fn sample_bits(&self, sess: &S, shape: &ShapeT) -> O {
        self.sample(sess, Some(1), shape)
    }
}

pub trait PlacementSampleSeeded<S: Session, ShapeT, SeedT, O> {
    fn sample_seeded(&self, sess: &S, max_value: Option<u64>, shape: &ShapeT, seed: &SeedT) -> O;
}

pub trait PlacementSampleUniformSeeded<S: Session, ShapeT, SeedT, O> {
    fn sample_uniform_seeded(&self, sess: &S, shape: &ShapeT, seed: &SeedT) -> O;
}

pub trait PlacementSampleBitsSeeded<S: Session, ShapeT, SeedT, O> {
    fn sample_bits_seeded(&self, sess: &S, shape: &ShapeT, seed: &SeedT) -> O;
}

impl<S: Session, ShapeT, SeedT, O, P> PlacementSampleUniformSeeded<S, ShapeT, SeedT, O> for P
where
    P: PlacementSampleSeeded<S, ShapeT, SeedT, O>,
{
    fn sample_uniform_seeded(&self, sess: &S, shape: &ShapeT, seed: &SeedT) -> O {
        self.sample_seeded(sess, None, shape, seed)
    }
}

impl<S: Session, ShapeT, SeedT, O, P> PlacementSampleBitsSeeded<S, ShapeT, SeedT, O> for P
where
    P: PlacementSampleSeeded<S, ShapeT, SeedT, O>,
{
    fn sample_bits_seeded(&self, sess: &S, shape: &ShapeT, seed: &SeedT) -> O {
        self.sample_seeded(sess, Some(1), shape, seed)
    }
}

pub trait PlacementRepToAdt<S: Session, T, O> {
    fn rep_to_adt(&self, sess: &S, x: &T) -> O;
}

pub trait PlacementAdtToRep<S: Session, T, O> {
    fn adt_to_rep(&self, sess: &S, x: &T) -> O;
}

pub trait PlacementTruncPr<S: Session, T, O> {
    fn trunc_pr(&self, sess: &S, amount: u32, x: &T) -> O;
}

pub trait PlacementTruncPrProvider<S: Session, T, O> {
    fn trunc_pr(&self, sess: &S, amount: usize, provider: &HostPlacement, x: &T) -> O;
}

pub trait PlacementDaBitProvider<S: Session, ShapeT, O1, O2> {
    fn gen_dabit(
        &self,
        sess: &S,
        shape_provider: ShapeT,
        shape_a: ShapeT,
        provider: &HostPlacement,
    ) -> (O1, O2);
}

pub trait PlacementAbs<S: Session, SetupT, T, O> {
    fn abs(&self, sess: &S, setup: &SetupT, x: &T) -> O;
}

pub trait PlacementMsb<S: Session, SetupT, T, O> {
    fn msb(&self, sess: &S, setup: &SetupT, x: &T) -> O;
}

pub trait PlacementPlace<S: Session, T> {
    fn place(&self, sess: &S, x: T) -> T;
}

pub trait PlacementConstant<S: Session, O> {
    fn constant(&self, sess: &S, value: Constant) -> O;
}

pub trait PlacementIdentity<S: Session, T, O> {
    fn identity(&self, sess: &S, x: &T) -> O;
}

pub trait PlacementInput<S: Session, O> {
    fn input(&self, sess: &S, arg_name: String) -> O;
}

pub trait PlacementOutput<S: Session, T, O> {
    fn output(&self, sess: &S, x: &T) -> O;
}

pub trait PlacementLoad<S: Session, KeyT, QueryT, O> {
    fn load(&self, sess: &S, key: &KeyT, query: &QueryT) -> O;
}

pub trait PlacementSave<S: Session, KeyT, T, O> {
    fn save(&self, sess: &S, key: &KeyT, x: &T) -> O;
}

pub trait PlacementSend<S: Session, T, O> {
    fn send(&self, sess: &S, rendezvous_key: RendezvousKey, receiver: Role, x: &T) -> O;
}

pub trait PlacementReceive<S: Session, O> {
    fn receive(&self, sess: &S, rendezvous_key: RendezvousKey, sender: Role) -> O;
}

pub trait PlacementAtLeast2D<S: Session, T, O> {
    fn at_least_2d(&self, sess: &S, to_column_vector: bool, x: &T) -> O;
}

pub trait PlacementRingFixedpointEncode<S: Session, T, O> {
    fn fixedpoint_ring_encode(&self, sess: &S, scaling_base: u64, scaling_exp: u32, x: &T) -> O;
}

pub trait PlacementRingFixedpointDecode<S: Session, T, O> {
    fn fixedpoint_ring_decode(&self, sess: &S, scaling_base: u64, scaling_exp: u32, x: &T) -> O;
}

pub trait PlacementFixedpointEncode<S: Session, T, O> {
    fn fixedpoint_encode(&self, sess: &S, precision: u32, x: &T) -> O;
}

pub trait PlacementFixedpointDecode<S: Session, T, O> {
    fn fixedpoint_decode(&self, sess: &S, precision: u32, x: &T) -> O;
}

pub trait PlacementStdMean<S: Session, T, O> {
    fn std_mean(&self, sess: &S, axis: Option<u32>, x: &T) -> O;
}

pub trait PlacementExpandDims<S: Session, T, O> {
    fn expand_dims(&self, sess: &S, axis: Vec<u32>, x: &T) -> O;
}

pub trait PlacementSqueeze<S: Session, T, O> {
    fn squeeze(&self, sess: &S, axis: Option<u32>, x: &T) -> O;
}

pub trait PlacementConcatenate<S: Session, T1, T2, O> {
    fn concatenate(&self, sess: &S, axis: u32, x: &T1, y: &T2) -> O;
}

pub trait PlacementTranspose<S: Session, T, O> {
    fn transpose(&self, sess: &S, x: &T) -> O;
}

pub trait PlacementInverse<S: Session, T, O> {
    fn inverse(&self, sess: &S, x: &T) -> O;
}

pub trait PlacementCast<S: Session, T, O> {
    fn cast(&self, sess: &S, x: &T) -> O;
}

pub trait EmptyTypeHolder<T> {}

pub trait PlacementSlice<S: Session, T, O> {
    fn slice(&self, sess: &S, slice_info: SliceInfo, x: &T) -> O;
}

pub trait PlacementDiag<S: Session, T, O> {
    fn diag(&self, sess: &S, x: &T) -> O;
}

pub trait PlacementIndex<S: Session, T, O> {
    fn index_axis(&self, sess: &S, axis: usize, index: usize, x: &T) -> O;
}

pub trait PlacementShlDim<S: Session, T, O> {
    fn shl_dim(&self, sess: &S, amount: usize, ring_size: usize, x: &T) -> O;
}

fn check_type(v: &Value, expected: Ty) -> Result<()> {
    if v.ty() == expected {
        Ok(())
    } else {
        Err(Error::TypeMismatch {
            expected: format!("{:?}", expected),
            found: v.ty(),
        })
    }
}

impl Compile<SyncKernel> for Operator {
    fn compile(&self, ctx: &CompilationContext) -> Result<SyncKernel> {
        use Operator::*;
        match self {
            Identity(op) => Compile::<SyncKernel>::compile(op, ctx),
            Load(op) => Compile::<SyncKernel>::compile(op, ctx),
            Save(op) => Compile::<SyncKernel>::compile(op, ctx),
            Send(op) => Compile::<SyncKernel>::compile(op, ctx),
            Receive(op) => Compile::<SyncKernel>::compile(op, ctx),
            Input(op) => Compile::<SyncKernel>::compile(op, ctx),
            Output(op) => Compile::<SyncKernel>::compile(op, ctx),
            Constant(op) => Compile::<SyncKernel>::compile(op, ctx),
            Shape(op) => Compile::<SyncKernel>::compile(op, ctx),
            BitFill(op) => Compile::<SyncKernel>::compile(op, ctx),
            RingFill(op) => Compile::<SyncKernel>::compile(op, ctx),
            HostAdd(op) => Compile::<SyncKernel>::compile(op, ctx),
            HostSub(op) => Compile::<SyncKernel>::compile(op, ctx),
            HostMul(op) => Compile::<SyncKernel>::compile(op, ctx),
            HostDiv(op) => Compile::<SyncKernel>::compile(op, ctx),
            HostDot(op) => Compile::<SyncKernel>::compile(op, ctx),
            HostMean(op) => Compile::<SyncKernel>::compile(op, ctx),
            HostOnes(op) => Compile::<SyncKernel>::compile(op, ctx),
            HostConcat(op) => Compile::<SyncKernel>::compile(op, ctx),
            HostExpandDims(op) => Compile::<SyncKernel>::compile(op, ctx),
            HostReshape(op) => Compile::<SyncKernel>::compile(op, ctx),
            HostAtLeast2D(op) => Compile::<SyncKernel>::compile(op, ctx),
            HostSlice(op) => Compile::<SyncKernel>::compile(op, ctx),
            HostSum(op) => Compile::<SyncKernel>::compile(op, ctx),
            HostTranspose(op) => Compile::<SyncKernel>::compile(op, ctx),
            HostInverse(op) => Compile::<SyncKernel>::compile(op, ctx),
            RingNeg(op) => Compile::<SyncKernel>::compile(op, ctx),
            RingAdd(op) => Compile::<SyncKernel>::compile(op, ctx),
            RingSub(op) => Compile::<SyncKernel>::compile(op, ctx),
            RingMul(op) => Compile::<SyncKernel>::compile(op, ctx),
            RingDot(op) => Compile::<SyncKernel>::compile(op, ctx),
            RingSum(op) => Compile::<SyncKernel>::compile(op, ctx),
            RingFixedpointEncode(op) => Compile::<SyncKernel>::compile(op, ctx),
            RingFixedpointDecode(op) => Compile::<SyncKernel>::compile(op, ctx),
            RingFixedpointMean(op) => Compile::<SyncKernel>::compile(op, ctx),
            RingSample(op) => Compile::<SyncKernel>::compile(op, ctx),
            RingSampleSeeded(op) => Compile::<SyncKernel>::compile(op, ctx),
            RingShl(op) => Compile::<SyncKernel>::compile(op, ctx),
            RingShr(op) => Compile::<SyncKernel>::compile(op, ctx),
            RingInject(op) => Compile::<SyncKernel>::compile(op, ctx),
            BitExtract(op) => Compile::<SyncKernel>::compile(op, ctx),
            BitSample(op) => Compile::<SyncKernel>::compile(op, ctx),
            BitSampleSeeded(op) => Compile::<SyncKernel>::compile(op, ctx),
            BitXor(op) => Compile::<SyncKernel>::compile(op, ctx),
            BitAnd(op) => Compile::<SyncKernel>::compile(op, ctx),
            PrimDeriveSeed(op) => Compile::<SyncKernel>::compile(op, ctx),
            PrimPrfKeyGen(op) => Compile::<SyncKernel>::compile(op, ctx),
            FixedpointEncode(op) => Compile::<SyncKernel>::compile(op, ctx),
            FixedpointDecode(op) => Compile::<SyncKernel>::compile(op, ctx),
            FixedpointAdd(op) => Compile::<SyncKernel>::compile(op, ctx),
            FixedpointSub(op) => Compile::<SyncKernel>::compile(op, ctx),
            // TODO
            HostIndexAxis(_) => unimplemented!(),
            HostBitDec(_) => unimplemented!(),
            HostShlDim(_) => unimplemented!(),
            HostSqrt(_) => unimplemented!(),
            HostDiag(_) => unimplemented!(),
            HostSqueeze(_) => unimplemented!(),
            Cast(_) => unimplemented!("No implementation of Cast for the old framework"),
            // NOTE the following are not supported by design
            AdtReveal(_) | AdtFill(_) | AdtAdd(_) | AdtSub(_) | AdtMul(_) | AdtShl(_)
            | AdtToRep(_) | RepAbs(_) | RepSetup(_) | RepShare(_) | RepReveal(_) | RepFill(_)
            | RepAdd(_) | RepSub(_) | RepMul(_) | RepMsb(_) | RepDot(_) | RepMean(_)
            | RepShl(_) | RepSum(_) | RepTruncPr(_) | RepToAdt(_) | RepIndexAxis(_)
<<<<<<< HEAD
            | RepDiag(_) | FixedpointMul(_) | FixedpointDot(_) | FixedpointTruncPr(_)
            | FixedpointMean(_) | FixedpointSum(_) | HostSqrt(_) | HostDiag(_) => {
=======
            | RepShlDim(_) | RepSlice(_) | RepBitDec(_) | FixedpointMul(_) | FixedpointDot(_)
            | FixedpointTruncPr(_) | FixedpointMean(_) | FixedpointSum(_) => {
>>>>>>> 88e2792a
                unimplemented!("Not supported {:?}", self)
            }
        }
    }
}

impl Compile<AsyncKernel> for Operator {
    fn compile(&self, ctx: &CompilationContext) -> Result<AsyncKernel> {
        use Operator::*;
        match self {
            Identity(op) => Compile::<AsyncKernel>::compile(op, ctx),
            Load(op) => Compile::<AsyncKernel>::compile(op, ctx),
            Save(op) => Compile::<AsyncKernel>::compile(op, ctx),
            Send(op) => Compile::<AsyncKernel>::compile(op, ctx),
            Receive(op) => Compile::<AsyncKernel>::compile(op, ctx),
            Input(op) => Compile::<AsyncKernel>::compile(op, ctx),
            Output(op) => Compile::<AsyncKernel>::compile(op, ctx),
            Constant(op) => Compile::<AsyncKernel>::compile(op, ctx),
            Shape(op) => Compile::<AsyncKernel>::compile(op, ctx),
            BitFill(op) => Compile::<AsyncKernel>::compile(op, ctx),
            RingFill(op) => Compile::<AsyncKernel>::compile(op, ctx),
            HostAdd(op) => Compile::<AsyncKernel>::compile(op, ctx),
            HostSub(op) => Compile::<AsyncKernel>::compile(op, ctx),
            HostMul(op) => Compile::<AsyncKernel>::compile(op, ctx),
            HostDiv(op) => Compile::<AsyncKernel>::compile(op, ctx),
            HostDot(op) => Compile::<AsyncKernel>::compile(op, ctx),
            HostMean(op) => Compile::<AsyncKernel>::compile(op, ctx),
            HostOnes(op) => Compile::<AsyncKernel>::compile(op, ctx),
            HostConcat(op) => Compile::<AsyncKernel>::compile(op, ctx),
            HostExpandDims(op) => Compile::<AsyncKernel>::compile(op, ctx),
            HostReshape(op) => Compile::<AsyncKernel>::compile(op, ctx),
            HostAtLeast2D(op) => Compile::<AsyncKernel>::compile(op, ctx),
            HostSlice(op) => Compile::<AsyncKernel>::compile(op, ctx),
            HostSum(op) => Compile::<AsyncKernel>::compile(op, ctx),
            HostTranspose(op) => Compile::<AsyncKernel>::compile(op, ctx),
            HostInverse(op) => Compile::<AsyncKernel>::compile(op, ctx),
            RingNeg(op) => Compile::<AsyncKernel>::compile(op, ctx),
            RingAdd(op) => Compile::<AsyncKernel>::compile(op, ctx),
            RingSub(op) => Compile::<AsyncKernel>::compile(op, ctx),
            RingMul(op) => Compile::<AsyncKernel>::compile(op, ctx),
            RingDot(op) => Compile::<AsyncKernel>::compile(op, ctx),
            RingSum(op) => Compile::<AsyncKernel>::compile(op, ctx),
            RingFixedpointEncode(op) => Compile::<AsyncKernel>::compile(op, ctx),
            RingFixedpointDecode(op) => Compile::<AsyncKernel>::compile(op, ctx),
            RingFixedpointMean(op) => Compile::<AsyncKernel>::compile(op, ctx),
            RingSample(op) => Compile::<AsyncKernel>::compile(op, ctx),
            RingSampleSeeded(op) => Compile::<AsyncKernel>::compile(op, ctx),
            RingShl(op) => Compile::<AsyncKernel>::compile(op, ctx),
            RingShr(op) => Compile::<AsyncKernel>::compile(op, ctx),
            RingInject(op) => Compile::<AsyncKernel>::compile(op, ctx),
            BitExtract(op) => Compile::<AsyncKernel>::compile(op, ctx),
            BitSample(op) => Compile::<AsyncKernel>::compile(op, ctx),
            BitSampleSeeded(op) => Compile::<AsyncKernel>::compile(op, ctx),
            BitXor(op) => Compile::<AsyncKernel>::compile(op, ctx),
            BitAnd(op) => Compile::<AsyncKernel>::compile(op, ctx),
            PrimDeriveSeed(op) => Compile::<AsyncKernel>::compile(op, ctx),
            PrimPrfKeyGen(op) => Compile::<AsyncKernel>::compile(op, ctx),
            // TODO implement below (needed until we switch to new framework for execution)
            FixedpointEncode(_) | FixedpointDecode(_) | FixedpointAdd(_) | FixedpointSub(_)
            | FixedpointMul(_) | FixedpointDot(_) | FixedpointTruncPr(_) | FixedpointMean(_)
            | FixedpointSum(_) | HostBitDec(_) | HostIndexAxis(_) | HostShlDim(_) | HostSqrt(_)
            | HostSqueeze(_) | HostDiag(_) | Cast(_) => {
                unimplemented!("deprecated, not impl {:?}", self)
            }
            // NOTE the following are not supported by design
            AdtReveal(_) | AdtFill(_) | AdtAdd(_) | AdtSub(_) | AdtMul(_) | AdtShl(_)
            | AdtToRep(_) | RepAbs(_) | RepSetup(_) | RepShare(_) | RepReveal(_) | RepFill(_)
            | RepAdd(_) | RepSub(_) | RepMul(_) | RepMsb(_) | RepDot(_) | RepMean(_)
            | RepShl(_) | RepSum(_) | RepTruncPr(_) | RepToAdt(_) | RepIndexAxis(_)
<<<<<<< HEAD
            | RepDiag(_) => {
=======
            | RepShlDim(_) | RepSlice(_) | RepBitDec(_) => {
>>>>>>> 88e2792a
                unimplemented!("Not supported {:?}", self)
            }
        }
    }
}

macro_rules! signature {
    (() -> $ret: pat) => {
        Signature::Nullary(NullarySignature { ret: $ret })
    };
    (($t0: pat) -> $ret: pat) => {
        Signature::Unary(UnarySignature {
            arg0: $t0,
            ret: $ret,
        })
    };
    (($t0: pat, $t1: pat) -> $ret: pat) => {
        Signature::Binary(BinarySignature {
            arg0: $t0,
            arg1: $t1,
            ret: $ret,
        })
    };
    (($t0: pat, $t1: pat, $t2: pat) -> $ret: pat) => {
        Signature::Ternary(TernarySignature {
            arg0: $t0,
            arg1: $t1,
            arg2: $t2,
            ret: $ret,
        })
    };
}

macro_rules! host_unary_kernel {
    ($op:ty, $k:expr) => {
        impl Compile<Kernel> for $op {
            fn compile(&self, _ctx: &CompilationContext) -> Result<Kernel> {
                match self.sig {
                    signature![(Ty::HostFloat32Tensor) -> _] => {
                        function_kernel!(HostFloat32Tensor, $k)
                    }
                    signature![(Ty::HostFloat64Tensor) -> _] => {
                        function_kernel!(HostFloat64Tensor, $k)
                    }
                    signature![(Ty::HostInt32Tensor) -> _] => {
                        function_kernel!(HostInt32Tensor, $k)
                    }
                    signature![(Ty::HostInt64Tensor) -> _] => {
                        function_kernel!(HostInt64Tensor, $k)
                    }
                    signature![(Ty::HostUint32Tensor) -> _] => {
                        function_kernel!(HostUint32Tensor, $k)
                    }
                    signature![(Ty::HostUint64Tensor) -> _] => {
                        function_kernel!(HostUint64Tensor, $k)
                    }
                    _ => Err(Error::UnimplementedOperator(format!("{:?}", self))),
                }
            }
        }
    };
}

macro_rules! host_binary_kernel {
    ($op:ident, $k:expr) => {
        impl Compile<Kernel> for $op {
            fn compile(&self, _ctx: &CompilationContext) -> Result<Kernel> {
                match self.sig {
                    signature![(Ty::HostFloat32Tensor, Ty::HostFloat32Tensor) -> _] => {
                        function_kernel!(HostFloat32Tensor, HostFloat32Tensor, $k)
                    }
                    signature![(Ty::HostFloat64Tensor, Ty::HostFloat64Tensor) -> _] => {
                        function_kernel!(HostFloat64Tensor, HostFloat64Tensor, $k)
                    }
                    signature![(Ty::HostInt32Tensor, Ty::HostInt32Tensor) -> _] => {
                        function_kernel!(HostInt32Tensor, HostInt32Tensor, $k)
                    }
                    signature![(Ty::HostInt64Tensor, Ty::HostInt64Tensor) -> _] => {
                        function_kernel!(HostInt64Tensor, HostInt64Tensor, $k)
                    }
                    signature![(Ty::HostUint32Tensor, Ty::HostUint32Tensor) -> _] => {
                        function_kernel!(HostUint32Tensor, HostUint32Tensor, $k)
                    }
                    signature![(Ty::HostUint64Tensor, Ty::HostUint64Tensor) -> _] => {
                        function_kernel!(HostUint64Tensor, HostUint64Tensor, $k)
                    }
                    _ => Err(Error::UnimplementedOperator(format!("{:?}", self))),
                }
            }
        }
    };
}

host_binary_kernel!(HostAddOp, |x, y| x + y);
host_binary_kernel!(HostSubOp, |x, y| x - y);
host_binary_kernel!(HostMulOp, |x, y| x * y);
host_binary_kernel!(HostDivOp, |x, y| x / y);
host_binary_kernel!(HostDotOp, |x, y| x.dot(y));
host_unary_kernel!(HostTransposeOp, |x| x.transpose());

modelled!(PlacementTranspose::transpose, HostPlacement, (HostFloat64Tensor) -> HostFloat64Tensor, HostTransposeOp);

kernel! {
    HostTransposeOp, [
        (HostPlacement, (HostFloat64Tensor) -> HostFloat64Tensor => [runtime] Self::kernel),
    ]
}

modelled!(PlacementInverse::inverse, HostPlacement, (HostFloat64Tensor) -> HostFloat64Tensor, HostInverseOp);

kernel! {
    HostInverseOp, [
        (HostPlacement, (HostFloat64Tensor) -> HostFloat64Tensor => [runtime] Self::kernel),
    ]
}

impl Compile<Kernel> for HostInverseOp {
    fn compile(&self, _ctx: &CompilationContext) -> Result<Kernel> {
        // Using a fake owner for the old kernel
        match self.sig {
            signature![(_) -> Ty::HostFloat32Tensor] => {
                closure_kernel!(HostFloat32Tensor, |x| x.inv())
            }
            signature![(_) -> Ty::HostFloat64Tensor] => {
                closure_kernel!(HostFloat64Tensor, |x| x.inv())
            }
            _ => Err(Error::UnimplementedOperator(format!("{:?}", self))),
        }
    }
}

modelled!(PlacementStdMean::std_mean, HostPlacement, attributes[axis: Option<u32>] (HostFloat64Tensor) -> HostFloat64Tensor, HostMeanOp);

kernel! {
    HostMeanOp, [
        (HostPlacement, (HostFloat64Tensor) -> HostFloat64Tensor => [runtime] attributes[axis] Self::kernel),
        (ReplicatedPlacement, (Fixed128Tensor) -> Fixed128Tensor => [hybrid] attributes[axis] Self::rep_kernel),
    ]
}

impl Compile<Kernel> for HostMeanOp {
    fn compile(&self, _ctx: &CompilationContext) -> Result<Kernel> {
        let axis = self.axis.map(|x| x as usize);
        match self.sig {
            signature![(_) -> Ty::HostFloat32Tensor] => {
                closure_kernel!(HostFloat32Tensor, |x| x.mean(axis))
            }
            signature![(_) -> Ty::HostFloat64Tensor] => {
                closure_kernel!(HostFloat64Tensor, |x| x.mean(axis))
            }
            signature![(_) -> Ty::HostInt32Tensor] => {
                closure_kernel!(HostInt32Tensor, |x| x.mean(axis))
            }
            signature![(_) -> Ty::HostInt64Tensor] => {
                closure_kernel!(HostInt64Tensor, |x| x.mean(axis))
            }
            signature![(_) -> Ty::HostUint32Tensor] => {
                closure_kernel!(HostUint32Tensor, |x| x.mean(axis))
            }
            signature![(_) -> Ty::HostUint64Tensor] => {
                closure_kernel!(HostUint64Tensor, |x| x.mean(axis))
            }
            _ => Err(Error::UnimplementedOperator(format!("{:?}", self))),
        }
    }
}

modelled!(PlacementSqrt::sqrt, HostPlacement, (HostFloat32Tensor) -> HostFloat32Tensor, HostSqrtOp);
modelled!(PlacementSqrt::sqrt, HostPlacement, (HostFloat64Tensor) -> HostFloat64Tensor, HostSqrtOp);

kernel! {
    HostSqrtOp, [
        (HostPlacement, (HostFloat32Tensor) -> HostFloat32Tensor => [runtime] Self::kernel),
        (HostPlacement, (HostFloat64Tensor) -> HostFloat64Tensor => [runtime] Self::kernel),
    ]
}

impl Compile<Kernel> for HostOnesOp {
    fn compile(&self, _ctx: &CompilationContext) -> Result<Kernel> {
        match self.sig {
            signature![(_) -> Ty::HostFloat32Tensor] => {
                function_kernel!(HostShape, |shape| HostFloat32Tensor::ones(shape))
            }
            signature![(_) -> Ty::HostFloat64Tensor] => {
                function_kernel!(HostShape, |shape| HostFloat64Tensor::ones(shape))
            }
            signature![(_) -> Ty::HostInt32Tensor] => {
                function_kernel!(HostShape, |shape| HostInt32Tensor::ones(shape))
            }
            signature![(_) -> Ty::HostInt64Tensor] => {
                function_kernel!(HostShape, |shape| HostInt64Tensor::ones(shape))
            }
            signature![(_) -> Ty::HostUint32Tensor] => {
                function_kernel!(HostShape, |shape| HostUint32Tensor::ones(shape))
            }
            signature![(_) -> Ty::HostUint64Tensor] => {
                function_kernel!(HostShape, |shape| HostUint64Tensor::ones(shape))
            }
            _ => Err(Error::UnimplementedOperator(format!("{:?}", self))),
        }
    }
}

modelled!(PlacementConcatenate::concatenate, HostPlacement, attributes[axis: u32] (HostFloat64Tensor, HostFloat64Tensor) -> HostFloat64Tensor, HostConcatOp);

kernel! {
    HostConcatOp, [
        (HostPlacement, (HostFloat64Tensor, HostFloat64Tensor) -> HostFloat64Tensor => [runtime] attributes[axis] Self::kernel),
    ]
}

impl Compile<Kernel> for HostConcatOp {
    fn compile(&self, _ctx: &CompilationContext) -> Result<Kernel> {
        use crate::host::concatenate;
        let axis = self.axis as usize;
        match self.sig {
            signature![(_, _) -> Ty::HostFloat32Tensor] => {
                closure_kernel!(vec[HostFloat32Tensor], |xs| concatenate(axis, &xs))
            }
            signature![(_, _) -> Ty::HostFloat64Tensor] => {
                closure_kernel!(vec[HostFloat64Tensor], |xs| concatenate(axis, &xs))
            }
            signature![(_, _) -> Ty::HostInt32Tensor] => {
                closure_kernel!(vec[HostInt32Tensor], |xs| concatenate(axis, &xs))
            }
            signature![(_, _) -> Ty::HostInt64Tensor] => {
                closure_kernel!(vec[HostInt64Tensor], |xs| concatenate(axis, &xs))
            }
            signature![(_, _) -> Ty::HostUint32Tensor] => {
                closure_kernel!(vec[HostUint32Tensor], |xs| concatenate(axis, &xs))
            }
            signature![(_, _) -> Ty::HostUint64Tensor] => {
                closure_kernel!(vec[HostUint64Tensor], |xs| concatenate(axis, &xs))
            }
            _ => Err(Error::UnimplementedOperator(format!("{:?}", self))),
        }
    }
}

modelled!(PlacementExpandDims::expand_dims, HostPlacement, attributes[axis: Vec<u32>] (HostFloat64Tensor) -> HostFloat64Tensor, HostExpandDimsOp);

kernel! {
    HostExpandDimsOp, [
        (HostPlacement, (HostFloat64Tensor) -> HostFloat64Tensor => [runtime] attributes[axis] Self::kernel),
    ]
}

impl Compile<Kernel> for HostExpandDimsOp {
    fn compile(&self, _ctx: &CompilationContext) -> Result<Kernel> {
        let axis: Vec<usize> = self.axis.iter().map(|a| *a as usize).collect();
        match self.sig {
            signature![(_) -> Ty::HostFloat32Tensor] => {
                closure_kernel!(HostFloat32Tensor, |x| x.expand_dims(axis.clone()))
            }
            signature![(_) -> Ty::HostFloat64Tensor] => {
                closure_kernel!(HostFloat64Tensor, |x| x.expand_dims(axis.clone()))
            }
            signature![(_) -> Ty::HostInt32Tensor] => {
                closure_kernel!(HostInt32Tensor, |x| x.expand_dims(axis.clone()))
            }
            signature![(_) -> Ty::HostInt64Tensor] => {
                closure_kernel!(HostInt64Tensor, |x| x.expand_dims(axis.clone()))
            }
            signature![(_) -> Ty::HostUint32Tensor] => {
                closure_kernel!(HostUint32Tensor, |x| x.expand_dims(axis.clone()))
            }
            signature![(_) -> Ty::HostUint64Tensor] => {
                closure_kernel!(HostUint64Tensor, |x| x.expand_dims(axis.clone()))
            }
            _ => Err(Error::UnimplementedOperator(format!("{:?}", self))),
        }
    }
}

modelled!(PlacementSqueeze::squeeze, HostPlacement, attributes[axis: Option<u32>] (HostFloat32Tensor) -> HostFloat32Tensor, HostSqueezeOp);
modelled!(PlacementSqueeze::squeeze, HostPlacement, attributes[axis: Option<u32>] (HostFloat64Tensor) -> HostFloat64Tensor, HostSqueezeOp);
modelled!(PlacementSqueeze::squeeze, HostPlacement, attributes[axis: Option<u32>] (HostInt32Tensor) -> HostInt32Tensor, HostSqueezeOp);
modelled!(PlacementSqueeze::squeeze, HostPlacement, attributes[axis: Option<u32>] (HostInt64Tensor) -> HostInt64Tensor, HostSqueezeOp);
modelled!(PlacementSqueeze::squeeze, HostPlacement, attributes[axis: Option<u32>] (HostUint32Tensor) -> HostUint32Tensor, HostSqueezeOp);
modelled!(PlacementSqueeze::squeeze, HostPlacement, attributes[axis: Option<u32>] (HostUint64Tensor) -> HostUint64Tensor, HostSqueezeOp);

kernel! {
    HostSqueezeOp, [
        (HostPlacement, (HostFloat32Tensor) -> HostFloat32Tensor => [runtime] attributes[axis] Self::kernel),
        (HostPlacement, (HostFloat64Tensor) -> HostFloat64Tensor => [runtime] attributes[axis] Self::kernel),
        (HostPlacement, (HostInt32Tensor) -> HostInt32Tensor => [runtime] attributes[axis] Self::kernel),
        (HostPlacement, (HostInt64Tensor) -> HostInt64Tensor => [runtime] attributes[axis] Self::kernel),
        (HostPlacement, (HostUint32Tensor) -> HostUint32Tensor => [runtime] attributes[axis] Self::kernel),
        (HostPlacement, (HostUint64Tensor) -> HostUint64Tensor => [runtime] attributes[axis] Self::kernel),
    ]
}

impl Compile<Kernel> for HostReshapeOp {
    fn compile(&self, _ctx: &CompilationContext) -> Result<Kernel> {
        match self.sig {
            signature![(_, _) -> Ty::HostFloat32Tensor] => {
                function_kernel!(HostFloat32Tensor, HostShape, |x, newshape| x
                    .reshape(newshape))
            }
            signature![(_, _) -> Ty::HostFloat64Tensor] => {
                function_kernel!(HostFloat64Tensor, HostShape, |x, newshape| x
                    .reshape(newshape))
            }
            signature![(_, _) -> Ty::HostInt32Tensor] => {
                function_kernel!(HostInt32Tensor, HostShape, |x, newshape| x
                    .reshape(newshape))
            }
            signature![(_, _) -> Ty::HostInt64Tensor] => {
                function_kernel!(HostInt64Tensor, HostShape, |x, newshape| x
                    .reshape(newshape))
            }
            signature![(_, _) -> Ty::HostUint32Tensor] => {
                function_kernel!(HostUint32Tensor, HostShape, |x, newshape| x
                    .reshape(newshape))
            }
            signature![(_, _) -> Ty::HostUint64Tensor] => {
                function_kernel!(HostUint64Tensor, HostShape, |x, newshape| x
                    .reshape(newshape))
            }
            _ => Err(Error::UnimplementedOperator(format!("{:?}", self))),
        }
    }
}

modelled!(PlacementAtLeast2D::at_least_2d, HostPlacement, attributes[to_column_vector: bool] (HostFloat32Tensor) -> HostFloat32Tensor, HostAtLeast2DOp);
modelled!(PlacementAtLeast2D::at_least_2d, HostPlacement, attributes[to_column_vector: bool] (HostFloat64Tensor) -> HostFloat64Tensor, HostAtLeast2DOp);

kernel! {
    HostAtLeast2DOp, [
        (HostPlacement, (HostFloat32Tensor) -> HostFloat32Tensor => [runtime] attributes[to_column_vector] Self::kernel),
        (HostPlacement, (HostFloat64Tensor) -> HostFloat64Tensor => [runtime] attributes[to_column_vector] Self::kernel),
    ]
}

impl HostAtLeast2DOp {
    fn kernel<S: RuntimeSession, T>(
        _sess: &S,
        _plc: &HostPlacement,
        _to_column_vector: bool,
        _x: HostTensor<T>,
    ) -> HostTensor<T> {
        unimplemented!()
    }
}

impl Compile<Kernel> for HostAtLeast2DOp {
    fn compile(&self, _ctx: &CompilationContext) -> Result<Kernel> {
        let tcv = self.to_column_vector;
        match self.sig {
            signature![(_) -> Ty::HostFloat32Tensor] => {
                closure_kernel!(HostFloat64Tensor, |x| x.atleast_2d(tcv))
            }
            signature![(_) -> Ty::HostFloat64Tensor] => {
                closure_kernel!(HostFloat64Tensor, |x| x.atleast_2d(tcv))
            }
            signature![(_) -> Ty::HostInt32Tensor] => {
                closure_kernel!(HostFloat64Tensor, |x| x.atleast_2d(tcv))
            }
            signature![(_) -> Ty::HostInt64Tensor] => {
                closure_kernel!(HostFloat64Tensor, |x| x.atleast_2d(tcv))
            }
            signature![(_) -> Ty::HostUint32Tensor] => {
                closure_kernel!(HostFloat64Tensor, |x| x.atleast_2d(tcv))
            }
            signature![(_) -> Ty::HostUint64Tensor] => {
                closure_kernel!(HostFloat64Tensor, |x| x.atleast_2d(tcv))
            }
            _ => Err(Error::UnimplementedOperator(format!("{:?}", self))),
        }
    }
}

impl Compile<Kernel> for HostSliceOp {
    fn compile(&self, _ctx: &CompilationContext) -> Result<Kernel> {
        assert!(self.slice.0.len() == 1);
        let start = self.slice.0[0].start as usize;
        let end = self.slice.0[0].end;

        if let Some(end) = end {
            match self.sig {
                signature![(_) -> Ty::HostShape] => {
                    closure_kernel!(HostShape, |x| HostShape(
                        x.0.slice(start, end as usize),
                        x.1
                    ))
                }
                _ => Err(Error::UnimplementedOperator(format!("{:?}", self))),
            }
        } else {
            Err(Error::UnimplementedOperator(format!("{:?}", self)))
        }
    }
}

modelled!(PlacementSum::sum, HostPlacement, attributes[axis: Option<u32>] (HostFloat64Tensor) -> HostFloat64Tensor, HostSumOp);

kernel! {
    HostSumOp, [
        (HostPlacement, (HostFloat64Tensor) -> HostFloat64Tensor => [runtime] attributes[axis] Self::kernel),
        (ReplicatedPlacement, (Fixed128Tensor) -> Fixed128Tensor => [hybrid] attributes[axis] Self::rep_kernel),
    ]
}

#[cfg(not(feature = "exclude_old_framework"))]
impl Compile<Kernel> for HostSumOp {
    fn compile(&self, _ctx: &CompilationContext) -> Result<Kernel> {
        let axis = self.axis.map(|a| a as usize);
        match self.sig {
            signature![(_) -> Ty::HostFloat32Tensor] => {
                closure_kernel!(HostFloat32Tensor, |x| x.sum(axis))
            }
            signature![(_) -> Ty::HostFloat64Tensor] => {
                closure_kernel!(HostFloat64Tensor, |x| x.sum(axis))
            }
            signature![(_) -> Ty::HostInt32Tensor] => {
                closure_kernel!(HostInt32Tensor, |x| x.sum(axis))
            }
            signature![(_) -> Ty::HostInt64Tensor] => {
                closure_kernel!(HostInt64Tensor, |x| x.sum(axis))
            }
            signature![(_) -> Ty::HostUint32Tensor] => {
                closure_kernel!(HostUint32Tensor, |x| x.sum(axis))
            }
            signature![(_) -> Ty::HostUint64Tensor] => {
                closure_kernel!(HostUint64Tensor, |x| x.sum(axis))
            }
            _ => Err(Error::UnimplementedOperator(format!("{:?}", self))),
        }
    }
}

// This impl is only used by the old kernels, which are not aware of the placements. See PrimDeriveSeedOp::kernel for the new code
#[cfg(not(feature = "exclude_old_framework"))]
impl Compile<Kernel> for PrimDeriveSeedOp {
    fn compile(&self, _ctx: &CompilationContext) -> Result<Kernel> {
        let sync_key = self.sync_key.clone();
        closure_kernel!(PrfKey, |key| Seed(
            RawSeed::from_prf(&key.0, &sync_key),
            HostPlacement {
                owner: "TODO".into() // Fake owner for the older kernels.
            }
        ))
    }
}

// This impl is only used by the old kernels, which are not aware of the placements. See PrimPrfKeyGenOp::kernel for the new code
#[cfg(not(feature = "exclude_old_framework"))]
impl Compile<Kernel> for PrimPrfKeyGenOp {
    fn compile(&self, _ctx: &CompilationContext) -> Result<Kernel> {
        function_kernel!(|| PrfKey(
            RawPrfKey::generate(),
            HostPlacement {
                owner: "TODO".into() // Fake owner for the older kernels.
            }
        ))
    }
}

#[cfg(not(feature = "exclude_old_framework"))]
impl Compile<Kernel> for RingAddOp {
    fn compile(&self, _ctx: &CompilationContext) -> Result<Kernel> {
        match self.sig {
            signature![(Ty::HostRing64Tensor, Ty::HostRing64Tensor) -> _] => {
                function_kernel!(HostRing64Tensor, HostRing64Tensor, |x, y| x + y)
            }
            signature![(Ty::HostRing128Tensor, Ty::HostRing128Tensor) -> _] => {
                function_kernel!(HostRing128Tensor, HostRing128Tensor, |x, y| x + y)
            }
            _ => Err(Error::UnimplementedOperator(format!("{:?}", self))),
        }
    }
}

#[cfg(not(feature = "exclude_old_framework"))]
impl Compile<Kernel> for RingSubOp {
    fn compile(&self, _ctx: &CompilationContext) -> Result<Kernel> {
        match self.sig {
            signature![(Ty::HostRing64Tensor, Ty::HostRing64Tensor) -> _] => {
                function_kernel!(HostRing64Tensor, HostRing64Tensor, |x, y| x - y)
            }
            signature![(Ty::HostRing128Tensor, Ty::HostRing128Tensor) -> _] => {
                function_kernel!(HostRing128Tensor, HostRing128Tensor, |x, y| x - y)
            }
            _ => Err(Error::UnimplementedOperator(format!("{:?}", self))),
        }
    }
}

#[cfg(not(feature = "exclude_old_framework"))]
impl Compile<Kernel> for RingMulOp {
    fn compile(&self, _ctx: &CompilationContext) -> Result<Kernel> {
        match self.sig {
            signature![(Ty::HostRing64Tensor, Ty::HostRing64Tensor) -> _] => {
                function_kernel!(HostRing64Tensor, HostRing64Tensor, |x, y| x * y)
            }
            signature![(Ty::HostRing128Tensor, Ty::HostRing128Tensor) -> _] => {
                function_kernel!(HostRing128Tensor, HostRing128Tensor, |x, y| x * y)
            }
            _ => Err(Error::UnimplementedOperator(format!("{:?}", self))),
        }
    }
}

#[cfg(not(feature = "exclude_old_framework"))]
impl Compile<Kernel> for RingDotOp {
    fn compile(&self, _ctx: &CompilationContext) -> Result<Kernel> {
        match self.sig {
            signature![(Ty::HostRing64Tensor, Ty::HostRing64Tensor) -> _] => {
                function_kernel!(HostRing64Tensor, HostRing64Tensor, |x, y| x.dot(y))
            }
            signature![(Ty::HostRing128Tensor, Ty::HostRing128Tensor) -> _] => {
                function_kernel!(HostRing128Tensor, HostRing128Tensor, |x, y| x.dot(y))
            }
            _ => Err(Error::UnimplementedOperator(format!("{:?}", self))),
        }
    }
}

#[cfg(not(feature = "exclude_old_framework"))]
impl Compile<Kernel> for RingSumOp {
    fn compile(&self, _ctx: &CompilationContext) -> Result<Kernel> {
        let axis = self.axis.map(|a| a as usize);
        match self.sig {
            signature![(_) -> Ty::HostRing64Tensor] => {
                closure_kernel!(HostRing64Tensor, |x| x.sum(axis))
            }
            signature![(_) -> Ty::HostRing128Tensor] => {
                closure_kernel!(HostRing128Tensor, |x| x.sum(axis))
            }
            _ => Err(Error::UnimplementedOperator(format!("{:?}", self))),
        }
    }
}

#[cfg(not(feature = "exclude_old_framework"))]
impl Compile<Kernel> for ShapeOp {
    fn compile(&self, _ctx: &CompilationContext) -> Result<Kernel> {
        match self.sig {
            signature![(Ty::HostFloat32Tensor) -> Ty::HostShape] => {
                function_kernel!(HostFloat32Tensor, |x| x.shape())
            }
            signature![(Ty::HostFloat64Tensor) -> Ty::HostShape] => {
                function_kernel!(HostFloat64Tensor, |x| x.shape())
            }
            signature![(Ty::HostRing64Tensor) -> Ty::HostShape] => {
                function_kernel!(HostRing64Tensor, |x| x.shape())
            }
            signature![(Ty::HostRing128Tensor) -> Ty::HostShape] => {
                function_kernel!(HostRing128Tensor, |x| x.shape())
            }
            _ => Err(Error::UnimplementedOperator(format!("{:?}", self))),
        }
    }
}

#[cfg(not(feature = "exclude_old_framework"))]
impl Compile<Kernel> for BitFillOp {
    fn compile(&self, _ctx: &CompilationContext) -> Result<Kernel> {
        match (&self.sig, self.value.clone()) {
            (signature![(_) -> Ty::HostBitTensor], Constant::Ring64(value)) => {
                closure_kernel!(HostShape, |shape| {
                    assert!(value == 0 || value == 1);
                    HostBitTensor::fill(&shape.0, value as u8)
                })
            }
            _ => Err(Error::UnimplementedOperator(format!("{:?}", self))),
        }
    }
}

#[cfg(not(feature = "exclude_old_framework"))]
impl Compile<Kernel> for RingFillOp {
    fn compile(&self, _ctx: &CompilationContext) -> Result<Kernel> {
        match (&self.sig, self.value.clone()) {
            (signature![(_) -> Ty::HostRing64Tensor], Constant::Ring64(value)) => {
                closure_kernel!(HostShape, |shape| HostRing64Tensor::fill(&shape.0, value))
            }
            (signature![(_) -> Ty::HostRing128Tensor], Constant::Ring64(value)) => {
                closure_kernel!(HostShape, |shape| HostRing128Tensor::fill(
                    &shape.0,
                    value as u128
                ))
            }
            (signature![(_) -> Ty::HostRing128Tensor], Constant::Ring128(value)) => {
                closure_kernel!(HostShape, |shape| HostRing128Tensor::fill(&shape.0, value))
            }
            _ => Err(Error::UnimplementedOperator(format!("{:?}", self))),
        }
    }
}

#[cfg(not(feature = "exclude_old_framework"))]
impl Compile<Kernel> for RingSampleOp {
    fn compile(&self, _ctx: &CompilationContext) -> Result<Kernel> {
        match (&self.sig, self.max_value) {
            (signature![(_) -> Ty::HostRing64Tensor], None) => {
                function_kernel!(HostShape, |shape| {
                    HostRing64Tensor::sample_uniform(&shape.0)
                })
            }
            (signature!((_) -> Ty::HostRing64Tensor), Some(max_value)) if max_value == 1 => {
                function_kernel!(HostShape, |shape| HostRing64Tensor::sample_bits(&shape.0))
            }
            (signature![(_) -> Ty::HostRing128Tensor], None) => {
                function_kernel!(HostShape, |shape| {
                    HostRing128Tensor::sample_uniform(&shape.0)
                })
            }
            (signature![(_) -> Ty::HostRing128Tensor], Some(max_value)) if max_value == 1 => {
                function_kernel!(HostShape, |shape| {
                    HostRing128Tensor::sample_bits(&shape.0)
                })
            }
            _ => Err(Error::UnimplementedOperator(format!("{:?}", self))),
        }
    }
}

#[cfg(not(feature = "exclude_old_framework"))]
impl Compile<Kernel> for RingSampleSeededOp {
    fn compile(&self, _ctx: &CompilationContext) -> Result<Kernel> {
        match (&self.sig, self.max_value) {
            (signature![(_, _) -> Ty::HostRing64Tensor], None) => {
                function_kernel!(HostShape, Seed, |shape, seed| {
                    HostRing64Tensor::sample_uniform_seeded(&shape.0, &seed.0)
                })
            }
            (signature!((_, _) -> Ty::HostRing64Tensor), Some(max_value)) if max_value == 1 => {
                function_kernel!(HostShape, Seed, |shape, seed| {
                    HostRing64Tensor::sample_bits_seeded(&shape.0, &seed.0)
                })
            }
            (signature![(_, _) -> Ty::HostRing128Tensor], None) => {
                function_kernel!(HostShape, Seed, |shape, seed| {
                    HostRing128Tensor::sample_uniform_seeded(&shape.0, &seed.0)
                })
            }
            (signature![(_, _) -> Ty::HostRing128Tensor], Some(max_value)) if max_value == 1 => {
                function_kernel!(HostShape, Seed, |shape, seed| {
                    HostRing128Tensor::sample_bits_seeded(&shape.0, &seed.0)
                })
            }
            _ => Err(Error::UnimplementedOperator(format!("{:?}", self))),
        }
    }
}

#[cfg(not(feature = "exclude_old_framework"))]
impl Compile<Kernel> for RingNegOp {
    fn compile(&self, _ctx: &CompilationContext) -> Result<Kernel> {
        match self.sig {
            signature![(_) -> Ty::HostRing64Tensor] => {
                closure_kernel!(HostRing64Tensor, |x| AbstractHostRingTensor(-x.0, x.1))
            }
            signature![(_) -> Ty::HostRing128Tensor] => {
                closure_kernel!(HostRing128Tensor, |x| AbstractHostRingTensor(-x.0, x.1))
            }
            _ => Err(Error::UnimplementedOperator(format!("{:?}", self))),
        }
    }
}

#[cfg(not(feature = "exclude_old_framework"))]
impl Compile<Kernel> for RingShlOp {
    fn compile(&self, _ctx: &CompilationContext) -> Result<Kernel> {
        let amount = self.amount;
        match self.sig {
            signature![(_) -> Ty::HostRing64Tensor] => {
                closure_kernel!(HostRing64Tensor, |x| x << amount)
            }
            signature![(_) -> Ty::HostRing128Tensor] => {
                closure_kernel!(HostRing128Tensor, |x| x << amount)
            }
            _ => Err(Error::UnimplementedOperator(format!("{:?}", self))),
        }
    }
}

#[cfg(not(feature = "exclude_old_framework"))]
impl Compile<Kernel> for RingShrOp {
    fn compile(&self, _ctx: &CompilationContext) -> Result<Kernel> {
        let amount = self.amount;
        match self.sig {
            signature![(_) -> Ty::HostRing64Tensor] => {
                closure_kernel!(HostRing64Tensor, |x| x >> amount)
            }
            signature![(_) -> Ty::HostRing128Tensor] => {
                closure_kernel!(HostRing128Tensor, |x| x >> amount)
            }
            _ => Err(Error::UnimplementedOperator(format!("{:?}", self))),
        }
    }
}

#[cfg(not(feature = "exclude_old_framework"))]
impl Compile<Kernel> for RingInjectOp {
    fn compile(&self, _ctx: &CompilationContext) -> Result<Kernel> {
        let bit_idx = self.bit_idx;
        match self.sig {
            signature![(_) -> Ty::HostRing64Tensor] => {
                closure_kernel!(HostBitTensor, |x| HostRing64Tensor::from(x) << bit_idx)
            }
            signature![(_) -> Ty::HostRing128Tensor] => {
                closure_kernel!(HostBitTensor, |x| HostRing128Tensor::from(x) << bit_idx)
            }
            _ => Err(Error::UnimplementedOperator(format!("{:?}", self))),
        }
    }
}

#[cfg(not(feature = "exclude_old_framework"))]
impl Compile<Kernel> for BitExtractOp {
    fn compile(&self, _ctx: &CompilationContext) -> Result<Kernel> {
        let bit_idx = self.bit_idx;
        match self.sig {
            signature![(Ty::HostRing64Tensor) -> _] => {
                closure_kernel!(HostRing64Tensor, |x| x.bit_extract(bit_idx))
            }
            signature![(Ty::HostRing128Tensor) -> _] => {
                closure_kernel!(HostRing128Tensor, |x| x.bit_extract(bit_idx))
            }
            _ => Err(Error::UnimplementedOperator(format!("{:?}", self))),
        }
    }
}

#[cfg(not(feature = "exclude_old_framework"))]
impl Compile<Kernel> for BitSampleOp {
    fn compile(&self, _ctx: &CompilationContext) -> Result<Kernel> {
        function_kernel!(HostShape, |shape| HostBitTensor::sample_uniform(&shape.0))
    }
}

#[cfg(not(feature = "exclude_old_framework"))]
impl Compile<Kernel> for BitSampleSeededOp {
    fn compile(&self, _ctx: &CompilationContext) -> Result<Kernel> {
        function_kernel!(HostShape, Seed, |shape, seed| {
            HostBitTensor::sample_uniform_seeded(&shape.0, &seed.0)
        })
    }
}

#[cfg(not(feature = "exclude_old_framework"))]
impl Compile<Kernel> for BitXorOp {
    fn compile(&self, _ctx: &CompilationContext) -> Result<Kernel> {
        function_kernel!(HostBitTensor, HostBitTensor, |x, y| x ^ y)
    }
}

#[cfg(not(feature = "exclude_old_framework"))]
impl Compile<Kernel> for BitAndOp {
    fn compile(&self, _ctx: &CompilationContext) -> Result<Kernel> {
        match self.sig {
            signature![(Ty::HostRing64Tensor, Ty::HostRing64Tensor) -> _] => {
                closure_kernel!(HostRing64Tensor, HostRing64Tensor, |x, y| x & y)
            }
            signature![(Ty::HostRing128Tensor, Ty::HostRing128Tensor) -> _] => {
                closure_kernel!(HostRing128Tensor, HostRing128Tensor, |x, y| x & y)
            }
            signature![(Ty::HostBitTensor, Ty::HostBitTensor) -> _] => {
                closure_kernel!(HostBitTensor, HostBitTensor, |x, y| x & y)
            }
            _ => Err(Error::UnimplementedOperator(format!("{:?}", self))),
        }
    }
}

modelled!(PlacementRingFixedpointEncode::fixedpoint_ring_encode, HostPlacement, attributes[scaling_base: u64, scaling_exp: u32] (HostFloat64Tensor) -> HostRing128Tensor, RingFixedpointEncodeOp);
modelled!(PlacementRingFixedpointEncode::fixedpoint_ring_encode, HostPlacement, attributes[scaling_base: u64, scaling_exp: u32] (HostFloat32Tensor) -> HostRing64Tensor, RingFixedpointEncodeOp);

kernel! {
    RingFixedpointEncodeOp, [
        (HostPlacement, (HostFloat64Tensor) -> HostRing128Tensor => [runtime] attributes[scaling_base, scaling_exp] Self::kernel),
        (HostPlacement, (HostFloat32Tensor) -> HostRing64Tensor => [runtime] attributes[scaling_base, scaling_exp] Self::kernel),
    ]
}

impl RingFixedpointEncodeOp {
    fn kernel<S: RuntimeSession, ST, TT>(
        _sess: &S,
        _plc: &HostPlacement,
        _scaling_base: u64,
        _scaling_exp: u32,
        _x: HostTensor<ST>,
    ) -> AbstractHostRingTensor<TT> {
        unimplemented!()
    }
}

#[cfg(not(feature = "exclude_old_framework"))]
impl Compile<Kernel> for RingFixedpointEncodeOp {
    fn compile(&self, _ctx: &CompilationContext) -> Result<Kernel> {
        use crate::fixedpoint::Convert;
        match self.sig {
            signature![(Ty::HostFloat64Tensor) -> Ty::HostRing64Tensor] => {
                let scaling_factor = u64::pow(self.scaling_base, self.scaling_exp);
                closure_kernel!(HostFloat64Tensor, |x| HostRing64Tensor::encode(
                    &x,
                    scaling_factor
                ))
            }
            signature![(Ty::HostFloat64Tensor) -> Ty::HostRing128Tensor] => {
                let scaling_factor = u128::pow(self.scaling_base as u128, self.scaling_exp);
                closure_kernel!(HostFloat64Tensor, |x| HostRing128Tensor::encode(
                    &x,
                    scaling_factor
                ))
            }
            _ => Err(Error::UnimplementedOperator(format!("{:?}", self))),
        }
    }
}

modelled!(PlacementRingFixedpointDecode::fixedpoint_ring_decode, HostPlacement, attributes[scaling_base: u64, scaling_exp: u32] (HostRing128Tensor) -> HostFloat64Tensor, RingFixedpointDecodeOp);
modelled!(PlacementRingFixedpointDecode::fixedpoint_ring_decode, HostPlacement, attributes[scaling_base: u64, scaling_exp: u32] (HostRing64Tensor) -> HostFloat32Tensor, RingFixedpointDecodeOp);

kernel! {
    RingFixedpointDecodeOp, [
        (HostPlacement, (HostRing128Tensor) -> HostFloat64Tensor => [runtime] attributes[scaling_base, scaling_exp] Self::kernel),
        (HostPlacement, (HostRing64Tensor) -> HostFloat32Tensor => [runtime] attributes[scaling_base, scaling_exp] Self::kernel),
    ]
}

impl RingFixedpointDecodeOp {
    fn kernel<S: RuntimeSession, ST, TT>(
        _sess: &S,
        _plc: &HostPlacement,
        _scaling_base: u64,
        _scaling_exp: u32,
        _x: AbstractHostRingTensor<ST>,
    ) -> HostTensor<TT> {
        unimplemented!()
    }
}

#[cfg(not(feature = "exclude_old_framework"))]
impl Compile<Kernel> for RingFixedpointDecodeOp {
    fn compile(&self, _ctx: &CompilationContext) -> Result<Kernel> {
        use crate::fixedpoint::Convert;
        match self.sig {
            signature![(Ty::HostRing64Tensor) -> _] => {
                let scaling_factor = u64::pow(self.scaling_base, self.scaling_exp);
                closure_kernel!(HostRing64Tensor, |x| HostRing64Tensor::decode(
                    &x,
                    scaling_factor
                ))
            }
            signature![(Ty::HostRing128Tensor) -> _] => {
                let scaling_factor = u128::pow(self.scaling_base as u128, self.scaling_exp);
                closure_kernel!(HostRing128Tensor, |x| HostRing128Tensor::decode(
                    &x,
                    scaling_factor
                ))
            }
            _ => Err(Error::UnimplementedOperator(format!("{:?}", self))),
        }
    }
}

#[cfg(not(feature = "exclude_old_framework"))]
impl Compile<Kernel> for RingFixedpointMeanOp {
    fn compile(&self, _ctx: &CompilationContext) -> Result<Kernel> {
        let axis = self.axis.map(|a| a as usize);
        match self.sig {
            signature![(_) -> Ty::HostRing64Tensor] => {
                let scaling_factor = u64::pow(self.scaling_base, self.scaling_exp);
                closure_kernel!(HostRing64Tensor, |x| HostRing64Tensor::fixedpoint_mean(
                    x,
                    axis,
                    scaling_factor
                ))
            }
            signature![(_) -> Ty::HostRing128Tensor] => {
                let scaling_factor = u128::pow(self.scaling_base as u128, self.scaling_exp);
                closure_kernel!(HostRing128Tensor, |x| HostRing128Tensor::fixedpoint_mean(
                    x,
                    axis,
                    scaling_factor
                ))
            }
            _ => Err(Error::UnimplementedOperator(format!("{:?}", self))),
        }
    }
}

#[cfg(not(feature = "exclude_old_framework"))]
impl Compile<Kernel> for FixedpointEncodeOp {
    fn compile(&self, _ctx: &CompilationContext) -> Result<Kernel> {
        use crate::fixedpoint::Convert;
        match self.sig {
            signature![(Ty::HostFloat64Tensor) -> Ty::HostRing64Tensor] => {
                let scaling_factor = u64::pow(2, self.precision);
                closure_kernel!(HostFloat64Tensor, |x| HostRing64Tensor::encode(
                    &x,
                    scaling_factor
                ))
            }
            signature![(Ty::HostFloat64Tensor) -> Ty::HostRing128Tensor] => {
                let scaling_factor = u128::pow(2, self.precision);
                closure_kernel!(HostFloat64Tensor, |x| HostRing128Tensor::encode(
                    &x,
                    scaling_factor
                ))
            }
            _ => Err(Error::UnimplementedOperator(format!("{:?}", self))),
        }
    }
}

#[cfg(not(feature = "exclude_old_framework"))]
impl Compile<Kernel> for FixedpointDecodeOp {
    fn compile(&self, _ctx: &CompilationContext) -> Result<Kernel> {
        use crate::fixedpoint::Convert;
        match self.sig {
            signature![(Ty::HostRing64Tensor) -> _] => {
                let scaling_factor = u64::pow(2, self.precision);
                closure_kernel!(HostRing64Tensor, |x| HostRing64Tensor::decode(
                    &x,
                    scaling_factor
                ))
            }
            signature![(Ty::HostRing128Tensor) -> _] => {
                let scaling_factor = u128::pow(2, self.precision);
                closure_kernel!(HostRing128Tensor, |x| HostRing128Tensor::decode(
                    &x,
                    scaling_factor
                ))
            }
            _ => Err(Error::UnimplementedOperator(format!("{:?}", self))),
        }
    }
}

#[cfg(not(feature = "exclude_old_framework"))]
impl Compile<Kernel> for FixedpointAddOp {
    fn compile(&self, _ctx: &CompilationContext) -> Result<Kernel> {
        match self.sig {
            signature![(Ty::HostFixed64Tensor, Ty::HostFixed64Tensor) -> _] => {
                function_kernel!(HostFixed64Tensor, HostFixed64Tensor, |x, y| {
                    AbstractHostFixedTensor(x.0 + y.0)
                })
            }
            signature![(Ty::HostFixed128Tensor, Ty::HostFixed128Tensor) -> _] => {
                function_kernel!(HostFixed128Tensor, HostFixed128Tensor, |x, y| {
                    AbstractHostFixedTensor(x.0 + y.0)
                })
            }
            _ => Err(Error::UnimplementedOperator(format!("{:?}", self))),
        }
    }
}

#[cfg(not(feature = "exclude_old_framework"))]
impl Compile<Kernel> for FixedpointSubOp {
    fn compile(&self, _ctx: &CompilationContext) -> Result<Kernel> {
        match self.sig {
            signature![(Ty::HostFixed64Tensor, Ty::HostFixed64Tensor) -> _] => {
                function_kernel!(HostFixed64Tensor, HostFixed64Tensor, |x, y| {
                    AbstractHostFixedTensor(x.0 - y.0)
                })
            }
            signature![(Ty::HostFixed128Tensor, Ty::HostFixed128Tensor) -> _] => {
                function_kernel!(HostFixed128Tensor, HostFixed128Tensor, |x, y| {
                    AbstractHostFixedTensor(x.0 - y.0)
                })
            }
            _ => Err(Error::UnimplementedOperator(format!("{:?}", self))),
        }
    }
}

#[cfg(not(feature = "exclude_old_framework"))]
impl Compile<Kernel> for FixedpointMulOp {
    fn compile(&self, _ctx: &CompilationContext) -> Result<Kernel> {
        match self.sig {
            signature![(Ty::HostFixed64Tensor, Ty::HostFixed64Tensor) -> _] => {
                function_kernel!(HostFixed64Tensor, HostFixed64Tensor, |x, y| {
                    AbstractHostFixedTensor(x.0 * y.0)
                })
            }
            signature![(Ty::HostFixed128Tensor, Ty::HostFixed128Tensor) -> _] => {
                function_kernel!(HostFixed128Tensor, HostFixed128Tensor, |x, y| {
                    AbstractHostFixedTensor(x.0 * y.0)
                })
            }
            _ => Err(Error::UnimplementedOperator(format!("{:?}", self))),
        }
    }
}

// This impl is only used by the old kernels, which are not aware of the placements. See ConstantOp::kernel for the new code
#[cfg(not(feature = "exclude_old_framework"))]
impl Compile<Kernel> for ConstantOp {
    fn compile(&self, _ctx: &CompilationContext) -> Result<Kernel> {
        let value = self.value.clone();
        Ok(Kernel::NullaryClosure(Arc::new(move || {
            Ok(value.place(&HostPlacement {
                owner: "TODO".into(), // Fake owner for the older kernels.
            }))
        })))
    }
}

impl PlacementPlace<SyncSession, String> for HostPlacement {
    fn place(&self, _sess: &SyncSession, x: String) -> String {
        match x.placement() {
            Ok(Placement::Host(place)) if &place == self => x,
            _ => unimplemented!("Not yet able to place strings"),
        }
    }
}

macro_rules! constant_kernels {
    ($($val:ident),+) => {
        $(
            modelled!(PlacementConstant::constant, HostPlacement, attributes[value: Constant] () -> $val, ConstantOp);
        )+

        kernel! {
            ConstantOp, [
                $(
                    (HostPlacement, () -> $val => [runtime] attributes[value: $val] Self::kernel),
                )+
            ]
        }
    };
}

constant_kernels![
    String,
    HostFloat32Tensor,
    HostFloat64Tensor,
    HostInt8Tensor,
    HostInt16Tensor,
    HostInt32Tensor,
    HostInt64Tensor,
    HostUint8Tensor,
    HostUint16Tensor,
    HostUint32Tensor,
    HostUint64Tensor
];

impl ConstantOp {
    fn kernel<S: RuntimeSession, T: Placed>(sess: &S, plc: &HostPlacement, value: T) -> T
    where
        HostPlacement: PlacementPlace<S, T>,
    {
        plc.place(sess, value)
    }
}

for_all_values! {( $($value:ty),* ) => (
    $(
        modelled!(PlacementSend::send, HostPlacement, attributes[rendezvous_key: RendezvousKey, receiver: Role] ($value) -> Unit, SendOp);
    )*
)}

kernel! {
    SendOp, [
        (HostPlacement, (String) -> Unit => [runtime] attributes[rendezvous_key, receiver] Self::kernel),
        (HostPlacement, (Unit) -> Unit => [runtime] attributes[rendezvous_key, receiver] Self::kernel),
        (HostPlacement, (HostShape) -> Unit => [runtime] attributes[rendezvous_key, receiver] Self::kernel),
        (HostPlacement, (Seed) -> Unit => [runtime] attributes[rendezvous_key, receiver] Self::kernel),
        (HostPlacement, (PrfKey) -> Unit => [runtime] attributes[rendezvous_key, receiver] Self::kernel),
        (HostPlacement, (HostBitTensor) -> Unit => [runtime] attributes[rendezvous_key, receiver] Self::kernel),
        (HostPlacement, (HostRing64Tensor) -> Unit => [runtime] attributes[rendezvous_key, receiver] Self::kernel),
        (HostPlacement, (HostRing128Tensor) -> Unit => [runtime] attributes[rendezvous_key, receiver] Self::kernel),
        (HostPlacement, (HostFloat32Tensor) -> Unit => [runtime] attributes[rendezvous_key, receiver] Self::kernel),
        (HostPlacement, (HostFloat64Tensor) -> Unit => [runtime] attributes[rendezvous_key, receiver] Self::kernel),
        (HostPlacement, (HostInt8Tensor) -> Unit => [runtime] attributes[rendezvous_key, receiver] Self::kernel),
        (HostPlacement, (HostInt16Tensor) -> Unit => [runtime] attributes[rendezvous_key, receiver] Self::kernel),
        (HostPlacement, (HostInt32Tensor) -> Unit => [runtime] attributes[rendezvous_key, receiver] Self::kernel),
        (HostPlacement, (HostInt64Tensor) -> Unit => [runtime] attributes[rendezvous_key, receiver] Self::kernel),
        (HostPlacement, (HostUint8Tensor) -> Unit => [runtime] attributes[rendezvous_key, receiver] Self::kernel),
        (HostPlacement, (HostUint16Tensor) -> Unit => [runtime] attributes[rendezvous_key, receiver] Self::kernel),
        (HostPlacement, (HostUint32Tensor) -> Unit => [runtime] attributes[rendezvous_key, receiver] Self::kernel),
        (HostPlacement, (HostUint64Tensor) -> Unit => [runtime] attributes[rendezvous_key, receiver] Self::kernel),
        (HostPlacement, (HostFixed64Tensor) -> Unit => [runtime] attributes[rendezvous_key, receiver] Self::kernel),
        (HostPlacement, (HostFixed128Tensor) -> Unit => [runtime] attributes[rendezvous_key, receiver] Self::kernel),
    ]
}

impl SendOp {
    fn kernel<S: RuntimeSession, T>(
        _sess: &S,
        _plc: &HostPlacement,
        _rendezvous_key: RendezvousKey,
        _receiver: Role,
        _x: T,
    ) -> Unit {
        unimplemented!("Send Op kernel implementation missing, because RuntimeSession does not have role_assignment yet")
    }
}

// This impl is only used by the old kernels, which are not aware of the placements.
#[cfg(not(feature = "exclude_old_framework"))]
impl Compile<SyncKernel> for SendOp {
    fn compile(&self, ctx: &CompilationContext) -> Result<SyncKernel> {
        let rendezvous_key = self.rendezvous_key.clone();
        let receiver_id = ctx
            .role_assignment
            .get(&self.receiver)
            .cloned()
            .ok_or_else(|| {
                Error::Compilation(format!(
                    "missing identity assignment for '{}'",
                    &self.receiver
                ))
            })?;

        Ok(SyncKernel::Unary(Box::new(move |sess, v| {
            sess.networking
                .send(&v, &receiver_id, &rendezvous_key, &sess.sid)?;
            Ok(Value::Unit(Unit(HostPlacement {
                owner: "TODO".into(), // Fake owner for the older kernels.
            })))
        })))
    }
}

// This impl is only used by the old kernels, which are not aware of the placements.
#[cfg(not(feature = "exclude_old_framework"))]
impl Compile<AsyncKernel> for SendOp {
    fn compile(&self, ctx: &CompilationContext) -> Result<AsyncKernel> {
        let rendezvous_key = Arc::new(self.rendezvous_key.clone());
        let receiver_id = Arc::new(
            ctx.role_assignment
                .get(&self.receiver)
                .cloned()
                .ok_or_else(|| {
                    Error::Compilation(format!(
                        "missing identity assignment for '{}'",
                        &self.receiver
                    ))
                })?,
        );

        Ok(AsyncKernel::Unary(Box::new(move |sess, v, sender| {
            let sess = Arc::clone(sess);
            let rendezvous_key = Arc::clone(&rendezvous_key);
            let receiver_id = Arc::clone(&receiver_id);

            tokio::spawn(async move {
                let v: Value = v.await.map_err(map_receive_error)?;
                sess.networking
                    .send(&v, &receiver_id, &rendezvous_key, &sess.sid)
                    .await?;
                map_send_result(sender.send(Value::Unit(Unit(HostPlacement {
                    owner: "TODO".into(), // Fake owner for the older kernels.
                }))))
            })
        })))
    }
}

for_all_values! {( $($value:ty),* ) => (
    $(
        modelled!(PlacementReceive::receive, HostPlacement, attributes[rendezvous_key: RendezvousKey, sender: Role] () -> $value, ReceiveOp);
    )*
)}

kernel! {
    ReceiveOp, [
        (HostPlacement, () -> String => [runtime] attributes[rendezvous_key, sender] Self::kernel),
        (HostPlacement, () -> Unit => [runtime] attributes[rendezvous_key, sender] Self::kernel),
        (HostPlacement, () -> HostShape => [runtime] attributes[rendezvous_key, sender] Self::kernel),
        (HostPlacement, () -> Seed => [runtime] attributes[rendezvous_key, sender] Self::kernel),
        (HostPlacement, () -> PrfKey => [runtime] attributes[rendezvous_key, sender] Self::kernel),
        (HostPlacement, () -> HostBitTensor => [runtime] attributes[rendezvous_key, sender] Self::kernel),
        (HostPlacement, () -> HostRing64Tensor => [runtime] attributes[rendezvous_key, sender] Self::kernel),
        (HostPlacement, () -> HostRing128Tensor => [runtime] attributes[rendezvous_key, sender] Self::kernel),
        (HostPlacement, () -> HostFloat32Tensor => [runtime] attributes[rendezvous_key, sender] Self::kernel),
        (HostPlacement, () -> HostFloat64Tensor => [runtime] attributes[rendezvous_key, sender] Self::kernel),
        (HostPlacement, () -> HostInt8Tensor => [runtime] attributes[rendezvous_key, sender] Self::kernel),
        (HostPlacement, () -> HostInt16Tensor => [runtime] attributes[rendezvous_key, sender] Self::kernel),
        (HostPlacement, () -> HostInt32Tensor => [runtime] attributes[rendezvous_key, sender] Self::kernel),
        (HostPlacement, () -> HostInt64Tensor => [runtime] attributes[rendezvous_key, sender] Self::kernel),
        (HostPlacement, () -> HostUint8Tensor => [runtime] attributes[rendezvous_key, sender] Self::kernel),
        (HostPlacement, () -> HostUint16Tensor => [runtime] attributes[rendezvous_key, sender] Self::kernel),
        (HostPlacement, () -> HostUint32Tensor => [runtime] attributes[rendezvous_key, sender] Self::kernel),
        (HostPlacement, () -> HostUint64Tensor => [runtime] attributes[rendezvous_key, sender] Self::kernel),
        (HostPlacement, () -> HostFixed64Tensor => [runtime] attributes[rendezvous_key, sender] Self::kernel),
        (HostPlacement, () -> HostFixed128Tensor => [runtime] attributes[rendezvous_key, sender] Self::kernel),

    ]
}

impl ReceiveOp {
    fn kernel<S: RuntimeSession, T>(
        _sess: &S,
        _plc: &HostPlacement,
        _rendezvous_key: RendezvousKey,
        _sender: Role,
    ) -> T {
        unimplemented!("Receive Op kernel implementation missing, because RuntimeSession does not have role_assignment yet")
    }
}

impl Compile<SyncKernel> for ReceiveOp {
    fn compile(&self, ctx: &CompilationContext) -> Result<SyncKernel> {
        let expected_ty = self.sig.ret();
        let rendezvous_key = self.rendezvous_key.clone();
        let sender_id = ctx
            .role_assignment
            .get(&self.sender)
            .cloned()
            .ok_or_else(|| {
                Error::Compilation(format!(
                    "missing identity assignment for '{}'",
                    &self.sender
                ))
            })?;

        Ok(SyncKernel::Nullary(Box::new(move |sess| {
            let v: Value = sess
                .networking
                .receive(&sender_id, &rendezvous_key, &sess.sid)?;
            if expected_ty != Ty::Unknown {
                check_type(&v, expected_ty)?;
            }
            Ok(v)
        })))
    }
}

impl Compile<AsyncKernel> for ReceiveOp {
    fn compile(&self, ctx: &CompilationContext) -> Result<AsyncKernel> {
        let expected_ty = self.sig.ret();
        let rendezvous_key = Arc::new(self.rendezvous_key.clone());
        let sender_id = Arc::new(ctx.role_assignment.get(&self.sender).cloned().ok_or_else(
            || {
                Error::Compilation(format!(
                    "missing identity assignment for '{}'",
                    &self.sender
                ))
            },
        )?);

        Ok(AsyncKernel::Nullary(Box::new(move |sess, sender| {
            let sess = Arc::clone(sess);
            let rendezvous_key = Arc::clone(&rendezvous_key);
            let sender_id = Arc::clone(&sender_id);

            tokio::spawn(async move {
                let v: Value = sess
                    .networking
                    .receive(&sender_id, &rendezvous_key, &sess.sid)
                    .await?;
                if expected_ty != Ty::Unknown {
                    check_type(&v, expected_ty)?;
                }
                map_send_result(sender.send(v))
            })
        })))
    }
}

for_all_values! {( $($value:ty),* ) => (
    $(
        modelled!(PlacementIdentity::identity, HostPlacement, ($value) -> $value, IdentityOp);
    )*
)}

kernel! {
    IdentityOp, [
        (HostPlacement, (String) -> String => [runtime] Self::kernel),
        (HostPlacement, (Unit) -> Unit => [runtime] Self::kernel),
        (HostPlacement, (HostShape) -> HostShape => [runtime] Self::kernel),
        (HostPlacement, (Seed) -> Seed => [runtime] Self::kernel),
        (HostPlacement, (PrfKey) -> PrfKey => [runtime] Self::kernel),
        (HostPlacement, (HostBitTensor) -> HostBitTensor => [runtime] Self::kernel),
        (HostPlacement, (HostRing64Tensor) -> HostRing64Tensor => [runtime] Self::kernel),
        (HostPlacement, (HostRing128Tensor) -> HostRing128Tensor => [runtime] Self::kernel),
        (HostPlacement, (HostFloat32Tensor) -> HostFloat32Tensor => [runtime] Self::kernel),
        (HostPlacement, (HostFloat64Tensor) -> HostFloat64Tensor => [runtime] Self::kernel),
        (HostPlacement, (HostInt8Tensor) -> HostInt8Tensor => [runtime] Self::kernel),
        (HostPlacement, (HostInt16Tensor) -> HostInt16Tensor => [runtime] Self::kernel),
        (HostPlacement, (HostInt32Tensor) -> HostInt32Tensor => [runtime] Self::kernel),
        (HostPlacement, (HostInt64Tensor) -> HostInt64Tensor => [runtime] Self::kernel),
        (HostPlacement, (HostUint8Tensor) -> HostUint8Tensor => [runtime] Self::kernel),
        (HostPlacement, (HostUint16Tensor) -> HostUint16Tensor => [runtime] Self::kernel),
        (HostPlacement, (HostUint32Tensor) -> HostUint32Tensor => [runtime] Self::kernel),
        (HostPlacement, (HostUint64Tensor) -> HostUint64Tensor => [runtime] Self::kernel),
        (HostPlacement, (HostFixed64Tensor) -> HostFixed64Tensor => [runtime] Self::kernel),
        (HostPlacement, (HostFixed128Tensor) -> HostFixed128Tensor => [runtime] Self::kernel),

    ]
}

impl IdentityOp {
    fn kernel<S: RuntimeSession, T>(_sess: &S, _plc: &HostPlacement, x: T) -> T {
        x
    }
}

impl Compile<SyncKernel> for IdentityOp {
    fn compile(&self, _ctx: &CompilationContext) -> Result<SyncKernel> {
        let expected_ty = self.sig.ret();

        Ok(SyncKernel::Unary(Box::new(move |_sess, v| {
            check_type(&v, expected_ty)?;
            Ok(v)
        })))
    }
}

impl Compile<AsyncKernel> for IdentityOp {
    fn compile(&self, _ctx: &CompilationContext) -> Result<AsyncKernel> {
        let expected_ty = self.sig.ret();

        Ok(AsyncKernel::Unary(Box::new(move |_sess, v, sender| {
            tokio::spawn(async move {
                let v: Value = v.await.map_err(map_receive_error)?;
                check_type(&v, expected_ty)?;
                map_send_result(sender.send(v))
            })
        })))
    }
}

for_all_values! {( $($value:ty),* ) => (
    $(
        modelled!(PlacementInput::input, HostPlacement, attributes[arg_name: String] () -> $value, InputOp);
    )*
)}

kernel! {
    InputOp, [
        (HostPlacement, () -> String => [runtime] attributes[arg_name] Self::kernel),
        (HostPlacement, () -> Unit => [runtime] attributes[arg_name] Self::kernel),
        (HostPlacement, () -> HostShape => [runtime] attributes[arg_name] Self::kernel),
        (HostPlacement, () -> Seed => [runtime] attributes[arg_name] Self::kernel),
        (HostPlacement, () -> PrfKey => [runtime] attributes[arg_name] Self::kernel),
        (HostPlacement, () -> HostBitTensor => [runtime] attributes[arg_name] Self::kernel),
        (HostPlacement, () -> HostRing64Tensor => [runtime] attributes[arg_name] Self::kernel),
        (HostPlacement, () -> HostRing128Tensor => [runtime] attributes[arg_name] Self::kernel),
        (HostPlacement, () -> HostFloat32Tensor => [runtime] attributes[arg_name] Self::kernel),
        (HostPlacement, () -> HostFloat64Tensor => [runtime] attributes[arg_name] Self::kernel),
        (HostPlacement, () -> HostInt8Tensor => [runtime] attributes[arg_name] Self::kernel),
        (HostPlacement, () -> HostInt16Tensor => [runtime] attributes[arg_name] Self::kernel),
        (HostPlacement, () -> HostInt32Tensor => [runtime] attributes[arg_name] Self::kernel),
        (HostPlacement, () -> HostInt64Tensor => [runtime] attributes[arg_name] Self::kernel),
        (HostPlacement, () -> HostUint8Tensor => [runtime] attributes[arg_name] Self::kernel),
        (HostPlacement, () -> HostUint16Tensor => [runtime] attributes[arg_name] Self::kernel),
        (HostPlacement, () -> HostUint32Tensor => [runtime] attributes[arg_name] Self::kernel),
        (HostPlacement, () -> HostUint64Tensor => [runtime] attributes[arg_name] Self::kernel),
        (HostPlacement, () -> HostFixed64Tensor => [runtime] attributes[arg_name] Self::kernel),
        (HostPlacement, () -> HostFixed128Tensor => [runtime] attributes[arg_name] Self::kernel),

    ]
}

impl InputOp {
    fn kernel<S: RuntimeSession, O>(_sess: &S, _plc: &HostPlacement, _arg_name: String) -> O {
        unimplemented!() // TODO: Read the value from the environment for the Async and Sync sessions to work.
    }
}

impl Compile<SyncKernel> for InputOp {
    fn compile(&self, _ctx: &CompilationContext) -> Result<SyncKernel> {
        let arg_name = self.arg_name.clone();
        let expected_ty = self.sig.ret();

        Ok(SyncKernel::Nullary(Box::new(move |sess| {
            let arg = sess
                .arguments
                .get(&arg_name)
                .cloned()
                .ok_or_else(|| Error::MissingArgument(arg_name.clone()))?;
            check_type(&arg, expected_ty)?;
            Ok(arg)
        })))
    }
}

impl Compile<AsyncKernel> for InputOp {
    fn compile(&self, _ctx: &CompilationContext) -> Result<AsyncKernel> {
        let expected_ty = self.sig.ret();
        let arg_name = Arc::new(self.arg_name.clone());

        Ok(AsyncKernel::Nullary(Box::new(move |sess, sender| {
            let sess = Arc::clone(sess);
            let arg_name = Arc::clone(&arg_name);

            tokio::spawn(async move {
                let arg = sess
                    .arguments
                    .get(arg_name.as_ref())
                    .cloned()
                    .ok_or_else(|| Error::MissingArgument(arg_name.as_ref().clone()))?;
                check_type(&arg, expected_ty)?;
                map_send_result(sender.send(arg))
            })
        })))
    }
}

for_all_values! {( $($value:ty),* ) => (
    $(
        modelled!(PlacementOutput::output, HostPlacement, ($value) -> Unit, OutputOp);
    )*
)}

kernel! {
    OutputOp, [
        (HostPlacement, (Unit) -> Unit => [runtime] Self::kernel),
        (HostPlacement, (HostShape) -> Unit => [runtime] Self::kernel),
        (HostPlacement, (Seed) -> Unit => [runtime] Self::kernel),
        (HostPlacement, (PrfKey) -> Unit => [runtime] Self::kernel),
        (HostPlacement, (String) -> Unit => [runtime] Self::kernel),
        (HostPlacement, (HostBitTensor) -> Unit => [runtime] Self::kernel),
        (HostPlacement, (HostRing64Tensor) -> Unit => [runtime] Self::kernel),
        (HostPlacement, (HostRing128Tensor) -> Unit => [runtime] Self::kernel),
        (HostPlacement, (HostFloat32Tensor) -> Unit => [runtime] Self::kernel),
        (HostPlacement, (HostFloat64Tensor) -> Unit => [runtime] Self::kernel),
        (HostPlacement, (HostInt8Tensor) -> Unit => [runtime] Self::kernel),
        (HostPlacement, (HostInt16Tensor) -> Unit => [runtime] Self::kernel),
        (HostPlacement, (HostInt32Tensor) -> Unit => [runtime] Self::kernel),
        (HostPlacement, (HostInt64Tensor) -> Unit => [runtime] Self::kernel),
        (HostPlacement, (HostUint8Tensor) -> Unit => [runtime] Self::kernel),
        (HostPlacement, (HostUint16Tensor) -> Unit => [runtime] Self::kernel),
        (HostPlacement, (HostUint32Tensor) -> Unit => [runtime] Self::kernel),
        (HostPlacement, (HostUint64Tensor) -> Unit => [runtime] Self::kernel),
        (HostPlacement, (HostFixed64Tensor) -> Unit => [runtime] Self::kernel),
        (HostPlacement, (HostFixed128Tensor) -> Unit => [runtime] Self::kernel),
    ]
}

impl OutputOp {
    fn kernel<S: RuntimeSession, O>(_sess: &S, _plc: &HostPlacement, _x: O) -> Unit {
        unimplemented!() // TODO: Save to the environment for the Sync and Async sessions to work.
    }
}

impl Compile<SyncKernel> for OutputOp {
    fn compile(&self, _ctx: &CompilationContext) -> Result<SyncKernel> {
        Ok(SyncKernel::Unary(Box::new(move |_sess, x0| Ok(x0))))
    }
}

impl Compile<AsyncKernel> for OutputOp {
    fn compile(&self, _ctx: &CompilationContext) -> Result<AsyncKernel> {
        Ok(AsyncKernel::Unary(Box::new(move |_sess, x0, sender| {
            tokio::spawn(async move {
                let val = x0.await.map_err(map_receive_error)?;
                map_send_result(sender.send(val))
            })
        })))
    }
}

for_all_values! {( $($value:ty),* ) => (
    $(
        modelled!(PlacementSave::save, HostPlacement, (String, $value) -> Unit, SaveOp);
    )*
)}

kernel! {
    SaveOp, [
        (HostPlacement, (String, Unit) -> Unit => [runtime] Self::kernel),
        (HostPlacement, (String, HostShape) -> Unit => [runtime] Self::kernel),
        (HostPlacement, (String, Seed) -> Unit => [runtime] Self::kernel),
        (HostPlacement, (String, PrfKey) -> Unit => [runtime] Self::kernel),
        (HostPlacement, (String, String) -> Unit => [runtime] Self::kernel),
        (HostPlacement, (String, HostBitTensor) -> Unit => [runtime] Self::kernel),
        (HostPlacement, (String, HostRing64Tensor) -> Unit => [runtime] Self::kernel),
        (HostPlacement, (String, HostRing128Tensor) -> Unit => [runtime] Self::kernel),
        (HostPlacement, (String, HostFloat32Tensor) -> Unit => [runtime] Self::kernel),
        (HostPlacement, (String, HostFloat64Tensor) -> Unit => [runtime] Self::kernel),
        (HostPlacement, (String, HostInt8Tensor) -> Unit => [runtime] Self::kernel),
        (HostPlacement, (String, HostInt16Tensor) -> Unit => [runtime] Self::kernel),
        (HostPlacement, (String, HostInt32Tensor) -> Unit => [runtime] Self::kernel),
        (HostPlacement, (String, HostInt64Tensor) -> Unit => [runtime] Self::kernel),
        (HostPlacement, (String, HostUint8Tensor) -> Unit => [runtime] Self::kernel),
        (HostPlacement, (String, HostUint16Tensor) -> Unit => [runtime] Self::kernel),
        (HostPlacement, (String, HostUint32Tensor) -> Unit => [runtime] Self::kernel),
        (HostPlacement, (String, HostUint64Tensor) -> Unit => [runtime] Self::kernel),
        (HostPlacement, (String, HostFixed64Tensor) -> Unit => [runtime] Self::kernel),
        (HostPlacement, (String, HostFixed128Tensor) -> Unit => [runtime] Self::kernel),
    ]
}

impl SaveOp {
    fn kernel<S: RuntimeSession, O>(_sess: &S, _plc: &HostPlacement, _key: String, _x: O) -> Unit {
        unimplemented!() // TODO: Save the value into storage for the Async and Sync sessions to work.
    }
}

// This implementation is the old kernel.
#[cfg(not(feature = "exclude_old_framework"))]
impl Compile<SyncKernel> for SaveOp {
    fn compile(&self, _ctx: &CompilationContext) -> Result<SyncKernel> {
        let expected_ty = self.sig.arg(1)?;

        Ok(SyncKernel::Binary(Box::new(move |sess, key, val| {
            let key = String::try_from(key)?;
            check_type(&val, expected_ty)?;
            sess.storage.save(&key, &sess.sid, &val)?;
            Ok(Value::Unit(Unit(HostPlacement {
                owner: "TODO".into(), // Fake owner for the old kernel
            })))
        })))
    }
}

// This implementation is the old kernel.
#[cfg(not(feature = "exclude_old_framework"))]
impl Compile<AsyncKernel> for SaveOp {
    fn compile(&self, _ctx: &CompilationContext) -> Result<AsyncKernel> {
        let expected_ty = self.sig.arg(1)?;

        Ok(AsyncKernel::Binary(Box::new(
            move |sess, key, val, sender| {
                let sess = Arc::clone(sess);

                tokio::spawn(async move {
                    let key = String::try_from(key.await.map_err(map_receive_error)?)?;
                    let val = val.await.map_err(map_receive_error)?;
                    check_type(&val, expected_ty)?;
                    sess.storage.save(&key, &sess.sid, &val).await?;
                    map_send_result(sender.send(Value::Unit(Unit(HostPlacement {
                        owner: "TODO".into(), // Fake owner for the old kernel
                    }))))
                })
            },
        )))
    }
}

for_all_values! {( $($value:ty),* ) => (
    $(
        modelled!(PlacementLoad::load, HostPlacement, (String, String) -> $value, LoadOp);
    )*
)}

kernel! {
    LoadOp, [
        (HostPlacement, (String, String) -> Unit => [runtime] Self::kernel),
        (HostPlacement, (String, String) -> HostShape => [runtime] Self::kernel),
        (HostPlacement, (String, String) -> Seed => [runtime] Self::kernel),
        (HostPlacement, (String, String) -> PrfKey => [runtime] Self::kernel),
        (HostPlacement, (String, String) -> String => [runtime] Self::kernel),
        (HostPlacement, (String, String) -> HostBitTensor => [runtime] Self::kernel),
        (HostPlacement, (String, String) -> HostRing64Tensor => [runtime] Self::kernel),
        (HostPlacement, (String, String) -> HostRing128Tensor => [runtime] Self::kernel),
        (HostPlacement, (String, String) -> HostFloat32Tensor => [runtime] Self::kernel),
        (HostPlacement, (String, String) -> HostFloat64Tensor => [runtime] Self::kernel),
        (HostPlacement, (String, String) -> HostInt8Tensor => [runtime] Self::kernel),
        (HostPlacement, (String, String) -> HostInt16Tensor => [runtime] Self::kernel),
        (HostPlacement, (String, String) -> HostInt32Tensor => [runtime] Self::kernel),
        (HostPlacement, (String, String) -> HostInt64Tensor => [runtime] Self::kernel),
        (HostPlacement, (String, String) -> HostUint8Tensor => [runtime] Self::kernel),
        (HostPlacement, (String, String) -> HostUint16Tensor => [runtime] Self::kernel),
        (HostPlacement, (String, String) -> HostUint32Tensor => [runtime] Self::kernel),
        (HostPlacement, (String, String) -> HostUint64Tensor => [runtime] Self::kernel),
        (HostPlacement, (String, String) -> HostFixed64Tensor => [runtime] Self::kernel),
        (HostPlacement, (String, String) -> HostFixed128Tensor => [runtime] Self::kernel),
    ]
}

impl LoadOp {
    fn kernel<S: RuntimeSession, O>(
        _sess: &S,
        _plc: &HostPlacement,
        _key: String,
        _query: String,
    ) -> O {
        unimplemented!() // TODO: Implement loading from storage for the Async and Sync sessions to work.
    }
}

impl Compile<SyncKernel> for LoadOp {
    fn compile(&self, _ctx: &CompilationContext) -> Result<SyncKernel> {
        let expected_ty = self.sig.ret();

        Ok(SyncKernel::Binary(Box::new(move |sess, key, query| {
            let key = String::try_from(key)?;
            let _query = String::try_from(query)?;
            let val = sess
                .storage
                .load(&key, &sess.sid, Some(expected_ty), &_query)?;
            check_type(&val, expected_ty)?;
            Ok(val)
        })))
    }
}

impl Compile<AsyncKernel> for LoadOp {
    fn compile(&self, _ctx: &CompilationContext) -> Result<AsyncKernel> {
        let expected_ty = self.sig.ret();

        Ok(AsyncKernel::Binary(Box::new(
            move |sess, key, query, sender| {
                let sess = Arc::clone(sess);

                tokio::spawn(async move {
                    let key = String::try_from(key.await.map_err(map_receive_error)?)?;
                    let _query = String::try_from(query.await.map_err(map_receive_error)?)?;
                    let val = sess
                        .storage
                        .load(&key, &sess.sid, Some(expected_ty), &_query)
                        .await?;
                    check_type(&val, expected_ty)?;
                    map_send_result(sender.send(val))
                })
            },
        )))
    }
}<|MERGE_RESOLUTION|>--- conflicted
+++ resolved
@@ -98,13 +98,10 @@
             RepSum(op) => DispatchKernel::compile(&op, plc)(self, operands),
             RepShl(op) => DispatchKernel::compile(&op, plc)(self, operands),
             RepIndexAxis(op) => DispatchKernel::compile(&op, plc)(self, operands),
-<<<<<<< HEAD
             RepDiag(op) => DispatchKernel::compile(&op, plc)(self, operands),
-=======
             RepSlice(op) => DispatchKernel::compile(&op, plc)(self, operands),
             RepBitDec(op) => DispatchKernel::compile(&op, plc)(self, operands),
             RepShlDim(op) => DispatchKernel::compile(&op, plc)(self, operands),
->>>>>>> 88e2792a
             AdtAdd(op) => DispatchKernel::compile(&op, plc)(self, operands),
             AdtSub(op) => DispatchKernel::compile(&op, plc)(self, operands),
             AdtShl(op) => DispatchKernel::compile(&op, plc)(self, operands),
@@ -690,13 +687,8 @@
             | AdtToRep(_) | RepAbs(_) | RepSetup(_) | RepShare(_) | RepReveal(_) | RepFill(_)
             | RepAdd(_) | RepSub(_) | RepMul(_) | RepMsb(_) | RepDot(_) | RepMean(_)
             | RepShl(_) | RepSum(_) | RepTruncPr(_) | RepToAdt(_) | RepIndexAxis(_)
-<<<<<<< HEAD
-            | RepDiag(_) | FixedpointMul(_) | FixedpointDot(_) | FixedpointTruncPr(_)
-            | FixedpointMean(_) | FixedpointSum(_) | HostSqrt(_) | HostDiag(_) => {
-=======
-            | RepShlDim(_) | RepSlice(_) | RepBitDec(_) | FixedpointMul(_) | FixedpointDot(_)
-            | FixedpointTruncPr(_) | FixedpointMean(_) | FixedpointSum(_) => {
->>>>>>> 88e2792a
+            | RepDiag(_) | RepShlDim(_) | RepSlice(_) | RepBitDec(_) | FixedpointMul(_)
+            | FixedpointDot(_) | FixedpointTruncPr(_) | FixedpointMean(_) | FixedpointSum(_) => {
                 unimplemented!("Not supported {:?}", self)
             }
         }
@@ -766,11 +758,7 @@
             | AdtToRep(_) | RepAbs(_) | RepSetup(_) | RepShare(_) | RepReveal(_) | RepFill(_)
             | RepAdd(_) | RepSub(_) | RepMul(_) | RepMsb(_) | RepDot(_) | RepMean(_)
             | RepShl(_) | RepSum(_) | RepTruncPr(_) | RepToAdt(_) | RepIndexAxis(_)
-<<<<<<< HEAD
-            | RepDiag(_) => {
-=======
-            | RepShlDim(_) | RepSlice(_) | RepBitDec(_) => {
->>>>>>> 88e2792a
+            | RepDiag(_) | RepShlDim(_) | RepSlice(_) | RepBitDec(_) => {
                 unimplemented!("Not supported {:?}", self)
             }
         }

use crate::computation::*;
use crate::error::Result;
use crate::fixedpoint::{Fixed128Tensor, FixedTensor};
use crate::host::{
<<<<<<< HEAD
    AbstractHostEncFixedTensor, HostBitArray128, HostBitTensor, HostEncFixed128Tensor,
    HostFixed128Tensor, HostRing128Tensor, HostShape,
};
use crate::kernels::{
    PlacementAdd, PlacementAnd, PlacementBitDec, PlacementFill, PlacementIndex, PlacementIndexAxis,
    PlacementNeg, PlacementRingInject, PlacementSetupGen, PlacementShape, PlacementShareSetup,
    PlacementXor, Session,
};
use crate::replicated::{
    AbstractReplicatedBitArray, AbstractReplicatedFixedTensor, AbstractReplicatedShape,
    ReplicatedShape,
};
=======
    AbstractHostFixedAesTensor, AbstractHostFixedTensor, HostAesKey, HostFixed128AesTensor,
    HostFixed128Tensor,
};
use crate::kernels::{PlacementDecrypt, Session};
use crate::logical::{AbstractTensor, Tensor};
use crate::replicated::{
    aes::AbstractReplicatedAesKey, aes::ReplicatedAesKey, AbstractReplicatedFixedTensor,
    ReplicatedFixed128Tensor,
};
use serde::{Deserialize, Serialize};

#[derive(Clone, Debug, PartialEq, Serialize, Deserialize)]
pub enum FixedAesTensor<HostFixedAesT> {
    Host(HostFixedAesT),
}

moose_type!(Fixed128AesTensor = FixedAesTensor<HostFixed128AesTensor>);

impl<HostFixedAesT> Placed for FixedAesTensor<HostFixedAesT>
where
    HostFixedAesT: Placed,
    HostFixedAesT::Placement: Into<Placement>,
{
    type Placement = Placement;

    fn placement(&self) -> Result<Self::Placement> {
        match self {
            FixedAesTensor::Host(x) => Ok(x.placement()?.into()),
        }
    }
}

#[derive(Clone, Debug, PartialEq, Serialize, Deserialize)]
pub enum AbstractAesTensor<Fixed128AesT> {
    Fixed128(Fixed128AesT),
}

moose_type!(AesTensor = AbstractAesTensor<Fixed128AesTensor>);

impl<Fixed128T> Placed for AbstractAesTensor<Fixed128T>
where
    Fixed128T: Placed,
    Fixed128T::Placement: Into<Placement>,
{
    type Placement = Placement;

    fn placement(&self) -> Result<Self::Placement> {
        match self {
            AbstractAesTensor::Fixed128(x) => Ok(x.placement()?.into()),
        }
    }
}

modelled!(PlacementDecrypt::decrypt, HostPlacement, (HostAesKey, AesTensor) -> Tensor, AesDecryptOp);
modelled!(PlacementDecrypt::decrypt, HostPlacement, (HostAesKey, Fixed128AesTensor) -> Fixed128Tensor, AesDecryptOp);
modelled!(PlacementDecrypt::decrypt, HostPlacement, (HostAesKey, HostFixed128AesTensor) -> HostFixed128Tensor, AesDecryptOp);
modelled!(PlacementDecrypt::decrypt, ReplicatedPlacement, (ReplicatedAesKey, AesTensor) -> Tensor, AesDecryptOp);
modelled!(PlacementDecrypt::decrypt, ReplicatedPlacement, (ReplicatedAesKey, Fixed128AesTensor) -> Fixed128Tensor, AesDecryptOp);
modelled!(PlacementDecrypt::decrypt, ReplicatedPlacement, (ReplicatedAesKey, HostFixed128AesTensor) -> ReplicatedFixed128Tensor, AesDecryptOp);

kernel! {
    AesDecryptOp,
    [
        (HostPlacement, (HostAesKey, AesTensor) -> Tensor => [hybrid] Self::host_kernel),
        (HostPlacement, (HostAesKey, Fixed128AesTensor) -> Fixed128Tensor => [hybrid] Self::host_fixed_kernel),
        (HostPlacement, (HostAesKey, HostFixed128AesTensor) -> HostFixed128Tensor => [hybrid] Self::host_fixed_aes_kernel),
        (ReplicatedPlacement, (ReplicatedAesKey, AesTensor) -> Tensor => [hybrid] Self::rep_kernel),
        (ReplicatedPlacement, (ReplicatedAesKey, Fixed128AesTensor) -> Fixed128Tensor => [hybrid] Self::rep_fixed_kernel),
        (ReplicatedPlacement, (ReplicatedAesKey, HostFixed128AesTensor) -> ReplicatedFixed128Tensor => [hybrid] Self::rep_fixed_aes_kernel),
    ]
}
>>>>>>> e1c45839

impl AesDecryptOp {
    pub(crate) fn host_kernel<S: Session, Fixed128AesT, Fixed64T, Fixed128T, Float32T, Float64T>(
        sess: &S,
        plc: &HostPlacement,
<<<<<<< HEAD
        c: HostEncFixed128Tensor,
        k: HostBitArray128,
    ) -> Result<HostFixed128Tensor>
    where
        HostPlacement: PlacementBitDec<S, HostRing128Tensor, HostBitTensor>,
        HostPlacement: PlacementIndexAxis<S, HostBitTensor, HostBitTensor>,
        HostPlacement: PlacementRingInject<S, HostBitTensor, HostRing128Tensor>,
        HostPlacement: PlacementShape<S, HostEncFixed128Tensor, HostShape>,
        HostPlacement: PlacementShape<S, HostBitTensor, HostShape>,
        HostPlacement: PlacementFill<S, HostShape, HostRing128Tensor>,
        HostPlacement: PlacementFill<S, HostShape, HostBitTensor>,
        HostPlacement: PlacementAdd<S, HostRing128Tensor, HostRing128Tensor, HostRing128Tensor>,
        HostPlacement: PlacementXor<S, HostBitTensor, HostBitTensor, HostBitTensor>,
        HostPlacement: PlacementAnd<S, HostBitTensor, HostBitTensor, HostBitTensor>,
        HostPlacement: PlacementNeg<S, HostBitTensor, HostBitTensor>,
        HostPlacement: PlacementIndex<S, HostBitArray128, HostBitTensor>,
        HostPlacement: PlacementXor<S, HostBitTensor, HostBitTensor, HostBitTensor>,
    {
        let shape = plc.shape(sess, &c);
        let c_decomposed = plc.bit_decompose(sess, &c.tensor);
        let c_bits: Vec<_> = (0..128)
            .map(|i| plc.index_axis(sess, 0, i, &c_decomposed))
            .collect();
        let k_bits: Vec<_> = (0..128).map(|i| plc.index(sess, i, &k)).collect();


        let iv = plc.fill(sess, Constant::Ring128(0), &shape);
        let iv_decomposed = plc.bit_decompose(sess, &iv);
        let iv_bits: Vec<_> = (0..128).map(|i| plc.index_axis(sess, 0, i, &iv_decomposed)).collect();

        let iv_entry_shape = plc.shape(sess, &iv_bits[0]);
        let bit_one: HostBitTensor = plc.fill(sess, Constant::Bit(1), &iv_entry_shape);
        let bit_zero: HostBitTensor = plc.fill(sess, Constant::Bit(0), &iv_entry_shape);

        let complete_iv: Vec<_> = (0..128).map(|i| {
            if i < 96 {
                iv_bits[i].clone()
            } else if i < 126 || i == 127 {
                bit_zero.clone()
            } else {
                bit_one.clone()
            }
        }).collect();


        let buffer_bits = aes(sess, plc, k_bits, complete_iv);
        let m_bits: Vec<_> = (0..128).map(|i| plc.xor(sess, &buffer_bits[i], &c_bits[i])).collect();

        println!("m_bits: {:?}", m_bits);

        let zero = plc.fill(sess, Constant::Ring128(0), &shape);

        let m = m_bits
            .iter()
            .enumerate()
            .map(|(i, b)| plc.ring_inject(sess, i, b))
            .fold(zero, |acc, x| plc.add(sess, &acc, &x));

        Ok(HostFixed128Tensor {
            tensor: m,
            fractional_precision: c.precision,
            integral_precision: 0, // TODO
        })
=======
        key: m!(HostAesKey),
        ciphertext: AbstractAesTensor<Fixed128AesT>,
    ) -> Result<AbstractTensor<Fixed64T, Fixed128T, Float32T, Float64T>>
    where
        HostAesKey: KnownType<S>,
        HostPlacement: PlacementDecrypt<S, m!(HostAesKey), Fixed128AesT, Fixed128T>,
    {
        match ciphertext {
            AbstractAesTensor::Fixed128(c) => {
                let x = plc.decrypt(sess, &key, &c);
                Ok(AbstractTensor::Fixed128(x))
            }
        }
    }

    pub(crate) fn host_fixed_kernel<
        S: Session,
        HostFixed128AesT,
        HostFixed128T,
        ReplicatedFixed128T,
    >(
        sess: &S,
        plc: &HostPlacement,
        key: m!(HostAesKey),
        ciphertext: FixedAesTensor<HostFixed128AesT>,
    ) -> Result<FixedTensor<HostFixed128T, ReplicatedFixed128T>>
    where
        HostAesKey: KnownType<S>,
        HostPlacement: PlacementDecrypt<S, m!(HostAesKey), HostFixed128AesT, HostFixed128T>,
    {
        match ciphertext {
            FixedAesTensor::Host(c) => {
                let x = plc.decrypt(sess, &key, &c);
                Ok(FixedTensor::Host(x))
            }
        }
    }

    pub(crate) fn host_fixed_aes_kernel<S: Session, HostBitArrayT, HostRing128T>(
        _sess: &S,
        _plc: &HostPlacement,
        _key: m!(HostAesKey),
        _ciphertext: AbstractHostFixedAesTensor<HostBitArrayT>,
    ) -> Result<AbstractHostFixedTensor<HostRing128T>>
    where
        HostAesKey: KnownType<S>,
        // HostPlacement: PlacementBitDec<S, HostRing128Tensor, HostBitTensor>,
        // HostPlacement: PlacementIndexAxis<S, HostBitTensor, HostBitTensor>,
        // HostPlacement: PlacementRingInject<S, HostBitTensor, HostRing128Tensor>,
        // HostPlacement: PlacementShape<S, HostFixed128AesTensor, HostShape>,
        // HostPlacement: PlacementFill<S, HostShape, HostRing128Tensor>,
        // HostPlacement: PlacementAdd<S, HostRing128Tensor, HostRing128Tensor, HostRing128Tensor>,
        // HostPlacement: PlacementXor<S, HostBitTensor, HostBitTensor, HostBitTensor>,
        // HostPlacement: PlacementAnd<S, HostBitTensor, HostBitTensor, HostBitTensor>,
        // HostPlacement: PlacementNeg<S, HostBitTensor, HostBitTensor>,
    {
        unimplemented!()

        // let shape = plc.shape(sess, &c);
        // // let c_decomposed = plc.bit_decompose(sess, &c.tensor);

        // let m_bits = aes(sess, plc, c_bits.clone(), c_bits);
        // let zero = plc.fill(sess, Constant::Ring128(0), &shape);
        // let m = m_bits
        //     .iter()
        //     .enumerate()
        //     .map(|(i, b)| plc.ring_inject(sess, i, b))
        //     .fold(zero, |acc, x| plc.add(sess, &acc, &x));

        // Ok(HostFixed128Tensor {
        //     tensor: m,
        //     fractional_precision: c.precision,
        //     integral_precision: 0, // TODO
        // })
>>>>>>> e1c45839
    }
}

impl AesDecryptOp {
<<<<<<< HEAD
    pub(crate) fn rep_fixed_kernel<S: Session, HostBitT, RepBitT, RepRingT, HostRingT, N>(
        sess: &S,
        rep: &ReplicatedPlacement,
        c: AbstractHostEncFixedTensor<HostRingT>,
        _k: AbstractReplicatedBitArray<RepBitT, N>,
    ) -> Result<AbstractReplicatedFixedTensor<RepRingT>>
=======
    pub(crate) fn rep_kernel<
        S: Session,
        ReplicatedAesKeyT,
        Fixed128AesT,
        Fixed64T,
        Fixed128T,
        Float32T,
        Float64T,
    >(
        sess: &S,
        plc: &ReplicatedPlacement,
        key: ReplicatedAesKeyT,
        ciphertext: AbstractAesTensor<Fixed128AesT>,
    ) -> Result<AbstractTensor<Fixed64T, Fixed128T, Float32T, Float64T>>
>>>>>>> e1c45839
    where
        ReplicatedPlacement: PlacementDecrypt<S, ReplicatedAesKeyT, Fixed128AesT, Fixed128T>,
    {
        match ciphertext {
            AbstractAesTensor::Fixed128(c) => {
                let x = plc.decrypt(sess, &key, &c);
                Ok(AbstractTensor::Fixed128(x))
            }
        }
    }

    pub(crate) fn rep_fixed_kernel<
        S: Session,
        ReplicatedAesKeyT,
        HostFixed128AesT,
        HostFixed128T,
        ReplicatedFixed128T,
    >(
        sess: &S,
        plc: &ReplicatedPlacement,
        key: ReplicatedAesKeyT,
        ciphertext: FixedAesTensor<HostFixed128AesT>,
    ) -> Result<FixedTensor<HostFixed128T, ReplicatedFixed128T>>
    where
        ReplicatedPlacement:
            PlacementDecrypt<S, ReplicatedAesKeyT, HostFixed128AesT, ReplicatedFixed128T>,
    {
        match ciphertext {
            FixedAesTensor::Host(c) => {
                let x = plc.decrypt(sess, &key, &c);
                Ok(FixedTensor::Replicated(x))
            }
        }
    }

    pub(crate) fn rep_fixed_aes_kernel<S: Session, RepRingT, HostBitArray128T, HostBitArray256T>(
        _sess: &S,
        _rep: &ReplicatedPlacement,
        _key: AbstractReplicatedAesKey<HostBitArray128T>,
        _ciphertext: AbstractHostFixedAesTensor<HostBitArray256T>,
    ) -> Result<AbstractReplicatedFixedTensor<RepRingT>>
where
        // HostShape: KnownType<S>,
        // ReplicatedShape: KnownType<S>,
        // HostBitArrayT: Placed<Placement = HostPlacement>,
        // ReplicatedPlacement: PlacementSetupGen<S, S::ReplicatedSetup>,
        // HostPlacement: PlacementShape<S, HostBitArrayT, m!(HostShape)>,
        // m!(HostShape): Clone,
        // HostPlacement: PlacementBitDec<S, HostBitArrayT, HostBitT>,
        // HostPlacement: PlacementIndexAxis<S, HostBitT, HostBitT>,
        // ReplicatedPlacement: PlacementShareSetup<S, S::ReplicatedSetup, HostBitT, RepBitT>,
        // RepBitT: Clone,
        // ReplicatedPlacement: PlacementXor<S, RepBitT, RepBitT, RepBitT>,
        // ReplicatedPlacement: PlacementAnd<S, RepBitT, RepBitT, RepBitT>,
        // ReplicatedPlacement: PlacementNeg<S, RepBitT, RepBitT>,
        // AbstractReplicatedShape<m!(HostShape)>: Into<m!(ReplicatedShape)>,
        // ReplicatedPlacement: PlacementFill<S, m!(ReplicatedShape), RepRingT>,
        // ReplicatedPlacement: PlacementRingInject<S, RepBitT, RepRingT>,
        // ReplicatedPlacement: PlacementAdd<S, RepRingT, RepRingT, RepRingT>,
    {
        unimplemented!()

        // let host = c.tensor.placement().unwrap();
        // let setup = rep.gen_setup(sess);

        // let host_shape = host.shape(sess, &c.tensor);
        // let shape = AbstractReplicatedShape {
        //     shapes: [host_shape.clone(), host_shape.clone(), host_shape],
        // }
        // .into(); // TODO use macro to call `into` here? or update modelled! to call into?

        // // decompose into bits on host
        // let c_decomposed = host.bit_decompose(sess, &c.tensor);
        // let c_bits = (0..128).map(|i| host.index_axis(sess, 0, i, &c_decomposed));

        // // sharing bits (could be public values but we don't have that yet)
        // let c_bits_shared: Vec<_> = c_bits.map(|b| rep.share(sess, &setup, &b)).collect();

        // // run AES
        // let m_bits: Vec<_> = aes(sess, rep, c_bits_shared.clone(), c_bits_shared);

        // // re-compose on rep
        // let zero = rep.fill(sess, Constant::Ring128(0), &shape);
        // let m = m_bits
        //     .iter()
        //     .enumerate()
        //     .map(|(i, b)| rep.ring_inject(sess, i, b))
        //     .fold(zero, |acc, x| rep.add(sess, &acc, &x));

        // // wrap up as fixed-point tensor
        // Ok(AbstractReplicatedFixedTensor {
        //     tensor: m,
        //     fractional_precision: c.precision,
        //     integral_precision: 0, // TODO
        // })
    }
}

#[cfg(test)]
mod tests {
    use super::*;
    use aes_gcm::aead::{Aead, NewAead};
    use aes_gcm::{Aes128Gcm, Key, Nonce};
    // use crate::computation::HostPlacement;
    use crate::kernels::SyncSession;

    // use crate::host::{HostBitTensor, HostBitArray128};


    #[test]
    fn test_aes_decrypt_host() {

        let key = Key::from_slice(b"0000000000000000");
        let cipher = Aes128Gcm::new(key);
        let nonce = Nonce::from_slice(b"000000000000"); // 96-bits; unique per message

        let ciphertext = cipher
            .encrypt(nonce, b"0000000000000000".as_ref())
            .expect("encryption failure!"); // NOTE: handle this error to avoid panics!

        let alice = HostPlacement {
            owner: "alice".into(),
        };
        let sess = SyncSession::default();
        let mut ct_bits: Vec<u8>;

        let inner_ct_bits: Vec<Vec<u8>> = ciphertext.iter().enumerate().map(|(i, item)| {
            let inner: Vec<u8> = (0..8).map(|j| {
                (item >> j) & 1
            }).collect();
            inner
        }).collect();

        let mut ct_bits: Vec<u8> = inner_ct_bits[0].clone();
        for i in 1..16 {
            ct_bits.extend_from_slice(inner_ct_bits[i].as_slice())
        }

        let ct_bit_ring: Vec<HostRing128Tensor> = (0..128).map(|i| {
            let bit: HostBitTensor = alice.fill(&sess, Constant::Bit(ct_bits[i]), &HostShape(vec![1], alice));
            alice.ring_inject(&sess, i, &bit);
        }).collect();

        let ct_ring_ten = alice.add_n(&sess, &ct_bit_ring);
        println!("ct_bits: {:?}", ct_bits);
        println!("total: {:?}", ct_ring_ten);

        assert_eq!(false, true);


        // let ct_ten = HostBitTensor::from_vec_plc(ciphertext, alice);
        // let key_ten = HostBitArray128::from_vec_plc(key_bits, alice);

        // let enc_fixed = HostFixed128Tensor {
        //     precision: 40,
        //     tensor: 
        // }
        // let plaintext = alice.decrypt(&sess, ciphertext, key_ten);
        // // let plaintext = cipher
        //     .decrypt(nonce, ciphertext.as_ref())
        //     .expect("decryption failure!"); // NOTE: handle this error to avoid panics!
        // assert_eq!(&plaintext, b"0000000000000000");

    }
}<|MERGE_RESOLUTION|>--- conflicted
+++ resolved
@@ -1,31 +1,15 @@
 use crate::computation::*;
 use crate::error::Result;
 use crate::fixedpoint::{Fixed128Tensor, FixedTensor};
-use crate::host::{
-<<<<<<< HEAD
-    AbstractHostEncFixedTensor, HostBitArray128, HostBitTensor, HostEncFixed128Tensor,
-    HostFixed128Tensor, HostRing128Tensor, HostShape,
-};
-use crate::kernels::{
-    PlacementAdd, PlacementAnd, PlacementBitDec, PlacementFill, PlacementIndex, PlacementIndexAxis,
-    PlacementNeg, PlacementRingInject, PlacementSetupGen, PlacementShape, PlacementShareSetup,
-    PlacementXor, Session,
-};
-use crate::replicated::{
-    AbstractReplicatedBitArray, AbstractReplicatedFixedTensor, AbstractReplicatedShape,
-    ReplicatedShape,
-};
-=======
-    AbstractHostFixedAesTensor, AbstractHostFixedTensor, HostAesKey, HostFixed128AesTensor,
-    HostFixed128Tensor,
-};
-use crate::kernels::{PlacementDecrypt, Session};
+use crate::host::{AbstractHostAesKey, AbstractHostFixedAesTensor, AbstractHostFixedTensor, HostAesKey, HostBitArray128, HostBitTensor, HostFixed128AesTensor, HostFixed128Tensor, HostRing128Tensor, HostShape, PlacementToVec};
+use crate::kernels::{PlacementAdd, PlacementAnd, PlacementBitDec, PlacementDecrypt, PlacementFill, PlacementIndex, PlacementIndexAxis, PlacementNeg, PlacementRingInject, PlacementShape, PlacementXor, Session};
 use crate::logical::{AbstractTensor, Tensor};
 use crate::replicated::{
     aes::AbstractReplicatedAesKey, aes::ReplicatedAesKey, AbstractReplicatedFixedTensor,
     ReplicatedFixed128Tensor,
 };
 use serde::{Deserialize, Serialize};
+use crate::bristol_fashion::aes;
 
 #[derive(Clone, Debug, PartialEq, Serialize, Deserialize)]
 pub enum FixedAesTensor<HostFixedAesT> {
@@ -87,77 +71,11 @@
         (ReplicatedPlacement, (ReplicatedAesKey, HostFixed128AesTensor) -> ReplicatedFixed128Tensor => [hybrid] Self::rep_fixed_aes_kernel),
     ]
 }
->>>>>>> e1c45839
 
 impl AesDecryptOp {
     pub(crate) fn host_kernel<S: Session, Fixed128AesT, Fixed64T, Fixed128T, Float32T, Float64T>(
         sess: &S,
         plc: &HostPlacement,
-<<<<<<< HEAD
-        c: HostEncFixed128Tensor,
-        k: HostBitArray128,
-    ) -> Result<HostFixed128Tensor>
-    where
-        HostPlacement: PlacementBitDec<S, HostRing128Tensor, HostBitTensor>,
-        HostPlacement: PlacementIndexAxis<S, HostBitTensor, HostBitTensor>,
-        HostPlacement: PlacementRingInject<S, HostBitTensor, HostRing128Tensor>,
-        HostPlacement: PlacementShape<S, HostEncFixed128Tensor, HostShape>,
-        HostPlacement: PlacementShape<S, HostBitTensor, HostShape>,
-        HostPlacement: PlacementFill<S, HostShape, HostRing128Tensor>,
-        HostPlacement: PlacementFill<S, HostShape, HostBitTensor>,
-        HostPlacement: PlacementAdd<S, HostRing128Tensor, HostRing128Tensor, HostRing128Tensor>,
-        HostPlacement: PlacementXor<S, HostBitTensor, HostBitTensor, HostBitTensor>,
-        HostPlacement: PlacementAnd<S, HostBitTensor, HostBitTensor, HostBitTensor>,
-        HostPlacement: PlacementNeg<S, HostBitTensor, HostBitTensor>,
-        HostPlacement: PlacementIndex<S, HostBitArray128, HostBitTensor>,
-        HostPlacement: PlacementXor<S, HostBitTensor, HostBitTensor, HostBitTensor>,
-    {
-        let shape = plc.shape(sess, &c);
-        let c_decomposed = plc.bit_decompose(sess, &c.tensor);
-        let c_bits: Vec<_> = (0..128)
-            .map(|i| plc.index_axis(sess, 0, i, &c_decomposed))
-            .collect();
-        let k_bits: Vec<_> = (0..128).map(|i| plc.index(sess, i, &k)).collect();
-
-
-        let iv = plc.fill(sess, Constant::Ring128(0), &shape);
-        let iv_decomposed = plc.bit_decompose(sess, &iv);
-        let iv_bits: Vec<_> = (0..128).map(|i| plc.index_axis(sess, 0, i, &iv_decomposed)).collect();
-
-        let iv_entry_shape = plc.shape(sess, &iv_bits[0]);
-        let bit_one: HostBitTensor = plc.fill(sess, Constant::Bit(1), &iv_entry_shape);
-        let bit_zero: HostBitTensor = plc.fill(sess, Constant::Bit(0), &iv_entry_shape);
-
-        let complete_iv: Vec<_> = (0..128).map(|i| {
-            if i < 96 {
-                iv_bits[i].clone()
-            } else if i < 126 || i == 127 {
-                bit_zero.clone()
-            } else {
-                bit_one.clone()
-            }
-        }).collect();
-
-
-        let buffer_bits = aes(sess, plc, k_bits, complete_iv);
-        let m_bits: Vec<_> = (0..128).map(|i| plc.xor(sess, &buffer_bits[i], &c_bits[i])).collect();
-
-        println!("m_bits: {:?}", m_bits);
-
-        let zero = plc.fill(sess, Constant::Ring128(0), &shape);
-
-        let m = m_bits
-            .iter()
-            .enumerate()
-            .map(|(i, b)| plc.ring_inject(sess, i, b))
-            .fold(zero, |acc, x| plc.add(sess, &acc, &x));
-
-        Ok(HostFixed128Tensor {
-            tensor: m,
-            fractional_precision: c.precision,
-            integral_precision: 0, // TODO
-        })
-=======
         key: m!(HostAesKey),
         ciphertext: AbstractAesTensor<Fixed128AesT>,
     ) -> Result<AbstractTensor<Fixed64T, Fixed128T, Float32T, Float64T>>
@@ -196,55 +114,67 @@
         }
     }
 
-    pub(crate) fn host_fixed_aes_kernel<S: Session, HostBitArrayT, HostRing128T>(
-        _sess: &S,
-        _plc: &HostPlacement,
-        _key: m!(HostAesKey),
-        _ciphertext: AbstractHostFixedAesTensor<HostBitArrayT>,
-    ) -> Result<AbstractHostFixedTensor<HostRing128T>>
-    where
-        HostAesKey: KnownType<S>,
-        // HostPlacement: PlacementBitDec<S, HostRing128Tensor, HostBitTensor>,
-        // HostPlacement: PlacementIndexAxis<S, HostBitTensor, HostBitTensor>,
-        // HostPlacement: PlacementRingInject<S, HostBitTensor, HostRing128Tensor>,
-        // HostPlacement: PlacementShape<S, HostFixed128AesTensor, HostShape>,
-        // HostPlacement: PlacementFill<S, HostShape, HostRing128Tensor>,
-        // HostPlacement: PlacementAdd<S, HostRing128Tensor, HostRing128Tensor, HostRing128Tensor>,
-        // HostPlacement: PlacementXor<S, HostBitTensor, HostBitTensor, HostBitTensor>,
-        // HostPlacement: PlacementAnd<S, HostBitTensor, HostBitTensor, HostBitTensor>,
-        // HostPlacement: PlacementNeg<S, HostBitTensor, HostBitTensor>,
-    {
-        unimplemented!()
-
-        // let shape = plc.shape(sess, &c);
-        // // let c_decomposed = plc.bit_decompose(sess, &c.tensor);
-
-        // let m_bits = aes(sess, plc, c_bits.clone(), c_bits);
-        // let zero = plc.fill(sess, Constant::Ring128(0), &shape);
-        // let m = m_bits
-        //     .iter()
-        //     .enumerate()
-        //     .map(|(i, b)| plc.ring_inject(sess, i, b))
-        //     .fold(zero, |acc, x| plc.add(sess, &acc, &x));
-
-        // Ok(HostFixed128Tensor {
-        //     tensor: m,
-        //     fractional_precision: c.precision,
-        //     integral_precision: 0, // TODO
-        // })
->>>>>>> e1c45839
+    pub(crate) fn host_fixed_aes_kernel<S: Session, HostBitArrayT>(
+        sess: &S,
+        plc: &HostPlacement,
+        key: AbstractHostAesKey<HostBitArrayT>,
+        ciphertext: AbstractHostFixedAesTensor<HostBitArrayT>,
+    ) -> Result<AbstractHostFixedTensor<HostRing128Tensor>>
+    where
+        HostPlacement: PlacementToVec<S, HostBitArrayT, Item=HostBitTensor>,
+        HostPlacement: PlacementShape<S, HostBitTensor, HostShape>,
+        HostPlacement: PlacementFill<S, HostShape, HostBitTensor>,
+        HostPlacement: PlacementFill<S, HostShape, HostRing128Tensor>,
+        HostPlacement: PlacementXor<S, HostBitTensor, HostBitTensor, HostBitTensor>,
+        HostPlacement: PlacementAnd<S, HostBitTensor, HostBitTensor, HostBitTensor>,
+        HostPlacement: PlacementNeg<S, HostBitTensor, HostBitTensor>,
+        HostPlacement: PlacementRingInject<S, HostBitTensor, HostRing128Tensor>,
+        HostPlacement: PlacementAdd<S, HostRing128Tensor, HostRing128Tensor, HostRing128Tensor>,
+        HostPlacement: PlacementAdd<S, HostRing128Tensor, HostRing128Tensor, HostRing128Tensor>,
+    {
+        let c_bits: Vec<HostBitTensor> = plc.to_vec(sess, &ciphertext.tensor);
+        assert_eq!(c_bits.len(), 96 + 128);
+        let k_bits: Vec<HostBitTensor> = plc.to_vec(sess, &key.0);
+        assert_eq!(k_bits.len(), 128);
+
+        let iv_bits = &c_bits[0..96];
+        let encrypted_bits = &c_bits[96..224];
+
+        let shape = plc.shape(sess, &iv_bits[0]);
+        let bit_one: HostBitTensor = plc.fill(sess, Constant::Bit(1), &shape);
+        let bit_zero: HostBitTensor = plc.fill(sess, Constant::Bit(0), &shape);
+        let extended_iv: Vec<_> = (0..128).map(|i| {
+            if i < 96 {
+                iv_bits[i].clone()
+            } else if i < 126 {
+                bit_zero.clone()
+            } else {
+                bit_one.clone()
+            }
+        }).collect();
+
+        let r_bits = aes(sess, plc, k_bits, extended_iv);
+        let m_bits: Vec<_> = (0..128).map(|i| plc.xor(sess, &r_bits[i], &c_bits[i])).collect();
+
+        // println!("m_bits: {:?}", m_bits);
+
+        // TODO use BitCompose instead?
+        let zero = plc.fill(sess, Constant::Ring128(0), &shape);
+        let m = m_bits
+            .iter()
+            .enumerate()
+            .map(|(i, b)| plc.ring_inject(sess, i, b))
+            .fold(zero, |acc, x| plc.add(sess, &acc, &x));
+
+        Ok(HostFixed128Tensor {
+            tensor: m,
+            fractional_precision: ciphertext.precision,
+            integral_precision: 0, // TODO
+        })
     }
 }
 
 impl AesDecryptOp {
-<<<<<<< HEAD
-    pub(crate) fn rep_fixed_kernel<S: Session, HostBitT, RepBitT, RepRingT, HostRingT, N>(
-        sess: &S,
-        rep: &ReplicatedPlacement,
-        c: AbstractHostEncFixedTensor<HostRingT>,
-        _k: AbstractReplicatedBitArray<RepBitT, N>,
-    ) -> Result<AbstractReplicatedFixedTensor<RepRingT>>
-=======
     pub(crate) fn rep_kernel<
         S: Session,
         ReplicatedAesKeyT,
@@ -259,7 +189,6 @@
         key: ReplicatedAesKeyT,
         ciphertext: AbstractAesTensor<Fixed128AesT>,
     ) -> Result<AbstractTensor<Fixed64T, Fixed128T, Float32T, Float64T>>
->>>>>>> e1c45839
     where
         ReplicatedPlacement: PlacementDecrypt<S, ReplicatedAesKeyT, Fixed128AesT, Fixed128T>,
     {

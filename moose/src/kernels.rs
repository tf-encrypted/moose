--- conflicted
+++ resolved
@@ -1045,17 +1045,6 @@
     }
 }
 
-<<<<<<< HEAD
-=======
-modelled!(PlacementConcatenate::concatenate, HostPlacement, attributes[axis: u32] vec[HostFloat64Tensor] -> HostFloat64Tensor, HostConcatOp);
-
-kernel! {
-    HostConcatOp, [
-        (HostPlacement, vec[HostFloat64Tensor] -> HostFloat64Tensor => [runtime] attributes[axis] Self::kernel),
-    ]
-}
-
->>>>>>> d5a2c1aa
 impl Compile<Kernel> for HostConcatOp {
     fn compile(&self, _ctx: &CompilationContext) -> Result<Kernel> {
         use crate::host::concatenate;

use moose::bit::BitTensor;
use moose::compilation::print::print_graph;
use moose::compilation::replicated_lowering::replicated_lowering;
use moose::compilation::typing::update_types_one_hop;
use moose::computation::{Computation, Role, Value};
use moose::execution::AsyncTestRuntime;
use moose::execution::Identity;
use moose::fixedpoint::Convert;
use moose::prim::RawSeed;
use moose::prng::AesRng;
use moose::python_computation::PyComputation;
use moose::ring::Ring64Tensor;
use moose::standard::{Float64Tensor, RawShape, StandardTensor};
use moose::text_computation::ToTextual;
use moose::utils;
use ndarray::IxDyn;
use ndarray::{ArrayD, LinalgScalar};
use numpy::{Element, PyArrayDescr, PyArrayDyn, PyReadonlyArrayDyn, ToPyArray};

use pyo3::exceptions::PyRuntimeError;
use pyo3::types::{PyFloat, PyString};
use pyo3::{exceptions::PyTypeError, prelude::*, types::PyBytes, types::PyList, AsPyPointer};
use std::collections::HashMap;
use std::convert::TryInto;
use std::num::Wrapping;
pub mod python_computation;
use moose::compilation::networking::NetworkingPass;
use moose::compilation::pruning::prune_graph;

fn dynarray_to_ring64(arr: &PyReadonlyArrayDyn<u64>) -> Ring64Tensor {
    let arr_wrap = arr.as_array().mapv(Wrapping);
    Ring64Tensor::new(arr_wrap)
}

fn ring64_to_array(r: Ring64Tensor) -> ArrayD<u64> {
    let inner_arr = r.0;
    let shape = inner_arr.shape();
    let unwrapped = inner_arr.mapv(|x| x.0);
    unwrapped.into_shape(shape).unwrap()
}

fn binary_pyfn<'py>(
    py: Python<'py>,
    x: PyReadonlyArrayDyn<u64>,
    y: PyReadonlyArrayDyn<u64>,
    binary_op: impl Fn(Ring64Tensor, Ring64Tensor) -> Ring64Tensor,
) -> &'py PyArrayDyn<u64> {
    let x_ring = dynarray_to_ring64(&x);
    let y_ring = dynarray_to_ring64(&y);
    let res = binary_op(x_ring, y_ring);
    let res_array = ring64_to_array(res);
    res_array.to_pyarray(py)
}

fn create_computation_graph_from_py_bytes(computation: Vec<u8>) -> Computation {
    let comp: PyComputation = rmp_serde::from_read_ref(&computation).unwrap();
    let rust_comp: Computation = comp.try_into().unwrap();
    rust_comp.toposort().unwrap()
}

#[pymodule]
fn moose_kernels(_py: Python<'_>, m: &PyModule) -> PyResult<()> {
    #[pyfn(m, "ring_add")]
    fn ring_add<'py>(
        py: Python<'py>,
        x: PyReadonlyArrayDyn<u64>,
        y: PyReadonlyArrayDyn<u64>,
    ) -> &'py PyArrayDyn<u64> {
        binary_pyfn(py, x, y, |a, b| a + b)
    }

    #[pyfn(m, "ring_mul")]
    fn ring_mul<'py>(
        py: Python<'py>,
        x: PyReadonlyArrayDyn<u64>,
        y: PyReadonlyArrayDyn<u64>,
    ) -> &'py PyArrayDyn<u64> {
        binary_pyfn(py, x, y, |a, b| a * b)
    }

    #[pyfn(m, "ring_dot")]
    fn ring_dot<'py>(
        py: Python<'py>,
        x: PyReadonlyArrayDyn<u64>,
        y: PyReadonlyArrayDyn<u64>,
    ) -> &'py PyArrayDyn<u64> {
        let x_ring = dynarray_to_ring64(&x);
        let y_ring = dynarray_to_ring64(&y);
        let res = x_ring.dot(y_ring);
        let res_array = ring64_to_array(res);
        res_array.to_pyarray(py)
    }

    #[pyfn(m, "ring_sub")]
    fn ring_sub<'py>(
        py: Python<'py>,
        x: PyReadonlyArrayDyn<u64>,
        y: PyReadonlyArrayDyn<u64>,
    ) -> &'py PyArrayDyn<u64> {
        binary_pyfn(py, x, y, |a, b| a - b)
    }

    #[pyfn(m, "ring_sum")]
    fn ring_sum<'py>(
        py: Python<'py>,
        x: PyReadonlyArrayDyn<u64>,
        axis: Option<usize>,
    ) -> &'py PyArrayDyn<u64> {
        let x_ring = dynarray_to_ring64(&x);
        let res = x_ring.sum(axis);
        let res_array = ring64_to_array(res);
        res_array.to_pyarray(py)
    }

    #[pyfn(m, "ring_shape")]
    fn ring_shape<'py>(py: Python<'py>, x: PyReadonlyArrayDyn<u64>) -> &'py PyList {
        let shape: &[usize] = x.shape();
        PyList::new(py, shape.iter())
    }

    #[pyfn(m, "sample_key")]
    fn sample_key(py: Python) -> &PyBytes {
        let key: [u8; 16] = AesRng::generate_random_key();
        PyBytes::new(py, &key)
    }

    #[pyfn(m, "derive_seed")]
    fn derive_seed<'py>(py: Python<'py>, seed: &'py PyBytes, nonce: &'py PyBytes) -> &'py PyBytes {
        let new_seed = utils::derive_seed(seed.as_bytes(), nonce.as_bytes());
        PyBytes::new(py, &new_seed)
    }

    #[pyfn(m, "ring_fill")]
    fn ring_fill(py: Python<'_>, shape: Vec<usize>, el: u64) -> &'_ PyArrayDyn<u64> {
        let shape = RawShape(shape);
        let res = Ring64Tensor::fill(&shape, el);
        let res_array = ring64_to_array(res);
        res_array.to_pyarray(py)
    }

    #[pyfn(m, "ring_sample")]
    fn ring_sample<'py>(
        py: Python<'py>,
        shape: Vec<usize>,
        seed: &'py PyBytes,
        max_value: Option<u64>,
    ) -> &'py PyArrayDyn<u64> {
        let res = match max_value {
            None => Ring64Tensor::sample_uniform(
                &RawShape(shape),
                &RawSeed(seed.as_bytes().try_into().unwrap()),
            ),
            Some(max_value) => {
                if max_value == 1 {
                    Ring64Tensor::sample_bits(
                        &RawShape(shape),
                        &RawSeed(seed.as_bytes().try_into().unwrap()),
                    )
                } else {
                    unimplemented!()
                }
            }
        };
        let res_array = ring64_to_array(res);
        res_array.to_pyarray(py)
    }

    #[pyfn(m, "ring_shl")]
    fn ring_shl<'py>(
        py: Python<'py>,
        x: PyReadonlyArrayDyn<u64>,
        amount: u64,
    ) -> &'py PyArrayDyn<u64> {
        let x_ring = dynarray_to_ring64(&x);
        let res = x_ring << (amount as usize);
        let res_array = ring64_to_array(res);
        res_array.to_pyarray(py)
    }

    #[pyfn(m, "ring_shr")]
    fn ring_shr<'py>(
        py: Python<'py>,
        x: PyReadonlyArrayDyn<u64>,
        amount: u64,
    ) -> &'py PyArrayDyn<u64> {
        let x_ring = dynarray_to_ring64(&x);
        let res = x_ring >> (amount as usize);
        let res_array = ring64_to_array(res);
        res_array.to_pyarray(py)
    }

    #[pyfn(m, "bit_xor")]
    fn bit_xor<'py>(
        py: Python<'py>,
        x: PyReadonlyArrayDyn<u8>,
        y: PyReadonlyArrayDyn<u8>,
    ) -> &'py PyArrayDyn<u8> {
        let b1 = BitTensor::from(x.to_owned_array());
        let b2 = BitTensor::from(y.to_owned_array());
        ArrayD::<u8>::from(b1 ^ b2).to_pyarray(py)
    }

    #[pyfn(m, "bit_and")]
    fn bit_and<'py>(
        py: Python<'py>,
        x: PyReadonlyArrayDyn<u8>,
        y: PyReadonlyArrayDyn<u8>,
    ) -> &'py PyArrayDyn<u8> {
        let b1 = BitTensor::from(x.to_owned_array());
        let b2 = BitTensor::from(y.to_owned_array());
        ArrayD::<u8>::from(b1 & b2).to_pyarray(py)
    }

    #[pyfn(m, "bit_sample")]
    fn bit_sample<'py>(
        py: Python<'py>,
        shape: Vec<usize>,
        seed: &'py PyBytes,
    ) -> &'py PyArrayDyn<u8> {
        let shape = RawShape(shape);
        let seed = RawSeed(seed.as_bytes().try_into().unwrap());
        let b = BitTensor::sample_uniform(&shape, &seed);
        ArrayD::<u8>::from(b).to_pyarray(py)
    }

    #[pyfn(m, "bit_fill")]
    fn bit_fill(py: Python<'_>, shape: Vec<usize>, el: u8) -> &'_ PyArrayDyn<u8> {
        let shape = RawShape(shape);
        let res = BitTensor::fill(&shape, el);
        ArrayD::<u8>::from(res).to_pyarray(py)
    }

    #[pyfn(m, "bit_extract")]
    fn bit_extract<'py>(
        py: Python<'py>,
        x: PyReadonlyArrayDyn<u64>,
        bit_idx: usize,
    ) -> &'py PyArrayDyn<u8> {
        let x_ring = dynarray_to_ring64(&x);
        let res = x_ring.bit_extract(bit_idx);
        ArrayD::<u8>::from(res).to_pyarray(py)
    }

    #[pyfn(m, "ring_inject")]
    fn ring_inject<'py>(
        py: Python<'py>,
        x: PyReadonlyArrayDyn<u8>,
        bit_idx: usize,
    ) -> &'py PyArrayDyn<u64> {
        let b = BitTensor::from(x.to_owned_array());
        let res = Ring64Tensor::from(b) << bit_idx;
        ring64_to_array(res).to_pyarray(py)
    }

    #[pyfn(m, "bit_shape")]
    fn bit_shape<'py>(py: Python<'py>, x: PyReadonlyArrayDyn<u8>) -> &'py PyList {
        let shape: &[usize] = x.shape();
        PyList::new(py, shape.iter())
    }

    #[pyfn(m, "fixedpoint_encode")]
    fn fixedpoint_encode<'py>(
        py: Python<'py>,
        x: PyReadonlyArrayDyn<f64>,
        scaling_factor: u64,
    ) -> &'py PyArrayDyn<u64> {
        let x = Float64Tensor::from(x.to_owned_array());
        let y = Ring64Tensor::encode(&x, scaling_factor);
        ring64_to_array(y).to_pyarray(py)
    }

    #[pyfn(m, "fixedpoint_decode")]
    fn fixedpoint_decode<'py>(
        py: Python<'py>,
        x: PyReadonlyArrayDyn<u64>,
        scaling_factor: u64,
    ) -> &'py PyArrayDyn<f64> {
        let x_ring = dynarray_to_ring64(&x);
        let y = Ring64Tensor::decode(&x_ring, scaling_factor);
        y.0.to_pyarray(py)
    }

    #[pyfn(m, "fixedpoint_ring_mean")]
    fn fixedpoint_ring_mean<'py>(
        py: Python<'py>,
        x: PyReadonlyArrayDyn<u64>,
        axis: Option<usize>,
        precision: u32,
    ) -> &'py PyArrayDyn<u64> {
        let x_ring = dynarray_to_ring64(&x);
        let y = Ring64Tensor::ring_mean(x_ring, axis, 2u64.pow(precision));
        ring64_to_array(y).to_pyarray(py)
    }

    Ok(())
}

fn pyobj_to_value(py: Python, obj: PyObject) -> PyResult<Value> {
    let obj_ref = obj.as_ref(py);
    if obj_ref.is_instance::<PyString>()? {
        let string_value: String = obj.extract(py)?;
        Ok(Value::String(string_value))
    } else if obj_ref.is_instance::<PyFloat>()? {
        let float_value: f64 = obj.extract(py)?;
        Ok(Value::Float64(float_value))
    } else if obj_ref.is_instance::<PyArrayDyn<f32>>()? {
        // NOTE: this passes for any inner dtype, since python's isinstance will
        // only do a shallow typecheck. inside the pyobj_tensor_to_value we do further
        // introspection on the array & its dtype to map to the correct kind of Value
        let value = pyobj_tensor_to_value(py, &obj).unwrap();
        Ok(value)
    } else {
        Err(PyTypeError::new_err(
            r#"Unsupported type found in `evaluate_computation` arguments."#,
        ))
    }
}

fn pyobj_tensor_to_std_tensor<T>(py: Python, obj: &PyObject) -> StandardTensor<T>
where
    T: Element + LinalgScalar,
{
    let pyarray = obj.cast_as::<PyArrayDyn<T>>(py).unwrap();
    StandardTensor::from(
        pyarray
            .to_owned_array()
            .into_dimensionality::<IxDyn>()
            .unwrap(),
    )
}

fn pyobj_tensor_to_value(py: Python, obj: &PyObject) -> Result<Value, anyhow::Error> {
    let dtype_obj = obj.getattr(py, "dtype")?;
    let dtype: &PyArrayDescr = dtype_obj.cast_as(py).unwrap();
    let np_dtype = dtype.get_datatype().unwrap();
    match np_dtype {
        numpy::DataType::Float32 => Ok(Value::from(pyobj_tensor_to_std_tensor::<f32>(py, obj))),
        numpy::DataType::Float64 => Ok(Value::from(pyobj_tensor_to_std_tensor::<f64>(py, obj))),
        numpy::DataType::Int8 => Ok(Value::from(pyobj_tensor_to_std_tensor::<i8>(py, obj))),
        numpy::DataType::Int16 => Ok(Value::from(pyobj_tensor_to_std_tensor::<i16>(py, obj))),
        numpy::DataType::Int32 => Ok(Value::from(pyobj_tensor_to_std_tensor::<i32>(py, obj))),
        numpy::DataType::Int64 => Ok(Value::from(pyobj_tensor_to_std_tensor::<i64>(py, obj))),
        numpy::DataType::Uint8 => Ok(Value::from(pyobj_tensor_to_std_tensor::<u8>(py, obj))),
        numpy::DataType::Uint16 => Ok(Value::from(pyobj_tensor_to_std_tensor::<u16>(py, obj))),
        numpy::DataType::Uint32 => Ok(Value::from(pyobj_tensor_to_std_tensor::<u32>(py, obj))),
        numpy::DataType::Uint64 => Ok(Value::from(pyobj_tensor_to_std_tensor::<u64>(py, obj))),
        otherwise => Err(anyhow::Error::msg(format!(
            "Unsupported numpy datatype {:?}",
            otherwise
        ))),
    }
}

fn tensorval_to_pyobj(py: Python, tensor: Value) -> PyResult<PyObject> {
    match tensor {
        Value::Float32Tensor(t) => Ok(t.0.to_pyarray(py).to_object(py)),
        Value::Float64Tensor(t) => Ok(t.0.to_pyarray(py).to_object(py)),
        Value::Int8Tensor(t) => Ok(t.0.to_pyarray(py).to_object(py)),
        Value::Int16Tensor(t) => Ok(t.0.to_pyarray(py).to_object(py)),
        Value::Int32Tensor(t) => Ok(t.0.to_pyarray(py).to_object(py)),
        Value::Int64Tensor(t) => Ok(t.0.to_pyarray(py).to_object(py)),
        Value::Uint8Tensor(t) => Ok(t.0.to_pyarray(py).to_object(py)),
        Value::Uint16Tensor(t) => Ok(t.0.to_pyarray(py).to_object(py)),
        Value::Uint32Tensor(t) => Ok(t.0.to_pyarray(py).to_object(py)),
        Value::Uint64Tensor(t) => Ok(t.0.to_pyarray(py).to_object(py)),
        otherwise => Err(PyTypeError::new_err(format!(
            r#"Values of type {:?} cannot be handled by runtime storage: must be a tensor of supported dtype."#,
            otherwise
        ))),
    }
}

#[pyclass(subclass)]
pub struct LocalRuntime {
    runtime: AsyncTestRuntime,
}

#[pymethods]
impl LocalRuntime {
    #[new]
    fn new(py: Python, storage_mapping: HashMap<String, HashMap<String, PyObject>>) -> Self {
        let mut moose_storage_mapping: HashMap<String, HashMap<String, Value>> = HashMap::new();
        for (identity_str, storage) in storage_mapping {
            // TODO handle Result in map predicate instead of `unwrap`
            let storage = storage
                .iter()
                .map(|arg| (arg.0.to_owned(), pyobj_tensor_to_value(py, arg.1).unwrap()))
                .collect::<HashMap<String, Value>>();

            moose_storage_mapping.insert(identity_str, storage);
        }

        let runtime = AsyncTestRuntime::new(moose_storage_mapping);

        LocalRuntime { runtime }
    }

    fn evaluate_computation(
        &self,
        py: Python,
        computation: Vec<u8>,
        role_assignments: HashMap<String, String>,
        arguments: HashMap<String, PyObject>,
    ) -> PyResult<Option<HashMap<String, PyObject>>> {
        let computation = create_computation_graph_from_py_bytes(computation);
        let compiled_computation = update_types_one_hop(&computation).unwrap().unwrap();
        compiled_computation.toposort().unwrap();

        self.evaluate_compiled_computation(py, &compiled_computation, role_assignments, arguments)
    }

    fn evaluate_compiled(
        &self,
        py: Python,
        computation: PyObject,
        role_assignments: HashMap<String, String>,
        arguments: HashMap<String, PyObject>,
    ) -> PyResult<Option<HashMap<String, PyObject>>> {
        let moose = MooseComputation::from_py(py, computation)?;
        let computation = moose.try_borrow(py)?;
        self.evaluate_compiled_computation(
            py,
            &computation.computation,
            role_assignments,
            arguments,
        )
    }

    fn write_value_to_storage(
        &self,
        py: Python,
        identity: String,
        key: String,
        value: PyObject,
    ) -> PyResult<()> {
        let identity = Identity::from(identity);
        let value_to_store = pyobj_to_value(py, value)?;
        let _result = self
            .runtime
            .write_value_to_storage(identity, key, value_to_store)
            .map_err(|e| PyRuntimeError::new_err(e.to_string()))?;

        Ok(())
    }

    fn read_value_from_storage(
        &self,
        py: Python,
        identity: String,
        key: String,
    ) -> PyResult<PyObject> {
        let val = self
            .runtime
            .read_value_from_storage(Identity::from(identity), key)
            .map_err(|e| PyRuntimeError::new_err(e.to_string()))?;

        tensorval_to_pyobj(py, val)
    }
}

impl LocalRuntime {
    fn evaluate_compiled_computation(
        &self,
        py: Python,
        computation: &Computation,
        role_assignments: HashMap<String, String>,
        arguments: HashMap<String, PyObject>,
    ) -> PyResult<Option<HashMap<String, PyObject>>> {
        let arguments = arguments
            .iter()
            .map(|arg| (arg.0.clone(), pyobj_to_value(py, arg.1.clone()).unwrap()))
            .collect::<HashMap<String, Value>>();

        let valid_role_assignments = role_assignments
            .into_iter()
            .map(|arg| (Role::from(&arg.0), Identity::from(&arg.1)))
            .collect::<HashMap<Role, Identity>>();

        let outputs =
            self.runtime
                .evaluate_computation(computation, valid_role_assignments, arguments);

        let mut outputs_py_val: HashMap<String, PyObject> = HashMap::new();
        match outputs {
            Ok(Some(outputs)) => {
                for (output_name, value) in outputs {
                    match value {
                        Value::Unit => None,
                        // TODO: not sure what to support, should eventually standardize output types of computations
                        Value::String(s) => Some(PyString::new(py, &s).to_object(py)),
                        Value::Float64(f) => Some(PyFloat::new(py, f).to_object(py)),
                        // assume it's a tensor
                        _ => outputs_py_val
                            .insert(output_name, tensorval_to_pyobj(py, value).unwrap()),
                    };
                }
            }
            Ok(None) => (),
            Err(e) => return Err(PyRuntimeError::new_err(e.to_string())),
        }

<<<<<<< HEAD
        Ok(Some(outputs_py_val))
=======
        let outputs = rt.block_on(async {
            let mut outputs: HashMap<String, PyObject> = HashMap::new();
            for (output_name, output_future) in output_futures {
                let value = output_future.await.unwrap();
                match value {
                    Value::Unit(_) => None,
                    // TODO: not sure what to support, should eventually standardize output types of computations
                    Value::String(s) => Some(PyString::new(py, &s).to_object(py)),
                    Value::Float64(f) => Some(PyFloat::new(py, f).to_object(py)),
                    // assume it's a tensor
                    _ => outputs.insert(output_name, tensorval_to_pyobj(py, value).unwrap()),
                };
            }
            outputs
        });

        Ok(Some(outputs))
>>>>>>> 77acaaf7
    }
}

#[pyclass]
pub struct MooseComputation {
    computation: Computation,
}

impl MooseComputation {
    /// Convert an object after checking its type.
    ///
    /// The function uses an unsafe block inside exactly the way it is used in the PyO3 library.
    /// The conversion traits already present inside library do not work due to the erroneous constraint
    /// of PyNativeType on them.
    pub fn from_py(py: Python, computation: PyObject) -> PyResult<Py<Self>> {
        assert!(format!("{}", computation.as_ref(py).str()?)
            .starts_with("<builtins.MooseComputation object at "));
        let moose = unsafe { Py::from_borrowed_ptr(py, computation.as_ptr()) };
        Ok(moose)
    }
}

#[pymodule]
fn elk_compiler(_py: Python<'_>, m: &PyModule) -> PyResult<()> {
    #[pyfn(m, "compile_computation")]
    pub fn compile_computation(
        _py: Python,
        computation: Vec<u8>,
        passes: Vec<String>,
    ) -> PyResult<MooseComputation> {
        fn do_pass(pass: &str, comp: &Computation) -> anyhow::Result<Option<Computation>> {
            match pass {
                "networking" => NetworkingPass::pass(comp),
                "print" => print_graph(comp),
                "prune" => prune_graph(comp),
                "typing" => update_types_one_hop(comp),
                "replicated-lowering" => replicated_lowering(comp),
                "dump" => {
                    println!("{}", comp.to_textual());
                    Ok(None)
                }
                missing_pass => Err(anyhow::anyhow!("Unknwon pass requested: {}", missing_pass)),
            }
        }
        let mut computation = create_computation_graph_from_py_bytes(computation);
        for pass in &passes {
            if let Some(new_comp) =
                do_pass(&pass, &computation).map_err(|e| PyRuntimeError::new_err(e.to_string()))?
            {
                computation = new_comp;
            }
        }
        let computation = computation
            .toposort()
            .map_err(|e| PyRuntimeError::new_err(e.to_string()))?;
        Ok(MooseComputation { computation })
    }

    Ok(())
}

#[pymodule]
fn moose_runtime(_py: Python, m: &PyModule) -> PyResult<()> {
    m.add_class::<LocalRuntime>()?;
    m.add_class::<MooseComputation>()?;
    Ok(())
}<|MERGE_RESOLUTION|>--- conflicted
+++ resolved
@@ -485,7 +485,7 @@
             Ok(Some(outputs)) => {
                 for (output_name, value) in outputs {
                     match value {
-                        Value::Unit => None,
+                        Value::Unit(_) => None,
                         // TODO: not sure what to support, should eventually standardize output types of computations
                         Value::String(s) => Some(PyString::new(py, &s).to_object(py)),
                         Value::Float64(f) => Some(PyFloat::new(py, f).to_object(py)),
@@ -499,27 +499,7 @@
             Err(e) => return Err(PyRuntimeError::new_err(e.to_string())),
         }
 
-<<<<<<< HEAD
         Ok(Some(outputs_py_val))
-=======
-        let outputs = rt.block_on(async {
-            let mut outputs: HashMap<String, PyObject> = HashMap::new();
-            for (output_name, output_future) in output_futures {
-                let value = output_future.await.unwrap();
-                match value {
-                    Value::Unit(_) => None,
-                    // TODO: not sure what to support, should eventually standardize output types of computations
-                    Value::String(s) => Some(PyString::new(py, &s).to_object(py)),
-                    Value::Float64(f) => Some(PyFloat::new(py, f).to_object(py)),
-                    // assume it's a tensor
-                    _ => outputs.insert(output_name, tensorval_to_pyobj(py, value).unwrap()),
-                };
-            }
-            outputs
-        });
-
-        Ok(Some(outputs))
->>>>>>> 77acaaf7
     }
 }
 

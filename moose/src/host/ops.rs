use super::*;
use crate::error::{Error, Result};
use crate::execution::{RuntimeSession, Session};
use crate::prng::AesRng;
use crate::{Const, Ring, N128, N224, N64};
use ndarray::LinalgScalar;
#[cfg(feature = "blas")]
use ndarray_linalg::{Inverse, Lapack};
use num_traits::{Float, FromPrimitive, Zero};
use std::marker::PhantomData;
use std::num::Wrapping;

impl ConstantOp {
    pub(crate) fn kernel<S: RuntimeSession, T: Placed>(
        sess: &S,
        plc: &HostPlacement,
        value: T,
    ) -> Result<T>
    where
        HostPlacement: PlacementPlace<S, T>,
    {
        Ok(plc.place(sess, value))
    }
}

macro_rules! wrapping_constant_kernel {
    ($name:ident for $wrapping:tt($inner:ty)) => {
        impl ConstantOp {
            pub(crate) fn $name<S: RuntimeSession>(
                _sess: &S,
                plc: &HostPlacement,
                value: $inner,
            ) -> Result<$wrapping> {
                Ok($wrapping(value.clone(), plc.clone()))
            }
        }
    };
}

wrapping_constant_kernel!(string_kernel for HostString(String));
wrapping_constant_kernel!(shape_kernel for HostShape(RawShape));
wrapping_constant_kernel!(prf_key_kernel for PrfKey(RawPrfKey));
wrapping_constant_kernel!(seed_kernel for Seed(RawSeed));

impl SendOp {
    pub(crate) fn kernel<S: RuntimeSession, T>(
        _sess: &S,
        _plc: &HostPlacement,
        _rendezvous_key: RendezvousKey,
        _receiver: Role,
        _x: T,
    ) -> Result<Unit>
    where
        Value: From<T>,
    {
        // let x: Value = x.into();
        // sess.networking.send(&x, &receiver, &rendezvous_key)?;
        // Ok(Unit(plc.clone()))
        todo!()
    }
}

impl ReceiveOp {
    pub(crate) fn kernel<S: RuntimeSession, T>(
        _sess: &S,
        _plc: &HostPlacement,
        _rendezvous_key: RendezvousKey,
        _sender: Role,
    ) -> Result<T>
    where
        T: TryFrom<Value, Error = Error>,
        T: std::fmt::Debug,
        HostPlacement: PlacementPlace<S, T>,
    {
        // use std::convert::TryInto;
        // let value = sess.networking.receive(&sender, &rendezvous_key)?;
        // Ok(plc.place(sess, value.try_into()?))
        todo!()
    }

    pub(crate) fn missing_kernel<S: RuntimeSession, T>(
        _sess: &S,
        _plc: &HostPlacement,
        _rendezvous_key: RendezvousKey,
        _sender: Role,
    ) -> Result<T>
    where
        T: KnownType<S>,
    {
        Err(Error::KernelError(format!(
            "missing HostPlacement: PlacementPlace trait implementation for '{}'",
            &<T as KnownType<S>>::TY
        )))
    }
}

impl IdentityOp {
    pub(crate) fn kernel<S: RuntimeSession, T>(sess: &S, plc: &HostPlacement, x: T) -> Result<T>
    where
        HostPlacement: PlacementPlace<S, T>,
    {
        let value = plc.place(sess, x);
        Ok(value)
    }

    pub(crate) fn missing_kernel<S: RuntimeSession, T>(
        _sess: &S,
        _plc: &HostPlacement,
        _x: T,
    ) -> Result<T>
    where
        T: KnownType<S>,
    {
        Err(Error::KernelError(format!(
            "missing HostPlacement: PlacementPlace trait implementation for '{}'",
            &<T as KnownType<S>>::TY
        )))
    }
}

impl InputOp {
    pub(crate) fn kernel<S: RuntimeSession, O>(
        sess: &S,
        plc: &HostPlacement,
        arg_name: String,
    ) -> Result<O>
    where
        O: TryFrom<Value, Error = Error>,
        HostPlacement: PlacementPlace<S, O>,
    {
        use std::convert::TryInto;
        let value = sess
            .find_argument(&arg_name)
            .ok_or_else(|| Error::MissingArgument(arg_name.clone()))?;
        let value = plc.place(sess, value.try_into()?);
        Ok(value)
    }

    pub(crate) fn missing_kernel<S: RuntimeSession, O>(
        _sess: &S,
        _plc: &HostPlacement,
        _arg_name: String,
    ) -> Result<O>
    where
        O: KnownType<S>,
    {
        Err(Error::KernelError(format!(
            "missing HostPlacement: PlacementPlace trait implementation for '{}'",
            &<O as KnownType<S>>::TY
        )))
    }

    pub(crate) fn host_bitarray64<S: Session, HostBitTensorT>(
        sess: &S,
        plc: &HostPlacement,
        arg_name: String,
    ) -> Result<HostBitArray<HostBitTensorT, N64>>
    where
        HostPlacement: PlacementInput<S, HostBitTensorT>,
    {
        // TODO(Morten) ideally we should verify that shape of bit tensor
        let bit_tensor = plc.input(sess, arg_name);
        Ok(HostBitArray(bit_tensor, PhantomData))
    }

    pub(crate) fn host_bitarray128<S: Session, HostBitTensorT>(
        sess: &S,
        plc: &HostPlacement,
        arg_name: String,
    ) -> Result<HostBitArray<HostBitTensorT, N128>>
    where
        HostPlacement: PlacementInput<S, HostBitTensorT>,
    {
        // TODO(Morten) ideally we should verify that shape of bit tensor
        let bit_tensor = plc.input(sess, arg_name);
        Ok(HostBitArray(bit_tensor, PhantomData))
    }

    pub(crate) fn host_bitarray224<S: Session, HostBitTensorT>(
        sess: &S,
        plc: &HostPlacement,
        arg_name: String,
    ) -> Result<HostBitArray<HostBitTensorT, N224>>
    where
        HostPlacement: PlacementInput<S, HostBitTensorT>,
    {
        // TODO(Morten) ideally we should verify that shape of bit tensor
        let bit_tensor = plc.input(sess, arg_name);
        Ok(HostBitArray(bit_tensor, PhantomData))
    }
}

impl OutputOp {
    pub(crate) fn kernel<S: RuntimeSession, O>(sess: &S, plc: &HostPlacement, x: O) -> Result<O>
    where
        HostPlacement: PlacementPlace<S, O>,
    {
        // Output is not doing anything now, it is just a marker on the graph.
        // But it has to return a value because that's how we collect outputs in the old framework
        let x = plc.place(sess, x);
        Ok(x)
    }

    pub(crate) fn non_placing_kernel<S: RuntimeSession, O>(
        _sess: &S,
        _plc: &HostPlacement,
        x: O,
    ) -> Result<O> {
        // Output is not doing anything now, it is just a marker on the graph.
        // But it has to return a value because that's how we collect outputs in the old framework
        Ok(x)
    }
}

impl LoadOp {
    pub(crate) fn kernel<S: RuntimeSession, O>(
        _sess: &S,
        _plc: &HostPlacement,
        _key: HostString,
        _query: HostString,
    ) -> Result<O>
    where
        O: KnownType<S>,
        O: TryFrom<Value, Error = Error>,
        HostPlacement: PlacementPlace<S, O>,
    {
        // use std::convert::TryInto;
        // let value = sess.storage.load(&key.0, &query.0, Some(<O as KnownType<S>>::TY))?;
        // let value = plc.place(sess, value.try_into()?);
        // Ok(value)
        todo!()
    }

    pub(crate) fn missing_kernel<S: RuntimeSession, O>(
        _sess: &S,
        _plc: &HostPlacement,
        _key: HostString,
        _query: HostString,
    ) -> Result<O>
    where
        O: KnownType<S>,
    {
        Err(Error::KernelError(format!(
            "missing HostPlacement: PlacementPlace trait implementation for '{}'",
            &<O as KnownType<S>>::TY
        )))
    }
}

impl SaveOp {
    pub(crate) fn kernel<S: RuntimeSession, O>(
        _sess: &S,
        _plc: &HostPlacement,
        _key: HostString,
        _x: O,
    ) -> Result<Unit>
    where
        Value: From<O>,
    {
        // let x: Value = x.into();
        // sess.storage.save(&key.0, &x)?;
        // Ok(Unit(plc.clone()))
        todo!()
    }
}

impl AddOp {
    pub(crate) fn host_kernel<S: RuntimeSession, T: LinalgScalar + FromPrimitive>(
        _sess: &S,
        plc: &HostPlacement,
        x: HostTensor<T>,
        y: HostTensor<T>,
    ) -> Result<HostTensor<T>>
    where
        HostPlacement: PlacementPlace<S, HostTensor<T>>,
    {
        Ok(HostTensor(x.0 + y.0, plc.clone()))
    }
}

impl SubOp {
    pub(crate) fn host_kernel<S: RuntimeSession, T: LinalgScalar + FromPrimitive>(
        _sess: &S,
        plc: &HostPlacement,
        x: HostTensor<T>,
        y: HostTensor<T>,
    ) -> Result<HostTensor<T>>
    where
        HostPlacement: PlacementPlace<S, HostTensor<T>>,
    {
        Ok(HostTensor(x.0 - y.0, plc.clone()))
    }
}

impl MulOp {
    pub(crate) fn host_kernel<S: RuntimeSession, T: LinalgScalar + FromPrimitive>(
        _sess: &S,
        plc: &HostPlacement,
        x: HostTensor<T>,
        y: HostTensor<T>,
    ) -> Result<HostTensor<T>>
    where
        HostPlacement: PlacementPlace<S, HostTensor<T>>,
    {
        Ok(HostTensor(x.0 * y.0, plc.clone()))
    }

    pub(crate) fn ring_kernel<S: RuntimeSession, T>(
        _sess: &S,
        plc: &HostPlacement,
        x: HostRingTensor<T>,
        y: HostRingTensor<T>,
    ) -> Result<HostRingTensor<T>>
    where
        Wrapping<T>: Clone,
        Wrapping<T>: std::ops::Mul<Wrapping<T>, Output = Wrapping<T>>,
    {
        Ok(HostRingTensor(x.0 * y.0, plc.clone()))
    }
}

impl DivOp {
    pub(crate) fn host_kernel<S: RuntimeSession, T: LinalgScalar + FromPrimitive>(
        _sess: &S,
        plc: &HostPlacement,
        x: HostTensor<T>,
        y: HostTensor<T>,
    ) -> Result<HostTensor<T>>
    where
        HostPlacement: PlacementPlace<S, HostTensor<T>>,
    {
        match x.0.broadcast(y.0.dim()) {
            Some(x_broadcasted) => Ok(HostTensor::<T>(x_broadcasted.to_owned() / y.0, plc.clone())),
            None => Ok(HostTensor::<T>(x.0 / y.0, plc.clone())),
        }
    }

    pub(crate) fn ring_kernel<S: RuntimeSession, T>(
        _sess: &S,
        plc: &HostPlacement,
        x: HostRingTensor<T>,
        y: HostRingTensor<T>,
    ) -> Result<HostRingTensor<T>>
    where
        Wrapping<T>: Clone,
        Wrapping<T>: std::ops::Div<Wrapping<T>, Output = Wrapping<T>>,
    {
        Ok(HostRingTensor(x.0 / y.0, plc.clone()))
    }
}

impl<T> HostTensor<T>
where
    T: LinalgScalar,
{
    fn dot(self, other: HostTensor<T>) -> HostTensor<T> {
        match (self.0.ndim(), other.0.ndim()) {
            (1, 1) => {
                let l = self.0.into_dimensionality::<Ix1>().unwrap();
                let r = other.0.into_dimensionality::<Ix1>().unwrap();
                let res = Array::from_elem([], l.dot(&r))
                    .into_dimensionality::<IxDyn>()
                    .unwrap();
                HostTensor(res, self.1)
            }
            (1, 2) => {
                let l = self.0.into_dimensionality::<Ix1>().unwrap();
                let r = other.0.into_dimensionality::<Ix2>().unwrap();
                let res = l.dot(&r).into_dimensionality::<IxDyn>().unwrap();
                HostTensor(res, self.1)
            }
            (2, 1) => {
                let l = self.0.into_dimensionality::<Ix2>().unwrap();
                let r = other.0.into_dimensionality::<Ix1>().unwrap();
                let res = l.dot(&r).into_dimensionality::<IxDyn>().unwrap();
                HostTensor(res, self.1)
            }
            (2, 2) => {
                let l = self.0.into_dimensionality::<Ix2>().unwrap();
                let r = other.0.into_dimensionality::<Ix2>().unwrap();
                let res = l.dot(&r).into_dimensionality::<IxDyn>().unwrap();
                HostTensor(res, self.1)
            }
            (self_rank, other_rank) => panic!(
                // TODO: replace with proper error handling
                "Dot<HostTensor> not implemented between tensors of rank {:?} and {:?}.",
                self_rank, other_rank,
            ),
        }
    }
}

impl DotOp {
    pub(crate) fn host_kernel<S: RuntimeSession, T: LinalgScalar + FromPrimitive>(
        sess: &S,
        plc: &HostPlacement,
        x: HostTensor<T>,
        y: HostTensor<T>,
    ) -> Result<HostTensor<T>>
    where
        HostPlacement: PlacementPlace<S, HostTensor<T>>,
    {
        let x = plc.place(sess, x);
        let y = plc.place(sess, y);
        Ok(x.dot(y))
    }
}

impl OnesOp {
    pub(crate) fn host_kernel<S: RuntimeSession, T: LinalgScalar>(
        _sess: &S,
        plc: &HostPlacement,
        shape: HostShape,
    ) -> Result<HostTensor<T>> {
        let raw_shape = shape.0;
        Ok(HostTensor(ArrayD::ones(raw_shape.0), plc.clone()))
    }
}

impl ShapeOp {
    pub(crate) fn host_kernel<S: RuntimeSession, T>(
        _sess: &S,
        plc: &HostPlacement,
        x: HostTensor<T>,
    ) -> Result<HostShape> {
        let raw_shape = RawShape(x.0.shape().into());
        Ok(HostShape(raw_shape, plc.clone()))
    }
}

impl AtLeast2DOp {
    pub(crate) fn host_kernel<S: RuntimeSession, T: LinalgScalar>(
        sess: &S,
        plc: &HostPlacement,
        to_column_vector: bool,
        x: HostTensor<T>,
    ) -> Result<HostTensor<T>>
    where
        HostPlacement: PlacementPlace<S, HostTensor<T>>,
    {
        let x = plc.place(sess, x);
        match x.0.ndim() {
            0 => Ok(HostTensor(x.0.into_shape(IxDyn(&[1, 1])).unwrap(), x.1)),
            1 => {
                let length = x.0.len();
                let newshape = if to_column_vector {
                    IxDyn(&[length, 1])
                } else {
                    IxDyn(&[1, length])
                };
                Ok(HostTensor(x.0.into_shape(newshape).unwrap(), x.1))
            }
            2 => Ok(x),
            otherwise => Err(Error::InvalidArgument(format!(
                "Tensor input for `at_least_2d` must have rank <= 2, found rank {:?}.",
                otherwise
            ))),
        }
    }
}

impl SliceOp {
    pub(crate) fn host_kernel<S: RuntimeSession, T>(
        _sess: &S,
        plc: &HostPlacement,
        slice_info: SliceInfo,
        x: HostRingTensor<T>,
    ) -> Result<HostRingTensor<T>>
    where
        T: Clone,
    {
        let slice_info =
            ndarray::SliceInfo::<Vec<ndarray::SliceInfoElem>, IxDyn, IxDyn>::from(slice_info);
        let sliced = x.0.slice(slice_info).to_owned();
        Ok(HostRingTensor(sliced, plc.clone()))
    }

    pub(crate) fn shape_kernel<S: RuntimeSession>(
        _sess: &S,
        plc: &HostPlacement,
        slice_info: SliceInfo,
        x: HostShape,
    ) -> Result<HostShape> {
        let slice = x.0.slice(
            slice_info.0[0].start as usize,
            slice_info.0[0].end.unwrap() as usize,
        );
        Ok(HostShape(slice, plc.clone()))
    }
}

impl DiagOp {
    pub(crate) fn host_kernel<S: RuntimeSession, T>(
        _sess: &S,
        plc: &HostPlacement,
        x: HostTensor<T>,
    ) -> Result<HostTensor<T>> {
        let diag =
            x.0.into_diag()
                .into_dimensionality::<IxDyn>()
                .map_err(|e| Error::KernelError(e.to_string()))?;
        Ok(HostTensor::<T>(diag, plc.clone()))
    }

    pub(crate) fn ring_kernel<S: RuntimeSession, T>(
        _sess: &S,
        plc: &HostPlacement,
        x: HostRingTensor<T>,
    ) -> Result<HostRingTensor<T>> {
        let diag =
            x.0.into_diag()
                .into_dimensionality::<IxDyn>()
                .map_err(|e| Error::KernelError(e.to_string()))?;
        Ok(HostRingTensor::<T>(diag, plc.clone()))
    }

    pub(crate) fn bit_kernel<S: RuntimeSession>(
        _sess: &S,
        plc: &HostPlacement,
        x: HostBitTensor,
    ) -> Result<HostBitTensor> {
        let diag =
            x.0.into_diag()
                .into_dimensionality::<IxDyn>()
                .map_err(|e| Error::KernelError(e.to_string()))?;
        Ok(HostBitTensor(diag, plc.clone()))
    }
}

impl<T: LinalgScalar> HostTensor<T> {
    fn index_axis(&self, axis: usize, index: usize) -> Result<HostTensor<T>> {
        if axis >= self.0.ndim() {
            return Err(Error::InvalidArgument(format!(
                "axis too large in index axis, used axis {} with dimension {}",
                axis,
                self.0.ndim()
            )));
        }
        if index >= self.0.shape()[axis] {
            return Err(Error::InvalidArgument(format!(
                "index too large in index axis, used index {} in shape {:?}",
                index,
                self.0.shape()
            )));
        }
        let axis = Axis(axis);
        let result = self.0.index_axis(axis, index);
        Ok(HostTensor(result.to_owned(), self.1.clone()))
    }
}

impl<T: Clone> HostRingTensor<T> {
    fn index_axis(self, axis: usize, index: usize) -> Result<HostRingTensor<T>> {
        if axis >= self.0.ndim() {
            return Err(Error::InvalidArgument(format!(
                "axis too large in index axis, used axis {} with dimension {}",
                axis,
                self.0.ndim()
            )));
        }
        if index >= self.0.shape()[axis] {
            return Err(Error::InvalidArgument(format!(
                "index too large in index axis, used index {} in shape {:?}",
                index,
                self.0.shape()
            )));
        }
        let axis = Axis(axis);
        let result = self.0.index_axis(axis, index);
        Ok(HostRingTensor(result.to_owned(), self.1))
    }
}

impl HostBitTensor {
    fn index_axis(self, axis: usize, index: usize) -> Result<HostBitTensor> {
        if axis >= self.0.ndim() {
            return Err(Error::InvalidArgument(format!(
                "axis too large in index axis, used axis {} with dimension {}",
                axis,
                self.0.ndim()
            )));
        }
        if index >= self.0.shape()[axis] {
            return Err(Error::InvalidArgument(format!(
                "index too large in index axis, used index {} in shape {:?}",
                index,
                self.0.shape()
            )));
        }
        let axis = Axis(axis);
        let result = self.0.index_axis(axis, index);
        Ok(HostBitTensor(result.to_owned(), self.1))
    }
}

impl IndexAxisOp {
    pub(crate) fn host_float_kernel<S: RuntimeSession, T: LinalgScalar + FromPrimitive>(
        sess: &S,
        plc: &HostPlacement,
        axis: usize,
        index: usize,
        x: HostTensor<T>,
    ) -> Result<HostTensor<T>>
    where
        HostPlacement: PlacementPlace<S, HostTensor<T>>,
    {
        let x = plc.place(sess, x);
        x.index_axis(axis, index)
    }

    pub(crate) fn host_bit_kernel<S: RuntimeSession>(
        sess: &S,
        plc: &HostPlacement,
        axis: usize,
        index: usize,
        x: HostBitTensor,
    ) -> Result<HostBitTensor>
    where
        HostPlacement: PlacementPlace<S, HostBitTensor>,
    {
        let x = plc.place(sess, x);
        x.index_axis(axis, index)
    }

    pub(crate) fn host_ring_kernel<S: RuntimeSession, T>(
        sess: &S,
        plc: &HostPlacement,
        axis: usize,
        index: usize,
        x: HostRingTensor<T>,
    ) -> Result<HostRingTensor<T>>
    where
        T: Clone,
        HostPlacement: PlacementPlace<S, HostRingTensor<T>>,
    {
        let x = plc.place(sess, x);
        x.index_axis(axis, index)
    }
}

impl IndexOp {
    pub(crate) fn host_kernel<S: Session, HostBitT, N>(
        sess: &S,
        plc: &HostPlacement,
        index: usize,
        x: HostBitArray<HostBitT, N>,
    ) -> Result<HostBitT>
    where
        HostPlacement: PlacementIndexAxis<S, HostBitT, HostBitT>,
    {
        Ok(plc.index_axis(sess, 0, index, &x.0))
    }
}

impl ShlDimOp {
    pub(crate) fn host_bit_kernel<S: RuntimeSession>(
        _sess: &S,
        plc: &HostPlacement,
        amount: usize,
        bit_length: usize,
        x: HostBitTensor,
    ) -> Result<HostBitTensor> {
        let axis = Axis(0);
        let mut raw_tensor_shape = x.0.shape().to_vec();
        raw_tensor_shape.remove(0);
        let raw_shape = raw_tensor_shape.as_ref();

        let zero = ArrayD::from_elem(raw_shape, 0);
        let zero_view = zero.view();

        let concatenated: Vec<_> = (0..bit_length)
            .map(|i| {
                if i < amount {
                    zero_view.clone()
                } else {
                    x.0.index_axis(axis, i - amount)
                }
            })
            .collect();

        let result = ndarray::stack(Axis(0), &concatenated)
            .map_err(|e| Error::KernelError(e.to_string()))?;

        Ok(HostBitTensor(result, plc.clone()))
    }
}

impl BitDecomposeOp {
<<<<<<< HEAD
    pub(crate) fn ring64_kernel<S: RuntimeSession>(
=======
    pub(crate) fn host_ring64_kernel<S: RuntimeSession>(
>>>>>>> 37e63817
        _sess: &S,
        plc: &HostPlacement,
        x: HostRing64Tensor,
    ) -> Result<HostRing64Tensor> {
        let shape = x.shape();
        let raw_shape = shape.0 .0;
        let ones = ArrayD::from_elem(raw_shape, Wrapping(1));

        let bit_rep: Vec<_> = (0..<HostRing64Tensor as Ring>::BitLength::VALUE)
            .map(|i| (&x.0 >> i) & (&ones))
            .collect();
        let bit_rep_view: Vec<_> = bit_rep.iter().map(ArrayView::from).collect();

        // by default we put bits as rows, ie access i'th bit from tensor T is done through index_axis(Axis(0), T)
        // in the current protocols it's easier to reason that the bits are stacked on axis(0)
        let result = ndarray::stack(Axis(0), &bit_rep_view)
            .map_err(|e| Error::KernelError(e.to_string()))?;
        Ok(HostRingTensor(result, plc.clone()))
    }

    pub(crate) fn host_ring128_kernel<S: RuntimeSession>(
        _sess: &S,
        plc: &HostPlacement,
        x: HostRing128Tensor,
    ) -> Result<HostRing128Tensor> {
        let shape = x.shape();
        let raw_shape = shape.0 .0;
        let ones = ArrayD::from_elem(raw_shape, Wrapping(1));

        let bit_rep: Vec<_> = (0..<HostRing128Tensor as Ring>::BitLength::VALUE)
            .map(|i| (&x.0 >> i) & (&ones))
            .collect();

        let bit_rep_view: Vec<_> = bit_rep.iter().map(ArrayView::from).collect();
        let result = ndarray::stack(Axis(0), &bit_rep_view)
            .map_err(|e| Error::KernelError(e.to_string()))?;
        Ok(HostRingTensor(result, plc.clone()))
    }

    pub(crate) fn host_bit64_kernel<S: RuntimeSession>(
        _sess: &S,
        plc: &HostPlacement,
        x: HostRing64Tensor,
    ) -> Result<HostBitTensor> {
        let shape = x.shape();
        let raw_shape = shape.0 .0;
        let ones = ArrayD::from_elem(raw_shape, Wrapping(1));

        let bit_rep: Vec<_> = (0..<HostRing64Tensor as Ring>::BitLength::VALUE)
            .map(|i| (&x.0 >> i) & (&ones))
            .collect();

        let bit_rep_view: Vec<_> = bit_rep.iter().map(ArrayView::from).collect();
        let result = ndarray::stack(Axis(0), &bit_rep_view)
            .map_err(|e| Error::KernelError(e.to_string()))?;
        // we unwrap only at the end since shifting can cause overflow
        Ok(HostBitTensor(result.map(|v| v.0 as u8), plc.clone()))
    }

    pub(crate) fn host_bit128_kernel<S: RuntimeSession>(
        _sess: &S,
        plc: &HostPlacement,
        x: HostRing128Tensor,
    ) -> Result<HostBitTensor> {
        let shape = x.shape();
        let raw_shape = shape.0 .0;
        let ones = ArrayD::from_elem(raw_shape, Wrapping(1));

        let bit_rep: Vec<_> = (0..<HostRing128Tensor as Ring>::BitLength::VALUE)
            .map(|i| (&x.0 >> i) & (&ones))
            .collect();

        let bit_rep_view: Vec<_> = bit_rep.iter().map(ArrayView::from).collect();
        let result = ndarray::stack(Axis(0), &bit_rep_view)
            .map_err(|e| Error::KernelError(e.to_string()))?;
        // we unwrap only at the end since shifting can cause overflow
        Ok(HostBitTensor(result.map(|v| v.0 as u8), plc.clone()))
    }
}

impl HostMeanOp {
    pub(crate) fn kernel<S: RuntimeSession, T: LinalgScalar + FromPrimitive>(
        _sess: &S,
        plc: &HostPlacement,
        axis: Option<u32>,
        x: HostTensor<T>,
    ) -> Result<HostTensor<T>>
    where
        HostPlacement: PlacementPlace<S, HostTensor<T>>,
    {
        match axis {
            Some(i) => {
                let reduced: Option<ArrayD<T>> = x.0.mean_axis(Axis(i as usize));
                if reduced.is_none() {
                    return Err(Error::KernelError(
                        "HostMeanOp cannot reduce over an empty axis.".to_string(),
                    ));
                };
                Ok(HostTensor::place(plc, reduced.unwrap()))
            }
            None => {
                let mean = x.0.mean();
                if mean.is_none() {
                    return Err(Error::KernelError(
                        "HostMeanOp cannot reduce over an empty tensor.".to_string(),
                    ));
                };
                let out = Array::from_elem([], mean.unwrap())
                    .into_dimensionality::<IxDyn>()
                    .map_err(|e| Error::KernelError(e.to_string()))?;
                Ok(HostTensor::place(plc, out))
            }
        }
    }
}

impl SqrtOp {
    pub(crate) fn host_kernel<S: RuntimeSession, T: 'static + Float>(
        _sess: &S,
        plc: &HostPlacement,
        x: HostTensor<T>,
    ) -> Result<HostTensor<T>>
    where
        HostPlacement: PlacementPlace<S, HostTensor<T>>,
    {
        let x_sqrt = x.0.mapv(T::sqrt);
        Ok(HostTensor::place(plc, x_sqrt))
    }
}

impl<T: LinalgScalar> HostTensor<T> {
    fn sum(self, axis: Option<usize>) -> Result<Self> {
        if let Some(i) = axis {
            Ok(HostTensor::<T>(self.0.sum_axis(Axis(i)), self.1))
        } else {
            let out = Array::from_elem([], self.0.sum())
                .into_dimensionality::<IxDyn>()
                .map_err(|e| Error::KernelError(e.to_string()))?;
            Ok(HostTensor::<T>(out, self.1))
        }
    }
}

impl SumOp {
    pub(crate) fn host_float_kernel<S: RuntimeSession, T: LinalgScalar + FromPrimitive>(
        sess: &S,
        plc: &HostPlacement,
        axis: Option<usize>,
        x: HostTensor<T>,
    ) -> Result<HostTensor<T>>
    where
        HostPlacement: PlacementPlace<S, HostTensor<T>>,
    {
        let axis = axis.map(|a| a as usize);
        let x = plc.place(sess, x);
        x.sum(axis)
    }

    pub(crate) fn host_ring_kernel<S: RuntimeSession, T>(
        sess: &S,
        plc: &HostPlacement,
        axis: Option<usize>,
        x: HostRingTensor<T>,
    ) -> Result<HostRingTensor<T>>
    where
        T: FromPrimitive + Zero,
        Wrapping<T>: Clone,
        Wrapping<T>: std::ops::Add<Wrapping<T>, Output = Wrapping<T>>,
        HostPlacement: PlacementPlace<S, HostRingTensor<T>>,
    {
        let axis = axis.map(|a| a as usize);
        let x = plc.place(sess, x);
        x.sum(axis)
    }
}

impl AddNOp {
    pub(crate) fn host_kernel<S: RuntimeSession, T>(
        _sess: &S,
        plc: &HostPlacement,
        xs: &[HostRingTensor<T>],
    ) -> Result<HostRingTensor<T>>
    where
        T: Clone + LinalgScalar,
        Wrapping<T>: std::ops::Add<Wrapping<T>, Output = Wrapping<T>>,
    {
        if xs.is_empty() {
            Err(Error::InvalidArgument(
                "cannot reduce on empty array of tensors".to_string(),
            ))
        } else {
            let base = xs[0].0.clone();
            let sum = xs[1..].iter().fold(base, |acc, item| acc + &item.0);
            Ok(HostRingTensor(sum, plc.clone()))
        }
    }

    pub(crate) fn host_float_kernel<S: RuntimeSession, T>(
        _sess: &S,
        plc: &HostPlacement,
        xs: &[HostTensor<T>],
    ) -> Result<HostTensor<T>>
    where
        T: Clone + LinalgScalar,
    {
        if xs.is_empty() {
            Err(Error::InvalidArgument(
                "cannot reduce on empty array of tensors".to_string(),
            ))
        } else {
            let base = xs[0].0.clone();
            let sum = xs[1..].iter().fold(base, |acc, item| acc + &item.0);
            Ok(HostTensor(sum, plc.clone()))
        }
    }
}

// TODO(Morten) inline
impl<T: LinalgScalar> HostTensor<T> {
    fn expand_dims(self, mut axis: Vec<usize>) -> Self {
        let plc = (&self.1).clone();
        axis.sort_by_key(|ax| Reverse(*ax));
        let newshape = self.shape().0.extend_singletons(axis);
        self.reshape(HostShape(newshape, plc))
    }
}

impl ExpandDimsOp {
    pub(crate) fn host_int_float_kernel<S: RuntimeSession, T: LinalgScalar + FromPrimitive>(
        sess: &S,
        plc: &HostPlacement,
        axis: Vec<usize>,
        x: HostTensor<T>,
    ) -> Result<HostTensor<T>> {
        let x = plc.place(sess, x);
        Ok(x.expand_dims(axis))
    }

    pub(crate) fn host_bit_kernel<S: RuntimeSession>(
        sess: &S,
        plc: &HostPlacement,
        axis: Vec<usize>,
        x: HostBitTensor,
    ) -> Result<HostBitTensor> {
        let x = plc.place(sess, x);
        Ok(x.expand_dims(axis))
    }

    pub(crate) fn host_ring_kernel<S: RuntimeSession, T>(
        sess: &S,
        plc: &HostPlacement,
        axis: Vec<usize>,
        x: HostRingTensor<T>,
    ) -> Result<HostRingTensor<T>> {
        let x = plc.place(sess, x);
        Ok(x.expand_dims(axis))
    }
}

impl SqueezeOp {
    pub(crate) fn host_kernel<S: RuntimeSession, T: LinalgScalar + FromPrimitive>(
        sess: &S,
        plc: &HostPlacement,
        axis: Option<u32>,
        x: HostTensor<T>,
    ) -> Result<HostTensor<T>>
    where
        HostPlacement: PlacementPlace<S, HostTensor<T>>,
    {
        let x = plc.place(sess, x);
        let axis = axis.map(|a| a as usize);
        let newshape = HostShape(x.shape().0.squeeze(axis), plc.clone());
        Ok(x.reshape(newshape))
    }
}

impl ConcatOp {
    pub(crate) fn kernel<S: Session, T: LinalgScalar + FromPrimitive>(
        _sess: &S,
        plc: &HostPlacement,
        axis: u32,
        xs: &[HostTensor<T>],
    ) -> Result<HostTensor<T>> {
        use ndarray::IxDynImpl;
        use ndarray::ViewRepr;
        let ax = Axis(axis as usize);
        let arr: Vec<ArrayBase<ViewRepr<&T>, Dim<IxDynImpl>>> =
            xs.iter().map(|x| x.0.view()).collect();

        let c = ndarray::concatenate(ax, &arr).map_err(|e| Error::KernelError(e.to_string()))?;
        Ok(HostTensor(c, plc.clone()))
    }

    pub(crate) fn ring_kernel<S: Session, T>(
        _sess: &S,
        plc: &HostPlacement,
        axis: u32,
        xs: &[HostRingTensor<T>],
    ) -> Result<HostRingTensor<T>>
    where
        T: Clone,
    {
        use ndarray::IxDynImpl;
        use ndarray::ViewRepr;
        let arr: Vec<ArrayBase<ViewRepr<&std::num::Wrapping<T>>, Dim<IxDynImpl>>> =
            xs.iter().map(|x| x.0.view()).collect();
        let ax = Axis(axis as usize);
        let concatenated =
            ndarray::concatenate(ax, &arr).map_err(|e| Error::KernelError(e.to_string()))?;
        Ok(HostRingTensor(concatenated, plc.clone()))
    }
}

impl TransposeOp {
    pub(crate) fn host_kernel<S: RuntimeSession, T: LinalgScalar + FromPrimitive>(
        _sess: &S,
        plc: &HostPlacement,
        x: HostTensor<T>,
    ) -> Result<HostTensor<T>> {
        let raw_tensor = x.0.reversed_axes();
        Ok(HostTensor(raw_tensor, plc.clone()))
    }
}

impl InverseOp {
    #[cfg(feature = "blas")]
    pub(crate) fn host_kernel<S: RuntimeSession, T: LinalgScalar + FromPrimitive + Lapack>(
        sess: &S,
        plc: &HostPlacement,
        x: HostTensor<T>,
    ) -> Result<HostTensor<T>>
    where
        HostPlacement: PlacementPlace<S, HostTensor<T>>,
    {
        let x = plc.place(sess, x);
        // TODO(Morten) better error handling below
        let x_inv = match x.0.ndim() {
            2 => {
                let two_dim: Array2<T> = x.0.into_dimensionality::<Ix2>().unwrap();
                HostTensor::<T>(
                    two_dim
                        .inv()
                        .unwrap()
                        .into_dimensionality::<IxDyn>()
                        .unwrap(),
                    x.1,
                )
            }
            other_rank => panic!(
                "Inverse only defined for rank 2 matrices, not rank {:?}",
                other_rank,
            ),
        };
        Ok(x_inv)
    }

    #[cfg(not(feature = "blas"))]
    pub(crate) fn host_kernel<S: RuntimeSession, T>(
        _sess: &S,
        _plc: &HostPlacement,
        _x: HostTensor<T>,
    ) -> Result<HostTensor<T>> {
        Err(Error::UnimplementedOperator(format!(
            "Please enable 'blas' feature"
        )))
    }
}

impl RingFixedpointEncodeOp {
    pub(crate) fn float32_kernel<S: RuntimeSession>(
        _sess: &S,
        plc: &HostPlacement,
        scaling_base: u64,
        scaling_exp: u32,
        x: HostFloat32Tensor,
    ) -> Result<HostRing64Tensor> {
        let scaling_factor = u64::pow(scaling_base, scaling_exp);
        let x_upshifted = &x.0 * (scaling_factor as f32);
        let x_converted: ArrayD<Wrapping<u64>> =
            x_upshifted.mapv(|el| Wrapping((el as i64) as u64));
        Ok(HostRingTensor(x_converted, plc.clone()))
    }

    pub(crate) fn float64_kernel<S: RuntimeSession>(
        _sess: &S,
        plc: &HostPlacement,
        scaling_base: u64,
        scaling_exp: u32,
        x: HostFloat64Tensor,
    ) -> Result<HostRing128Tensor> {
        let scaling_factor = u128::pow(scaling_base as u128, scaling_exp);
        let x_upshifted = &x.0 * (scaling_factor as f64);
        let x_converted: ArrayD<Wrapping<u128>> =
            x_upshifted.mapv(|el| Wrapping((el as i128) as u128));
        Ok(HostRingTensor(x_converted, plc.clone()))
    }
}

impl RingFixedpointDecodeOp {
    pub(crate) fn float32_kernel<S: RuntimeSession>(
        _sess: &S,
        _plc: &HostPlacement,
        _scaling_base: u64,
        _scaling_exp: u32,
        _x: HostRing64Tensor,
    ) -> Result<HostFloat32Tensor> {
        unimplemented!()
    }

    pub(crate) fn float64_kernel<S: RuntimeSession>(
        _sess: &S,
        plc: &HostPlacement,
        scaling_base: u64,
        scaling_exp: u32,
        x: HostRing128Tensor,
    ) -> Result<HostFloat64Tensor> {
        let scaling_factor = u128::pow(scaling_base as u128, scaling_exp);
        let x_upshifted: ArrayD<i128> = x.0.mapv(|xi| xi.0 as i128);
        let x_converted = x_upshifted.mapv(|el| el as f64);
        Ok(HostTensor(x_converted / scaling_factor as f64, plc.clone()))
    }
}

impl SignOp {
    pub(crate) fn ring64_kernel<S: RuntimeSession>(
        _sess: &S,
        plc: &HostPlacement,
        x: HostRing64Tensor,
    ) -> Result<HostRing64Tensor> {
        let sign = x.0.mapv(|Wrapping(item)| {
            let s = item as i64;
            if s < 0 {
                Wrapping(-1_i64 as u64)
            } else {
                Wrapping(1_u64)
            }
        });
        Ok(HostRingTensor::<u64>(sign, plc.clone()))
    }

    pub(crate) fn ring128_kernel<S: RuntimeSession>(
        _sess: &S,
        plc: &HostPlacement,
        x: HostRing128Tensor,
    ) -> Result<HostRing128Tensor> {
        let sign = x.0.mapv(|Wrapping(item)| {
            let s = item as i128;
            if s < 0 {
                Wrapping(-1_i128 as u128)
            } else {
                Wrapping(1_u128)
            }
        });
        Ok(HostRingTensor::<u128>(sign, plc.clone()))
    }
}

impl ShapeOp {
    pub(crate) fn bit_kernel<S: RuntimeSession>(
        _sess: &S,
        plc: &HostPlacement,
        x: HostBitTensor,
    ) -> Result<HostShape> {
        let raw_shape = RawShape(x.0.shape().into());
        Ok(HostShape(raw_shape, plc.clone()))
    }
}

impl ReshapeOp {
    pub(crate) fn host_kernel<S: RuntimeSession, T: LinalgScalar>(
        _sess: &S,
        plc: &HostPlacement,
        x: HostTensor<T>,
        shape: HostShape,
    ) -> Result<HostTensor<T>>
    where
        HostPlacement: PlacementPlace<S, HostTensor<T>>,
    {
        let res =
            x.0.into_shape(shape.0 .0)
                .map_err(|e| Error::KernelError(e.to_string()))?;
        Ok(HostTensor::<T>(res, plc.clone()))
    }

    pub(crate) fn host_bit_kernel<S: RuntimeSession>(
        _sess: &S,
        plc: &HostPlacement,
        x: HostBitTensor,
        shape: HostShape,
    ) -> Result<HostBitTensor> {
        let res =
            x.0.into_shape(shape.0 .0)
                .map_err(|e| Error::KernelError(e.to_string()))?;
        Ok(HostBitTensor(res, plc.clone()))
    }

    pub(crate) fn host_ring_kernel<S: RuntimeSession, T>(
        _sess: &S,
        plc: &HostPlacement,
        x: HostRingTensor<T>,
        shape: HostShape,
    ) -> Result<HostRingTensor<T>> {
        let res =
            x.0.into_shape(shape.0 .0)
                .map_err(|e| Error::KernelError(e.to_string()))?;
        Ok(HostRingTensor::<T>(res, plc.clone()))
    }
}

impl XorOp {
    pub(crate) fn host_kernel<S: RuntimeSession>(
        _sess: &S,
        plc: &HostPlacement,
        x: HostBitTensor,
        y: HostBitTensor,
    ) -> Result<HostBitTensor> {
        Ok(HostBitTensor(x.0 ^ y.0, plc.clone()))
    }
}

impl NegOp {
    pub(crate) fn bit_kernel<S: RuntimeSession>(
        _sess: &S,
        plc: &HostPlacement,
        x: HostBitTensor,
    ) -> Result<HostBitTensor> {
        Ok(HostBitTensor((!x.0) & 1, plc.clone()))
    }
}

impl AndOp {
    pub(crate) fn host_kernel<S: RuntimeSession>(
        _sess: &S,
        plc: &HostPlacement,
        x: HostBitTensor,
        y: HostBitTensor,
    ) -> Result<HostBitTensor> {
        Ok(HostBitTensor(x.0 & y.0, plc.clone()))
    }

    pub(crate) fn host_ring_kernel<S: RuntimeSession, T>(
        _sess: &S,
        plc: &HostPlacement,
        x: HostRingTensor<T>,
        y: HostRingTensor<T>,
    ) -> Result<HostRingTensor<T>>
    where
        Wrapping<T>: Clone,
        Wrapping<T>: std::ops::BitAnd<Wrapping<T>, Output = Wrapping<T>>,
    {
        Ok(HostRingTensor(x.0 & y.0, plc.clone()))
    }
}

impl OrOp {
    pub(crate) fn host_kernel<S: RuntimeSession>(
        _sess: &S,
        plc: &HostPlacement,
        x: HostBitTensor,
        y: HostBitTensor,
    ) -> Result<HostBitTensor> {
        Ok(HostBitTensor(x.0 | y.0, plc.clone()))
    }
}

impl BitExtractOp {
    pub(crate) fn kernel64<S: RuntimeSession>(
        _sess: &S,
        plc: &HostPlacement,
        bit_idx: usize,
        x: HostRing64Tensor,
    ) -> Result<HostBitTensor> {
        Ok(HostBitTensor(
            (x.0 >> bit_idx).mapv(|ai| (ai.0 & 1) as u8),
            plc.clone(),
        ))
    }

    pub(crate) fn kernel128<S: RuntimeSession>(
        _sess: &S,
        plc: &HostPlacement,
        bit_idx: usize,
        x: HostRing128Tensor,
    ) -> Result<HostBitTensor> {
        Ok(HostBitTensor(
            (x.0 >> bit_idx).mapv(|ai| (ai.0 & 1) as u8),
            plc.clone(),
        ))
    }
}

impl RingInjectOp {
    pub(crate) fn host_kernel<S: RuntimeSession, T>(
        _sess: &S,
        plc: &HostPlacement,
        bit_idx: usize,
        x: HostBitTensor,
    ) -> Result<HostRingTensor<T>>
    where
        T: From<u8>,
        Wrapping<T>: std::ops::Shl<usize, Output = Wrapping<T>>,
    {
        Ok(HostRingTensor(
            x.0.mapv(|ai| Wrapping(T::from(ai)) << bit_idx),
            plc.clone(),
        ))
    }
}

impl FillOp {
    pub(crate) fn host_bit_kernel<S: RuntimeSession>(
        _sess: &S,
        plc: &HostPlacement,
        value: u8,
        shape: HostShape,
    ) -> Result<HostBitTensor> {
        let raw_shape = shape.0 .0;
        let raw_tensor = ArrayD::from_elem(raw_shape.as_ref(), value);
        Ok(HostBitTensor(raw_tensor, plc.clone()))
    }

    pub(crate) fn host_ring64_kernel<S: RuntimeSession>(
        _sess: &S,
        plc: &HostPlacement,
        value: u64,
        shape: HostShape,
    ) -> Result<HostRing64Tensor> {
        let raw_shape = shape.0 .0;
        let raw_tensor = ArrayD::from_elem(raw_shape.as_ref(), Wrapping(value));
        Ok(HostRingTensor(raw_tensor, plc.clone()))
    }

    pub(crate) fn host_ring128_kernel<S: RuntimeSession>(
        _sess: &S,
        plc: &HostPlacement,
        value: u128,
        shape: HostShape,
    ) -> Result<HostRing128Tensor> {
        let raw_shape = shape.0 .0;
        let raw_tensor = ArrayD::from_elem(raw_shape.as_ref(), Wrapping(value));
        Ok(HostRingTensor(raw_tensor, plc.clone()))
    }
}

impl ShapeOp {
    pub(crate) fn ring_kernel<S: RuntimeSession, T>(
        _sess: &S,
        plc: &HostPlacement,
        x: HostRingTensor<T>,
    ) -> Result<HostShape> {
        let raw_shape = RawShape(x.0.shape().into());
        Ok(HostShape(raw_shape, plc.clone()))
    }
}

impl BroadcastOp {
    pub(crate) fn host_ring_kernel<S: RuntimeSession, T: Clone + std::fmt::Debug>(
        _sess: &S,
        plc: &HostPlacement,
        s: HostShape,
        x: HostRingTensor<T>,
    ) -> Result<HostRingTensor<T>> {
        match x.0.broadcast(s.clone().0 .0) {
            Some(y) => Ok(HostRingTensor(y.to_owned(), plc.clone())),
            None => Err(Error::KernelError(format!(
                "Tensor {:?} not broadcastable to shape {:?}.",
                x, s
            ))),
        }
    }

    pub(crate) fn host_bit_kernel<S: RuntimeSession>(
        _sess: &S,
        plc: &HostPlacement,
        s: HostShape,
        x: HostBitTensor,
    ) -> Result<HostBitTensor> {
        match x.0.broadcast(s.clone().0 .0) {
            Some(y) => Ok(HostBitTensor(y.to_owned(), plc.clone())),
            None => Err(Error::KernelError(format!(
                "Tensor {:?} not broadcastable to shape {:?}.",
                x, s
            ))),
        }
    }
}

impl AddOp {
    pub(crate) fn ring_kernel<S: RuntimeSession, T>(
        _sess: &S,
        plc: &HostPlacement,
        x: HostRingTensor<T>,
        y: HostRingTensor<T>,
    ) -> Result<HostRingTensor<T>>
    where
        Wrapping<T>: Clone,
        Wrapping<T>: std::ops::Add<Wrapping<T>, Output = Wrapping<T>>,
    {
        Ok(HostRingTensor(x.0 + y.0, plc.clone()))
    }
}

impl SubOp {
    pub(crate) fn ring_kernel<S: RuntimeSession, T>(
        _sess: &S,
        plc: &HostPlacement,
        x: HostRingTensor<T>,
        y: HostRingTensor<T>,
    ) -> Result<HostRingTensor<T>>
    where
        Wrapping<T>: Clone,
        Wrapping<T>: std::ops::Sub<Wrapping<T>, Output = Wrapping<T>>,
    {
        Ok(HostRingTensor(x.0 - y.0, plc.clone()))
    }
}

impl NegOp {
    pub(crate) fn ring_kernel<S: RuntimeSession, T>(
        _sess: &S,
        plc: &HostPlacement,
        x: HostRingTensor<T>,
    ) -> Result<HostRingTensor<T>>
    where
        Wrapping<T>: Clone,
        Wrapping<T>: std::ops::Neg<Output = Wrapping<T>>,
    {
        use std::ops::Neg;
        Ok(HostRingTensor(x.0.neg(), plc.clone()))
    }
}

impl<T> HostRingTensor<T>
where
    Wrapping<T>: LinalgScalar,
{
    fn dot(self, rhs: HostRingTensor<T>) -> Result<HostRingTensor<T>> {
        match self.0.ndim() {
            1 => match rhs.0.ndim() {
                1 => {
                    let l = self
                        .0
                        .into_dimensionality::<Ix1>()
                        .map_err(|e| Error::KernelError(e.to_string()))?;
                    let r = rhs
                        .0
                        .into_dimensionality::<Ix1>()
                        .map_err(|e| Error::KernelError(e.to_string()))?;
                    let res = Array::from_elem([], l.dot(&r))
                        .into_dimensionality::<IxDyn>()
                        .map_err(|e| Error::KernelError(e.to_string()))?;
                    Ok(HostRingTensor(res, self.1))
                }
                2 => {
                    let l = self
                        .0
                        .into_dimensionality::<Ix1>()
                        .map_err(|e| Error::KernelError(e.to_string()))?;
                    let r = rhs
                        .0
                        .into_dimensionality::<Ix2>()
                        .map_err(|e| Error::KernelError(e.to_string()))?;
                    let res = l
                        .dot(&r)
                        .into_dimensionality::<IxDyn>()
                        .map_err(|e| Error::KernelError(e.to_string()))?;
                    Ok(HostRingTensor(res, self.1))
                }
                other => Err(Error::KernelError(format!(
                    "Dot<HostRingTensor> cannot handle argument of rank {:?} ",
                    other
                ))),
            },
            2 => match rhs.0.ndim() {
                1 => {
                    let l = self
                        .0
                        .into_dimensionality::<Ix2>()
                        .map_err(|e| Error::KernelError(e.to_string()))?;
                    let r = rhs
                        .0
                        .into_dimensionality::<Ix1>()
                        .map_err(|e| Error::KernelError(e.to_string()))?;
                    let res = l
                        .dot(&r)
                        .into_dimensionality::<IxDyn>()
                        .map_err(|e| Error::KernelError(e.to_string()))?;
                    Ok(HostRingTensor(res, self.1))
                }
                2 => {
                    let l = self
                        .0
                        .into_dimensionality::<Ix2>()
                        .map_err(|e| Error::KernelError(e.to_string()))?;
                    let r = rhs
                        .0
                        .into_dimensionality::<Ix2>()
                        .map_err(|e| Error::KernelError(e.to_string()))?;
                    let res = l
                        .dot(&r)
                        .into_dimensionality::<IxDyn>()
                        .map_err(|e| Error::KernelError(e.to_string()))?;
                    Ok(HostRingTensor(res, self.1))
                }
                other => Err(Error::KernelError(format!(
                    "Dot<HostRingTensor> cannot handle argument of rank {:?} ",
                    other
                ))),
            },
            other => Err(Error::KernelError(format!(
                "Dot<HostRingTensor> not implemented for tensors of rank {:?}",
                other
            ))),
        }
    }
}

impl DotOp {
    pub(crate) fn ring_kernel<S: RuntimeSession, T>(
        _sess: &S,
        plc: &HostPlacement,
        x: HostRingTensor<T>,
        y: HostRingTensor<T>,
    ) -> Result<HostRingTensor<T>>
    where
        Wrapping<T>: Clone,
        Wrapping<T>: std::ops::Mul<Wrapping<T>, Output = Wrapping<T>>,
        Wrapping<T>: LinalgScalar,
    {
        let dot = x.dot(y)?;
        Ok(HostRingTensor(dot.0, plc.clone()))
    }
}

impl ShlOp {
    pub(crate) fn ring_kernel<S: RuntimeSession, T>(
        _sess: &S,
        plc: &HostPlacement,
        amount: usize,
        x: HostRingTensor<T>,
    ) -> Result<HostRingTensor<T>>
    where
        Wrapping<T>: Clone,
        Wrapping<T>: std::ops::Shl<usize, Output = Wrapping<T>>,
    {
        Ok(HostRingTensor(x.0 << amount, plc.clone()))
    }
}

impl ShrOp {
    pub(crate) fn ring_kernel<S: RuntimeSession, T>(
        _sess: &S,
        plc: &HostPlacement,
        amount: usize,
        x: HostRingTensor<T>,
    ) -> Result<HostRingTensor<T>>
    where
        Wrapping<T>: Clone,
        Wrapping<T>: std::ops::Shr<usize, Output = Wrapping<T>>,
    {
        Ok(HostRingTensor(x.0 >> amount, plc.clone()))
    }
}

impl SampleOp {
    pub(crate) fn ring64_kernel<S: RuntimeSession>(
        _sess: &S,
        plc: &HostPlacement,
        max_value: Option<u64>,
        shape: HostShape,
    ) -> Result<HostRing64Tensor> {
        let mut rng = AesRng::from_random_seed();
        let size = shape.0 .0.iter().product();
        let element_sampler: Box<dyn FnMut(_) -> _> = match max_value {
            None => Box::new(|_| Wrapping(rng.next_u64())),
            Some(x) => {
                if x == 1 {
                    Box::new(|_| Wrapping(rng.get_bit() as u64))
                } else {
                    return Err(Error::UnimplementedOperator(
                        "SampleOp for HostRingTensor @ HostPlacement does not yet support max_value != 1".to_string()
                    ));
                }
            }
        };
        let values: Vec<_> = (0..size).map(element_sampler).collect();
        let ix = IxDyn(shape.0 .0.as_ref());
        let raw_array =
            Array::from_shape_vec(ix, values).map_err(|e| Error::KernelError(e.to_string()))?;
        Ok(HostRingTensor(raw_array, plc.clone()))
    }

    pub(crate) fn ring128_kernel<S: RuntimeSession>(
        _sess: &S,
        plc: &HostPlacement,
        max_value: Option<u64>,
        shape: HostShape,
    ) -> Result<HostRing128Tensor> {
        let mut rng = AesRng::from_random_seed();
        let size = shape.0 .0.iter().product();
        let element_sampler: Box<dyn FnMut(_) -> _> = match max_value {
            None => {
                Box::new(|_| Wrapping(((rng.next_u64() as u128) << 64) + rng.next_u64() as u128))
            }
            Some(x) => {
                if x == 1 {
                    Box::new(|_| Wrapping(rng.get_bit() as u128))
                } else {
                    return Err(Error::UnimplementedOperator(
                        "SampleOp for HostRingTensor @ HostPlacement does not yet support max_value != 1".to_string()
                    ));
                }
            }
        };
        let values: Vec<_> = (0..size).map(element_sampler).collect();
        let ix = IxDyn(shape.0 .0.as_ref());
        let arr =
            Array::from_shape_vec(ix, values).map_err(|e| Error::KernelError(e.to_string()))?;
        Ok(HostRingTensor(arr, plc.clone()))
    }

    pub(crate) fn bit_kernel<S: RuntimeSession>(
        _sess: &S,
        plc: &HostPlacement,
        max_value: Option<u64>,
        shape: HostShape,
    ) -> Result<HostBitTensor> {
        if max_value.is_some() {
            return Err(Error::UnimplementedOperator(
                "SampleOp for HostBitTensor @ HostPlacement does not support max_value".to_string(),
            ));
        };
        let mut rng = AesRng::from_random_seed();
        let size = shape.0 .0.iter().product();
        let values: Vec<_> = (0..size).map(|_| rng.get_bit()).collect();
        let ix = IxDyn(shape.0 .0.as_ref());
        let arr =
            Array::from_shape_vec(ix, values).map_err(|e| Error::KernelError(e.to_string()))?;
        Ok(HostBitTensor(arr, plc.clone()))
    }
}

impl SampleSeededOp {
    pub(crate) fn ring64_kernel<S: RuntimeSession>(
        _sess: &S,
        plc: &HostPlacement,
        max_value: Option<u64>,
        shape: HostShape,
        seed: Seed,
    ) -> Result<HostRing64Tensor> {
        let mut rng = AesRng::from_seed(seed.0 .0);
        let size = shape.0 .0.iter().product();
        let element_sampler: Box<dyn FnMut(_) -> _> = match max_value {
            None => Box::new(|_| Wrapping(rng.next_u64())),
            Some(x) => {
                if x == 1 {
                    Box::new(|_| Wrapping(rng.get_bit() as u64))
                } else {
                    return Err(Error::UnimplementedOperator(
                        "SampleOp for HostRingTensor @ HostPlacement does not yet support max_value != 1".to_string()
                    ));
                }
            }
        };
        let values: Vec<_> = (0..size).map(element_sampler).collect();
        let ix = IxDyn(shape.0 .0.as_ref());
        let raw_array =
            Array::from_shape_vec(ix, values).map_err(|e| Error::KernelError(e.to_string()))?;
        Ok(HostRingTensor(raw_array, plc.clone()))
    }

    pub(crate) fn ring128_kernel<S: RuntimeSession>(
        _sess: &S,
        plc: &HostPlacement,
        max_value: Option<u64>,
        shape: HostShape,
        seed: Seed,
    ) -> Result<HostRing128Tensor> {
        let mut rng = AesRng::from_seed(seed.0 .0);
        let size = shape.0 .0.iter().product();
        let element_sampler: Box<dyn FnMut(_) -> _> = match max_value {
            None => {
                Box::new(|_| Wrapping(((rng.next_u64() as u128) << 64) + rng.next_u64() as u128))
            }
            Some(x) => {
                if x == 1 {
                    Box::new(|_| Wrapping(rng.get_bit() as u128))
                } else {
                    return Err(Error::UnimplementedOperator(
                        "SampleOp for HostRingTensor @ HostPlacement does not yet support max_value != 1".to_string()
                    ));
                }
            }
        };
        let values: Vec<_> = (0..size).map(element_sampler).collect();
        let ix = IxDyn(shape.0 .0.as_ref());
        let arr =
            Array::from_shape_vec(ix, values).map_err(|e| Error::KernelError(e.to_string()))?;
        Ok(HostRingTensor(arr, plc.clone()))
    }

    pub(crate) fn bit_kernel<S: RuntimeSession>(
        _sess: &S,
        plc: &HostPlacement,
        max_value: Option<u64>,
        shape: HostShape,
        seed: Seed,
    ) -> Result<HostBitTensor> {
        if max_value.is_some() {
            return Err(Error::UnimplementedOperator(
                "SampleOp for HostBitTensor @ HostPlacement does not support max_value".to_string(),
            ));
        };
        let mut rng = AesRng::from_seed(seed.0 .0);
        let size = shape.0 .0.iter().product();
        let values: Vec<_> = (0..size).map(|_| rng.get_bit()).collect();
        let ix = IxDyn(shape.0 .0.as_ref());
        let res =
            Array::from_shape_vec(ix, values).map_err(|e| Error::KernelError(e.to_string()))?;
        Ok(HostBitTensor(res, plc.clone()))
    }
}

impl LessThanOp {
    pub(crate) fn host_fixed_kernel<S: Session, HostRingT, HostBitT>(
        sess: &S,
        plc: &HostPlacement,
        x: HostFixedTensor<HostRingT>,
        y: HostFixedTensor<HostRingT>,
    ) -> Result<HostBitT>
    where
        HostPlacement: PlacementLessThan<S, HostRingT, HostRingT, HostBitT>,
    {
        Ok(plc.less(sess, &x.tensor, &y.tensor))
    }

    pub(crate) fn host_ring64_kernel<S: Session>(
        _sess: &S,
        plc: &HostPlacement,
        x: HostRing64Tensor,
        y: HostRing64Tensor,
    ) -> Result<HostBitTensor> {
        let result = (x.0 - y.0).mapv(|Wrapping(item)| if (item as i64) < 0 { 1_u8 } else { 0_u8 });
        Ok(HostBitTensor(result, plc.clone()))
    }

    pub(crate) fn host_ring128_kernel<S: Session>(
        _sess: &S,
        plc: &HostPlacement,
        x: HostRing128Tensor,
        y: HostRing128Tensor,
    ) -> Result<HostBitTensor> {
        let result = (x.0 - y.0).mapv(
            |Wrapping(item)| {
                if (item as i128) < 0 {
                    1_u8
                } else {
                    0_u8
                }
            },
        );

        Ok(HostBitTensor(result, plc.clone()))
    }

    pub(crate) fn host_float_kernel<S: Session, T: LinalgScalar + FromPrimitive>(
        _sess: &S,
        plc: &HostPlacement,
        x: HostTensor<T>,
        y: HostTensor<T>,
    ) -> Result<HostBitTensor>
    where
        T: std::cmp::PartialOrd + Zero,
    {
        let result = (x.0 - y.0).mapv(|item| (item < T::zero()) as u8);
        Ok(HostBitTensor(result, plc.clone()))
    }
}

impl GreaterThanOp {
    pub(crate) fn host_kernel<S: Session, HostRingT>(
        sess: &S,
        plc: &HostPlacement,
        x: HostRingT,
        y: HostRingT,
    ) -> Result<HostRingT>
    where
        HostPlacement: PlacementSign<S, HostRingT, HostRingT>,
        HostPlacement: PlacementSub<S, HostRingT, HostRingT, HostRingT>,
    {
        let z = plc.sub(sess, &y, &x);
        Ok(plc.sign(sess, &z))
    }
}

impl IdentityOp {
    pub(crate) fn host_kernel<S: Session, HostRingT>(
        sess: &S,
        plc: &HostPlacement,
        x: HostFixedTensor<HostRingT>,
    ) -> Result<HostFixedTensor<HostRingT>>
    where
        HostPlacement: PlacementIdentity<S, HostRingT, HostRingT>,
    {
        let tensor = plc.identity(sess, &x.tensor);
        Ok(HostFixedTensor::<HostRingT> {
            tensor,
            fractional_precision: x.fractional_precision,
            integral_precision: x.integral_precision,
        })
    }
}

impl MuxOp {
    pub(crate) fn host_float_int_kernel<S: RuntimeSession, T: LinalgScalar + FromPrimitive>(
        _sess: &S,
        plc: &HostPlacement,
        s: HostBitTensor,
        x: HostTensor<T>,
        y: HostTensor<T>,
    ) -> Result<HostTensor<T>>
    where
        T: From<u8>,
        HostPlacement: PlacementPlace<S, HostTensor<T>>,
    {
        // Seems to be the right approach for now but in the future this
        // expression could be implemented at the HostPlacement level
        // (Add, Sub & Mul) instead of ndarray
        // [s] * ([x] - [y]) + [y] <=> if s=1 choose x, otherwise y
        let s_t: ArrayD<T> = s.0.mapv(|item| item.into()); // How to convert to a new type!!!!
        let res = s_t * (x.0 - y.0.clone()) + y.0;
        Ok(HostTensor::<T>(res, plc.clone()))
    }

    pub(crate) fn host_ring_kernel<S: RuntimeSession, T>(
        _sess: &S,
        plc: &HostPlacement,
        s: HostBitTensor,
        x: HostRingTensor<T>,
        y: HostRingTensor<T>,
    ) -> Result<HostRingTensor<T>>
    where
        T: LinalgScalar + FromPrimitive,
        T: From<u8>,
        Wrapping<T>: Clone,
        Wrapping<T>: std::ops::Add<Output = Wrapping<T>>,
        Wrapping<T>: std::ops::Sub<Output = Wrapping<T>>,
        Wrapping<T>: std::ops::Mul<Output = Wrapping<T>>,
    {
        // Seems to be the right approach for now but in the future this
        // expression could be implemented at the HostPlacement level
        // (Add, Sub & Mul) instead of ndarray
        // [s] * ([x] - [y]) + [y] <=> if s=1 choose x, otherwise y
        let s_t: ArrayD<Wrapping<T>> = s.0.mapv(|item| Wrapping(item.into())); // How to convert to a new type!!!!
        let res = s_t * (x.0 - y.0.clone()) + y.0;
        Ok(HostRingTensor::<T>(res, plc.clone()))
    }
}<|MERGE_RESOLUTION|>--- conflicted
+++ resolved
@@ -686,11 +686,7 @@
 }
 
 impl BitDecomposeOp {
-<<<<<<< HEAD
-    pub(crate) fn ring64_kernel<S: RuntimeSession>(
-=======
     pub(crate) fn host_ring64_kernel<S: RuntimeSession>(
->>>>>>> 37e63817
         _sess: &S,
         plc: &HostPlacement,
         x: HostRing64Tensor,

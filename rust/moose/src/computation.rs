--- conflicted
+++ resolved
@@ -405,37 +405,33 @@
     pub amount: usize,
 }
 
-<<<<<<< HEAD
-#[derive(Serialize, Deserialize, PartialEq, Clone, Debug)]
-=======
-#[derive(Serialize, Deserialize, Clone, Debug)]
+#[derive(Serialize, Deserialize, PartialEq, Clone, Debug)]
 pub struct RingInjectOp {
     pub output: Ty,
     pub bit_idx: usize,
 }
 
-#[derive(Serialize, Deserialize, Clone, Debug)]
+#[derive(Serialize, Deserialize, PartialEq, Clone, Debug)]
 pub struct BitExtractOp {
     pub ring_type: Ty,
     pub bit_idx: usize,
 }
 
-#[derive(Serialize, Deserialize, Clone, Debug)]
+#[derive(Serialize, Deserialize, PartialEq, Clone, Debug)]
 pub struct BitSampleOp;
 
-#[derive(Serialize, Deserialize, Clone, Debug)]
+#[derive(Serialize, Deserialize, PartialEq, Clone, Debug)]
 pub struct BitFillOp {
     pub value: u8,
 }
 
-#[derive(Serialize, Deserialize, Clone, Debug)]
+#[derive(Serialize, Deserialize, PartialEq, Clone, Debug)]
 pub struct BitXorOp;
 
-#[derive(Serialize, Deserialize, Clone, Debug)]
+#[derive(Serialize, Deserialize, PartialEq, Clone, Debug)]
 pub struct BitAndOp;
 
-#[derive(Serialize, Deserialize, Clone, Debug)]
->>>>>>> 274fc6b4
+#[derive(Serialize, Deserialize, PartialEq, Clone, Debug)]
 pub struct FixedpointRingEncodeOp {
     pub scaling_factor: u64,
 }

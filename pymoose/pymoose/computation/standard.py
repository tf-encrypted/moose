from dataclasses import dataclass
from typing import Optional
from typing import Tuple
from typing import Union

import numpy as np

from pymoose.computation import dtypes
from pymoose.computation.base import Operation
from pymoose.computation.base import Value
from pymoose.computation.base import ValueType


@dataclass
class StandardType(ValueType):
    @classmethod
    def dialect(cls):
        return "std"


@dataclass
class UnitType(StandardType):
    pass


@dataclass
class UnknownType(StandardType):
    pass


@dataclass(init=False)
class TensorType(StandardType):
    dtype: dtypes.DType

    def __init__(self, dtype: dtypes.DType):
        super().__init__()
        if not isinstance(dtype, dtypes.DType):
            raise ValueError(f"TensorType expects a DType, found {type(dtype)}")
        self.dtype = dtype


@dataclass(init=False)
class AesTensorType(StandardType):
    dtype: dtypes.DType

    def __init__(self, dtype: dtypes.DType):
        super().__init__()
        if not dtype.is_fixedpoint:
            raise ValueError(
                "AesTensorType expects a fixedpoint DType, "
                f"found {type(dtype.name)} instead."
            )
        self.dtype = dtype


@dataclass
class AesKeyType(StandardType):
    pass


@dataclass
class BytesType(StandardType):
    pass


@dataclass
class StringType(StandardType):
    pass


@dataclass
class IntType(StandardType):
    pass


@dataclass
class FloatType(StandardType):
    pass


@dataclass
class ShapeType(StandardType):
    pass


@dataclass(init=False)
class StandardOperation(Operation):
    @classmethod
    def dialect(cls):
        return "std"


@dataclass
class InputOperation(StandardOperation):
    pass


@dataclass
class OutputOperation(StandardOperation):
    pass


@dataclass
class DecryptOperation(StandardOperation):
    pass


@dataclass
class StandardConstant(Value):
    @classmethod
    def dialect(cls):
        return "std"


@dataclass
class ShapeConstant(StandardConstant):
    value: tuple


@dataclass
class StringConstant(StandardConstant):
    value: str


@dataclass
class BytesConstant(StandardConstant):
    value: bytes


@dataclass
class TensorConstant(StandardConstant):
    value: np.ndarray

    def __hash__(self):
        return hash(self.value.tobytes())

    def __eq__(self, other):
        return isinstance(other, TensorConstant) and np.all(self.value == other.value)


@dataclass
class IntConstant(StandardConstant):
    value: int


@dataclass
class FloatConstant(StandardConstant):
    value: float


@dataclass
class ConstantOperation(StandardOperation):
    value: Value


@dataclass
class ConcatenateOperation(StandardOperation):
    axis: int


@dataclass
class AddOperation(StandardOperation):
    pass


@dataclass
class SubOperation(StandardOperation):
    pass


@dataclass
class MulOperation(StandardOperation):
    pass


@dataclass
class LessOperation(StandardOperation):
    pass


@dataclass
class AbsOperation(StandardOperation):
    pass


@dataclass
class CastOperation(StandardOperation):
    pass


@dataclass
class DotOperation(StandardOperation):
    pass


@dataclass
class DivOperation(StandardOperation):
    pass


@dataclass
class InverseOperation(StandardOperation):
    pass


@dataclass
class ExpandDimsOperation(StandardOperation):
    axis: Tuple[int]


@dataclass
class SqueezeOperation(StandardOperation):
    axis: Optional[Union[int, Tuple[int]]]


@dataclass
class OnesOperation(StandardOperation):
    dtype: Optional[Union[float, np.float64, int, np.int64]]


@dataclass
class SumOperation(StandardOperation):
    axis: Optional[Union[int, Tuple[int]]]


@dataclass
class MeanOperation(StandardOperation):
    axis: Optional[Union[int, Tuple[int]]]


@dataclass
class ExpOperation(StandardOperation):
    pass


@dataclass
class SigmoidOperation(StandardOperation):
    pass


@dataclass
class SqrtOperation(StandardOperation):
    pass


@dataclass
class TransposeOperation(StandardOperation):
    axes: Optional[Tuple[int]]


@dataclass
class ReshapeOperation(StandardOperation):
    pass


@dataclass
class AtLeast2DOperation(StandardOperation):
    to_column_vector: bool


@dataclass
class ShapeOperation(StandardOperation):
    pass


@dataclass
class IndexAxisOperation(StandardOperation):
    axis: int
    index: int


@dataclass
class SliceOperation(StandardOperation):
    begin: int
    end: int


@dataclass
<<<<<<< HEAD
class MuxOperation(StandardOperation):
=======
class BitwiseOrOperation(StandardOperation):
>>>>>>> 1e35dbc5
    pass


@dataclass
class LoadOperation(StandardOperation):
    pass


@dataclass
class SaveOperation(StandardOperation):
    pass<|MERGE_RESOLUTION|>--- conflicted
+++ resolved
@@ -276,11 +276,12 @@
 
 
 @dataclass
-<<<<<<< HEAD
+class BitwiseOrOperation(StandardOperation):
+    pass
+
+
+@dataclass
 class MuxOperation(StandardOperation):
-=======
-class BitwiseOrOperation(StandardOperation):
->>>>>>> 1e35dbc5
     pass
 
 

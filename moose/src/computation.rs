use crate::additive::{
    AdditiveBitTensor, AdditiveRing128Tensor, AdditiveRing64Tensor, AdditiveShape,
};
use crate::error::{Error, Result};
use crate::fixedpoint::{Fixed128Tensor, Fixed64Tensor};
use crate::floatingpoint::{Float32Tensor, Float64Tensor};
use crate::host::{
    HostBitArray128, HostBitArray64, HostBitTensor, HostFixed128Tensor, HostFixed64Tensor,
    HostFloat32Tensor, HostFloat64Tensor, HostInt16Tensor, HostInt32Tensor, HostInt64Tensor,
    HostInt8Tensor, HostRing128Tensor, HostRing64Tensor, HostShape, HostUint16Tensor,
    HostUint32Tensor, HostUint64Tensor, HostUint8Tensor, RawShape, SliceInfo,
};
use crate::kernels::Session;
use crate::logical::{Tensor, TensorDType};
use crate::prim::{PrfKey, RawPrfKey, RawSeed, Seed, SyncKey};
use crate::replicated::{
    ReplicatedBitArray128, ReplicatedBitArray64, ReplicatedBitTensor, ReplicatedFixed128Tensor,
    ReplicatedFixed64Tensor, ReplicatedRing128Tensor, ReplicatedRing64Tensor, ReplicatedSetup,
    ReplicatedShape,
};
use crate::symbolic::Symbolic;
use byteorder::{ByteOrder, LittleEndian};
use derive_more::Display;
use macros::ShortName;
use paste::paste;
use serde::{Deserialize, Serialize};
use sodiumoxide::crypto::generichash;
use std::convert::TryFrom;

pub const TAG_BYTES: usize = 128 / 8;
static_assertions::const_assert!(TAG_BYTES >= sodiumoxide::crypto::generichash::DIGEST_MIN);
static_assertions::const_assert!(TAG_BYTES <= sodiumoxide::crypto::generichash::DIGEST_MAX);

// TODO: the displayed representation of the RendezvousKey does not match with
// the input. Might need to do something similar to what we did with the
// session id, and have a secure and a logical form of it?
#[derive(Serialize, Deserialize, PartialEq, Clone, Debug, Eq, Hash)]
pub struct RendezvousKey(pub(crate) [u8; TAG_BYTES]);

impl std::fmt::Display for RendezvousKey {
    fn fmt(&self, f: &mut std::fmt::Formatter) -> std::fmt::Result {
        for byte in self.0 {
            write!(f, "{:02X}", byte)?
        }
        Ok(())
    }
}

impl From<u128> for RendezvousKey {
    fn from(v: u128) -> RendezvousKey {
        let mut raw = [0; TAG_BYTES];
        LittleEndian::write_u128(&mut raw, v);
        RendezvousKey(raw)
    }
}

impl TryFrom<String> for RendezvousKey {
    type Error = Error;
    fn try_from(s: String) -> Result<RendezvousKey> {
        Self::try_from(s.as_str())
    }
}

impl TryFrom<&str> for RendezvousKey {
    type Error = Error;
    fn try_from(s: &str) -> Result<RendezvousKey> {
        let s_bytes = s.as_bytes();
        if s_bytes.len() > TAG_BYTES {
            return Err(Error::Unexpected(None)); // TODO more helpful error message
        }
        let mut raw: [u8; TAG_BYTES] = [0; TAG_BYTES];
        for (idx, byte) in s_bytes.iter().enumerate() {
            raw[idx] = *byte;
        }
        Ok(RendezvousKey(raw))
    }
}

impl RendezvousKey {
    pub fn from_bytes(bytes: [u8; TAG_BYTES]) -> Self {
        RendezvousKey(bytes)
    }

    pub fn as_bytes(&self) -> &[u8; TAG_BYTES] {
        &self.0
    }

    pub fn random() -> Self {
        let mut raw = [0; TAG_BYTES];
        sodiumoxide::init().expect("failed to initialize sodiumoxide");
        sodiumoxide::randombytes::randombytes_into(&mut raw);
        RendezvousKey(raw)
    }
}

#[derive(Clone, Debug, PartialEq, Eq, Hash)]
pub struct SessionId {
    logical: String,
    secure: [u8; TAG_BYTES],
}

impl std::fmt::Display for SessionId {
    fn fmt(&self, f: &mut std::fmt::Formatter) -> std::fmt::Result {
        write!(f, "{}", self.logical)?;
        Ok(())
    }
}

impl TryFrom<&str> for SessionId {
    type Error = Error;
    fn try_from(s: &str) -> Result<SessionId> {
        sodiumoxide::init().map_err(|e| {
            crate::error::Error::Unexpected(Some(format!(
                "failed to initialize sodiumoxide: {:?}",
                e
            )))
        })?;
        let digest = generichash::hash(s.as_bytes(), Some(TAG_BYTES), None).map_err(|e| {
            crate::error::Error::Unexpected(Some(format!(
                "failed to hash session ID: {}: {:?}",
                s, e
            )))
        })?;
        let mut raw_hash = [0u8; TAG_BYTES];
        raw_hash.copy_from_slice(digest.as_ref());
        let sid = SessionId {
            logical: s.to_string(),
            secure: raw_hash,
        };
        Ok(sid)
    }
}

impl SessionId {
    pub fn as_bytes(&self) -> &[u8; TAG_BYTES] {
        &self.secure
    }

    pub fn random() -> Self {
        let mut raw = [0; TAG_BYTES];
        sodiumoxide::init().expect("failed to initialize sodiumoxide");
        sodiumoxide::randombytes::randombytes_into(&mut raw);
        let hex_vec: Vec<String> = raw.iter().map(|byte| format!("{:02X}", byte)).collect();
        let hex_string = hex_vec.join("");
        SessionId {
            logical: hex_string,
            secure: raw,
        }
    }
}

pub trait SymbolicType {
    type Type;
}

pub trait CanonicalType {
    type Type;
}

pub trait KnownType<S: Session> {
    type Type;
    const TY: Ty;
}

// Constants are trivial values. They are what can live on the nodes of the computation graph.
// Constant can not be a Unit, an Unknown or a complex structure such as ReplicatedTensor.
macro_rules! constants {
    ($($val:ident $($t:ident)?,)+) => {

        #[derive(Serialize, Deserialize, PartialEq, Clone, Debug, ShortName)]
        pub enum Constant {
            $($val($val),)+
            // TODO promote below to match other values
            Bit(u8),
            Float32(f32),
            Float64(f64),
            Ring64(u64),
            Ring128(u128),
            // Int64(u64),
            // Int128(u128),
            // Fixed64(2.983453),
        }

        impl Constant {
            pub fn ty(&self) -> Ty {
                match self {
                    $(Constant::$val(_) => constants!(@ty $val $($t)?),)+
                    // TODO promote below to match other values
                    Constant::Bit(_) => Ty::Bit,
                    Constant::Float32(_) => Ty::Float32,
                    Constant::Float64(_) => Ty::Float64,
                    Constant::Ring64(_) => Ty::Ring64,
                    Constant::Ring128(_) => Ty::Ring128,
                }
            }

            pub fn place(&self, plc: &HostPlacement) -> Value {
                match self {
                    $(
                        Constant::$val(x) => {constants!(@value(x.clone(), plc.clone().into()) $val $($t)?)},
                    )+
                    // TODO promote below to match other values
                    Constant::Bit(x) => Value::Bit(Box::new(x.clone())),
                    Constant::Float32(x) => Value::Float32(Box::new(x.clone())),
                    Constant::Float64(x) => Value::Float64(Box::new(x.clone())),
                    Constant::Ring64(x) => Value::Ring64(Box::new(x.clone())),
                    Constant::Ring128(x) => Value::Ring128(Box::new(x.clone())),
                }
            }
        }

        $(
        impl From<$val> for Constant {
            fn from(x: $val) -> Self {
                Constant::$val(x)
            }
        }
        )+

    };
    (@ty $val:ident $t:ident) => {Ty::$t};
    (@ty $val:ident) => {Ty::$val};

    (@value($x:expr, $plc:expr) $val:ident $t:ident) => {Value::$t(Box::new($t($x, $plc)))};
    (@value($x:expr, $plc:expr) $val:ident) => {Value::$val(Box::new($x))};
}

// The lines with 2 identifiers are for linking to the "Placed" values - the types whose `Value` incarnation has a placement already.
// The lines with 1 identifier are for linking to the "Unplaced" values, where the Constant and Value are essentially the same and can be converted easily.
constants![
    RawShape HostShape,
    RawSeed Seed,
    RawPrfKey PrfKey,
    String,
    HostBitTensor,
    HostRing64Tensor,
    HostRing128Tensor,
    HostFloat32Tensor,
    HostFloat64Tensor,
    HostInt8Tensor,
    HostInt16Tensor,
    HostInt32Tensor,
    HostInt64Tensor,
    HostUint8Tensor,
    HostUint16Tensor,
    HostUint32Tensor,
    HostUint64Tensor,
];

impl From<u8> for Constant {
    // TODO: not obvious that u64 is always Ring64
    fn from(x: u8) -> Self {
        Constant::Bit(x)
    }
}

impl From<u64> for Constant {
    // TODO: not obvious that u64 is always Ring64
    fn from(x: u64) -> Self {
        Constant::Ring64(x)
    }
}

impl From<u128> for Constant {
    // TODO: not obvious that u64 is always Ring64
    fn from(x: u128) -> Self {
        Constant::Ring128(x)
    }
}

// Values are anything that can flow along the edges of the computation graph.
// Some values are just placed constants, but some could be more complex.
macro_rules! values {
    ($($val:ident$(($inner:ident::$default:ident))?,)+) => {

        #[derive(Serialize, Deserialize, PartialEq, Eq, Copy, Clone, Debug, Display)]
        pub enum Ty {
            Unknown,
            $($val$(($inner))?,)+
            // TODO promote below to match other values
            Bit,
            Float32,
            Float64,
            Ring64,
            Ring128,
        }

        #[derive(Serialize, Deserialize, PartialEq, Clone, Debug, ShortName)]
        pub enum Value {
            $($val(Box<$val>),)+
            // TODO promote below to match other values
            Bit(Box<u8>),
            Float32(Box<f32>),
            Float64(Box<f64>),
            Ring64(Box<u64>),
            Ring128(Box<u128>),
        }

        impl Value {
            pub fn ty(&self) -> Ty {
                match self {
                    $(Value::$val(_) => Ty::$val$(($inner::$default))?,)+
                    // TODO promote below to match other values
                    Value::Bit(_) => Ty::Bit,
                    Value::Float32(_) => Ty::Float32,
                    Value::Float64(_) => Ty::Float64,
                    Value::Ring64(_) => Ty::Ring64,
                    Value::Ring128(_) => Ty::Ring128,
                }
            }
        }

        $(
        impl From<$val> for Value {
            fn from(x: $val) -> Self {
                Value::$val(Box::new(x))
            }
        }
        )+

        $(
        impl From<&$val> for Value {
            fn from(x: &$val) -> Self {
                Value::$val(Box::new(x.clone()))
            }
        }
        )+

        $(
        impl TryFrom<Value> for $val {
            type Error = Error;
            fn try_from(v: Value) -> Result<Self> {
                match v {
                    Value::$val(x) => Ok(*x),
                    _ => Err(Error::TypeMismatch {
                        expected: stringify!($val).to_string(),
                        found: v.ty(),
                    }),
                }
            }
        }
        )+

        $(
        impl<'v> TryFrom<&'v Value> for &'v $val {
            type Error = Error;
            fn try_from(v: &'v Value) -> Result<Self> {
                match v {
                    Value::$val(x) => Ok(x),
                    _ => Err(Error::TypeMismatch {
                        expected: stringify!($val).to_string(),
                        found: v.ty(),
                    }),
                }
            }
        }
        )+

        $(
        impl KnownType<crate::kernels::SyncSession> for $val {
            type Type = $val;
            const TY: Ty = Ty::$val$(($inner::$default))?;
        }
        )+

        #[derive(PartialEq, Clone, Debug)]
        #[allow(clippy::large_enum_variant)]
        pub enum SymbolicValue {
            $($val(Box<<$val as SymbolicType>::Type>),)+
        }

        impl SymbolicValue {
            pub fn ty(&self) -> Ty {
                match self {
                    $(SymbolicValue::$val(_) => Ty::$val$(($inner::$default))?,)+
                    // TODO promote below to match other values
                    // SymbolicValue::Unit => Ty::Unit,
                    // SymbolicValue::Bit(_) => Ty::Bit,
                    // SymbolicValue::Float32(_) => Ty::Float32,
                    // SymbolicValue::Float64(_) => Ty::Float64,
                    // SymbolicValue::Ring64(_) => Ty::Ring64,
                    // SymbolicValue::Ring128(_) => Ty::Ring128,
                }
            }
        }

        $(
        impl From<<$val as SymbolicType>::Type> for SymbolicValue {
            fn from(x: <$val as SymbolicType>::Type) -> Self {
                SymbolicValue::$val(Box::new(x))
            }
        }
        )+

        $(
        impl TryFrom<SymbolicValue> for <$val as SymbolicType>::Type {
            type Error = Error;
            fn try_from(v: SymbolicValue) -> Result<Self> {
                match v {
                    SymbolicValue::$val(x) => Ok(*x),
                    _ => Err(Error::TypeMismatch {
                        expected: stringify!($val).to_string(),
                        found: v.ty(),
                    }),
                }
            }
        }
        )+

        $(
        impl KnownType<crate::symbolic::SymbolicSession> for $val {
            type Type = <$val as SymbolicType>::Type;
            const TY: Ty = Ty::$val$(($inner::$default))?;
        }
        )+
    };
}

values![
    Unit,
    HostShape,
    Seed,
    PrfKey,
    String,
    Tensor(TensorDType::Unknown),
    HostBitTensor,
    HostBitArray64,
    HostBitArray128,
    HostRing64Tensor,
    HostRing128Tensor,
    HostFixed64Tensor,
    HostFixed128Tensor,
    HostFloat32Tensor,
    HostFloat64Tensor,
    HostInt8Tensor,
    HostInt16Tensor,
    HostInt32Tensor,
    HostInt64Tensor,
    HostUint8Tensor,
    HostUint16Tensor,
    HostUint32Tensor,
    HostUint64Tensor,
    Fixed64Tensor,
    Fixed128Tensor,
    Float32Tensor,
    Float64Tensor,
    ReplicatedRing64Tensor,
    ReplicatedRing128Tensor,
    ReplicatedBitTensor,
    ReplicatedBitArray64,
    ReplicatedBitArray128,
    ReplicatedFixed64Tensor,
    ReplicatedFixed128Tensor,
    ReplicatedSetup,
    ReplicatedShape,
    AdditiveBitTensor,
    AdditiveRing64Tensor,
    AdditiveRing128Tensor,
    AdditiveShape,
];

// A macros to define something common for all the possible values
#[macro_export]
macro_rules! for_all_values {( $($rules:tt)* ) => (
    macro_rules! __emit__ { $($rules)* }
    __emit__! {
        String,
        Unit,
        HostShape,
        Seed,
        PrfKey,
        HostBitTensor,
        HostRing64Tensor,
        HostRing128Tensor,
        HostFloat32Tensor,
        HostFloat64Tensor,
        HostInt8Tensor,
        HostInt16Tensor,
        HostInt32Tensor,
        HostInt64Tensor,
        HostUint8Tensor,
        HostUint16Tensor,
        HostUint32Tensor,
        HostUint64Tensor,
        HostFixed64Tensor,
        HostFixed128Tensor
    }
)}

// Unit is still special. Placed unit is just a host placement.
#[derive(Serialize, Deserialize, PartialEq, Clone, Debug)]
pub struct Unit(pub HostPlacement);

impl SymbolicType for Unit {
    type Type = Symbolic<Unit>;
}

impl Placed for Unit {
    type Placement = HostPlacement;

    fn placement(&self) -> Result<Self::Placement> {
        Ok(self.0.clone())
    }
}

impl Ty {
    pub fn flatten(&self) -> Ty {
        match self {
            Ty::Tensor(_) => Ty::Tensor(TensorDType::Unknown),
            _ => *self,
        }
    }
}

#[derive(Serialize, Deserialize, PartialEq, Copy, Clone, Debug)]
pub enum Signature {
    Nullary(NullarySignature),
    Unary(UnarySignature),
    Binary(BinarySignature),
    Ternary(TernarySignature),
    Variadic(VariadicSignature),
}

#[derive(Serialize, Deserialize, PartialEq, Copy, Clone, Debug)]
pub struct NullarySignature {
    pub ret: Ty,
}

#[derive(Serialize, Deserialize, PartialEq, Copy, Clone, Debug)]
pub struct UnarySignature {
    pub arg0: Ty,
    pub ret: Ty,
}

#[derive(Serialize, Deserialize, PartialEq, Copy, Clone, Debug)]
pub struct BinarySignature {
    pub arg0: Ty,
    pub arg1: Ty,
    pub ret: Ty,
}

#[derive(Serialize, Deserialize, PartialEq, Copy, Clone, Debug)]
pub struct TernarySignature {
    pub arg0: Ty,
    pub arg1: Ty,
    pub arg2: Ty,
    pub ret: Ty,
}

#[derive(Serialize, Deserialize, PartialEq, Copy, Clone, Debug)]
pub struct VariadicSignature {
    pub args: Ty,
    pub ret: Ty,
}

impl From<NullarySignature> for Signature {
    fn from(s: NullarySignature) -> Signature {
        Signature::Nullary(s)
    }
}

impl From<UnarySignature> for Signature {
    fn from(s: UnarySignature) -> Signature {
        Signature::Unary(s)
    }
}

impl From<BinarySignature> for Signature {
    fn from(s: BinarySignature) -> Signature {
        Signature::Binary(s)
    }
}

impl From<TernarySignature> for Signature {
    fn from(s: TernarySignature) -> Signature {
        Signature::Ternary(s)
    }
}

impl From<VariadicSignature> for Signature {
    fn from(s: VariadicSignature) -> Signature {
        Signature::Variadic(s)
    }
}

impl Signature {
    pub fn nullary(ret: Ty) -> Signature {
        NullarySignature { ret }.into()
    }
    pub fn unary(arg0: Ty, ret: Ty) -> Signature {
        UnarySignature { arg0, ret }.into()
    }
    pub fn binary(arg0: Ty, arg1: Ty, ret: Ty) -> Signature {
        BinarySignature { arg0, arg1, ret }.into()
    }
    pub fn ternary(arg0: Ty, arg1: Ty, arg2: Ty, ret: Ty) -> Signature {
        TernarySignature {
            arg0,
            arg1,
            arg2,
            ret,
        }
        .into()
    }
    pub fn variadic(args: Ty, ret: Ty) -> Signature {
        VariadicSignature { args, ret }.into()
    }

    pub fn ret(&self) -> Ty {
        match self {
            Signature::Nullary(s) => s.ret,
            Signature::Unary(s) => s.ret,
            Signature::Binary(s) => s.ret,
            Signature::Ternary(s) => s.ret,
            Signature::Variadic(s) => s.ret,
        }
    }

    pub fn arg(&self, arg: usize) -> Result<Ty> {
        match (self, arg) {
            (Signature::Unary(s), 0) => Ok(s.arg0),
            (Signature::Binary(s), 0) => Ok(s.arg0),
            (Signature::Binary(s), 1) => Ok(s.arg1),
            (Signature::Ternary(s), 0) => Ok(s.arg0),
            (Signature::Ternary(s), 1) => Ok(s.arg1),
            (Signature::Ternary(s), 2) => Ok(s.arg2),
            (Signature::Variadic(s), _) => Ok(s.args),
            _ => Err(Error::OperandUnavailable),
        }
    }

    pub fn arity(&self) -> Option<usize> {
        match self {
            Signature::Nullary(_) => Some(0),
            Signature::Unary(_) => Some(1),
            Signature::Binary(_) => Some(2),
            Signature::Ternary(_) => Some(3),
            Signature::Variadic(_) => None,
        }
    }

    pub fn flatten(&self) -> Self {
        match self {
            Signature::Nullary(s) => Signature::nullary(s.ret.flatten()),
            Signature::Unary(s) => Signature::unary(s.arg0.flatten(), s.ret.flatten()),
            Signature::Binary(s) => {
                Signature::binary(s.arg0.flatten(), s.arg1.flatten(), s.ret.flatten())
            }
            Signature::Ternary(s) => Signature::ternary(
                s.arg0.flatten(),
                s.arg1.flatten(),
                s.arg2.flatten(),
                s.ret.flatten(),
            ),
            Signature::Variadic(s) => Signature::variadic(s.args.flatten(), s.ret.flatten()),
        }
    }

    pub fn merge(&mut self, another: Signature) -> anyhow::Result<()> {
        match (self, &another) {
            (Signature::Nullary(s), Signature::Nullary(o)) => s.merge(o),
            (Signature::Unary(s), Signature::Unary(o)) => s.merge(o),
            (Signature::Binary(s), Signature::Binary(o)) => s.merge(o),
            (Signature::Ternary(s), Signature::Ternary(o)) => s.merge(o),
            (Signature::Variadic(s), o) => s.merge(o),

            (Signature::Nullary(s), o) => Err(anyhow::anyhow!(
                "Can not merge {:?} with an incompatible signature {:?}",
                s,
                o
            )),
            (Signature::Unary(s), o) => Err(anyhow::anyhow!(
                "Can not merge {:?} with an incompatible signature {:?}",
                s,
                o
            )),
            (Signature::Binary(s), o) => Err(anyhow::anyhow!(
                "Can not merge {:?} with an incompatible signature {:?}",
                s,
                o
            )),
            (Signature::Ternary(s), o) => Err(anyhow::anyhow!(
                "Can not merge {:?} with an incompatible signature {:?}",
                s,
                o
            )),
        }
    }
}

impl NullarySignature {
    pub fn merge(&mut self, another: &NullarySignature) -> anyhow::Result<()> {
        if let Some(new_type) = self.ret.merge(&another.ret) {
            self.ret = new_type;
        }
        Ok(())
    }
}

impl UnarySignature {
    pub fn merge(&mut self, another: &UnarySignature) -> anyhow::Result<()> {
        if let Some(new_type) = self.arg0.merge(&another.arg0) {
            self.arg0 = new_type;
        }
        if let Some(new_type) = self.ret.merge(&another.ret) {
            self.ret = new_type;
        }
        Ok(())
    }
}

impl BinarySignature {
    pub fn merge(&mut self, another: &BinarySignature) -> anyhow::Result<()> {
        if let Some(new_type) = self.arg0.merge(&another.arg0) {
            self.arg0 = new_type;
        }
        if let Some(new_type) = self.arg1.merge(&another.arg1) {
            self.arg1 = new_type;
        }
        if let Some(new_type) = self.ret.merge(&another.ret) {
            self.ret = new_type;
        }
        Ok(())
    }
}

impl TernarySignature {
    pub fn merge(&mut self, another: &TernarySignature) -> anyhow::Result<()> {
        if let Some(new_type) = self.arg0.merge(&another.arg0) {
            self.arg0 = new_type;
        }
        if let Some(new_type) = self.arg1.merge(&another.arg1) {
            self.arg1 = new_type;
        }
        if let Some(new_type) = self.arg2.merge(&another.arg2) {
            self.arg2 = new_type;
        }
        if let Some(new_type) = self.ret.merge(&another.ret) {
            self.ret = new_type;
        }
        Ok(())
    }
}

impl VariadicSignature {
    pub fn merge(&mut self, another: &Signature) -> anyhow::Result<()> {
        match another {
            Signature::Variadic(sig) => {
                if let Some(new_type) = self.args.merge(&sig.args) {
                    self.args = new_type;
                }
                if let Some(new_type) = self.ret.merge(&sig.ret) {
                    self.ret = new_type;
                }
                Ok(())
            }
            Signature::Unary(sig) => {
                if self.args == sig.arg0 {
                    if let Some(new_type) = self.args.merge(&sig.arg0) {
                        self.args = new_type;
                    }
                }

                if let Some(new_type) = self.ret.merge(&sig.ret) {
                    self.ret = new_type;
                }
                Ok(())
            }
            Signature::Binary(sig) => {
                if self.args == sig.arg0 && self.args == sig.arg1 {
                    if let Some(new_type) = self.args.merge(&sig.arg0) {
                        self.args = new_type;
                    }

                    if let Some(new_type) = self.args.merge(&sig.arg1) {
                        self.args = new_type;
                    }
                }

                if let Some(new_type) = self.ret.merge(&sig.ret) {
                    self.ret = new_type;
                }

                Ok(())
            }
            o => Err(anyhow::anyhow!(
                "Can not merge {:?} with an incompatible signature {:?}",
                self,
                o
            )),
        }
    }
}

impl Ty {
    /// Merge type information.
    ///
    /// Returns `Some(new_type)` if a merge produced a new type.
    /// Otherwise returns None
    pub fn merge(&self, another: &Ty) -> Option<Ty> {
        match self {
            Ty::Unknown => Some(*another),
            _ => None,
        }
    }
}

macro_rules! operators {
    ($($t:ident,)+) => {

        paste! {
            #[derive(Serialize, Deserialize, PartialEq, Clone, Debug)]
            pub enum Operator {
                $($t([<$t Op>]),)+
            }
        }

        $(
        paste! {
            impl From<[<$t Op>]> for Operator {
                fn from(x: [<$t Op>]) -> Operator {
                    Operator::$t(x)
                }
            }
        }
        )+

        impl Operator {
            pub fn sig(&self) -> &Signature {
                match self {
                    $(Operator::$t(op) => &op.sig,)+
                }
            }

            pub fn sig_mut(&mut self) -> &mut Signature {
                match self {
                    $(Operator::$t(op) => &mut op.sig,)+
                }
            }

            pub fn short_name(&self) -> &str {
                match self {
                    $(Operator::$t(op) => op.short_name(),)+
                }
            }
        }
    }
}

operators![
    Identity,
    Cast,
    Load,
    Save,
    Send,
    Receive,
    Input,
    Output,
    Constant,
    Shape,
    PrimDeriveSeed,
    PrimPrfKeyGen,
    AtLeast2D,
    Slice,
    Ones,
    ExpandDims,
    Concat,
    Transpose,
    Dot,
    Inverse,
    Add,
    Sub,
    Mul,
    Mean,
    Sum,
    Div,
    // Host operators
    HostAdd,
    HostSub,
    HostMul,
    HostDiv,
    HostDot,
    HostMean,
    HostSqrt,
    HostExpandDims,
    HostSlice,
    HostDiag,
    HostIndexAxis,
    HostBitDec,
    HostReshape,
    HostSqueeze,
    HostSum,
    HostOnes,
    HostConcat,
    HostTranspose,
    HostInverse,
    HostAtLeast2D,
    HostShlDim,
    HostRevDim,
    RingAdd,
    RingSub,
    RingNeg,
    RingMul,
    RingDot,
    RingSum,
    RingFixedpointMean,
    RingFixedpointEncode,
    RingFixedpointDecode,
    RingSample,
    RingSampleSeeded,
    RingShl,
    RingShr,
    RingInject,
    RingFill,
    BitFill,
    BitExtract,
    BitSample,
    BitSampleSeeded,
    BitXor,
    BitAnd,
    // Fixed-point operators
    FixedpointEncode,
    FixedpointDecode,
    FixedpointAdd,
    FixedpointSub,
    FixedpointMul,
    FixedpointDiv,
    FixedpointDot,
    FixedpointTruncPr,
    FixedpointMean,
    FixedpointSum,
    // Floating-point operators
    FloatingpointAdd,
    FloatingpointSub,
    FloatingpointMul,
    FloatingpointDiv,
    FloatingpointDot,
    FloatingpointAtLeast2D,
    FloatingpointOnes,
    FloatingpointConcat,
    FloatingpointExpandDims,
    FloatingpointTranspose,
    FloatingpointInverse,
    FloatingpointMean,
    FloatingpointSum,
    // Additive operators
    AdtReveal,
    AdtFill,
    AdtAdd,
    AdtSub,
    AdtMul,
    AdtShl,
    AdtToRep,
    // Replicated operators
    RepAbs,
    RepSetup,
    RepShare,
    RepReveal,
    RepFill,
    RepAdd,
    RepSub,
    RepMul,
    RepMsb,
    RepDot,
    RepFixedpointMean,
    RepShl,
    RepSum,
    RepTruncPr,
    RepToAdt,
    RepIndexAxis,
    RepIndex,
    RepDiag,
    RepSlice,
    RepBitDec,
    RepShlDim,
<<<<<<< HEAD
    RepRevDim,
=======
    RepEqual,
>>>>>>> c510541c
];

pub trait HasShortName {
    fn short_name(&self) -> &str;
}

// Top (logical) level ops:

#[derive(Serialize, Deserialize, PartialEq, Clone, Debug, ShortName)]
pub struct IdentityOp {
    pub sig: Signature,
}

#[derive(Serialize, Deserialize, PartialEq, Clone, Debug, ShortName)]
pub struct SendOp {
    pub sig: Signature,
    pub rendezvous_key: RendezvousKey,
    pub receiver: Role,
}

#[derive(Serialize, Deserialize, PartialEq, Clone, Debug, ShortName)]
pub struct ReceiveOp {
    pub sig: Signature,
    pub rendezvous_key: RendezvousKey,
    pub sender: Role,
}

#[derive(Serialize, Deserialize, PartialEq, Clone, Debug, ShortName)]
pub struct InputOp {
    pub sig: Signature,
    pub arg_name: String,
}

#[derive(Serialize, Deserialize, PartialEq, Clone, Debug, ShortName)]
pub struct OutputOp {
    pub sig: Signature,
}

#[derive(Serialize, Deserialize, PartialEq, Clone, Debug, ShortName)]
pub struct LoadOp {
    pub sig: Signature,
}

#[derive(Serialize, Deserialize, PartialEq, Clone, Debug, ShortName)]
pub struct CastOp {
    pub sig: Signature,
}

#[derive(Serialize, Deserialize, PartialEq, Clone, Debug, ShortName)]
pub struct SaveOp {
    pub sig: Signature,
}

#[derive(Serialize, Deserialize, PartialEq, Clone, Debug, ShortName)]
pub struct ConstantOp {
    pub sig: Signature,
    pub value: Constant, // TODO Box<Constant> or Box inside Constant?
}

#[derive(Serialize, Deserialize, PartialEq, Clone, Debug, ShortName)]
pub struct AtLeast2DOp {
    pub sig: Signature,
    pub to_column_vector: bool,
}

#[derive(Serialize, Deserialize, PartialEq, Clone, Debug, ShortName)]
pub struct SliceOp {
    pub sig: Signature,
    pub slice: SliceInfo,
}

#[derive(Serialize, Deserialize, PartialEq, Clone, Debug, ShortName)]
pub struct OnesOp {
    pub sig: Signature,
}

#[derive(Serialize, Deserialize, PartialEq, Clone, Debug, ShortName)]
pub struct ExpandDimsOp {
    pub sig: Signature,
    pub axis: Vec<u32>,
}

#[derive(Serialize, Deserialize, PartialEq, Clone, Debug, ShortName)]
pub struct ConcatOp {
    pub sig: Signature,
    pub axis: u32,
}

#[derive(Serialize, Deserialize, PartialEq, Clone, Debug, ShortName)]
pub struct TransposeOp {
    pub sig: Signature,
}

#[derive(Serialize, Deserialize, PartialEq, Clone, Debug, ShortName)]
pub struct InverseOp {
    pub sig: Signature,
}

// TODO(Morten) rename to LogicalAddOp?
#[derive(Serialize, Deserialize, PartialEq, Clone, Debug, ShortName)]
pub struct AddOp {
    pub sig: Signature,
}

// TODO(Morten) rename to LogicalSubOp?
#[derive(Serialize, Deserialize, PartialEq, Clone, Debug, ShortName)]
pub struct SubOp {
    pub sig: Signature,
}

#[derive(Serialize, Deserialize, PartialEq, Clone, Debug, ShortName)]
pub struct MulOp {
    pub sig: Signature,
}

#[derive(Serialize, Deserialize, PartialEq, Clone, Debug, ShortName)]
pub struct DivOp {
    pub sig: Signature,
}

#[derive(Serialize, Deserialize, PartialEq, Clone, Debug, ShortName)]
pub struct DotOp {
    pub sig: Signature,
}

#[derive(Serialize, Deserialize, PartialEq, Clone, Debug, ShortName)]
pub struct MeanOp {
    pub sig: Signature,
    pub axis: Option<u32>,
}

#[derive(Serialize, Deserialize, PartialEq, Clone, Debug, ShortName)]
pub struct SumOp {
    pub sig: Signature,
    pub axis: Option<u32>,
}

#[derive(Serialize, Deserialize, PartialEq, Clone, Debug, ShortName)]
pub struct HostAddOp {
    pub sig: Signature,
}

#[derive(Serialize, Deserialize, PartialEq, Clone, Debug, ShortName)]
pub struct HostSubOp {
    pub sig: Signature,
}

#[derive(Serialize, Deserialize, PartialEq, Clone, Debug, ShortName)]
pub struct HostMulOp {
    pub sig: Signature,
}

#[derive(Serialize, Deserialize, PartialEq, Clone, Debug, ShortName)]
pub struct HostDivOp {
    pub sig: Signature,
}

#[derive(Serialize, Deserialize, PartialEq, Clone, Debug, ShortName)]
pub struct HostDotOp {
    pub sig: Signature,
}

#[derive(Serialize, Deserialize, PartialEq, Clone, Debug, ShortName)]
pub struct HostMeanOp {
    pub sig: Signature,
    pub axis: Option<u32>,
}

#[derive(Serialize, Deserialize, PartialEq, Clone, Debug, ShortName)]
pub struct HostSqrtOp {
    pub sig: Signature,
}

#[derive(Serialize, Deserialize, PartialEq, Clone, Debug, ShortName)]
pub struct HostOnesOp {
    pub sig: Signature,
}

#[derive(Serialize, Deserialize, PartialEq, Clone, Debug, ShortName)]
pub struct HostConcatOp {
    pub sig: Signature,
    pub axis: u32,
}

#[derive(Serialize, Deserialize, PartialEq, Clone, Debug, ShortName)]
pub struct HostAtLeast2DOp {
    pub sig: Signature,
    pub to_column_vector: bool,
}

#[derive(Serialize, Deserialize, PartialEq, Clone, Debug, ShortName)]
pub struct HostExpandDimsOp {
    pub sig: Signature,
    pub axis: Vec<u32>,
}

#[derive(Serialize, Deserialize, PartialEq, Clone, Debug, ShortName)]
pub struct HostSqueezeOp {
    pub sig: Signature,
    pub axis: Option<u32>,
}

#[derive(Serialize, Deserialize, PartialEq, Clone, Debug, ShortName)]
pub struct HostReshapeOp {
    pub sig: Signature,
}

#[derive(Serialize, Deserialize, PartialEq, Clone, Debug, ShortName)]
pub struct HostSumOp {
    pub sig: Signature,
    pub axis: Option<u32>,
}

#[derive(Serialize, Deserialize, PartialEq, Clone, Debug, ShortName)]
pub struct HostTransposeOp {
    pub sig: Signature,
}

#[derive(Serialize, Deserialize, PartialEq, Clone, Debug, ShortName)]
pub struct HostInverseOp {
    pub sig: Signature,
}

#[derive(Serialize, Deserialize, PartialEq, Clone, Debug, ShortName)]
pub struct ShapeOp {
    pub sig: Signature,
}

#[derive(Serialize, Deserialize, PartialEq, Clone, Debug, ShortName)]
pub struct HostSliceOp {
    pub sig: Signature,
    pub slice: SliceInfo,
}

#[derive(Serialize, Deserialize, PartialEq, Clone, Debug, ShortName)]
pub struct HostDiagOp {
    pub sig: Signature,
}

#[derive(Serialize, Deserialize, PartialEq, Clone, Debug, ShortName)]
pub struct HostIndexAxisOp {
    pub sig: Signature,
    pub axis: usize,
    pub index: usize,
}

#[derive(Serialize, Deserialize, PartialEq, Clone, Debug, ShortName)]
pub struct HostShlDimOp {
    pub sig: Signature,
    pub amount: usize,
    pub bit_length: usize,
}

#[derive(Serialize, Deserialize, PartialEq, Clone, Debug, ShortName)]
pub struct HostRevDimOp {
    pub sig: Signature,
}

#[derive(Serialize, Deserialize, PartialEq, Clone, Debug, ShortName)]
pub struct HostBitDecOp {
    pub sig: Signature,
}

#[derive(Serialize, Deserialize, PartialEq, Clone, Debug, ShortName)]
pub struct BitFillOp {
    pub sig: Signature,
    pub value: Constant,
}

#[derive(Serialize, Deserialize, PartialEq, Clone, Debug, ShortName)]
pub struct BitToRingOp {
    pub sig: Signature,
}

#[derive(Serialize, Deserialize, PartialEq, Clone, Debug, ShortName)]
pub struct RingFillOp {
    pub sig: Signature,
    pub value: Constant,
}

#[derive(Serialize, Deserialize, PartialEq, Clone, Debug, ShortName)]
pub struct AdtFillOp {
    pub sig: Signature,
    pub value: Constant,
}

#[derive(Serialize, Deserialize, PartialEq, Clone, Debug, ShortName)]
pub struct PrimDeriveSeedOp {
    pub sig: Signature,
    pub sync_key: SyncKey,
}

#[derive(Serialize, Deserialize, PartialEq, Clone, Debug, ShortName)]
pub struct PrimPrfKeyGenOp {
    pub sig: Signature,
}

#[derive(Serialize, Deserialize, PartialEq, Clone, Debug, ShortName)]
pub struct RingAddOp {
    pub sig: Signature,
}

#[derive(Serialize, Deserialize, PartialEq, Clone, Debug, ShortName)]
pub struct RingSubOp {
    pub sig: Signature,
}

#[derive(Serialize, Deserialize, PartialEq, Clone, Debug, ShortName)]
pub struct RingNegOp {
    pub sig: Signature,
}

#[derive(Serialize, Deserialize, PartialEq, Clone, Debug, ShortName)]
pub struct RingMulOp {
    pub sig: Signature,
}

#[derive(Serialize, Deserialize, PartialEq, Clone, Debug, ShortName)]
pub struct RingDotOp {
    pub sig: Signature,
}

#[derive(Serialize, Deserialize, PartialEq, Clone, Debug, ShortName)]
pub struct RingSumOp {
    pub sig: Signature,
    pub axis: Option<u32>,
}

#[derive(Serialize, Deserialize, PartialEq, Clone, Debug, ShortName)]
pub struct RingFixedpointMeanOp {
    pub sig: Signature,
    pub axis: Option<u32>,
    pub scaling_base: u64,
    pub scaling_exp: u32,
}

#[derive(Serialize, Deserialize, PartialEq, Clone, Debug, ShortName)]
pub struct RingSampleOp {
    pub sig: Signature,
    pub max_value: Option<u64>,
}

#[derive(Serialize, Deserialize, PartialEq, Clone, Debug, ShortName)]
pub struct RingSampleSeededOp {
    pub sig: Signature,
    pub max_value: Option<u64>,
}

#[derive(Serialize, Deserialize, PartialEq, Clone, Debug, ShortName)]
pub struct RingShlOp {
    pub sig: Signature,
    pub amount: usize,
}

#[derive(Serialize, Deserialize, PartialEq, Clone, Debug, ShortName)]
pub struct RingShrOp {
    pub sig: Signature,
    pub amount: usize,
}

#[derive(Serialize, Deserialize, PartialEq, Clone, Debug, ShortName)]
pub struct RingInjectOp {
    pub sig: Signature,
    pub bit_idx: usize,
}

#[derive(Serialize, Deserialize, PartialEq, Clone, Debug, ShortName)]
pub struct BitExtractOp {
    pub sig: Signature,
    pub bit_idx: usize,
}

#[derive(Serialize, Deserialize, PartialEq, Clone, Debug, ShortName)]
pub struct BitSampleOp {
    pub sig: Signature,
}

#[derive(Serialize, Deserialize, PartialEq, Clone, Debug, ShortName)]
pub struct BitSampleSeededOp {
    pub sig: Signature,
}

#[derive(Serialize, Deserialize, PartialEq, Clone, Debug, ShortName)]
pub struct BitXorOp {
    pub sig: Signature,
}

#[derive(Serialize, Deserialize, PartialEq, Clone, Debug, ShortName)]
pub struct BitAndOp {
    pub sig: Signature,
}

#[derive(Serialize, Deserialize, PartialEq, Clone, Debug, ShortName)]
pub struct BitNegOp {
    pub sig: Signature,
}

#[derive(Serialize, Deserialize, PartialEq, Clone, Debug, ShortName)]
pub struct FixedpointEncodeOp {
    pub sig: Signature,
    pub fractional_precision: u32,
    pub integral_precision: u32,
}

#[derive(Serialize, Deserialize, PartialEq, Clone, Debug, ShortName)]
pub struct FixedpointDecodeOp {
    pub sig: Signature,
    pub fractional_precision: u32,
}

#[derive(Serialize, Deserialize, PartialEq, Clone, Debug, ShortName)]
pub struct FixedpointAddOp {
    pub sig: Signature,
}

#[derive(Serialize, Deserialize, PartialEq, Clone, Debug, ShortName)]
pub struct FixedpointSubOp {
    pub sig: Signature,
}

#[derive(Serialize, Deserialize, PartialEq, Clone, Debug, ShortName)]
pub struct FixedpointMulOp {
    pub sig: Signature,
}

#[derive(Serialize, Deserialize, PartialEq, Clone, Debug, ShortName)]
pub struct FixedpointDivOp {
    pub sig: Signature,
}

#[derive(Serialize, Deserialize, PartialEq, Clone, Debug, ShortName)]
pub struct FixedpointDotOp {
    pub sig: Signature,
}

#[derive(Serialize, Deserialize, PartialEq, Clone, Debug, ShortName)]
pub struct FixedpointTruncPrOp {
    pub sig: Signature,
    pub precision: u32, // TODO(Morten) rename to amount?
}

#[derive(Serialize, Deserialize, PartialEq, Clone, Debug, ShortName)]
pub struct FixedpointMeanOp {
    pub sig: Signature,
    pub axis: Option<u32>,
}

#[derive(Serialize, Deserialize, PartialEq, Clone, Debug, ShortName)]
pub struct FixedpointSumOp {
    pub sig: Signature,
    pub axis: Option<u32>,
}

#[derive(Serialize, Deserialize, PartialEq, Clone, Debug, ShortName)]
pub struct FloatingpointAddOp {
    pub sig: Signature,
}

#[derive(Serialize, Deserialize, PartialEq, Clone, Debug, ShortName)]
pub struct FloatingpointSubOp {
    pub sig: Signature,
}

#[derive(Serialize, Deserialize, PartialEq, Clone, Debug, ShortName)]
pub struct FloatingpointMulOp {
    pub sig: Signature,
}

#[derive(Serialize, Deserialize, PartialEq, Clone, Debug, ShortName)]
pub struct FloatingpointDivOp {
    pub sig: Signature,
}

#[derive(Serialize, Deserialize, PartialEq, Clone, Debug, ShortName)]
pub struct FloatingpointDotOp {
    pub sig: Signature,
}

#[derive(Serialize, Deserialize, PartialEq, Clone, Debug, ShortName)]
pub struct FloatingpointAtLeast2DOp {
    pub sig: Signature,
    pub to_column_vector: bool,
}

#[derive(Serialize, Deserialize, PartialEq, Clone, Debug, ShortName)]
pub struct FloatingpointOnesOp {
    pub sig: Signature,
}

#[derive(Serialize, Deserialize, PartialEq, Clone, Debug, ShortName)]
pub struct FloatingpointConcatOp {
    pub sig: Signature,
    pub axis: u32,
}

#[derive(Serialize, Deserialize, PartialEq, Clone, Debug, ShortName)]
pub struct FloatingpointExpandDimsOp {
    pub sig: Signature,
    pub axis: Vec<u32>,
}

#[derive(Serialize, Deserialize, PartialEq, Clone, Debug, ShortName)]
pub struct FloatingpointTransposeOp {
    pub sig: Signature,
}

#[derive(Serialize, Deserialize, PartialEq, Clone, Debug, ShortName)]
pub struct FloatingpointInverseOp {
    pub sig: Signature,
}

#[derive(Serialize, Deserialize, PartialEq, Clone, Debug, ShortName)]
pub struct FloatingpointMeanOp {
    pub sig: Signature,
    pub axis: Option<u32>,
}

#[derive(Serialize, Deserialize, PartialEq, Clone, Debug, ShortName)]
pub struct FloatingpointSumOp {
    pub sig: Signature,
    pub axis: Option<u32>,
}

#[derive(Serialize, Deserialize, PartialEq, Clone, Debug, ShortName)]
pub struct RingFixedpointEncodeOp {
    pub sig: Signature,
    pub scaling_base: u64,
    pub scaling_exp: u32,
}

#[derive(Serialize, Deserialize, PartialEq, Clone, Debug, ShortName)]
pub struct RingFixedpointDecodeOp {
    pub sig: Signature,
    pub scaling_base: u64,
    pub scaling_exp: u32,
}

#[derive(Serialize, Deserialize, PartialEq, Clone, Debug, ShortName)]
pub struct AdtRevealOp {
    pub sig: Signature,
}

#[derive(Serialize, Deserialize, PartialEq, Clone, Debug, ShortName)]
pub struct AdtAddOp {
    pub sig: Signature,
}

#[derive(Serialize, Deserialize, PartialEq, Clone, Debug, ShortName)]
pub struct AdtSubOp {
    pub sig: Signature,
}

#[derive(Serialize, Deserialize, PartialEq, Clone, Debug, ShortName)]
pub struct AdtMulOp {
    pub sig: Signature,
}

#[derive(Serialize, Deserialize, PartialEq, Clone, Debug, ShortName)]
pub struct AdtShlOp {
    pub sig: Signature,
    pub amount: usize,
}

#[derive(Serialize, Deserialize, PartialEq, Clone, Debug, ShortName)]
pub struct AdtToRepOp {
    pub sig: Signature,
}

#[derive(Serialize, Deserialize, PartialEq, Clone, Debug, ShortName)]
pub struct RepAbsOp {
    pub sig: Signature,
}

#[derive(Serialize, Deserialize, PartialEq, Clone, Debug, ShortName)]
pub struct RepMsbOp {
    pub sig: Signature,
}

#[derive(Serialize, Deserialize, PartialEq, Clone, Debug, ShortName)]
pub struct RepSetupOp {
    pub sig: Signature,
}

#[derive(Serialize, Deserialize, PartialEq, Clone, Debug, ShortName)]
pub struct RepShareOp {
    pub sig: Signature,
}

#[derive(Serialize, Deserialize, PartialEq, Clone, Debug, ShortName)]
pub struct RepRevealOp {
    pub sig: Signature,
}

#[derive(Serialize, Deserialize, PartialEq, Clone, Debug, ShortName)]
pub struct RepAddOp {
    pub sig: Signature,
}

#[derive(Serialize, Deserialize, PartialEq, Clone, Debug, ShortName)]
pub struct RepSubOp {
    pub sig: Signature,
}

#[derive(Serialize, Deserialize, PartialEq, Clone, Debug, ShortName)]
pub struct RepMulOp {
    pub sig: Signature,
}

#[derive(Serialize, Deserialize, PartialEq, Clone, Debug, ShortName)]
pub struct RepDotOp {
    pub sig: Signature,
}

#[derive(Serialize, Deserialize, PartialEq, Clone, Debug, ShortName)]
pub struct RepFixedpointMeanOp {
    pub sig: Signature,
    pub axis: Option<u32>,
    pub scaling_base: u64,
    pub scaling_exp: u32,
}

#[derive(Serialize, Deserialize, PartialEq, Clone, Debug, ShortName)]
pub struct RepSumOp {
    pub sig: Signature,
    pub axis: Option<u32>,
}

#[derive(Serialize, Deserialize, PartialEq, Clone, Debug, ShortName)]
pub struct RepTruncPrOp {
    pub sig: Signature,
    pub amount: u32,
}

#[derive(Serialize, Deserialize, PartialEq, Clone, Debug, ShortName)]
pub struct RepToAdtOp {
    pub sig: Signature,
}

#[derive(Serialize, Deserialize, PartialEq, Clone, Debug, ShortName)]
pub struct RepFillOp {
    pub sig: Signature,
    pub value: Constant,
    pub precision: Option<u32>,
}

#[derive(Serialize, Deserialize, PartialEq, Clone, Debug, ShortName)]
pub struct RepShlOp {
    pub sig: Signature,
    pub amount: usize,
}

#[derive(Serialize, Deserialize, PartialEq, Clone, Debug, ShortName)]
pub struct RepRevDimOp {
    pub sig: Signature,
}

#[derive(Serialize, Deserialize, PartialEq, Clone, Debug, ShortName)]
pub struct RepShlDimOp {
    pub sig: Signature,
    pub amount: usize,
    pub bit_length: usize,
}

#[derive(Serialize, Deserialize, PartialEq, Clone, Debug, ShortName)]
pub struct RepIndexAxisOp {
    pub sig: Signature,
    pub axis: usize,
    pub index: usize,
}

#[derive(Serialize, Deserialize, PartialEq, Clone, Debug, ShortName)]
pub struct RepIndexOp {
    pub sig: Signature,
    pub index: usize,
}

#[derive(Serialize, Deserialize, PartialEq, Clone, Debug, ShortName)]
pub struct RepDiagOp {
    pub sig: Signature,
}

#[derive(Serialize, Deserialize, PartialEq, Clone, Debug, ShortName)]
pub struct RepSliceOp {
    pub sig: Signature,
    pub slice: SliceInfo,
}

#[derive(Serialize, Deserialize, PartialEq, Clone, Debug, ShortName)]
pub struct RepBitDecOp {
    pub sig: Signature,
}

#[derive(Serialize, Deserialize, PartialEq, Clone, Debug, ShortName)]
pub struct RepEqualOp {
    pub sig: Signature,
}

pub struct RepIfElseOp {
    pub sig: Signature,
}

pub trait KnownPlacement {
    const TY: PlacementTy;

    fn ty(&self) -> PlacementTy {
        Self::TY
    }
}

macro_rules! placements {
    ($($p:ident,)+) => {
        paste! {
            #[derive(Serialize, Deserialize, PartialEq, Clone, Debug)]
            pub enum Placement {
                $($p([<$p Placement>]),)+
            }
        }

        paste! {
            #[derive(Serialize, Deserialize, PartialEq, Eq, Clone, Debug)]
            pub enum PlacementTy {
                $($p,)+
            }
        }

        impl Placement {
            pub fn ty(&self) -> PlacementTy {
                match self {
                    $(Placement::$p(plc) => plc.ty(),)+
                }
            }
        }

        paste! {
            $(
            impl From<[<$p Placement>]> for Placement {
                fn from(x: [<$p Placement>]) -> Placement {
                    Placement::$p(x)
                }
            }
            )+
        }

        paste! {
            $(
            impl From<&[<$p Placement>]> for Placement {
                fn from(x: &[<$p Placement>]) -> Placement {
                    Placement::$p(x.clone())
                }
            }
            )+
        }

        paste! {
            $(
            impl TryFrom<Placement> for [<$p Placement>] {
                type Error = Error;

                fn try_from(x: Placement) -> Result<Self> {
                    match x {
                        Placement::$p(x) => Ok(x),
                        _ => Err(Error::OperandUnavailable),
                    }
                }
            }
            )+
        }

        paste! {
            $(
            impl KnownPlacement for [<$p Placement>] {
                const TY: PlacementTy = PlacementTy::$p;
            }
            )+
        }
    };
}

placements![Host, Replicated, Additive,];

#[derive(Serialize, Deserialize, Display, Clone, Debug, Hash, Eq, PartialEq)]
pub struct Role(pub String);

impl From<String> for Role {
    fn from(s: String) -> Self {
        Role(s)
    }
}

impl From<&String> for Role {
    fn from(s: &String) -> Self {
        Role(s.clone())
    }
}

impl From<&str> for Role {
    fn from(s: &str) -> Self {
        Role(s.to_string())
    }
}

#[derive(Serialize, Deserialize, PartialEq, Clone, Debug)]
pub struct HostPlacement {
    pub owner: Role,
}

#[derive(Serialize, Deserialize, PartialEq, Eq, Hash, Clone, Debug)]
pub struct ReplicatedPlacement {
    pub owners: [Role; 3],
}

#[derive(Serialize, Deserialize, PartialEq, Clone, Debug)]
pub struct AdditivePlacement {
    pub owners: [Role; 2],
}

impl ReplicatedPlacement {
    pub fn host_placements(&self) -> (HostPlacement, HostPlacement, HostPlacement) {
        let player0 = HostPlacement {
            owner: self.owners[0].clone(),
        };
        let player1 = HostPlacement {
            owner: self.owners[1].clone(),
        };
        let player2 = HostPlacement {
            owner: self.owners[2].clone(),
        };
        (player0, player1, player2)
    }
}

impl AdditivePlacement {
    pub fn host_placements(&self) -> (HostPlacement, HostPlacement) {
        let player0 = HostPlacement {
            owner: self.owners[0].clone(),
        };
        let player1 = HostPlacement {
            owner: self.owners[1].clone(),
        };
        (player0, player1)
    }
}

pub trait Placed {
    type Placement;

    fn placement(&self) -> std::result::Result<Self::Placement, Error>;
}

#[derive(Serialize, Deserialize, Clone, Debug, PartialEq)]
pub struct Operation {
    pub name: String,
    pub kind: Operator,
    pub inputs: Vec<String>, // TODO(Morten) use indices instead of strings?
    pub placement: Placement,
}

#[derive(Debug)]
pub struct Computation {
    // pub constants: Vec<Value>,
    // pub operators: Vec<Operator>,
    pub operations: Vec<Operation>,
}

mod tests {
    #![allow(unused_imports)]
    use super::*;

    #[test]
    fn test_session_id() {
        let session_id_str = "01FGSQ37YDJSVJXSA6SSY7G4Y2";
        let session_id = SessionId::try_from(session_id_str).unwrap();
        let expected: [u8; 16] = [
            155, 66, 92, 119, 188, 62, 148, 202, 13, 176, 137, 43, 64, 190, 251, 182,
        ];
        assert_eq!(session_id.logical, session_id_str);
        assert_eq!(session_id.to_string(), session_id_str);
        assert_eq!(session_id.secure, expected);
        assert_eq!(*session_id.as_bytes(), expected);

        let session_id_str = "hello world";
        let session_id = SessionId::try_from(session_id_str).unwrap();
        let expected: [u8; 16] = [
            233, 168, 4, 178, 229, 39, 253, 54, 1, 210, 255, 192, 187, 2, 60, 214,
        ];
        assert_eq!(session_id.logical, session_id_str);
        assert_eq!(session_id.to_string(), session_id_str);
        assert_eq!(session_id.secure, expected);
        assert_eq!(*session_id.as_bytes(), expected);
    }
}<|MERGE_RESOLUTION|>--- conflicted
+++ resolved
@@ -973,11 +973,8 @@
     RepSlice,
     RepBitDec,
     RepShlDim,
-<<<<<<< HEAD
     RepRevDim,
-=======
     RepEqual,
->>>>>>> c510541c
 ];
 
 pub trait HasShortName {

#![allow(dead_code)]
#![allow(unused_variables)]

use macros::with_context;
use std::collections::HashMap;
use std::convert::{TryFrom, TryInto};
use std::ops::{Add, Mul, Shl, Shr, Sub};
use std::ops::{BitAnd, BitXor};

<<<<<<< HEAD
=======
#[derive(Debug, Clone, PartialEq)]
pub enum Placement {
    HostPlacement(HostPlacement),
    ReplicatedPlacement(ReplicatedPlacement),
    AdditivePlacement(AdditivePlacement),
}

impl Placement {
    pub fn ty(&self) -> PlacementTy {
        match self {
            Placement::HostPlacement(plc) => plc.ty(),
            Placement::ReplicatedPlacement(plc) => plc.ty(),
            Placement::AdditivePlacement(plc) => plc.ty(),
        }
    }
}

#[derive(Clone, Debug, PartialEq)]
pub struct HostPlacement {
    player: String,
}

#[derive(Clone, Debug, PartialEq, Eq, Hash)]
pub struct ReplicatedPlacement {
    players: [String; 3],
}

#[derive(Clone, Debug, PartialEq, Eq, Hash)]
pub struct AdditivePlacement {
    players: [String; 2],
}

impl ReplicatedPlacement {
    pub fn host_placements(&self) -> (HostPlacement, HostPlacement, HostPlacement) {
        let player0 = HostPlacement {
            player: self.players[0].clone(),
        };
        let player1 = HostPlacement {
            player: self.players[1].clone(),
        };
        let player2 = HostPlacement {
            player: self.players[2].clone(),
        };
        (player0, player1, player2)
    }
}

impl AdditivePlacement {
    pub fn host_placements(&self) -> (HostPlacement, HostPlacement) {
        let player0 = HostPlacement {
            player: self.players[0].clone(),
        };
        let player1 = HostPlacement {
            player: self.players[1].clone(),
        };
        (player0, player1)
    }
}

#[derive(Clone, Copy, PartialEq, Eq)]
pub enum PlacementTy {
    HostTy,
    ReplicatedTy,
    AdditiveTy,
}

trait KnownPlacement {
    const TY: PlacementTy;

    fn ty(&self) -> PlacementTy {
        Self::TY
    }
}

impl KnownPlacement for HostPlacement {
    const TY: PlacementTy = PlacementTy::HostTy;
}

impl KnownPlacement for ReplicatedPlacement {
    const TY: PlacementTy = PlacementTy::ReplicatedTy;
}

impl KnownPlacement for AdditivePlacement {
    const TY: PlacementTy = PlacementTy::AdditiveTy;
}

macro_rules! placement {
    ($t:ident) => {
        impl From<$t> for Placement {
            fn from(x: $t) -> Placement {
                Placement::$t(x)
            }
        }

        impl From<&$t> for Placement {
            fn from(x: &$t) -> Placement {
                Placement::$t(x.clone())
            }
        }

        impl TryFrom<Placement> for $t {
            type Error = ();

            fn try_from(x: Placement) -> Result<Self, Self::Error> {
                match x {
                    Placement::$t(x) => Ok(x),
                    _ => Err(()),
                }
            }
        }
    };
}

placement!(HostPlacement);
placement!(ReplicatedPlacement);
placement!(AdditivePlacement);

#[derive(Debug, Clone, Copy, Eq, PartialEq)]
pub enum Ty {
    Fixed64Tensor,
    Fixed128Tensor,
    BitTensor,
    Ring32Tensor,
    Ring64Tensor,
    Ring128Tensor,
    Replicated64Tensor,
    Replicated128Tensor,
    ReplicatedBitTensor,
    Additive64Tensor,
    Additive128Tensor,
    ReplicatedSetup,
    PrfKey,
    Shape,
    Ring64,
    Ring128,
    Bit,
}

>>>>>>> ebca3543
impl Ty {
    pub fn synthesize_symbolic_value<S: Into<String>>(
        &self,
        op_name: S,
        plc: Placement,
    ) -> SymbolicValue {
        match self {
            Ty::Fixed64Tensor => SymbolicValue::Fixed64Tensor(Symbolic::Symbolic(SymbolicHandle {
                op: op_name.into(),
                plc,
            })),
            Ty::Fixed128Tensor => {
                SymbolicValue::Fixed128Tensor(Symbolic::Symbolic(SymbolicHandle {
                    op: op_name.into(),
                    plc,
                }))
            }
            Ty::BitTensor => SymbolicValue::BitTensor(Symbolic::Symbolic(SymbolicHandle {
                op: op_name.into(),
                plc: plc.try_into().unwrap(),
            })),
<<<<<<< HEAD
=======
            Ty::Bit => SymbolicValue::Bit(Symbolic::Symbolic(SymbolicHandle {
                op: op_name.into(),
                plc: plc.try_into().unwrap(),
            })),
            Ty::Ring32Tensor => SymbolicValue::Ring32Tensor(Symbolic::Symbolic(SymbolicHandle {
                op: op_name.into(),
                plc: plc.try_into().unwrap(),
            })),
>>>>>>> ebca3543
            Ty::Ring64Tensor => SymbolicValue::Ring64Tensor(Symbolic::Symbolic(SymbolicHandle {
                op: op_name.into(),
                plc: plc.try_into().unwrap(),
            })),
            Ty::Ring128Tensor => SymbolicValue::Ring128Tensor(Symbolic::Symbolic(SymbolicHandle {
                op: op_name.into(),
                plc: plc.try_into().unwrap(),
            })),
            Ty::Ring64 => SymbolicValue::Ring64(Symbolic::Symbolic(SymbolicHandle {
                op: op_name.into(),
                plc: plc.try_into().unwrap(),
            })),
            Ty::Ring128 => SymbolicValue::Ring128(Symbolic::Symbolic(SymbolicHandle {
                op: op_name.into(),
                plc: plc.try_into().unwrap(),
            })),
            Ty::Replicated64Tensor => {
                SymbolicValue::Replicated64Tensor(Symbolic::Symbolic(SymbolicHandle {
                    op: op_name.into(),
                    plc: plc.try_into().unwrap(),
                }))
            }
            Ty::Replicated128Tensor => {
                SymbolicValue::Replicated128Tensor(Symbolic::Symbolic(SymbolicHandle {
                    op: op_name.into(),
                    plc: plc.try_into().unwrap(),
                }))
            }
            Ty::ReplicatedBitTensor => {
                SymbolicValue::ReplicatedBitTensor(Symbolic::Symbolic(SymbolicHandle {
                    op: op_name.into(),
                    plc: plc.try_into().unwrap(),
                }))
            }
            Ty::Additive64Tensor => {
                SymbolicValue::Additive64Tensor(Symbolic::Symbolic(SymbolicHandle {
                    op: op_name.into(),
                    plc: plc.try_into().unwrap(),
                }))
            }
            Ty::Additive128Tensor => {
                SymbolicValue::Additive128Tensor(Symbolic::Symbolic(SymbolicHandle {
                    op: op_name.into(),
                    plc: plc.try_into().unwrap(),
                }))
            }
            Ty::ReplicatedSetup => {
                SymbolicValue::ReplicatedSetup(Symbolic::Symbolic(SymbolicHandle {
                    op: op_name.into(),
                    plc: plc.try_into().unwrap(),
                }))
            }
            Ty::PrfKey => SymbolicValue::PrfKey(Symbolic::Symbolic(SymbolicHandle {
                op: op_name.into(),
                plc: plc.try_into().unwrap(),
            })),
            Ty::Shape => SymbolicValue::Shape(Symbolic::Symbolic(SymbolicHandle {
                op: op_name.into(),
                plc: plc.try_into().unwrap(),
            })),
        }
    }
}

pub trait KnownType {
    type Symbolic;
<<<<<<< HEAD
    // const TY: Ty;
=======
    const TY: Ty;
}

#[derive(Clone, Debug, PartialEq)]
pub enum Value {
    Fixed64Tensor(Fixed64Tensor),
    Fixed128Tensor(Fixed128Tensor),
    BitTensor(BitTensor),
    Ring32Tensor(Ring32Tensor),
    Ring64Tensor(Ring64Tensor),
    Ring128Tensor(Ring128Tensor),
    Replicated64Tensor(Replicated64Tensor),
    Replicated128Tensor(Replicated128Tensor),
    ReplicatedBitTensor(ReplicatedBitTensor),
    Additive64Tensor(Additive64Tensor),
    Additive128Tensor(Additive128Tensor),
    ReplicatedSetup(ReplicatedSetup),
    PrfKey(PrfKey),
    Shape(Shape),
    Ring64(Ring64),
    Ring128(Ring128),
    Bit(Bit),
}

impl Value {
    pub fn ty(&self) -> Ty {
        match self {
            Value::Fixed64Tensor(_) => Ty::Fixed64Tensor,
            Value::Fixed128Tensor(_) => Ty::Fixed128Tensor,
            Value::BitTensor(_) => Ty::BitTensor,
            Value::Ring32Tensor(_) => Ty::Ring32Tensor,
            Value::Ring64Tensor(_) => Ty::Ring64Tensor,
            Value::Ring128Tensor(_) => Ty::Ring128Tensor,
            Value::Replicated64Tensor(_) => Ty::Replicated64Tensor,
            Value::Replicated128Tensor(_) => Ty::Replicated128Tensor,
            Value::ReplicatedBitTensor(_) => Ty::ReplicatedBitTensor,
            Value::Additive64Tensor(_) => Ty::Additive64Tensor,
            Value::Additive128Tensor(_) => Ty::Additive128Tensor,
            Value::ReplicatedSetup(_) => Ty::ReplicatedSetup,
            Value::PrfKey(_) => Ty::PrfKey,
            Value::Shape(_) => Ty::Shape,
            Value::Ring64(_) => Ty::Ring64,
            Value::Ring128(_) => Ty::Ring128,
            Value::Bit(_) => Ty::Bit,
        }
    }
>>>>>>> ebca3543
}

#[derive(Clone, Debug, PartialEq)]
pub enum SymbolicValue {
    Fixed64Tensor(<Fixed64Tensor as KnownType>::Symbolic),
    Fixed128Tensor(<Fixed128Tensor as KnownType>::Symbolic),
    BitTensor(<BitTensor as KnownType>::Symbolic),
<<<<<<< HEAD
=======
    Bit(<Bit as KnownType>::Symbolic),
    Ring32Tensor(<Ring32Tensor as KnownType>::Symbolic),
>>>>>>> ebca3543
    Ring64Tensor(<Ring64Tensor as KnownType>::Symbolic),
    Ring128Tensor(<Ring128Tensor as KnownType>::Symbolic),
    Replicated64Tensor(<Replicated64Tensor as KnownType>::Symbolic),
    Replicated128Tensor(<Replicated128Tensor as KnownType>::Symbolic),
    ReplicatedBitTensor(<ReplicatedBitTensor as KnownType>::Symbolic),
    Additive64Tensor(<Additive64Tensor as KnownType>::Symbolic),
    Additive128Tensor(<Additive128Tensor as KnownType>::Symbolic),
    ReplicatedSetup(<ReplicatedSetup as KnownType>::Symbolic),
    PrfKey(<PrfKey as KnownType>::Symbolic),
    Shape(<Shape as KnownType>::Symbolic),
    Ring64(<Ring64 as KnownType>::Symbolic),
    Ring128(<Ring128 as KnownType>::Symbolic),
}

macro_rules! value {
    ($t:ident, $st:ty) => {
        // impl From<$t> for Value {
        //     fn from(x: $t) -> Value {
        //         Value::$t(x)
        //     }
        // }

        // impl From<&$t> for Value {
        //     fn from(x: &$t) -> Value {
        //         Value::$t(x.clone())
        //     }
        // }

        // impl TryFrom<Value> for $t {
        //     type Error = ();

        //     fn try_from(x: Value) -> Result<Self, Self::Error> {
        //         match x {
        //             Value::$t(x) => Ok(x),
        //             _ => Err(()),
        //         }
        //     }
        // }

        impl From<<$t as KnownType>::Symbolic> for SymbolicValue {
            fn from(x: <$t as KnownType>::Symbolic) -> SymbolicValue {
                SymbolicValue::$t(x)
            }
        }

        impl TryFrom<SymbolicValue> for <$t as KnownType>::Symbolic {
            type Error = ();

            fn try_from(x: SymbolicValue) -> Result<Self, Self::Error> {
                match x {
                    SymbolicValue::$t(x) => Ok(x),
                    _ => Err(()),
                }
            }
        }

        impl KnownType for $t {
            type Symbolic = $st;
            // const TY: Ty = Ty::$t;
        }

        impl KnownType for $st {
            type Symbolic = Self;
            const TY: Ty = Ty::$t;
        }
    };
}

// NOTE a future improvement might be to have a single `values!` macro
// that takes care of everything, including generating `enum Value` and
// `enum SymbolicValue` and maybe even `enum Ty`.
// one thing to be careful about here is to still make room for manual
// constructions during development.
value!(
    // Fixed64Tensor,
    Symbolic<
        FixedTensor<
            <Ring64Tensor as KnownType>::Symbolic,
            <Replicated64Tensor as KnownType>::Symbolic,
        >,
    >
);
value!(
    // Fixed128Tensor,
    Symbolic<
        FixedTensor<
            <Ring128Tensor as KnownType>::Symbolic,
            <Replicated128Tensor as KnownType>::Symbolic,
        >,
    >
);
value!(
    // BitTensor,
    Symbolic<BitTensor>,
);
value!(
    // Ring64Tensor,
    Symbolic<Ring64Tensor>,
);
value!(
    // Ring128Tensor,
    Symbolic<Ring128Tensor>,
);
value!(
    // Replicated64Tensor,
    Symbolic<ReplicatedTensor<<Ring64Tensor as KnownType>::Symbolic>>
);
value!(
    // Replicated128Tensor,
    Symbolic<ReplicatedTensor<<Ring128Tensor as KnownType>::Symbolic>>
);
value!(
    // ReplicatedBitTensor,
    Symbolic<ReplicatedTensor<Symbolic<BitTensor>>>
);
value!(
    // Additive64Tensor,
    Symbolic<AdditiveTensor<<Ring64Tensor as KnownType>::Symbolic>>
);
value!(
    // Additive128Tensor,
    Symbolic<AdditiveTensor<<Ring128Tensor as KnownType>::Symbolic>>
);
value!(
    // ReplicatedSetup,
    Symbolic<AbstractReplicatedSetup<<PrfKey as KnownType>::Symbolic>>
);
<<<<<<< HEAD
value!(
    // PrfKey,
    Symbolic<PrfKey>,
);
=======
value!(PrfKey, Symbolic<PrfKey>);
value!(Shape, Symbolic<Shape>);

value!(Ring64, Symbolic<Ring64>);
value!(Ring128, Symbolic<Ring128>);
value!(Bit, Symbolic<Bit>);
>>>>>>> ebca3543

#[derive(Clone, Debug, PartialEq)]
pub enum Symbolic<T: Placed> {
    Symbolic(SymbolicHandle<T::Placement>),
    Concrete(T),
}

<<<<<<< HEAD
=======
pub trait Placed {
    type Placement;

    fn placement(&self) -> Self::Placement;
}

impl Placed for BitTensor {
    type Placement = HostPlacement;

    fn placement(&self) -> Self::Placement {
        self.1.clone()
    }
}

impl<T> Placed for RingTensor<T> {
    type Placement = HostPlacement;

    fn placement(&self) -> Self::Placement {
        self.1.clone()
    }
}

impl<T> Placed for Ring<T> {
    type Placement = HostPlacement;
    fn placement(&self) -> Self::Placement {
        self.1.clone()
    }
}

impl<R> Placed for ReplicatedTensor<R>
where
    R: Placed<Placement = HostPlacement>,
{
    type Placement = ReplicatedPlacement;

    fn placement(&self) -> Self::Placement {
        let ReplicatedTensor {
            shares: [[x00, x10], [x11, x21], [x22, x02]],
        } = self;

        let player0 = x00.placement();
        assert_eq!(x10.placement(), player0);

        let player1 = x11.placement();
        assert_eq!(x21.placement(), player1);

        let player2 = x22.placement();
        assert_eq!(x02.placement(), player2);

        let players = [player0.player, player1.player, player2.player];
        ReplicatedPlacement { players }
    }
}

impl<R> Placed for AdditiveTensor<R>
where
    R: Placed<Placement = HostPlacement>,
{
    type Placement = AdditivePlacement;

    fn placement(&self) -> Self::Placement {
        let AdditiveTensor { shares: [x0, x1] } = self;

        let player0 = x0.placement();
        let player1 = x1.placement();

        let players = [player0.player, player1.player];
        AdditivePlacement { players }
    }
}

impl<RingTensorT, ReplicatedTensorT> Placed for FixedTensor<RingTensorT, ReplicatedTensorT>
where
    RingTensorT: Placed,
    RingTensorT::Placement: Into<Placement>,
    ReplicatedTensorT: Placed,
    ReplicatedTensorT::Placement: Into<Placement>,
{
    type Placement = Placement;

    fn placement(&self) -> Self::Placement {
        match self {
            FixedTensor::RingTensor(x) => x.placement().into(),
            FixedTensor::ReplicatedTensor(x) => x.placement().into(),
        }
    }
}

impl Placed for PrfKey {
    type Placement = HostPlacement;

    fn placement(&self) -> Self::Placement {
        self.1.clone()
    }
}

impl Placed for Shape {
    type Placement = HostPlacement;

    fn placement(&self) -> Self::Placement {
        self.1.clone()
    }
}

impl<K> Placed for AbstractReplicatedSetup<K>
where
    K: Placed<Placement = HostPlacement>,
{
    type Placement = ReplicatedPlacement;

    fn placement(&self) -> Self::Placement {
        let AbstractReplicatedSetup {
            keys: [[x00, x10], [x11, x21], [x22, x02]],
        } = self;

        let player0 = x00.placement();
        assert_eq!(x10.placement(), player0);

        let player1 = x11.placement();
        assert_eq!(x21.placement(), player1);

        let player2 = x22.placement();
        assert_eq!(x02.placement(), player2);

        let players = [player0.player, player1.player, player2.player];
        ReplicatedPlacement { players }
    }
}

>>>>>>> ebca3543
impl<T: Placed> Placed for Symbolic<T>
where
    T::Placement: Clone,
{
    type Placement = T::Placement;

    fn placement(&self) -> Self::Placement {
        match self {
            Symbolic::Symbolic(x) => x.plc.clone(),
            Symbolic::Concrete(x) => x.placement(),
        }
    }
}

#[derive(Clone, Debug, PartialEq)]
pub struct SymbolicHandle<P> {
    op: String,
    // NOTE if we had a handle to the graph we
    // could perhaps derive the placement instead
    plc: P,
}

impl<T: Placed> From<SymbolicHandle<T::Placement>> for Symbolic<T> {
    fn from(x: SymbolicHandle<T::Placement>) -> Symbolic<T> {
        Symbolic::Symbolic(x)
    }
}

impl<K> TryFrom<Symbolic<AbstractReplicatedSetup<K>>> for AbstractReplicatedSetup<K>
where
    K: Placed<Placement = HostPlacement>,
{
    type Error = Symbolic<Self>;

    fn try_from(x: Symbolic<AbstractReplicatedSetup<K>>) -> Result<Self, Self::Error> {
        match x {
            Symbolic::Concrete(cx) => Ok(cx),
            Symbolic::Symbolic(_) => Err(x),
        }
    }
}

impl<R> TryFrom<Symbolic<ReplicatedTensor<R>>> for ReplicatedTensor<R>
where
    R: Placed<Placement = HostPlacement>,
{
    type Error = Symbolic<Self>;

    fn try_from(x: Symbolic<ReplicatedTensor<R>>) -> Result<Self, Self::Error> {
        match x {
            Symbolic::Concrete(cx) => Ok(cx),
            Symbolic::Symbolic(_) => Err(x),
        }
    }
}

impl<R> TryFrom<Symbolic<AdditiveTensor<R>>> for AdditiveTensor<R>
where
    R: Placed<Placement = HostPlacement>,
{
    type Error = Symbolic<Self>;

    fn try_from(x: Symbolic<AdditiveTensor<R>>) -> Result<Self, Self::Error> {
        match x {
            Symbolic::Concrete(cx) => Ok(cx),
            Symbolic::Symbolic(_) => Err(x),
        }
    }
}

impl TryFrom<Symbolic<Shape>> for Shape {
    type Error = Symbolic<Self>;

    fn try_from(x: Symbolic<Shape>) -> Result<Self, Self::Error> {
        match x {
            Symbolic::Concrete(cx) => Ok(cx),
            Symbolic::Symbolic(_) => Err(x),
        }
    }
}

impl<RingTensorT, ReplicatedTensorT> TryFrom<Symbolic<FixedTensor<RingTensorT, ReplicatedTensorT>>>
    for FixedTensor<RingTensorT, ReplicatedTensorT>
where
    RingTensorT: Placed<Placement = HostPlacement>,
    ReplicatedTensorT: Placed<Placement = ReplicatedPlacement>,
{
    type Error = Symbolic<Self>;

    fn try_from(
        x: Symbolic<FixedTensor<RingTensorT, ReplicatedTensorT>>,
    ) -> Result<Self, Self::Error> {
        match x {
            Symbolic::Concrete(cx) => Ok(cx),
            Symbolic::Symbolic(_) => Err(x),
        }
    }
}

impl<RingTensorT, ReplicatedTensorT> From<FixedTensor<RingTensorT, ReplicatedTensorT>>
    for Symbolic<FixedTensor<RingTensorT, ReplicatedTensorT>>
where
    RingTensorT: Placed<Placement = HostPlacement>,
    ReplicatedTensorT: Placed<Placement = ReplicatedPlacement>,
{
    fn from(x: FixedTensor<RingTensorT, ReplicatedTensorT>) -> Self {
        Symbolic::Concrete(x)
    }
}

impl<T> From<RingTensor<T>> for Symbolic<RingTensor<T>> {
    fn from(x: RingTensor<T>) -> Self {
        Symbolic::Concrete(x)
    }
}

impl<R> From<ReplicatedTensor<R>> for Symbolic<ReplicatedTensor<R>>
where
    R: Placed<Placement = HostPlacement>,
{
    fn from(x: ReplicatedTensor<R>) -> Self {
        Symbolic::Concrete(x)
    }
}

impl<K> From<AbstractReplicatedSetup<K>> for Symbolic<AbstractReplicatedSetup<K>>
where
    K: Placed<Placement = HostPlacement>,
{
    fn from(x: AbstractReplicatedSetup<K>) -> Self {
        Symbolic::Concrete(x)
    }
}

impl<R> From<AdditiveTensor<R>> for Symbolic<AdditiveTensor<R>>
where
    R: Placed<Placement = HostPlacement>,
{
    fn from(x: AdditiveTensor<R>) -> Self {
        Symbolic::Concrete(x)
    }
}

<<<<<<< HEAD
use crate::computation::{Signature, NullarySignature, UnarySignature, BinarySignature, TernarySignature};
=======
impl<R> From<Ring<R>> for Symbolic<Ring<R>>
where
    R: Placed<Placement = HostPlacement>,
{
    fn from(x: Ring<R>) -> Self {
        Symbolic::Concrete(x)
    }
}

impl From<Shape> for Symbolic<Shape> {
    fn from(x: Shape) -> Self {
        Symbolic::Concrete(x)
    }
}

#[derive(Clone, Debug, PartialEq)]
#[allow(clippy::enum_variant_names)]
#[allow(clippy::large_enum_variant)]
pub enum Operator {
    PrfKeyGenOp(PrfKeyGenOp),
    RingAddOp(RingAddOp),
    RingShlOp(RingShlOp),
    RingShrOp(RingShrOp),
    BitXorOp(BitXorOp),
    BitAndOp(BitAndOp),
    RingSubOp(RingSubOp),
    RingMulOp(RingMulOp),
    RingSampleOp(RingSampleOp),
    FillOp(FillOp),
    BitSampleOp(BitSampleOp),
    RepSetupOp(RepSetupOp),
    RepAddOp(RepAddOp),
    RepMulOp(RepMulOp),
    RepToAddOp(RepToAddOp),
    RepShareOp(RepShareOp),
    RepRevealOp(RepRevealOp),
    AdditiveAddOp(AdditiveAddOp),
    AdditiveMulOp(AdditiveMulOp),
    AdditiveRevealOp(AdditiveRevealOp),
    ConstantOp(ConstantOp),
    FixedAddOp(FixedAddOp),
    FixedMulOp(FixedMulOp),
}

macro_rules! operator {
    ($t:ident) => {
        impl From<$t> for Operator {
            fn from(x: $t) -> Operator {
                Operator::$t(x)
            }
        }
    };
}

// NOTE a future improvement might be to have a single `operators!` macro
// that takes care of everything, including generating `enum Operator`.
operator!(PrfKeyGenOp);
operator!(RingAddOp);
operator!(RingShlOp);
operator!(RingShrOp);
operator!(BitXorOp);
operator!(BitAndOp);
operator!(RingSubOp);
operator!(RingMulOp);
operator!(RingSampleOp);
operator!(FillOp);
operator!(BitSampleOp);
operator!(RepSetupOp);
operator!(RepAddOp);
operator!(RepMulOp);
operator!(RepToAddOp);
operator!(RepShareOp);
operator!(RepRevealOp);
operator!(AdditiveAddOp);
operator!(AdditiveMulOp);
operator!(AdditiveRevealOp);
operator!(ConstantOp);
operator!(FixedAddOp);
operator!(FixedMulOp);

#[derive(Clone, Debug, PartialEq)]
struct Operation {
    name: String,
    operator: Operator,
    operands: Vec<String>,
    plc: Placement,
}

#[derive(Copy, Clone, Debug, PartialEq)]
pub enum Signature {
    Nullary(NullarySignature),
    Unary(UnarySignature),
    Binary(BinarySignature),
    Ternary(TernarySignature),
}

#[derive(Copy, Clone, Debug, PartialEq)]
pub struct NullarySignature {
    ret: Ty,
}

#[derive(Copy, Clone, Debug, PartialEq)]
pub struct UnarySignature {
    arg0: Ty,
    ret: Ty,
}

#[derive(Copy, Clone, Debug, PartialEq)]
pub struct BinarySignature {
    arg0: Ty,
    arg1: Ty,
    ret: Ty,
}
>>>>>>> ebca3543


impl Default for ConcreteContext {
    fn default() -> Self {
        ConcreteContext {
            replicated_keys: Default::default(),
        }
    }
}

impl Context for ConcreteContext {
    type Value = Value;

    fn execute(&self, op: Operator, plc: &Placement, operands: Vec<Value>) -> Value {
        match op {
            Operator::PrfKeyGenOp(op) => DispatchKernel::compile(&op, self, plc)(operands),
            Operator::RingSampleOp(op) => DispatchKernel::compile(&op, self, plc)(operands),
            Operator::BitSampleOp(op) => DispatchKernel::compile(&op, self, plc)(operands),
            Operator::RingAddOp(op) => DispatchKernel::compile(&op, self, plc)(operands),
            Operator::BitXorOp(op) => DispatchKernel::compile(&op, self, plc)(operands),
            Operator::BitAndOp(op) => DispatchKernel::compile(&op, self, plc)(operands),
            Operator::RingSubOp(op) => DispatchKernel::compile(&op, self, plc)(operands),
            Operator::RingMulOp(op) => DispatchKernel::compile(&op, self, plc)(operands),
            Operator::RingShlOp(op) => DispatchKernel::compile(&op, self, plc)(operands),
            Operator::RingShrOp(op) => DispatchKernel::compile(&op, self, plc)(operands),
            Operator::RepSetupOp(op) => DispatchKernel::compile(&op, self, plc)(operands),
            Operator::RepShareOp(op) => DispatchKernel::compile(&op, self, plc)(operands),
            Operator::RepRevealOp(op) => DispatchKernel::compile(&op, self, plc)(operands),
            Operator::RepAddOp(op) => DispatchKernel::compile(&op, self, plc)(operands),
            Operator::RepMulOp(op) => DispatchKernel::compile(&op, self, plc)(operands),
            Operator::RepToAddOp(op) => DispatchKernel::compile(&op, self, plc)(operands),
            Operator::AdditiveAddOp(op) => DispatchKernel::compile(&op, self, plc)(operands),
            Operator::AdditiveMulOp(op) => DispatchKernel::compile(&op, self, plc)(operands),
            Operator::AdditiveRevealOp(op) => DispatchKernel::compile(&op, self, plc)(operands),
            Operator::ConstantOp(op) => DispatchKernel::compile(&op, self, plc)(operands),
            Operator::FixedAddOp(op) => DispatchKernel::compile(&op, self, plc)(operands),
            Operator::FixedMulOp(op) => DispatchKernel::compile(&op, self, plc)(operands),
        }
    }

    type ReplicatedSetup = ReplicatedSetup;
    fn replicated_setup(&self, plc: &ReplicatedPlacement) -> &Self::ReplicatedSetup {
        self.replicated_keys.get(plc).unwrap()
    }
}

<<<<<<< HEAD
use std::sync::{Arc, RwLock};
=======
#[derive(Clone, Debug, PartialEq)]
pub struct RingTensor<T>(T, HostPlacement);

#[derive(Clone, Debug, PartialEq)]
pub struct Ring<T>(T, HostPlacement);

impl Add<RingTensor<u64>> for RingTensor<u64> {
    type Output = RingTensor<u64>;
>>>>>>> ebca3543

pub struct SymbolicContext {
    strategy: Box<dyn SymbolicStrategy>,
    ops: Arc<RwLock<Vec<Operation>>>, // TODO use HashMap so we can do some consistency checks on the fly?
    replicated_keys:
        HashMap<ReplicatedPlacement, Symbolic<AbstractReplicatedSetup<Symbolic<PrfKey>>>>,
}

impl Default for SymbolicContext {
    fn default() -> Self {
        SymbolicContext {
            strategy: Box::new(DefaultSymbolicStrategy),
            ops: Default::default(),
            replicated_keys: Default::default(),
        }
    }
}

impl Context for SymbolicContext {
    type Value = SymbolicValue;

    fn execute(
        &self,
        op: Operator,
        plc: &Placement,
        operands: Vec<SymbolicValue>,
    ) -> SymbolicValue {
        self.strategy.execute(self, op, plc, operands)
    }

    type ReplicatedSetup = <ReplicatedSetup as KnownType>::Symbolic;
    fn replicated_setup(&self, plc: &ReplicatedPlacement) -> &Self::ReplicatedSetup {
        self.replicated_keys.get(plc).unwrap()
    }
}

<<<<<<< HEAD
=======
impl Mul<RingTensor<u64>> for RingTensor<u64> {
    type Output = RingTensor<u64>;

    fn mul(self, other: RingTensor<u64>) -> Self::Output {
        RingTensor(self.0.wrapping_mul(other.0), self.1)
    }
}

impl Mul<RingTensor<u128>> for RingTensor<u128> {
    type Output = RingTensor<u128>;

    fn mul(self, other: RingTensor<u128>) -> Self::Output {
        RingTensor(self.0.wrapping_mul(other.0), self.1)
    }
}

impl Shl<usize> for RingTensor<u64> {
    type Output = RingTensor<u64>;
    fn shl(self, other: usize) -> Self::Output {
        RingTensor(self.0.wrapping_shl(other as u32), self.1)
    }
}

impl Shl<usize> for RingTensor<u128> {
    type Output = RingTensor<u128>;
    fn shl(self, other: usize) -> Self::Output {
        RingTensor(self.0.wrapping_shl(other as u32), self.1)
    }
}

impl Shr<usize> for RingTensor<u64> {
    type Output = RingTensor<u64>;
    fn shr(self, other: usize) -> Self::Output {
        RingTensor(self.0.wrapping_shr(other as u32), self.1)
    }
}

impl Shr<usize> for RingTensor<u128> {
    type Output = RingTensor<u128>;
    fn shr(self, other: usize) -> Self::Output {
        RingTensor(self.0.wrapping_shr(other as u32), self.1)
    }
}

impl RingTensor<u128> {
    fn fill(el: u128, plc: HostPlacement) -> RingTensor<u128> {
        RingTensor(el, plc)
    }
}

impl RingTensor<u64> {
    fn fill(el: u64, plc: HostPlacement) -> RingTensor<u64> {
        RingTensor(el, plc)
    }
}

impl BitTensor {
    fn fill(el: u8, plc: HostPlacement) -> BitTensor {
        assert!(
            el == 0 || el == 1,
            "cannot fill a BitTensor with a value {:?}",
            el
        );
        BitTensor(el, plc)
    }
}

#[derive(Clone, Debug, PartialEq)]
pub struct BitTensor(u8, HostPlacement);

impl BitXor for BitTensor {
    type Output = BitTensor;
    fn bitxor(self, other: Self) -> Self::Output {
        BitTensor(self.0 ^ other.0, self.1)
    }
}

impl BitAnd for BitTensor {
    type Output = BitTensor;
    fn bitand(self, other: Self) -> Self::Output {
        BitTensor(self.0 & other.0, self.1)
    }
}

#[derive(Clone, Debug, PartialEq)]
pub struct ReplicatedTensor<R> {
    shares: [[R; 2]; 3],
}

#[derive(Clone, Debug, PartialEq)]
pub struct AdditiveTensor<R> {
    shares: [R; 2],
}

#[derive(Clone, Debug, PartialEq)]
pub struct PrfKey([u8; 16], HostPlacement);

#[derive(Clone, Debug, PartialEq)]
pub struct Shape(Vec<u8>, HostPlacement);

#[derive(Clone, Debug, PartialEq)]
pub struct AbstractReplicatedSetup<K> {
    keys: [[K; 2]; 3],
}

#[derive(Clone, Debug, PartialEq)]
struct ReplicatedZeroShare<R> {
    alphas: [R; 3],
}

pub type Ring32Tensor = RingTensor<u32>;

pub type Ring64Tensor = RingTensor<u64>;

pub type Ring128Tensor = RingTensor<u128>;

pub type Ring64 = Ring<u64>;

pub type Ring128 = Ring<u128>;

pub type Bit = Ring<u8>;

pub type Replicated64Tensor = ReplicatedTensor<Ring64Tensor>;

pub type Replicated128Tensor = ReplicatedTensor<Ring128Tensor>;

pub type Additive64Tensor = AdditiveTensor<Ring64Tensor>;

pub type Additive128Tensor = AdditiveTensor<Ring128Tensor>;

pub type ReplicatedBitTensor = ReplicatedTensor<BitTensor>;

pub type ReplicatedSetup = AbstractReplicatedSetup<PrfKey>;

pub type Fixed64Tensor = FixedTensor<Ring64Tensor, Replicated64Tensor>;

pub type Fixed128Tensor = FixedTensor<Ring128Tensor, Replicated128Tensor>;

#[derive(Clone, Debug, PartialEq)]
pub enum FixedTensor<RingTensorT, ReplicatedTensorT> {
    RingTensor(RingTensorT),
    ReplicatedTensor(ReplicatedTensorT),
}

macro_rules! modelled {
    /*
    Nullary
    */
    ($t:ident::$f:ident, $plc:ty, $(attributes[$($attr_id:ident : $attr_ty:ty),*])? () -> $u:ty, $op:ident) => {
        impl NullaryKernelCheck<ConcreteContext, $plc, $u> for $op {}

        impl $t<ConcreteContext, $u> for $plc {
            fn $f(&self, ctx: &ConcreteContext, $($($attr_id:$attr_ty),*)?) -> $u {
                let sig = NullarySignature {
                    ret: <$u as KnownType>::TY,
                };
                let op = $op {
                    sig: sig.into(),
                    $($($attr_id),*)?
                };
                ctx.execute(op.into(), &self.into(), vec![])
                    .try_into()
                    .unwrap()
            }
        }

        impl $t<SymbolicContext, <$u as KnownType>::Symbolic> for $plc {
            fn $f(&self, ctx: &SymbolicContext, $($($attr_id:$attr_ty),*)?) -> <$u as KnownType>::Symbolic {
                let sig = NullarySignature {
                    ret: <$u as KnownType>::TY,
                };
                let op = $op {
                    sig: sig.into(),
                    $($($attr_id),*)?
                };
                ctx.execute(op.into(), &self.into(), vec![])
                    .try_into()
                    .unwrap()
            }
        }
    };

    /*
    Unary
    */
    ($t:ident::$f:ident, $plc:ty, $(attributes[$($attr_id:ident : $attr_ty:ty),*])? ($t0:ty) -> $u:ty, $op:ident) => {
        impl UnaryKernelCheck<ConcreteContext, $plc, $t0, $u> for $op {}

        impl $t<ConcreteContext, $t0, $u> for $plc {
            fn $f(&self, ctx: &ConcreteContext, $($($attr_id:$attr_ty),*,)? x0: &$t0) -> $u {
                let sig = UnarySignature {
                    arg0: <$t0 as KnownType>::TY,
                    ret: <$u as KnownType>::TY,
                };
                let op = $op {
                    sig: sig.into(),
                    $($($attr_id),*)?
                };
                ctx.execute(op.into(), &self.into(), vec![x0.clone().into()])
                    .try_into()
                    .unwrap()
            }
        }

        impl $t<SymbolicContext, <$t0 as KnownType>::Symbolic, <$u as KnownType>::Symbolic> for $plc {

            fn $f(&self, ctx: &SymbolicContext, $($($attr_id:$attr_ty),*,)? x0: &<$t0 as KnownType>::Symbolic) -> <$u as KnownType>::Symbolic
            {
                let sig = UnarySignature {
                    arg0: <<$t0 as KnownType>::Symbolic as KnownType>::TY,
                    ret: <<$u as KnownType>::Symbolic as KnownType>::TY,
                };
                let op = $op {
                    sig: sig.into(),
                    $($($attr_id),*)?
                };
                ctx.execute(op.into(), &self.into(), vec![x0.clone().into()])
                    .try_into()
                    .unwrap()
            }
        }
    };

    /*
    Binary
    */
    ($t:ident::$f:ident, $plc:ty, $(attributes[$($attr_id:ident : $attr_ty:ty),*])? ($t0:ty, $t1:ty) -> $u:ty, $op:ident) => {
        impl BinaryKernelCheck<ConcreteContext, $plc, $t0, $t1, $u> for $op {}

        impl $t<ConcreteContext, $t0, $t1, $u> for $plc {
            fn $f(&self, ctx: &ConcreteContext, $($($attr_id:$attr_ty),*,)? x0: &$t0, x1: &$t1) -> $u {
                let sig = BinarySignature {
                    arg0: <$t0 as KnownType>::TY,
                    arg1: <$t1 as KnownType>::TY,
                    ret: <$u as KnownType>::TY,
                };
                let op = $op {
                    sig: sig.into(),
                    $($($attr_id),*)?
                };
                ctx.execute(
                    op.into(),
                    &self.into(),
                    vec![x0.clone().into(), x1.clone().into()],
                )
                .try_into()
                .unwrap()
            }
        }

        impl $t<SymbolicContext, <$t0 as KnownType>::Symbolic, <$t1 as KnownType>::Symbolic, <$u as KnownType>::Symbolic>
            for $plc
        {

            fn $f(
                &self,
                ctx: &SymbolicContext,
                $($($attr_id:$attr_ty),*,)?
                x0: &<$t0 as KnownType>::Symbolic,
                x1: &<$t1 as KnownType>::Symbolic,
            ) ->  <$u as KnownType>::Symbolic
            {
                let sig = BinarySignature {
                    arg0: <<$t0 as KnownType>::Symbolic as KnownType>::TY,
                    arg1: <<$t1 as KnownType>::Symbolic as KnownType>::TY,
                    ret: <<$u as KnownType>::Symbolic as KnownType>::TY,
                };
                let op = $op {
                    sig: sig.into(),
                    $($($attr_id),*)?
                };
                ctx.execute(
                    op.into(),
                    &self.into(),
                    vec![x0.clone().into(), x1.clone().into()],
                )
                .try_into()
                .unwrap()
            }
        }
    };

    /*
    Ternary
    */
    ($t:ident::$f:ident, $plc:ty, $(attributes[$($attr_id:ident : $attr_ty:ty),*])? ($t0:ty, $t1:ty, $t2:ty) -> $u:ty, $op:ident) => {
        impl TernaryKernelCheck<ConcreteContext, $plc, $t0, $t1, $t2, $u> for $op {}

        impl $t<ConcreteContext, $t0, $t1, $t2, $u> for $plc {

            fn $f(&self, ctx: &ConcreteContext, $($($attr_id:$attr_ty),*,)? x0: &$t0, x1: &$t1, x2: &$t2) -> $u {
                let sig = TernarySignature {
                    arg0: <$t0 as KnownType>::TY,
                    arg1: <$t1 as KnownType>::TY,
                    arg2: <$t2 as KnownType>::TY,
                    ret: <$u as KnownType>::TY,
                };
                let op = $op {
                    sig: sig.into(),
                    $($($attr_id),*)?
                };
                ctx.execute(
                    op.into(),
                    &self.into(),
                    vec![x0.clone().into(), x1.clone().into(), x2.clone().into()],
                )
                .try_into()
                .unwrap()
            }
        }

        impl
            $t<
                SymbolicContext,
                <$t0 as KnownType>::Symbolic,
                <$t1 as KnownType>::Symbolic,
                <$t2 as KnownType>::Symbolic,
                <$u as KnownType>::Symbolic,
            > for $plc
        {

            fn $f(
                &self,
                ctx: &SymbolicContext,
                $($($attr_id:$attr_ty),*,)?
                x0: &<$t0 as KnownType>::Symbolic,
                x1: &<$t1 as KnownType>::Symbolic,
                x2: &<$t2 as KnownType>::Symbolic,
            ) ->
            <$u as KnownType>::Symbolic
            {
                let sig = TernarySignature {
                    arg0: <<$t0 as KnownType>::Symbolic as KnownType>::TY,
                    arg1: <<$t1 as KnownType>::Symbolic as KnownType>::TY,
                    arg2: <<$t2 as KnownType>::Symbolic as KnownType>::TY,
                    ret: <<$u as KnownType>::Symbolic as KnownType>::TY,
                };
                let op = $op {
                    sig: sig.into(),
                    $($($attr_id),*)?
                };
                ctx.execute(
                    op.into(),
                    &self.into(),
                    vec![x0.clone().into(), x1.clone().into(), x2.clone().into()],
                )
                .try_into()
                .unwrap()
            }
        }
    };
}

macro_rules! modelled_alias {
    /*
    Binary
    */
    ($src_t:ident::$src_f:ident, $plc:ty, ($t0:ty, $t1:ty) -> $u:ty => $dst_t:ident::$dst_f:ident) => {
        impl $src_t<ConcreteContext, $t0, $t1, $u> for $plc {
            fn $src_f(&self, ctx: &ConcreteContext, x0: &$t0, x1: &$t1) -> $u {
                $dst_t::$dst_f(self, ctx, x0, x1)
            }
        }

        impl
            $src_t<
                SymbolicContext,
                <$t0 as KnownType>::Symbolic,
                <$t1 as KnownType>::Symbolic,
                <$u as KnownType>::Symbolic,
            > for $plc
        {
            fn $src_f(
                &self,
                ctx: &SymbolicContext,
                x0: &<$t0 as KnownType>::Symbolic,
                x1: &<$t1 as KnownType>::Symbolic,
            ) -> <$u as KnownType>::Symbolic {
                $dst_t::$dst_f(self, ctx, x0, x1)
            }
        }
    };
}

trait PlacementAdd<C: Context, T, U, O> {
    fn add(&self, ctx: &C, x: &T, y: &U) -> O;
}

trait PlacementSub<C: Context, T, U, O> {
    fn sub(&self, ctx: &C, x: &T, y: &U) -> O;
}

trait PlacementMul<C: Context, T, U, O> {
    fn mul(&self, ctx: &C, x: &T, y: &U) -> O;
}
trait PlacementShl<C: Context, T, O> {
    fn shl(&self, ctx: &C, amount: usize, x: &T) -> O;
}

trait PlacementShr<C: Context, T, O> {
    fn shr(&self, ctx: &C, amount: usize, x: &T) -> O;
}

trait PlacementXor<C: Context, T, U, O> {
    fn xor(&self, ctx: &C, x: &T, y: &U) -> O;
}

trait PlacementAnd<C: Context, T, U, O> {
    fn and(&self, ctx: &C, x: &T, y: &U) -> O;
}

trait PlacementFill<C: Context, S, O> {
    fn fill(&self, ctx: &C, value: Value, shape: &S) -> O;
}

trait PlacementMulSetup<C: Context, S, T, U, O> {
    fn mul(&self, ctx: &C, s: &S, x: &T, y: &U) -> O;
}

trait PlacementShare<C: Context, T, O> {
    fn share(&self, ctx: &C, x: &T) -> O;
}

trait PlacementReveal<C: Context, T, O> {
    fn reveal(&self, ctx: &C, x: &T) -> O;
}

trait PlacementSample<C: Context, O> {
    fn sample(&self, ctx: &C) -> O;
}

trait PlacementRepToAdd<C: Context, T, O> {
    fn rep_to_add(&self, ctx: &C, x: &T) -> O;
}

pub trait Context {
    type Value;
    fn execute(&self, op: Operator, plc: &Placement, operands: Vec<Self::Value>) -> Self::Value;

    type ReplicatedSetup;
    fn replicated_setup(&self, plc: &ReplicatedPlacement) -> &Self::ReplicatedSetup;
}

pub struct ConcreteContext {
    replicated_keys: HashMap<ReplicatedPlacement, ReplicatedSetup>,
}

impl Default for ConcreteContext {
    fn default() -> Self {
        ConcreteContext {
            replicated_keys: Default::default(),
        }
    }
}

impl Context for ConcreteContext {
    type Value = Value;

    fn execute(&self, op: Operator, plc: &Placement, operands: Vec<Value>) -> Value {
        match op {
            Operator::PrfKeyGenOp(op) => DispatchKernel::compile(&op, self, plc)(operands),
            Operator::RingSampleOp(op) => DispatchKernel::compile(&op, self, plc)(operands),
            Operator::BitSampleOp(op) => DispatchKernel::compile(&op, self, plc)(operands),
            Operator::RingAddOp(op) => DispatchKernel::compile(&op, self, plc)(operands),
            Operator::BitXorOp(op) => DispatchKernel::compile(&op, self, plc)(operands),
            Operator::BitAndOp(op) => DispatchKernel::compile(&op, self, plc)(operands),
            Operator::RingSubOp(op) => DispatchKernel::compile(&op, self, plc)(operands),
            Operator::RingMulOp(op) => DispatchKernel::compile(&op, self, plc)(operands),
            Operator::RingShlOp(op) => DispatchKernel::compile(&op, self, plc)(operands),
            Operator::RingShrOp(op) => DispatchKernel::compile(&op, self, plc)(operands),
            Operator::RepSetupOp(op) => DispatchKernel::compile(&op, self, plc)(operands),
            Operator::RepShareOp(op) => DispatchKernel::compile(&op, self, plc)(operands),
            Operator::RepRevealOp(op) => DispatchKernel::compile(&op, self, plc)(operands),
            Operator::RepAddOp(op) => DispatchKernel::compile(&op, self, plc)(operands),
            Operator::RepMulOp(op) => DispatchKernel::compile(&op, self, plc)(operands),
            Operator::RepToAddOp(op) => DispatchKernel::compile(&op, self, plc)(operands),
            Operator::AdditiveAddOp(op) => DispatchKernel::compile(&op, self, plc)(operands),
            Operator::AdditiveMulOp(op) => DispatchKernel::compile(&op, self, plc)(operands),
            Operator::AdditiveRevealOp(op) => DispatchKernel::compile(&op, self, plc)(operands),
            Operator::ConstantOp(op) => DispatchKernel::compile(&op, self, plc)(operands),
            Operator::FixedAddOp(op) => DispatchKernel::compile(&op, self, plc)(operands),
            Operator::FixedMulOp(op) => DispatchKernel::compile(&op, self, plc)(operands),
            Operator::FillOp(op) => DispatchKernel::compile(&op, self, plc)(operands),
        }
    }

    type ReplicatedSetup = ReplicatedSetup;
    fn replicated_setup(&self, plc: &ReplicatedPlacement) -> &Self::ReplicatedSetup {
        self.replicated_keys.get(plc).unwrap()
    }
}

use std::sync::{Arc, RwLock};

pub struct SymbolicContext {
    strategy: Box<dyn SymbolicStrategy>,
    ops: Arc<RwLock<Vec<Operation>>>, // TODO use HashMap so we can do some consistency checks on the fly?
    replicated_keys:
        HashMap<ReplicatedPlacement, Symbolic<AbstractReplicatedSetup<Symbolic<PrfKey>>>>,
}

impl Default for SymbolicContext {
    fn default() -> Self {
        SymbolicContext {
            strategy: Box::new(DefaultSymbolicStrategy),
            ops: Default::default(),
            replicated_keys: Default::default(),
        }
    }
}

impl Context for SymbolicContext {
    type Value = SymbolicValue;

    fn execute(
        &self,
        op: Operator,
        plc: &Placement,
        operands: Vec<SymbolicValue>,
    ) -> SymbolicValue {
        self.strategy.execute(self, op, plc, operands)
    }

    type ReplicatedSetup = <ReplicatedSetup as KnownType>::Symbolic;
    fn replicated_setup(&self, plc: &ReplicatedPlacement) -> &Self::ReplicatedSetup {
        self.replicated_keys.get(plc).unwrap()
    }
}

>>>>>>> ebca3543
impl SymbolicContext {
    pub fn add_operation<'s, O: Into<Operator> + Clone>(
        &'s self,
        operator: &O,
        operands: &[&str],
        plc: &Placement,
    ) -> String {
        let mut ops = self.ops.write().unwrap();
        let op_name: String = format!("op_{}", ops.len());
        let op = Operation {
            name: op_name.clone(),
            operator: operator.clone().into(),
            operands: operands.iter().map(|op| op.to_string()).collect(),
            plc: plc.clone(),
        };
        ops.push(op);
        op_name
    }
}

trait SymbolicStrategy {
    fn execute(
        &self,
        ctx: &SymbolicContext,
        op: Operator,
        plc: &Placement,
        operands: Vec<SymbolicValue>,
    ) -> SymbolicValue;
}
<<<<<<< HEAD
=======

#[derive(Clone, Copy, Debug)]
struct DefaultSymbolicStrategy;

impl SymbolicStrategy for DefaultSymbolicStrategy {
    fn execute(
        &self,
        ctx: &SymbolicContext,
        op: Operator,
        plc: &Placement,
        operands: Vec<SymbolicValue>,
    ) -> SymbolicValue {
        match op {
            Operator::PrfKeyGenOp(op) => DispatchKernel::compile(&op, ctx, plc)(operands),
            Operator::RingSampleOp(op) => DispatchKernel::compile(&op, ctx, plc)(operands),
            Operator::BitSampleOp(op) => DispatchKernel::compile(&op, ctx, plc)(operands),
            Operator::RingAddOp(op) => DispatchKernel::compile(&op, ctx, plc)(operands),
            Operator::BitXorOp(op) => DispatchKernel::compile(&op, ctx, plc)(operands),
            Operator::BitAndOp(op) => DispatchKernel::compile(&op, ctx, plc)(operands),
            Operator::RingSubOp(op) => DispatchKernel::compile(&op, ctx, plc)(operands),
            Operator::RingMulOp(op) => DispatchKernel::compile(&op, ctx, plc)(operands),
            Operator::RingShlOp(op) => DispatchKernel::compile(&op, ctx, plc)(operands),
            Operator::RingShrOp(op) => DispatchKernel::compile(&op, ctx, plc)(operands),
            Operator::FillOp(op) => DispatchKernel::compile(&op, ctx, plc)(operands),
            Operator::RepSetupOp(op) => DispatchKernel::compile(&op, ctx, plc)(operands),
            Operator::RepShareOp(op) => DispatchKernel::compile(&op, ctx, plc)(operands),
            Operator::RepRevealOp(op) => DispatchKernel::compile(&op, ctx, plc)(operands),
            Operator::RepAddOp(op) => DispatchKernel::compile(&op, ctx, plc)(operands),
            Operator::RepMulOp(op) => DispatchKernel::compile(&op, ctx, plc)(operands),
            Operator::RepToAddOp(op) => DispatchKernel::compile(&op, ctx, plc)(operands),
            Operator::AdditiveAddOp(op) => DispatchKernel::compile(&op, ctx, plc)(operands),
            Operator::AdditiveMulOp(op) => DispatchKernel::compile(&op, ctx, plc)(operands),
            Operator::AdditiveRevealOp(op) => DispatchKernel::compile(&op, ctx, plc)(operands),
            Operator::ConstantOp(op) => DispatchKernel::compile(&op, ctx, plc)(operands),
            Operator::FixedAddOp(op) => DispatchKernel::compile(&op, ctx, plc)(operands),
            Operator::FixedMulOp(op) => DispatchKernel::compile(&op, ctx, plc)(operands),
        }
    }
}

macro_rules! derive_runtime_kernel {
    (nullary, custom |$op:ident| $kf:expr, $self:ident) => {
        {
            let kf: &dyn Fn(&Self) -> Box<dyn Fn(&_, &_,) -> _> = &|$op| $kf;
            kf($self)
        }
    };
    (unary, custom |$op:ident| $kf:expr, $self:ident) => {
        {
            let kf: &dyn Fn(&Self) -> Box<dyn Fn(&_, &_, _) -> _> = &|$op| $kf;
            kf($self)
        }
    };
    (binary, custom |$op:ident| $kf:expr, $self:ident) => {
        {
            let kf: &dyn Fn(&Self) -> Box<dyn Fn(&_, &_, _, _) -> _> = &|$op| $kf;
            kf($self)
        }
    };
    (ternary, custom |$op:ident| $kf:expr, $self:ident) => {
        {
            let kf: &dyn Fn(&Self) -> Box<dyn Fn(&_, &_, _, _, _) -> _> = &|$op| $kf;
            kf($self)
        }
    };

    (nullary, attributes[$($attr:ident)+] $k:expr, $self:ident) => {
        {
            $(
            let $attr = $self.$attr.clone();
            )+
            Box::new(move |ctx, plc| {
                $k(ctx, plc, $($attr.clone()),+)
            })
        }
    };
    (unary, attributes[$($attr:ident)+] $k:expr, $self:ident) => {
        {
            $(
            let $attr = $self.$attr.clone();
            )+
            Box::new(move |ctx, plc, x0| {
                $k(ctx, plc, $($attr.clone()),+, x0)
            })
        }
    };
    (binary, attributes[$($attr:ident)+] $k:expr, $self:ident) => {
        {
            $(
            let $attr = $self.$attr.clone();
            )+
            Box::new(move |ctx, plc, x0, x1| {
                $k(ctx, plc, $($attr.clone()),+, x0, x1)
            })
        }
    };
    (ternary, attributes[$($attr:ident)+] $k:expr, $self:ident) => {
        {
            $(
            let $attr = $self.$attr.clone();
            )+
            Box::new(move |ctx, plc, x0, x1, x2| {
                $k(ctx, plc, $($attr.clone()),+), x0, x1, x2
            })
        }
    };

    (nullary, $k:expr, $self:ident) => {
        Box::new($k)
    };
    (unary, $k:expr, $self:ident) => {
        Box::new($k)
    };
    (binary, $k:expr, $self:ident) => {
        Box::new($k)
    };
    (ternary, $k:expr, $self:ident) => {
        Box::new($k)
    };
}

macro_rules! concrete_dispatch_kernel {

    /*
    Nullaray
    */

    ($op:ty, [$( ($plc:ty, () -> $u:ty), )+]) => {
        impl DispatchKernel<ConcreteContext> for $op {
            fn compile<'c>(&self, ctx: &'c ConcreteContext, plc: &Placement) -> Box<dyn Fn(Vec<Value>) -> Value + 'c> {
                match (plc.ty(), self.sig) {
                    $(
                        (
                            <$plc>::TY,
                            Signature::Nullary(NullarySignature{
                                ret: <$u>::TY,
                            })
                        ) => {
                            let plc: $plc = plc.clone().try_into().unwrap();

                            let k = <$op as NullaryKernel<ConcreteContext, $plc, $u>>::compile(self, &ctx, &plc);

                            Box::new(move |operands: Vec<Value>| {
                                assert_eq!(operands.len(), 0);

                                let y: $u = k(&ctx, &plc);
                                y.into()
                            })
                        }
                    )+
                    _ => unimplemented!(), // ok
                }
            }
        }
    };

    /*
    Unary
    */

    ($op:ty, [$( ($plc:ty, ($t0:ty) -> $u:ty), )+]) => {
        impl DispatchKernel<ConcreteContext> for $op {
            fn compile<'c>(&self, ctx: &'c ConcreteContext, plc: &Placement) -> Box<dyn Fn(Vec<Value>) -> Value + 'c> {
                match (plc.ty(), self.sig) {
                    $(
                        (
                            <$plc>::TY,
                            Signature::Unary(UnarySignature{
                                arg0: <$t0>::TY,
                                ret: <$u>::TY,
                            })
                        ) => {
                            let plc: $plc = plc.clone().try_into().unwrap();

                            let k = <$op as UnaryKernel<ConcreteContext, $plc, $t0, $u>>::compile(self, &ctx, &plc);

                            Box::new(move |operands: Vec<Value>| {
                                assert_eq!(operands.len(), 1);

                                let x0: $t0 = operands.get(0).unwrap().clone().try_into().unwrap();

                                let y: $u = k(&ctx, &plc, x0);
                                y.into()
                            })
                        }
                    )+
                    _ => unimplemented!(), // ok
                }
            }
        }
    };

    /*
    Binary
    */

    ($op:ty, [$( ($plc:ty, ($t0:ty, $t1:ty) -> $u:ty), )+]) => {
        impl DispatchKernel<ConcreteContext> for $op {
            fn compile<'c>(&self, ctx: &'c ConcreteContext, plc: &Placement) -> Box<dyn Fn(Vec<Value>) -> Value + 'c> {
                match (plc.ty(), self.sig) {
                    $(
                        (
                            <$plc>::TY,
                            Signature::Binary(BinarySignature{
                                arg0: <$t0>::TY,
                                arg1: <$t1>::TY,
                                ret: <$u>::TY,
                            })
                        ) => {
                            let plc: $plc = plc.clone().try_into().unwrap();

                            let k = <$op as BinaryKernel<
                                ConcreteContext,
                                $plc,
                                $t0,
                                $t1,
                                $u
                            >>::compile(self, &ctx, &plc);

                            Box::new(move |operands| -> Value {
                                assert_eq!(operands.len(), 2);

                                let x0: $t0 = operands.get(0).unwrap().clone().try_into().unwrap();
                                let x1: $t1 = operands.get(1).unwrap().clone().try_into().unwrap();

                                let y: $u = k(&ctx, &plc, x0, x1);
                                y.into()
                            })
                        }
                    )+
                    _ => unimplemented!(), // ok
                }
            }
        }
    };

    /*
    Ternary
    */

    ($op:ty, [$( ($plc:ty, ($t0:ty, $t1:ty, $t2:ty) -> $u:ty), )+]) => {
        impl DispatchKernel<ConcreteContext> for $op {
            fn compile<'c>(&self, ctx: &'c ConcreteContext, plc: &Placement) -> Box<dyn Fn(Vec<Value>) -> Value + 'c> {
                match (plc.ty(), self.sig) {
                    $(
                        (
                            <$plc>::TY,
                            Signature::Ternary(TernarySignature{
                                arg0: <$t0>::TY,
                                arg1: <$t1>::TY,
                                arg2: <$t2>::TY,
                                ret: <$u>::TY,
                            })
                        ) => {
                            let plc: $plc = plc.clone().try_into().unwrap();

                            let k = <$op as TernaryKernel<ConcreteContext, $plc, $t0, $t1, $t2, $u>>::compile(self, &ctx, &plc);

                            Box::new(move |operands: Vec<Value>| -> Value {
                                assert_eq!(operands.len(), 3);
>>>>>>> ebca3543

#[derive(Clone, Copy, Debug)]
struct DefaultSymbolicStrategy;

impl SymbolicStrategy for DefaultSymbolicStrategy {
    fn execute(
        &self,
        ctx: &SymbolicContext,
        op: Operator,
        plc: &Placement,
        operands: Vec<SymbolicValue>,
    ) -> SymbolicValue {
        match op {
            Operator::PrfKeyGenOp(op) => DispatchKernel::compile(&op, ctx, plc)(operands),
            Operator::RingSampleOp(op) => DispatchKernel::compile(&op, ctx, plc)(operands),
            Operator::BitSampleOp(op) => DispatchKernel::compile(&op, ctx, plc)(operands),
            Operator::RingAddOp(op) => DispatchKernel::compile(&op, ctx, plc)(operands),
            Operator::BitXorOp(op) => DispatchKernel::compile(&op, ctx, plc)(operands),
            Operator::BitAndOp(op) => DispatchKernel::compile(&op, ctx, plc)(operands),
            Operator::RingSubOp(op) => DispatchKernel::compile(&op, ctx, plc)(operands),
            Operator::RingMulOp(op) => DispatchKernel::compile(&op, ctx, plc)(operands),
            Operator::RingShlOp(op) => DispatchKernel::compile(&op, ctx, plc)(operands),
            Operator::RingShrOp(op) => DispatchKernel::compile(&op, ctx, plc)(operands),
            Operator::RepSetupOp(op) => DispatchKernel::compile(&op, ctx, plc)(operands),
            Operator::RepShareOp(op) => DispatchKernel::compile(&op, ctx, plc)(operands),
            Operator::RepRevealOp(op) => DispatchKernel::compile(&op, ctx, plc)(operands),
            Operator::RepAddOp(op) => DispatchKernel::compile(&op, ctx, plc)(operands),
            Operator::RepMulOp(op) => DispatchKernel::compile(&op, ctx, plc)(operands),
            Operator::RepToAddOp(op) => DispatchKernel::compile(&op, ctx, plc)(operands),
            Operator::AdditiveAddOp(op) => DispatchKernel::compile(&op, ctx, plc)(operands),
            Operator::AdditiveMulOp(op) => DispatchKernel::compile(&op, ctx, plc)(operands),
            Operator::AdditiveRevealOp(op) => DispatchKernel::compile(&op, ctx, plc)(operands),
            Operator::ConstantOp(op) => DispatchKernel::compile(&op, ctx, plc)(operands),
            Operator::FixedAddOp(op) => DispatchKernel::compile(&op, ctx, plc)(operands),
            Operator::FixedMulOp(op) => DispatchKernel::compile(&op, ctx, plc)(operands),
        }
    }
}

macro_rules! symbolic_dispatch_kernel {

    /*
    Nullary
    */

    ($op:ty, [$( ($plc:ty, () -> $u:ty), )+]) => {
        impl DispatchKernel<SymbolicContext> for $op {
            fn compile<'c>(&self, ctx: &'c SymbolicContext, plc: &Placement) -> Box<dyn Fn(Vec<SymbolicValue>) -> SymbolicValue + 'c> {
                match (plc.ty(), self.sig) {
                    $(
                        (
                            <$plc>::TY,
                            Signature::Nullary(NullarySignature{
                                ret: <<$u as KnownType>::Symbolic as KnownType>::TY,
                            })
                        ) => {
                            let plc: $plc = plc.clone().try_into().unwrap();

                            let k = <$op as NullaryKernel<
                                SymbolicContext,
                                $plc,
                                <$u as KnownType>::Symbolic,
                            >>::compile(self, &ctx, &plc);

                            Box::new(move |operands| {
                                assert_eq!(operands.len(), 0);

                                let y: <$u as KnownType>::Symbolic = k(&ctx, &plc);
                                y.into()
                            })
                        }
                    )+
                    _ => unimplemented!(), // ok
                }
            }
        }
    };

    /*
    Unary
    */

    ($op:ty, [$( ($plc:ty, ($t0:ty) -> $u:ty), )+]) => {
        impl DispatchKernel<SymbolicContext> for $op {
            fn compile<'c>(&self, ctx: &'c SymbolicContext, plc: &Placement) -> Box<dyn Fn(Vec<SymbolicValue>) -> SymbolicValue + 'c> {
                match (plc.ty(), self.sig) {
                    $(
                        (
                            <$plc>::TY,
                            Signature::Unary(UnarySignature{
                                arg0: <<$t0 as KnownType>::Symbolic as KnownType>::TY,
                                ret: <<$u as KnownType>::Symbolic as KnownType>::TY,
                            })
                        ) => {
                            let plc: $plc = plc.clone().try_into().unwrap();

                            let k = <$op as UnaryKernel<
                                SymbolicContext,
                                $plc,
                                <$t0 as KnownType>::Symbolic,
                                <$u as KnownType>::Symbolic,
                            >>::compile(self, &ctx, &plc);

                            Box::new(move |operands| {
                                assert_eq!(operands.len(), 1);

                                let x0: <$t0 as KnownType>::Symbolic = operands.get(0).unwrap().clone().try_into().unwrap();

                                let y: <$u as KnownType>::Symbolic = k(&ctx, &plc, x0);
                                y.into()
                            })
                        }
                    )+
                    _ => unimplemented!(), // ok
                }
            }
        }
    };

    /*
    Binary
    */

    ($op:ty, [$( ($plc:ty, ($t0:ty, $t1:ty) -> $u:ty), )+]) => {
        impl DispatchKernel<SymbolicContext> for $op {
            fn compile<'c>(
                &self,
                ctx: &'c SymbolicContext,
                plc: &Placement,
            ) -> Box<dyn Fn(Vec<SymbolicValue>) -> SymbolicValue + 'c> {
                match (plc.ty(), self.sig) {
                    $(
                        (
                            <$plc>::TY,
                            Signature::Binary(BinarySignature{
                                arg0: <<$t0 as KnownType>::Symbolic as KnownType>::TY,
                                arg1: <<$t1 as KnownType>::Symbolic as KnownType>::TY,
                                ret: <<$u as KnownType>::Symbolic as KnownType>::TY,
                            })
                        ) => {
                            let plc: $plc = plc.clone().try_into().unwrap();

                            let k = <$op as BinaryKernel<
                                SymbolicContext,
                                $plc,
                                <$t0 as KnownType>::Symbolic,
                                <$t1 as KnownType>::Symbolic,
                                <$u as KnownType>::Symbolic,
                            >>::compile(self, &ctx, &plc);

                            Box::new(move |operands| {
                                assert_eq!(operands.len(), 2);

                                let x0: <$t0 as KnownType>::Symbolic = operands.get(0).unwrap().clone().try_into().unwrap();
                                let x1: <$t1 as KnownType>::Symbolic = operands.get(1).unwrap().clone().try_into().unwrap();

                                let y: <$u as KnownType>::Symbolic = k(&ctx, &plc, x0, x1);
                                y.into()
                            })
                        }
                    )+
                    _ => unimplemented!(), // ok
                }
            }

        }
    };

    /*
    Ternary
    */

    ($op:ty, [$( ($plc:ty, ($t0:ty, $t1:ty, $t2:ty) -> $u:ty), )+]) => {
        impl DispatchKernel<SymbolicContext> for $op {
            fn compile<'c>(
                &self,
                ctx: &'c SymbolicContext,
                plc: &Placement,
            ) -> Box<dyn Fn(Vec<SymbolicValue>) -> SymbolicValue + 'c> {
                match (plc.ty(), self.sig) {
                    $(
                        (
                            <$plc>::TY,
                            Signature::Ternary(TernarySignature{
                                arg0: <<$t0 as KnownType>::Symbolic as KnownType>::TY,
                                arg1: <<$t1 as KnownType>::Symbolic as KnownType>::TY,
                                arg2: <<$t2 as KnownType>::Symbolic as KnownType>::TY,
                                ret: <<$u as KnownType>::Symbolic as KnownType>::TY
                            })
                        ) => {
                            let plc: $plc = plc.clone().try_into().unwrap();
                            let op = self.clone();

                            let k = <$op as TernaryKernel<
                                SymbolicContext,
                                $plc,
                                <$t0 as KnownType>::Symbolic,
                                <$t1 as KnownType>::Symbolic,
                                <$t2 as KnownType>::Symbolic,
                                <$u as KnownType>::Symbolic,
                            >>::compile(self, &ctx, &plc);

                            Box::new(move |operands| {
                                assert_eq!(operands.len(), 3);

                                let x0: <$t0 as KnownType>::Symbolic = operands.get(0).unwrap().clone().try_into().unwrap();
                                let x1: <$t1 as KnownType>::Symbolic = operands.get(1).unwrap().clone().try_into().unwrap();
                                let x2: <$t2 as KnownType>::Symbolic = operands.get(2).unwrap().clone().try_into().unwrap();

                                let y: <$u as KnownType>::Symbolic = k(&ctx, &plc, x0, x1, x2);
                                SymbolicValue::from(y)
                            })
                        }
                    )+
                    _ => unimplemented!(), // ok
                }
            }

        }
    };
}


/// Kernel function maybe be evaluated in symbolic contexts
macro_rules! hybrid_kernel {

    /*
    Nullary
    */

    ($op:ty, [$( ($plc:ty, () -> $u:ty => $($kp:tt)+), )+]) => {
        concrete_dispatch_kernel!($op, [$( ($plc, () -> $u), )+]);
        symbolic_dispatch_kernel!($op, [$( ($plc, () -> $u), )+]);

        $(
            impl NullaryKernel<
                ConcreteContext,
                $plc,
                $u
            > for $op
            {
                fn compile(&self, ctx: &ConcreteContext, plc: &$plc) -> Box<dyn Fn(
                    &ConcreteContext,
                    &$plc)
                    -> $u>
                {
                    derive_runtime_kernel![nullary, $($kp)+, self]
                }
            }
        )+

        $(
            impl NullaryKernel<
                SymbolicContext,
                $plc,
                <$u as KnownType>::Symbolic
            > for $op
            {
                fn compile(&self, ctx: &SymbolicContext, plc: &$plc) -> Box<dyn Fn(
                    &SymbolicContext,
                    &$plc)
                    -> <$u as KnownType>::Symbolic>
                {
                    let k = derive_runtime_kernel![nullary, $($kp)+, self];

                    Box::new(move |
                        ctx: &SymbolicContext,
                        plc: &$plc,
                    | {
                        let y = k(ctx, &plc);
                        y.into()
                    })
                }
            }
        )+
    };

    /*
    Unary
    */

    ($op:ty, [$( ($plc:ty, ($t0:ty) -> $u:ty => $($kp:tt)+), )+]) => {
        concrete_dispatch_kernel!($op, [$( ($plc, ($t0) -> $u), )+]);
        symbolic_dispatch_kernel!($op, [$( ($plc, ($t0) -> $u), )+]);

        $(
            impl UnaryKernel<
                ConcreteContext,
                $plc,
                $t0,
                $u
            > for $op
            {
                fn compile(&self, ctx: &ConcreteContext, plc: &$plc) -> Box<dyn Fn(&ConcreteContext, &$plc, $t0) -> $u> {
                    derive_runtime_kernel![unary, $($kp)+, self]
                }
            }
        )+

        $(
            impl UnaryKernel<
                SymbolicContext,
                $plc,
                <$t0 as KnownType>::Symbolic,
                <$u as KnownType>::Symbolic
            > for $op
            {
                fn compile(&self, ctx: &SymbolicContext, plc: &$plc) -> Box<dyn Fn(
                    &SymbolicContext,
                    &$plc,
                    <$t0 as KnownType>::Symbolic)
                    -> <$u as KnownType>::Symbolic>
                {
                    let k = derive_runtime_kernel![unary, $($kp)+, self];

                    let op = self.clone();
                    Box::new(move |
                        ctx: &SymbolicContext,
                        plc: &$plc,
                        x0: <$t0 as KnownType>::Symbolic,
                    | {
                        let v0 = x0.clone().try_into();

                        match v0 {
                            Ok(v0) => {
                                let y = k(ctx, &plc, v0);
                                y.into()
                            }
                            _ => match x0 {
                                Symbolic::Symbolic(h0) => {
                                    let op_name = ctx.add_operation(&op, &[&h0.op], &plc.clone().into());
                                    Symbolic::Symbolic(SymbolicHandle { op: op_name, plc: plc.clone().into() })
                                }
                                _ => unimplemented!() // ok
                            }
                        }
                    })
                }
            }
        )+
    };

    /*
    Binary
    */

    ($op:ty, [$( ($plc:ty, ($t0:ty, $t1:ty) -> $u:ty => $($kp:tt)+), )+]) => {
        concrete_dispatch_kernel!($op, [$( ($plc, ($t0, $t1) -> $u), )+]);
        symbolic_dispatch_kernel!($op, [$( ($plc, ($t0, $t1) -> $u), )+]);

        $(
            impl BinaryKernel<
                ConcreteContext,
                $plc,
                $t0,
                $t1,
                $u
            > for $op
            {
                fn compile(&self, ctx: &ConcreteContext, plc: &$plc) -> Box<dyn Fn(&ConcreteContext, &$plc, $t0, $t1) -> $u> {
                    derive_runtime_kernel![binary, $($kp)+, self]
                }
            }
        )+

        $(
            impl BinaryKernel<
                SymbolicContext,
                $plc,
                <$t0 as KnownType>::Symbolic,
                <$t1 as KnownType>::Symbolic,
                <$u as KnownType>::Symbolic
            > for $op
            {
                fn compile(&self, ctx: &SymbolicContext, plc: &$plc) -> Box<dyn Fn(
                    &SymbolicContext,
                    &$plc,
                    <$t0 as KnownType>::Symbolic,
                    <$t1 as KnownType>::Symbolic)
                    -> <$u as KnownType>::Symbolic>
                {
                    let k = derive_runtime_kernel![binary, $($kp)+, self];

                    let op = self.clone();
                    Box::new(move |
                        ctx: &SymbolicContext,
                        plc: &$plc,
                        x0: <$t0 as KnownType>::Symbolic,
                        x1: <$t1 as KnownType>::Symbolic,
                    | {
                        let v0 = x0.clone().try_into();
                        let v1 = x1.clone().try_into();

                        match (v0, v1) {
                            (Ok(v0), Ok(v1)) => {
                                let y = k(ctx, &plc, v0, v1);
                                y.into()
                            }
                            _ => match (x0, x1) {
                                (Symbolic::Symbolic(h0), Symbolic::Symbolic(h1)) => {
                                    let op_name = ctx.add_operation(&op, &[&h0.op, &h1.op], &plc.clone().into());
                                    Symbolic::Symbolic(SymbolicHandle { op: op_name, plc: plc.clone().into() })
                                }
                                _ => unimplemented!() // ok
                            }
                        }
                    })
                }
            }
        )+
    };

    /*
    Ternary
    */

    ($op:ty, [$( ($plc:ty, ($t0:ty, $t1:ty, $t2:ty) -> $u:ty => $($kp:tt)+), )+]) => {
        concrete_dispatch_kernel!($op, [$( ($plc, ($t0, $t1, $t2) -> $u), )+]);
        symbolic_dispatch_kernel!($op, [$( ($plc, ($t0, $t1, $t2) -> $u), )+]);

        $(
            impl TernaryKernel<
                ConcreteContext,
                $plc,
                $t0,
                $t1,
                $t2,
                $u
            > for $op
            {
                fn compile(&self, ctx: &ConcreteContext, plc: &$plc) -> Box<dyn Fn(&ConcreteContext, &$plc, $t0, $t1, $t2) -> $u> {
                    derive_runtime_kernel![ternary, $($kp)+, self]
                }
            }
        )+

        $(
            impl TernaryKernel<
                SymbolicContext,
                $plc,
                <$t0 as KnownType>::Symbolic,
                <$t1 as KnownType>::Symbolic,
                <$t2 as KnownType>::Symbolic,
                <$u as KnownType>::Symbolic
            > for $op
            {
                fn compile(&self, ctx: &SymbolicContext, plc: &$plc) -> Box<dyn Fn(
                    &SymbolicContext,
                    &$plc,
                    <$t0 as KnownType>::Symbolic,
                    <$t1 as KnownType>::Symbolic,
                    <$t2 as KnownType>::Symbolic)
                    -> <$u as KnownType>::Symbolic>
                {
                    let k = derive_runtime_kernel![ternary, $($kp)+, self];

                    let op = self.clone();
                    Box::new(move |
                        ctx: &SymbolicContext,
                        plc: &$plc,
                        x0: <$t0 as KnownType>::Symbolic,
                        x1: <$t1 as KnownType>::Symbolic,
                        x2: <$t2 as KnownType>::Symbolic,
                    | {
                        let v0 = x0.clone().try_into();
                        let v1 = x1.clone().try_into();
                        let v2 = x2.clone().try_into();

                        match (v0, v1, v2) {
                            (Ok(v0), Ok(v1), Ok(v2)) => {
                                let y = k(ctx, &plc, v0, v1, v2);
                                y.into()
                            }
                            _ => match (x0, x1, x2) {
                                (Symbolic::Symbolic(h0), Symbolic::Symbolic(h1), Symbolic::Symbolic(h2)) => {
                                    let op_name = ctx.add_operation(&op, &[&h0.op, &h1.op, &h2.op], &plc.clone().into());
                                    Symbolic::Symbolic(SymbolicHandle { op: op_name, plc: plc.clone().into() })
                                }
                                _ => unimplemented!() // ok
                            }
                        }
                    })
                }
            }
        )+
    };
}


hybrid_kernel! {
    RepSetupOp,
    [
        (ReplicatedPlacement, () -> ReplicatedSetup => Self::kernel),
    ]
}

modelled!(PlacementRepToAdd::rep_to_add, AdditivePlacement, (Replicated64Tensor) -> Additive64Tensor, RepToAddOp);
modelled!(PlacementRepToAdd::rep_to_add, AdditivePlacement, (Replicated128Tensor) -> Additive128Tensor, RepToAddOp);

hybrid_kernel! {
    RepToAddOp,
    [
        (AdditivePlacement, (Replicated64Tensor) -> Additive64Tensor => Self::rep_to_add_kernel),
        (AdditivePlacement, (Replicated128Tensor) -> Additive128Tensor => Self::rep_to_add_kernel),
    ]
}

<<<<<<< HEAD
=======
impl RepToAddOp {
    fn rep_to_add_kernel<C: Context, R>(
        ctx: &C,
        add: &AdditivePlacement,
        x: ReplicatedTensor<R>,
    ) -> AdditiveTensor<R>
    where
        R: Clone,
        HostPlacement: PlacementAdd<C, R, R, R>,
        R: Placed<Placement = HostPlacement>,
    {
        let (player_a, player_b) = add.host_placements();
        let (player0, player1, player2) = x.placement().host_placements();

        let ReplicatedTensor {
            shares: [[x00, x10], [x11, x21], [x22, x02]],
        } = x;

        let shares = match () {
            _ if player_a == player0 && player_b == player1 => {
                [with_context!(player0, ctx, x00 + x10), x21]
            }
            _ if player_a == player0 && player_b == player2 => {
                [with_context!(player0, ctx, x00 + x10), x22]
            }
            _ if player_a == player1 && player_b == player2 => {
                [with_context!(player1, ctx, x11 + x21), x02]
            }
            _ if player_a == player1 && player_b == player0 => {
                [x21, with_context!(player0, ctx, x00 + x10)]
            }
            _ if player_a == player2 && player_b == player0 => {
                [x22, with_context!(player0, ctx, x00 + x10)]
            }
            _ => [with_context!(player_a, ctx, x00 + x10), x21],
        };
        AdditiveTensor { shares }
    }
}

#[derive(Clone, Debug, PartialEq)]
pub struct RepAddOp {
    sig: Signature,
}

>>>>>>> ebca3543
modelled!(PlacementAdd::add, ReplicatedPlacement, (Replicated64Tensor, Replicated64Tensor) -> Replicated64Tensor, RepAddOp);
modelled!(PlacementAdd::add, ReplicatedPlacement, (Replicated128Tensor, Replicated128Tensor) -> Replicated128Tensor, RepAddOp);
modelled!(PlacementAdd::add, ReplicatedPlacement, (Ring64Tensor, Replicated64Tensor) -> Replicated64Tensor, RepAddOp);
modelled!(PlacementAdd::add, ReplicatedPlacement, (Ring128Tensor, Replicated128Tensor) -> Replicated128Tensor, RepAddOp);
modelled!(PlacementAdd::add, ReplicatedPlacement, (Replicated64Tensor, Ring64Tensor) -> Replicated64Tensor, RepAddOp);
modelled!(PlacementAdd::add, ReplicatedPlacement, (Replicated128Tensor, Ring128Tensor) -> Replicated128Tensor, RepAddOp);
modelled!(PlacementAdd::add, ReplicatedPlacement, (ReplicatedBitTensor, ReplicatedBitTensor) -> ReplicatedBitTensor, RepAddOp);
<<<<<<< HEAD
=======

hybrid_kernel! {
    RepAddOp,
    [
        (ReplicatedPlacement, (Replicated64Tensor, Replicated64Tensor) -> Replicated64Tensor => Self::rep_rep_kernel),
        (ReplicatedPlacement, (Replicated128Tensor, Replicated128Tensor) -> Replicated128Tensor => Self::rep_rep_kernel),
        (ReplicatedPlacement, (Ring64Tensor, Replicated64Tensor) -> Replicated64Tensor => Self::ring_rep_kernel),
        (ReplicatedPlacement, (Ring128Tensor, Replicated128Tensor) -> Replicated128Tensor => Self::ring_rep_kernel),
        (ReplicatedPlacement, (Replicated64Tensor, Ring64Tensor) -> Replicated64Tensor => Self::rep_ring_kernel),
        (ReplicatedPlacement, (Replicated128Tensor, Ring128Tensor) -> Replicated128Tensor => Self::rep_ring_kernel),
        (ReplicatedPlacement, (ReplicatedBitTensor, ReplicatedBitTensor) -> ReplicatedBitTensor => Self::rep_rep_kernel),
    ]
}

impl RepAddOp {
    fn rep_rep_kernel<C: Context, R>(
        ctx: &C,
        rep: &ReplicatedPlacement,
        x: ReplicatedTensor<R>,
        y: ReplicatedTensor<R>,
    ) -> ReplicatedTensor<R>
    where
        R: Clone,
        HostPlacement: PlacementAdd<C, R, R, R>,
    {
        let (player0, player1, player2) = rep.host_placements();

        let ReplicatedTensor {
            shares: [[x00, x10], [x11, x21], [x22, x02]],
        } = &x;

        let ReplicatedTensor {
            shares: [[y00, y10], [y11, y21], [y22, y02]],
        } = &y;

        let z00 = with_context!(player0, ctx, x00 + y00);
        let z10 = with_context!(player0, ctx, x10 + y10);

        let z11 = with_context!(player1, ctx, x11 + y11);
        let z21 = with_context!(player1, ctx, x21 + y21);

        let z22 = with_context!(player2, ctx, x22 + y22);
        let z02 = with_context!(player2, ctx, x02 + y02);

        ReplicatedTensor {
            shares: [[z00, z10], [z11, z21], [z22, z02]],
        }
    }

    fn ring_rep_kernel<C: Context, R: KnownType>(
        ctx: &C,
        rep: &ReplicatedPlacement,
        x: R,
        y: ReplicatedTensor<R>,
    ) -> ReplicatedTensor<R>
    where
        R: Clone,
        R: Placed<Placement = HostPlacement>,
        HostPlacement: PlacementAdd<C, R, R, R>,
    {
        let (player0, player1, player2) = rep.host_placements();
        let x_plc = x.placement();

        let ReplicatedTensor {
            shares: [[y00, y10], [y11, y21], [y22, y02]],
        } = y;

        let shares = match x_plc {
            _ if x_plc == player0 => {
                // add x to y0
                [
                    [with_context!(player0, ctx, x + y00), y10],
                    [y11, y21],
                    [y22, with_context!(player2, ctx, x + y02)],
                ]
            }
            _ if x_plc == player1 => {
                // add x to y1
                [
                    [y00, with_context!(player0, ctx, x + y10)],
                    [with_context!(player1, ctx, x + y11), y21],
                    [y22, y02],
                ]
            }
            _ if x_plc == player2 => {
                // add x to y2
                [
                    [y00, y10],
                    [y11, with_context!(player1, ctx, x + y21)],
                    [with_context!(player2, ctx, x + y22), y02],
                ]
            }
            _ => {
                // add x to y0; we could randomize this
                [
                    [with_context!(player0, ctx, x + y00), y10],
                    [y11, y21],
                    [y22, with_context!(player2, ctx, x + y02)],
                ]
            }
        };

        ReplicatedTensor { shares }
    }

    fn rep_ring_kernel<C: Context, R>(
        ctx: &C,
        rep: &ReplicatedPlacement,
        x: ReplicatedTensor<R>,
        y: R,
    ) -> ReplicatedTensor<R>
    where
        R: Clone,
        R: Placed<Placement = HostPlacement>,
        HostPlacement: PlacementAdd<C, R, R, R>,
    {
        let (player0, player1, player2) = rep.host_placements();
        let y_plc = y.placement();

        let ReplicatedTensor {
            shares: [[x00, x10], [x11, x21], [x22, x02]],
        } = x;

        let shares = match y_plc {
            _ if y_plc == player0 => {
                // add y to x0
                [
                    [with_context!(player0, ctx, x00 + y), x10],
                    [x11, x21],
                    [x22, with_context!(player2, ctx, x02 + y)],
                ]
            }
            _ if y_plc == player1 => {
                // add y to x1
                [
                    [x00, with_context!(player0, ctx, x10 + y)],
                    [with_context!(player1, ctx, x11 + y), x21],
                    [x22, x02],
                ]
            }
            _ if y_plc == player2 => {
                // add y to x2
                [
                    [x00, x10],
                    [x11, with_context!(player1, ctx, x21 + y)],
                    [with_context!(player2, ctx, x22 + y), x02],
                ]
            }
            _ => {
                // add y to x0; we could randomize this
                [
                    [with_context!(player0, ctx, x00 + y), x10],
                    [x11, x21],
                    [x22, with_context!(player2, ctx, x02 + y)],
                ]
            }
        };

        ReplicatedTensor { shares }
    }
}

#[derive(Clone, Debug, PartialEq)]
pub struct AdditiveAddOp {
    sig: Signature,
}

modelled!(PlacementAdd::add, AdditivePlacement, (Additive64Tensor, Additive64Tensor) -> Additive64Tensor, AdditiveAddOp);
modelled!(PlacementAdd::add, AdditivePlacement, (Additive128Tensor, Additive128Tensor) -> Additive128Tensor, AdditiveAddOp);

hybrid_kernel! {
    AdditiveAddOp,
    [
        (AdditivePlacement, (Additive64Tensor, Additive64Tensor) -> Additive64Tensor => Self::add_add_kernel),
        (AdditivePlacement, (Additive128Tensor, Additive128Tensor) -> Additive128Tensor => Self::add_add_kernel),
        (AdditivePlacement, (Additive64Tensor, Ring64Tensor) -> Additive64Tensor => Self::add_ring_kernel),
        (AdditivePlacement, (Additive128Tensor, Ring128Tensor) -> Additive128Tensor => Self::add_ring_kernel),
        (AdditivePlacement, (Ring64Tensor, Additive64Tensor) -> Additive64Tensor => Self::ring_add_kernel),
        (AdditivePlacement, (Ring128Tensor, Additive128Tensor) -> Additive128Tensor => Self::ring_add_kernel),
    ]
}

impl AdditiveAddOp {
    fn add_add_kernel<C: Context, R>(
        ctx: &C,
        add: &AdditivePlacement,
        x: AdditiveTensor<R>,
        y: AdditiveTensor<R>,
    ) -> AdditiveTensor<R>
    where
        HostPlacement: PlacementAdd<C, R, R, R>,
    {
        let (player0, player1) = add.host_placements();

        let AdditiveTensor { shares: [x0, x1] } = &x;

        let AdditiveTensor { shares: [y0, y1] } = &y;

        let z0 = with_context!(player0, ctx, x0 + y0);
        let z1 = with_context!(player1, ctx, x1 + y1);

        AdditiveTensor { shares: [z0, z1] }
    }

    fn add_ring_kernel<C: Context, R>(
        ctx: &C,
        add: &AdditivePlacement,
        x: AdditiveTensor<R>,
        y: R,
    ) -> AdditiveTensor<R>
    where
        R: Placed<Placement = HostPlacement>,
        HostPlacement: PlacementAdd<C, R, R, R>,
    {
        let (player0, player1) = add.host_placements();
        let AdditiveTensor { shares: [x0, x1] } = x;

        let y_plc = y.placement();

        let shares = match y_plc {
            _ if y_plc == player0 => [with_context!(player0, ctx, x0 + y), x1],
            _ if y_plc == player1 => [x0, with_context!(player1, ctx, x1 + y)],
            _ => [with_context!(player0, ctx, x0 + y), x1],
        };
        AdditiveTensor { shares }
    }

    fn ring_add_kernel<C: Context, R>(
        ctx: &C,
        add: &AdditivePlacement,
        x: R,
        y: AdditiveTensor<R>,
    ) -> AdditiveTensor<R>
    where
        R: Placed<Placement = HostPlacement>,
        HostPlacement: PlacementAdd<C, R, R, R>,
    {
        let (player0, player1) = add.host_placements();
        let AdditiveTensor { shares: [y0, y1] } = y;

        let x_plc = x.placement();
>>>>>>> ebca3543

hybrid_kernel! {
    RepAddOp,
    [
        (ReplicatedPlacement, (Replicated64Tensor, Replicated64Tensor) -> Replicated64Tensor => Self::rep_rep_kernel),
        (ReplicatedPlacement, (Replicated128Tensor, Replicated128Tensor) -> Replicated128Tensor => Self::rep_rep_kernel),
        (ReplicatedPlacement, (Ring64Tensor, Replicated64Tensor) -> Replicated64Tensor => Self::ring_rep_kernel),
        (ReplicatedPlacement, (Ring128Tensor, Replicated128Tensor) -> Replicated128Tensor => Self::ring_rep_kernel),
        (ReplicatedPlacement, (Replicated64Tensor, Ring64Tensor) -> Replicated64Tensor => Self::rep_ring_kernel),
        (ReplicatedPlacement, (Replicated128Tensor, Ring128Tensor) -> Replicated128Tensor => Self::rep_ring_kernel),
        (ReplicatedPlacement, (ReplicatedBitTensor, ReplicatedBitTensor) -> ReplicatedBitTensor => Self::rep_rep_kernel),
    ]
}

modelled!(PlacementAdd::add, AdditivePlacement, (Additive64Tensor, Additive64Tensor) -> Additive64Tensor, AdditiveAddOp);
modelled!(PlacementAdd::add, AdditivePlacement, (Additive128Tensor, Additive128Tensor) -> Additive128Tensor, AdditiveAddOp);

hybrid_kernel! {
    AdditiveAddOp,
    [
        (AdditivePlacement, (Additive64Tensor, Additive64Tensor) -> Additive64Tensor => Self::add_add_kernel),
        (AdditivePlacement, (Additive128Tensor, Additive128Tensor) -> Additive128Tensor => Self::add_add_kernel),
        (AdditivePlacement, (Additive64Tensor, Ring64Tensor) -> Additive64Tensor => Self::add_ring_kernel),
        (AdditivePlacement, (Additive128Tensor, Ring128Tensor) -> Additive128Tensor => Self::add_ring_kernel),
        (AdditivePlacement, (Ring64Tensor, Additive64Tensor) -> Additive64Tensor => Self::ring_add_kernel),
        (AdditivePlacement, (Ring128Tensor, Additive128Tensor) -> Additive128Tensor => Self::ring_add_kernel),
    ]
}

modelled!(PlacementMulSetup::mul, ReplicatedPlacement, (ReplicatedSetup, Replicated64Tensor, Replicated64Tensor) -> Replicated64Tensor, RepMulOp);
modelled!(PlacementMulSetup::mul, ReplicatedPlacement, (ReplicatedSetup, Replicated128Tensor, Replicated128Tensor) -> Replicated128Tensor, RepMulOp);
modelled!(PlacementMulSetup::mul, ReplicatedPlacement, (ReplicatedSetup, Ring64Tensor, Replicated64Tensor) -> Replicated64Tensor, RepMulOp);
modelled!(PlacementMulSetup::mul, ReplicatedPlacement, (ReplicatedSetup, Ring128Tensor, Replicated128Tensor) -> Replicated128Tensor, RepMulOp);
modelled!(PlacementMulSetup::mul, ReplicatedPlacement, (ReplicatedSetup, Replicated64Tensor, Ring64Tensor) -> Replicated64Tensor, RepMulOp);
modelled!(PlacementMulSetup::mul, ReplicatedPlacement, (ReplicatedSetup, Replicated128Tensor, Ring128Tensor) -> Replicated128Tensor, RepMulOp);
modelled!(PlacementMulSetup::mul, ReplicatedPlacement, (ReplicatedSetup, ReplicatedBitTensor, ReplicatedBitTensor) -> ReplicatedBitTensor, RepMulOp);

hybrid_kernel! {
    RepMulOp,
    [
        (ReplicatedPlacement, (ReplicatedSetup, Replicated64Tensor, Replicated64Tensor) -> Replicated64Tensor => Self::rep_rep_kernel),
        (ReplicatedPlacement, (ReplicatedSetup, Replicated128Tensor, Replicated128Tensor) -> Replicated128Tensor => Self::rep_rep_kernel),
        (ReplicatedPlacement, (ReplicatedSetup, ReplicatedBitTensor, ReplicatedBitTensor) -> ReplicatedBitTensor => Self::rep_rep_kernel),
        (ReplicatedPlacement, (ReplicatedSetup, Ring64Tensor, Replicated64Tensor) -> Replicated64Tensor => Self::ring_rep_kernel),
        (ReplicatedPlacement, (ReplicatedSetup, Ring128Tensor, Replicated128Tensor) -> Replicated128Tensor => Self::ring_rep_kernel),
        (ReplicatedPlacement, (ReplicatedSetup, Replicated64Tensor, Ring64Tensor) -> Replicated64Tensor => Self::rep_ring_kernel),
        (ReplicatedPlacement, (ReplicatedSetup, Replicated128Tensor, Ring128Tensor) -> Replicated128Tensor => Self::rep_ring_kernel),
    ]
}

<<<<<<< HEAD
=======
impl RepMulOp {
    fn rep_rep_kernel<C: Context, R, K>(
        ctx: &C,
        rep: &ReplicatedPlacement,
        setup: AbstractReplicatedSetup<K>,
        x: ReplicatedTensor<R>,
        y: ReplicatedTensor<R>,
    ) -> ReplicatedTensor<R>
    where
        R: Clone + Into<C::Value> + TryFrom<C::Value> + 'static,
        HostPlacement: PlacementSample<C, R>,
        HostPlacement: PlacementAdd<C, R, R, R>,
        HostPlacement: PlacementMul<C, R, R, R>,
        ReplicatedPlacement: PlacementZeroShare<C, K, R>,
    {
        let (player0, player1, player2) = rep.host_placements();

        let ReplicatedTensor {
            shares: [[x00, x10], [x11, x21], [x22, x02]],
        } = &x;

        let ReplicatedTensor {
            shares: [[y00, y10], [y11, y21], [y22, y02]],
        } = &y;

        let ReplicatedZeroShare {
            alphas: [a0, a1, a2],
        } = rep.zero_share(ctx, &setup);

        let z0 = with_context!(player0, ctx, { x00 * y00 + x00 * y10 + x10 * y00 + a0 });
        let z1 = with_context!(player1, ctx, { x11 * y11 + x11 * y21 + x21 * y11 + a1 });
        let z2 = with_context!(player2, ctx, { x22 * y22 + x22 * y02 + x02 * y22 + a2 });

        ReplicatedTensor {
            shares: [[z0.clone(), z1.clone()], [z1, z2.clone()], [z2, z0]],
        }
    }

    fn ring_rep_kernel<C: Context, R, K>(
        ctx: &C,
        rep: &ReplicatedPlacement,
        _setup: AbstractReplicatedSetup<K>,
        x: R,
        y: ReplicatedTensor<R>,
    ) -> ReplicatedTensor<R>
    where
        HostPlacement: PlacementMul<C, R, R, R>,
    {
        let (player0, player1, player2) = rep.host_placements();

        let ReplicatedTensor {
            shares: [[y00, y10], [y11, y21], [y22, y02]],
        } = &y;

        let z00 = with_context!(player0, ctx, x * y00);
        let z10 = with_context!(player0, ctx, x * y10);

        let z11 = with_context!(player1, ctx, x * y11);
        let z21 = with_context!(player1, ctx, x * y21);

        let z22 = with_context!(player2, ctx, x * y22);
        let z02 = with_context!(player2, ctx, x * y02);

        ReplicatedTensor {
            shares: [[z00, z10], [z11, z21], [z22, z02]],
        }
    }

    fn rep_ring_kernel<C: Context, R, K>(
        ctx: &C,
        rep: &ReplicatedPlacement,
        _setup: AbstractReplicatedSetup<K>,
        x: ReplicatedTensor<R>,
        y: R,
    ) -> ReplicatedTensor<R>
    where
        HostPlacement: PlacementMul<C, R, R, R>,
    {
        let (player0, player1, player2) = rep.host_placements();

        let ReplicatedTensor {
            shares: [[x00, x10], [x11, x21], [x22, x02]],
        } = &x;

        let z00 = with_context!(player0, ctx, x00 * y);
        let z10 = with_context!(player0, ctx, x10 * y);

        let z11 = with_context!(player1, ctx, x11 * y);
        let z21 = with_context!(player1, ctx, x21 * y);

        let z22 = with_context!(player2, ctx, x22 * y);
        let z02 = with_context!(player2, ctx, x02 * y);

        ReplicatedTensor {
            shares: [[z00, z10], [z11, z21], [z22, z02]],
        }
    }
}

#[derive(Clone, Debug, PartialEq)]
pub struct AdditiveMulOp {
    sig: Signature,
}

>>>>>>> ebca3543
modelled!(PlacementMul::mul, AdditivePlacement, (Ring64Tensor, Additive64Tensor) -> Additive64Tensor, AdditiveMulOp);
modelled!(PlacementMul::mul, AdditivePlacement, (Additive64Tensor, Ring64Tensor) -> Additive64Tensor, AdditiveMulOp);
modelled!(PlacementMul::mul, AdditivePlacement, (Ring128Tensor, Additive128Tensor) -> Additive128Tensor, AdditiveMulOp);
modelled!(PlacementMul::mul, AdditivePlacement, (Additive128Tensor, Ring128Tensor) -> Additive128Tensor, AdditiveMulOp);

hybrid_kernel! {
    AdditiveMulOp,
    [
        (AdditivePlacement, (Ring64Tensor, Additive64Tensor) -> Additive64Tensor => Self::ring_add_kernel),
        (AdditivePlacement, (Additive64Tensor, Ring64Tensor) -> Additive64Tensor => Self::add_ring_kernel),
        (AdditivePlacement, (Additive128Tensor, Ring128Tensor) -> Additive128Tensor => Self::add_ring_kernel),
        (AdditivePlacement, (Ring128Tensor, Additive128Tensor) -> Additive128Tensor => Self::ring_add_kernel),
    ]
}

<<<<<<< HEAD
=======
impl AdditiveMulOp {
    fn ring_add_kernel<C: Context, R>(
        ctx: &C,
        add: &AdditivePlacement,
        x: R,
        y: AdditiveTensor<R>,
    ) -> AdditiveTensor<R>
    where
        R: Placed<Placement = HostPlacement>,
        HostPlacement: PlacementMul<C, R, R, R>,
    {
        let (player0, player1) = add.host_placements();

        let AdditiveTensor { shares: [y0, y1] } = &y;

        let z0 = with_context!(player0, ctx, x * y0);
        let z1 = with_context!(player1, ctx, x * y1);

        AdditiveTensor { shares: [z0, z1] }
    }

    fn add_ring_kernel<C: Context, R>(
        ctx: &C,
        add: &AdditivePlacement,
        x: AdditiveTensor<R>,
        y: R,
    ) -> AdditiveTensor<R>
    where
        R: Placed<Placement = HostPlacement>,
        HostPlacement: PlacementMul<C, R, R, R>,
    {
        let (player0, player1) = add.host_placements();

        let AdditiveTensor { shares: [x0, x1] } = &x;

        let z0 = with_context!(player0, ctx, x0 * y);
        let z1 = with_context!(player1, ctx, x1 * y);

        AdditiveTensor { shares: [z0, z1] }
    }
}

trait PlacementZeroShare<C: Context, K, R> {
    fn zero_share(&self, ctx: &C, setup: &AbstractReplicatedSetup<K>) -> ReplicatedZeroShare<R>;
}

// NOTE this is an un-modelled operation (as opposed to the modelled! operations that have
// a representation in computations); should we have a macro for this as well?
impl<C: Context, K, R> PlacementZeroShare<C, K, R> for ReplicatedPlacement
where
    R: Clone + 'static,
    HostPlacement: PlacementSample<C, R>,
    HostPlacement: PlacementSub<C, R, R, R>,
{
    fn zero_share(&self, ctx: &C, s: &AbstractReplicatedSetup<K>) -> ReplicatedZeroShare<R> {
        let (player0, player1, player2) = self.host_placements();

        let AbstractReplicatedSetup {
            keys: [[k00, k10], [k11, k21], [k22, k02]],
        } = s;

        // TODO use keys when sampling!

        let r00 = player0.sample(ctx);
        let r10 = player0.sample(ctx);
        let alpha0 = with_context!(player0, ctx, r00 - r10);

        let r11 = player1.sample(ctx);
        let r21 = player1.sample(ctx);
        let alpha1 = with_context!(player1, ctx, r11 - r21);

        let r22 = player2.sample(ctx);
        let r02 = player2.sample(ctx);
        let alpha2 = with_context!(player2, ctx, r22 - r02);

        ReplicatedZeroShare {
            alphas: [alpha0, alpha1, alpha2],
        }
    }
}
#[derive(Clone, Debug, PartialEq)]
pub struct RepShareOp {
    sig: Signature,
}

>>>>>>> ebca3543
modelled!(PlacementShare::share, ReplicatedPlacement, (Ring64Tensor) -> Replicated64Tensor, RepShareOp);
modelled!(PlacementShare::share, ReplicatedPlacement, (Ring128Tensor) -> Replicated128Tensor, RepShareOp);
modelled!(PlacementShare::share, ReplicatedPlacement, (BitTensor) -> ReplicatedBitTensor, RepShareOp);

hybrid_kernel! {
    RepShareOp,
    [
        (ReplicatedPlacement, (Ring64Tensor) -> Replicated64Tensor => Self::kernel),
        (ReplicatedPlacement, (Ring128Tensor) -> Replicated128Tensor => Self::kernel),
        (ReplicatedPlacement, (BitTensor) -> ReplicatedBitTensor => Self::kernel),
    ]
}

<<<<<<< HEAD
=======
impl RepShareOp {
    fn kernel<C: Context, R: Clone>(ctx: &C, rep: &ReplicatedPlacement, x: R) -> ReplicatedTensor<R>
    where
        R: Into<C::Value> + TryFrom<C::Value> + 'static,
        R: Placed<Placement = HostPlacement>,
        HostPlacement: PlacementSample<C, R>,
        HostPlacement: PlacementAdd<C, R, R, R>,
        HostPlacement: PlacementSub<C, R, R, R>,
    {
        let owner = x.placement();

        let x0 = owner.sample(ctx);
        let x1 = owner.sample(ctx);
        let x2 = with_context!(owner, ctx, x - (x0 + x1));

        ReplicatedTensor {
            shares: [[x0.clone(), x1.clone()], [x1, x2.clone()], [x2, x0]],
        }
    }
}

#[derive(Clone, Debug, PartialEq)]
pub struct RepRevealOp {
    sig: Signature,
}

>>>>>>> ebca3543
// NOTE
// revealing on ReplicatedPlacements should reveal to all three players, but we're currently
// missing a type to represent this (eg PublicReplicatedTensor vs PrivateReplicatedTensors)
modelled!(PlacementReveal::reveal, HostPlacement, (Replicated64Tensor) -> Ring64Tensor, RepRevealOp);
modelled!(PlacementReveal::reveal, HostPlacement, (Replicated128Tensor) -> Ring128Tensor, RepRevealOp);
modelled!(PlacementReveal::reveal, HostPlacement, (ReplicatedBitTensor) -> BitTensor, RepRevealOp);

hybrid_kernel! {
    RepRevealOp,
    [
        (HostPlacement, (Replicated64Tensor) -> Ring64Tensor => Self::kernel),
        (HostPlacement, (Replicated128Tensor) -> Ring128Tensor => Self::kernel),
        (HostPlacement, (ReplicatedBitTensor) -> BitTensor => Self::kernel),
    ]
}

<<<<<<< HEAD
=======
impl RepRevealOp {
    fn kernel<C: Context, R: Clone>(ctx: &C, plc: &HostPlacement, xe: ReplicatedTensor<R>) -> R
    where
        R: Clone + 'static,
        HostPlacement: PlacementAdd<C, R, R, R>,
    {
        let ReplicatedTensor {
            shares: [[x00, x10], [x11, x21], [x22, x02]],
        } = &xe;

        with_context!(plc, ctx, x00 + x10 + x21)
    }
}

#[derive(Clone, Debug, PartialEq)]
pub struct AdditiveRevealOp {
    sig: Signature,
}

>>>>>>> ebca3543
modelled!(PlacementReveal::reveal, HostPlacement, (Additive64Tensor) -> Ring64Tensor, AdditiveRevealOp);
modelled!(PlacementReveal::reveal, HostPlacement, (Additive128Tensor) -> Ring128Tensor, AdditiveRevealOp);

hybrid_kernel! {
    AdditiveRevealOp,
    [
        (HostPlacement, (Additive64Tensor) -> Ring64Tensor => Self::kernel),
        (HostPlacement, (Additive128Tensor) -> Ring128Tensor => Self::kernel),
    ]
}

<<<<<<< HEAD
=======
impl AdditiveRevealOp {
    fn kernel<C: Context, R: Clone>(ctx: &C, plc: &HostPlacement, xe: AdditiveTensor<R>) -> R
    where
        HostPlacement: PlacementAdd<C, R, R, R>,
    {
        let AdditiveTensor { shares: [x0, x1] } = &xe;
        with_context!(plc, ctx, x1 + x0)
    }
}

#[derive(Clone, Debug, PartialEq)]
pub struct FillOp {
    sig: Signature,
    value: Value,
}

modelled!(PlacementFill::fill, HostPlacement, attributes[value: Value] (Shape) -> Ring64Tensor, FillOp);
modelled!(PlacementFill::fill, HostPlacement, attributes[value: Value] (Shape) -> Ring128Tensor, FillOp);
modelled!(PlacementFill::fill, HostPlacement, attributes[value: Value] (Shape) -> BitTensor, FillOp);

kernel! {
    FillOp,
    [
        (HostPlacement, (Shape) -> Ring64Tensor => attributes[value] Self::kernel64),
        (HostPlacement, (Shape) -> Ring128Tensor => attributes[value] Self::kernel128),
        (HostPlacement, (Shape) -> BitTensor => attributes[value] Self::kernel8),
    ]
}

impl FillOp {
    fn kernel64<C: Context>(
        ctx: &C,
        plc: &HostPlacement,
        value: Value,
        shape: Shape,
    ) -> Ring64Tensor {
        // TODO: Pass in typed value instead of Value
        match value {
            Value::Ring64(el) => Ring64Tensor::fill(el.0, plc.clone()),
            _ => unimplemented!(), // ok
        }
    }

    fn kernel128<C: Context>(
        ctx: &C,
        plc: &HostPlacement,
        value: Value,
        shape: Shape,
    ) -> Ring128Tensor {
        // TODO: Pass in typed value instead of Value
        match value {
            Value::Ring128(el) => Ring128Tensor::fill(el.0, plc.clone()),
            _ => unimplemented!(), // ok
        }
    }

    fn kernel8<C: Context>(ctx: &C, plc: &HostPlacement, value: Value, shape: Shape) -> BitTensor {
        // TODO: Pass in typed value instead of Value
        match value {
            Value::Bit(el) => BitTensor::fill(el.0, plc.clone()),
            _ => unimplemented!(), // ok
        }
    }
}

#[derive(Clone, Debug, PartialEq)]
pub struct RingAddOp {
    sig: Signature,
}

// NOTE uncomment the next line to see the kernel check system in action
// modelled!(PlacementAdd::add, HostPlacement, (Ring32Tensor, Ring32Tensor) -> Ring32Tensor, RingAddOp);
// NOTE that supporting op attributes might be a simple adding an ctor input to the macro: (Placement, Signature) -> Op
modelled!(PlacementAdd::add, HostPlacement, (Ring64Tensor, Ring64Tensor) -> Ring64Tensor, RingAddOp);
modelled!(PlacementAdd::add, HostPlacement, (Ring128Tensor, Ring128Tensor) -> Ring128Tensor, RingAddOp);

kernel! {
    RingAddOp,
    [
        (HostPlacement, (Ring64Tensor, Ring64Tensor) -> Ring64Tensor => Self::kernel),
        (HostPlacement, (Ring128Tensor, Ring128Tensor) -> Ring128Tensor => Self::kernel),
    ]
}

impl RingAddOp {
    fn kernel<C: Context, T>(
        _ctx: &C,
        _plc: &HostPlacement,
        x: RingTensor<T>,
        y: RingTensor<T>,
    ) -> RingTensor<T>
    where
        RingTensor<T>: Add<RingTensor<T>, Output = RingTensor<T>>,
    {
        x + y
    }
}

#[derive(Clone, Debug, PartialEq)]
pub struct RingSubOp {
    sig: Signature,
}

modelled!(PlacementSub::sub, HostPlacement, (Ring64Tensor, Ring64Tensor) -> Ring64Tensor, RingSubOp);
modelled!(PlacementSub::sub, HostPlacement, (Ring128Tensor, Ring128Tensor) -> Ring128Tensor, RingSubOp);

kernel! {
    RingSubOp,
    [
        (HostPlacement, (Ring64Tensor, Ring64Tensor) -> Ring64Tensor => Self::kernel),
        (HostPlacement, (Ring128Tensor, Ring128Tensor) -> Ring128Tensor => Self::kernel),
    ]
}

impl RingSubOp {
    fn kernel<C: Context, T>(
        _ctx: &C,
        _plc: &HostPlacement,
        x: RingTensor<T>,
        y: RingTensor<T>,
    ) -> RingTensor<T>
    where
        RingTensor<T>: Sub<RingTensor<T>, Output = RingTensor<T>>,
    {
        x - y
    }
}

#[derive(Clone, Debug, PartialEq)]
pub struct RingMulOp {
    sig: Signature,
}

modelled!(PlacementMul::mul, HostPlacement, (Ring64Tensor, Ring64Tensor) -> Ring64Tensor, RingMulOp);
modelled!(PlacementMul::mul, HostPlacement, (Ring128Tensor, Ring128Tensor) -> Ring128Tensor, RingMulOp);

kernel! {
    RingMulOp,
    [
        (HostPlacement, (Ring64Tensor, Ring64Tensor) -> Ring64Tensor => Self::kernel),
        (HostPlacement, (Ring128Tensor, Ring128Tensor) -> Ring128Tensor => Self::kernel),
    ]
}

impl RingMulOp {
    fn kernel<C: Context, T>(
        _ctx: &C,
        _plc: &HostPlacement,
        x: RingTensor<T>,
        y: RingTensor<T>,
    ) -> RingTensor<T>
    where
        RingTensor<T>: Mul<RingTensor<T>, Output = RingTensor<T>>,
    {
        x * y
    }
}

#[derive(Clone, Debug, PartialEq)]
pub struct RingShlOp {
    sig: Signature,
    amount: usize,
}

modelled!(PlacementShl::shl, HostPlacement, attributes[amount: usize] (Ring64Tensor) -> Ring64Tensor, RingShlOp);
modelled!(PlacementShl::shl, HostPlacement, attributes[amount: usize] (Ring128Tensor) -> Ring128Tensor, RingShlOp);

kernel! {
    RingShlOp,
    [
        (HostPlacement, (Ring64Tensor) -> Ring64Tensor => attributes[amount] Self::kernel),
        (HostPlacement, (Ring128Tensor) -> Ring128Tensor => attributes[amount] Self::kernel),
    ]
}

impl RingShlOp {
    fn kernel<C: Context, T>(
        _ctx: &C,
        _plc: &HostPlacement,
        amount: usize,
        x: RingTensor<T>,
    ) -> RingTensor<T>
    where
        RingTensor<T>: Shl<usize, Output = RingTensor<T>>,
    {
        x << amount
    }
}

#[derive(Clone, Debug, PartialEq)]
pub struct RingShrOp {
    sig: Signature,
    amount: usize,
}

modelled!(PlacementShr::shr, HostPlacement, attributes[amount: usize] (Ring64Tensor) -> Ring64Tensor, RingShrOp);
modelled!(PlacementShr::shr, HostPlacement, attributes[amount: usize] (Ring128Tensor) -> Ring128Tensor, RingShrOp);

kernel! {
    RingShrOp,
    [
        (HostPlacement, (Ring64Tensor) -> Ring64Tensor => attributes[amount] Self::kernel),
        (HostPlacement, (Ring128Tensor) -> Ring128Tensor => attributes[amount] Self::kernel),
    ]
}

impl RingShrOp {
    fn kernel<C: Context, T>(
        _ctx: &C,
        _plc: &HostPlacement,
        amount: usize,
        x: RingTensor<T>,
    ) -> RingTensor<T>
    where
        RingTensor<T>: Shr<usize, Output = RingTensor<T>>,
    {
        x >> amount
    }
}

#[derive(Clone, Debug, PartialEq)]
pub struct BitXorOp {
    sig: Signature,
}

>>>>>>> ebca3543
modelled!(PlacementXor::xor, HostPlacement, (BitTensor, BitTensor) -> BitTensor, BitXorOp);
modelled_alias!(PlacementAdd::add, HostPlacement, (BitTensor, BitTensor) -> BitTensor => PlacementXor::xor); // add = xor in Z2
modelled_alias!(PlacementSub::sub, HostPlacement, (BitTensor, BitTensor) -> BitTensor => PlacementXor::xor); // sub = xor in Z2

modelled!(PlacementAnd::and, HostPlacement, (BitTensor, BitTensor) -> BitTensor, BitAndOp);
modelled_alias!(PlacementMul::mul, HostPlacement, (BitTensor, BitTensor) -> BitTensor => PlacementAnd::and); // mul = and in Z2

modelled!(PlacementKeyGen::keygen, HostPlacement, () -> PrfKey, PrfKeyGenOp);


modelled!(PlacementSample::sample, HostPlacement, () -> BitTensor, BitSampleOp);

impl DispatchKernel<ConcreteContext> for ConstantOp {
    fn compile(&self, _ctx: &ConcreteContext, plc: &Placement) -> Box<dyn Fn(Vec<Value>) -> Value> {
        let val = self.val.clone();

        match plc {
            Placement::HostPlacement(_) => Box::new(move |_operands| -> Value { *val.clone() }),
            _ => unimplemented!(), // ok
        }
    }
}

impl DispatchKernel<SymbolicContext> for ConstantOp {
    fn compile<'c>(
        &self,
        ctx: &'c SymbolicContext,
        plc: &Placement,
    ) -> Box<dyn Fn(Vec<SymbolicValue>) -> SymbolicValue + 'c> {
        match plc {
            Placement::HostPlacement(_) => {
                // TODO
                let plc = plc.clone();
                let op = self.clone();

                Box::new(move |operands| {
                    assert_eq!(operands.len(), 0);

                    let op_name = ctx.add_operation(&op, &[], &plc);
                    op.val.ty().synthesize_symbolic_value(op_name, plc.clone())
                })
            }
            _ => unimplemented!(), // ok
        }
    }
}

modelled!(PlacementMul::mul, HostPlacement, (Fixed64Tensor, Fixed64Tensor) -> Fixed64Tensor, FixedMulOp);
modelled!(PlacementMul::mul, HostPlacement, (Fixed128Tensor, Fixed128Tensor) -> Fixed128Tensor, FixedMulOp);
modelled!(PlacementMul::mul, ReplicatedPlacement, (Fixed64Tensor, Fixed64Tensor) -> Fixed64Tensor, FixedMulOp);
modelled!(PlacementMul::mul, ReplicatedPlacement, (Fixed128Tensor, Fixed128Tensor) -> Fixed128Tensor, FixedMulOp);

hybrid_kernel! {
    FixedMulOp,
    [
        (HostPlacement, (Fixed64Tensor, Fixed64Tensor) -> Fixed64Tensor => Self::host_kernel),
        (HostPlacement, (Fixed128Tensor, Fixed128Tensor) -> Fixed128Tensor => Self::host_kernel),
        (ReplicatedPlacement, (Fixed64Tensor, Fixed64Tensor) -> Fixed64Tensor => Self::rep_kernel),
        (ReplicatedPlacement, (Fixed128Tensor, Fixed128Tensor) -> Fixed128Tensor => Self::rep_kernel),
    ]
}

impl FixedMulOp {
    fn host_kernel<C: Context, RingTensorT, ReplicatedTensorT>(
        ctx: &C,
        plc: &HostPlacement,
        x: FixedTensor<RingTensorT, ReplicatedTensorT>,
        y: FixedTensor<RingTensorT, ReplicatedTensorT>,
    ) -> FixedTensor<RingTensorT, ReplicatedTensorT>
    where
        HostPlacement: PlacementReveal<C, ReplicatedTensorT, RingTensorT>,
        HostPlacement: PlacementMul<C, RingTensorT, RingTensorT, RingTensorT>,
    {
        // NOTE: if one day we have branches that are not supported then we should
        // consider promoting matching to the macros and introduce proper intermediate types

        match (x, y) {
            (FixedTensor::RingTensor(x), FixedTensor::RingTensor(y)) => {
                let z: RingTensorT = plc.mul(ctx, &x, &y);
                FixedTensor::<RingTensorT, ReplicatedTensorT>::RingTensor(z)
            }
            (FixedTensor::RingTensor(x), FixedTensor::ReplicatedTensor(ye)) => {
                let y = plc.reveal(ctx, &ye);
                let z = plc.mul(ctx, &x, &y);
                FixedTensor::<RingTensorT, ReplicatedTensorT>::RingTensor(z)
            }
            (FixedTensor::ReplicatedTensor(xe), FixedTensor::RingTensor(y)) => {
                let x = plc.reveal(ctx, &xe);
                let z = plc.mul(ctx, &x, &y);
                FixedTensor::<RingTensorT, ReplicatedTensorT>::RingTensor(z)
            }
            (FixedTensor::ReplicatedTensor(xe), FixedTensor::ReplicatedTensor(ye)) => {
                let x = plc.reveal(ctx, &xe);
                let y = plc.reveal(ctx, &ye);
                let z = plc.mul(ctx, &x, &y);
                FixedTensor::<RingTensorT, ReplicatedTensorT>::RingTensor(z)
            }
        }
    }

    fn rep_kernel<C: Context, RingTensorT, ReplicatedTensorT>(
        ctx: &C,
        plc: &ReplicatedPlacement,
        x: FixedTensor<RingTensorT, ReplicatedTensorT>,
        y: FixedTensor<RingTensorT, ReplicatedTensorT>,
    ) -> FixedTensor<RingTensorT, ReplicatedTensorT>
    where
        ReplicatedPlacement: PlacementShare<C, RingTensorT, ReplicatedTensorT>,
        ReplicatedPlacement: PlacementMulSetup<
            C,
            C::ReplicatedSetup,
            ReplicatedTensorT,
            ReplicatedTensorT,
            ReplicatedTensorT,
        >,
        ReplicatedPlacement:
            PlacementAdd<C, ReplicatedTensorT, ReplicatedTensorT, ReplicatedTensorT>,
    {
        // NOTE: if one day we have branches that are not supported then we should
        // consider promoting matching to the macros and introduce proper intermediate types

        match (x, y) {
            (FixedTensor::RingTensor(x), FixedTensor::RingTensor(y)) => {
                let setup = ctx.replicated_setup(plc);
                let xe = plc.share(ctx, &x);
                let ye = plc.share(ctx, &y);
                let ze = PlacementMulSetup::mul(plc, ctx, setup, &xe, &ye);
                FixedTensor::<RingTensorT, ReplicatedTensorT>::ReplicatedTensor(ze)
            }
            (FixedTensor::RingTensor(x), FixedTensor::ReplicatedTensor(ye)) => {
                let setup = ctx.replicated_setup(plc);
                let xe = plc.share(ctx, &x);
                let ze = PlacementMulSetup::mul(plc, ctx, setup, &xe, &ye);
                FixedTensor::<RingTensorT, ReplicatedTensorT>::ReplicatedTensor(ze)
            }
            (FixedTensor::ReplicatedTensor(xe), FixedTensor::RingTensor(y)) => {
                let setup = ctx.replicated_setup(plc);
                let ye = plc.share(ctx, &y);
                let ze = PlacementMulSetup::mul(plc, ctx, setup, &xe, &ye);
                FixedTensor::<RingTensorT, ReplicatedTensorT>::ReplicatedTensor(ze)
            }
            (FixedTensor::ReplicatedTensor(xe), FixedTensor::ReplicatedTensor(ye)) => {
                let setup = ctx.replicated_setup(plc);
                let ze = PlacementMulSetup::mul(plc, ctx, setup, &xe, &ye);
                FixedTensor::<RingTensorT, ReplicatedTensorT>::ReplicatedTensor(ze)
            }
        }
    }
}

modelled!(PlacementAdd::add, HostPlacement, (Fixed64Tensor, Fixed64Tensor) -> Fixed64Tensor, FixedAddOp);
modelled!(PlacementAdd::add, HostPlacement, (Fixed128Tensor, Fixed128Tensor) -> Fixed128Tensor, FixedAddOp);
modelled!(PlacementAdd::add, ReplicatedPlacement, (Fixed64Tensor, Fixed64Tensor) -> Fixed64Tensor, FixedAddOp);
modelled!(PlacementAdd::add, ReplicatedPlacement, (Fixed128Tensor, Fixed128Tensor) -> Fixed128Tensor, FixedAddOp);

hybrid_kernel! {
    FixedAddOp,
    [
        (HostPlacement, (Fixed64Tensor, Fixed64Tensor) -> Fixed64Tensor => Self::host_kernel),
        (HostPlacement, (Fixed128Tensor, Fixed128Tensor) -> Fixed128Tensor => Self::host_kernel),
        (ReplicatedPlacement, (Fixed64Tensor, Fixed64Tensor) -> Fixed64Tensor => Self::rep_kernel),
        (ReplicatedPlacement, (Fixed128Tensor, Fixed128Tensor) -> Fixed128Tensor => Self::rep_kernel),
    ]
}

impl FixedAddOp {
    fn host_kernel<C: Context, RingTensorT, ReplicatedTensorT>(
        ctx: &C,
        plc: &HostPlacement,
        x: FixedTensor<RingTensorT, ReplicatedTensorT>,
        y: FixedTensor<RingTensorT, ReplicatedTensorT>,
    ) -> FixedTensor<RingTensorT, ReplicatedTensorT>
    where
        HostPlacement: PlacementReveal<C, ReplicatedTensorT, RingTensorT>,
        HostPlacement: PlacementAdd<C, RingTensorT, RingTensorT, RingTensorT>,
    {
        // NOTE: if one day we have branches that are not supported then we should
        // consider promoting matching to the macros and introduce proper intermediate types

        match (x, y) {
            (FixedTensor::RingTensor(x), FixedTensor::RingTensor(y)) => {
                let z: RingTensorT = plc.add(ctx, &x, &y);
                FixedTensor::<RingTensorT, ReplicatedTensorT>::RingTensor(z)
            }
            (FixedTensor::RingTensor(x), FixedTensor::ReplicatedTensor(ye)) => {
                let y = plc.reveal(ctx, &ye);
                let z = plc.add(ctx, &x, &y);
                FixedTensor::<RingTensorT, ReplicatedTensorT>::RingTensor(z)
            }
            (FixedTensor::ReplicatedTensor(xe), FixedTensor::RingTensor(y)) => {
                let x = plc.reveal(ctx, &xe);
                let z = plc.add(ctx, &x, &y);
                FixedTensor::<RingTensorT, ReplicatedTensorT>::RingTensor(z)
            }
            (FixedTensor::ReplicatedTensor(xe), FixedTensor::ReplicatedTensor(ye)) => {
                let x = plc.reveal(ctx, &xe);
                let y = plc.reveal(ctx, &ye);
                let z = plc.add(ctx, &x, &y);
                FixedTensor::<RingTensorT, ReplicatedTensorT>::RingTensor(z)
            }
        }
    }

    fn rep_kernel<C: Context, RingTensorT, ReplicatedTensorT>(
        ctx: &C,
        plc: &ReplicatedPlacement,
        x: FixedTensor<RingTensorT, ReplicatedTensorT>,
        y: FixedTensor<RingTensorT, ReplicatedTensorT>,
    ) -> FixedTensor<RingTensorT, ReplicatedTensorT>
    where
        ReplicatedPlacement: PlacementShare<C, RingTensorT, ReplicatedTensorT>,
        ReplicatedPlacement:
            PlacementAdd<C, ReplicatedTensorT, ReplicatedTensorT, ReplicatedTensorT>,
    {
        // NOTE: if one day we have branches that are not supported then we should
        // consider promoting matching to the macros and introduce proper intermediate types

        match (x, y) {
            (FixedTensor::RingTensor(x), FixedTensor::RingTensor(y)) => {
                let xe = plc.share(ctx, &x);
                let ye = plc.share(ctx, &y);
                let ze = plc.add(ctx, &xe, &ye);
                FixedTensor::<RingTensorT, ReplicatedTensorT>::ReplicatedTensor(ze)
            }
            (FixedTensor::RingTensor(x), FixedTensor::ReplicatedTensor(ye)) => {
                let xe = plc.share(ctx, &x);
                let ze = plc.add(ctx, &xe, &ye);
                FixedTensor::<RingTensorT, ReplicatedTensorT>::ReplicatedTensor(ze)
            }
            (FixedTensor::ReplicatedTensor(xe), FixedTensor::RingTensor(y)) => {
                let ye = plc.share(ctx, &y);
                let ze = plc.add(ctx, &xe, &ye);
                FixedTensor::<RingTensorT, ReplicatedTensorT>::ReplicatedTensor(ze)
            }
            (FixedTensor::ReplicatedTensor(xe), FixedTensor::ReplicatedTensor(ye)) => {
                let ze = plc.add(ctx, &xe, &ye);
                FixedTensor::<RingTensorT, ReplicatedTensorT>::ReplicatedTensor(ze)
            }
        }
    }
}

#[cfg(test)]
mod tests {
    #![allow(clippy::redundant_clone)]

    use super::*;

    #[test]
    fn test_rep_add_concrete() {
        let ctx = ConcreteContext::default();

        let alice = HostPlacement {
            player: "alice".into(),
        };
        let bob = HostPlacement {
            player: "bob".into(),
        };
        let carole = HostPlacement {
            player: "carole".into(),
        };
        let rep = ReplicatedPlacement {
            players: ["alice".into(), "bob".into(), "carole".into()],
        };

        let xe: Replicated64Tensor = ReplicatedTensor {
            shares: [
                [RingTensor(1, alice.clone()), RingTensor(2, alice.clone())],
                [RingTensor(2, bob.clone()), RingTensor(3, bob.clone())],
                [RingTensor(3, carole.clone()), RingTensor(1, carole.clone())],
            ],
        };

        let ye = ReplicatedTensor {
            shares: [
                [RingTensor(1, alice.clone()), RingTensor(2, alice.clone())],
                [RingTensor(2, bob.clone()), RingTensor(3, bob.clone())],
                [RingTensor(3, carole.clone()), RingTensor(1, carole.clone())],
            ],
        };

        let ze: ReplicatedTensor<_> = rep.add(&ctx, &xe, &ye);

        assert_eq!(
            ze,
            ReplicatedTensor {
                shares: [
                    [RingTensor(2, alice.clone()), RingTensor(4, alice.clone())],
                    [RingTensor(4, bob.clone()), RingTensor(6, bob.clone())],
                    [RingTensor(6, carole.clone()), RingTensor(2, carole.clone())],
                ],
            }
        );
    }

    #[test]
    fn test_rep_add_symbolic() {
        let ctx = SymbolicContext::default();

        let alice = HostPlacement {
            player: "alice".into(),
        };
        let bob = HostPlacement {
            player: "bob".into(),
        };
        let carole = HostPlacement {
            player: "carole".into(),
        };
        let rep = ReplicatedPlacement {
            players: ["alice".into(), "bob".into(), "carole".into()],
        };

        let xe: Symbolic<ReplicatedTensor<Symbolic<Ring64Tensor>>> =
            Symbolic::Concrete(ReplicatedTensor {
                shares: [
                    [
                        SymbolicHandle {
                            op: "x00".into(),
                            plc: alice.clone(),
                        }
                        .into(),
                        SymbolicHandle {
                            op: "x10".into(),
                            plc: alice.clone(),
                        }
                        .into(),
                    ],
                    [
                        SymbolicHandle {
                            op: "x11".into(),
                            plc: bob.clone(),
                        }
                        .into(),
                        SymbolicHandle {
                            op: "x21".into(),
                            plc: bob.clone(),
                        }
                        .into(),
                    ],
                    [
                        SymbolicHandle {
                            op: "x22".into(),
                            plc: carole.clone(),
                        }
                        .into(),
                        SymbolicHandle {
                            op: "x02".into(),
                            plc: carole.clone(),
                        }
                        .into(),
                    ],
                ],
            });

        let ye: Symbolic<ReplicatedTensor<Symbolic<Ring64Tensor>>> =
            Symbolic::Concrete(ReplicatedTensor {
                shares: [
                    [
                        SymbolicHandle {
                            op: "y00".into(),
                            plc: alice.clone(),
                        }
                        .into(),
                        SymbolicHandle {
                            op: "y10".into(),
                            plc: alice.clone(),
                        }
                        .into(),
                    ],
                    [
                        SymbolicHandle {
                            op: "y11".into(),
                            plc: bob.clone(),
                        }
                        .into(),
                        SymbolicHandle {
                            op: "y21".into(),
                            plc: bob.clone(),
                        }
                        .into(),
                    ],
                    [
                        SymbolicHandle {
                            op: "y22".into(),
                            plc: carole.clone(),
                        }
                        .into(),
                        SymbolicHandle {
                            op: "y02".into(),
                            plc: carole.clone(),
                        }
                        .into(),
                    ],
                ],
            });

        let ze = rep.add(&ctx, &xe, &ye);

        assert_eq!(
            ze,
            Symbolic::Concrete(ReplicatedTensor {
                shares: [
                    [
                        Symbolic::Symbolic(SymbolicHandle {
                            op: "op_0".into(),
                            plc: alice.clone()
                        }),
                        Symbolic::Symbolic(SymbolicHandle {
                            op: "op_1".into(),
                            plc: alice.clone()
                        }),
                    ],
                    [
                        Symbolic::Symbolic(SymbolicHandle {
                            op: "op_2".into(),
                            plc: bob.clone()
                        }),
                        Symbolic::Symbolic(SymbolicHandle {
                            op: "op_3".into(),
                            plc: bob.clone()
                        }),
                    ],
                    [
                        Symbolic::Symbolic(SymbolicHandle {
                            op: "op_4".into(),
                            plc: carole.clone()
                        }),
                        Symbolic::Symbolic(SymbolicHandle {
                            op: "op_5".into(),
                            plc: carole.clone()
                        }),
                    ],
                ]
            })
        );

        let ops: &[_] = &ctx.ops.read().unwrap();
        assert_eq!(
            ops,
            &vec![
                Operation {
                    name: "op_0".into(),
                    operator: RingAddOp {
                        sig: BinarySignature {
                            arg0: Ty::Ring64Tensor,
                            arg1: Ty::Ring64Tensor,
                            ret: Ty::Ring64Tensor
                        }
                        .into(),
                    }
                    .into(),
                    operands: vec!["x00".into(), "y00".into()],
                    plc: HostPlacement {
                        player: "alice".into()
                    }
                    .into(),
                },
                Operation {
                    name: "op_1".into(),
                    operator: RingAddOp {
                        sig: BinarySignature {
                            arg0: Ty::Ring64Tensor,
                            arg1: Ty::Ring64Tensor,
                            ret: Ty::Ring64Tensor
                        }
                        .into(),
                    }
                    .into(),
                    operands: vec!["x10".into(), "y10".into()],
                    plc: HostPlacement {
                        player: "alice".into()
                    }
                    .into(),
                },
                Operation {
                    name: "op_2".into(),
                    operator: RingAddOp {
                        sig: BinarySignature {
                            arg0: Ty::Ring64Tensor,
                            arg1: Ty::Ring64Tensor,
                            ret: Ty::Ring64Tensor
                        }
                        .into(),
                    }
                    .into(),
                    operands: vec!["x11".into(), "y11".into()],
                    plc: HostPlacement {
                        player: "bob".into()
                    }
                    .into(),
                },
                Operation {
                    name: "op_3".into(),
                    operator: RingAddOp {
                        sig: BinarySignature {
                            arg0: Ty::Ring64Tensor,
                            arg1: Ty::Ring64Tensor,
                            ret: Ty::Ring64Tensor
                        }
                        .into(),
                    }
                    .into(),
                    operands: vec!["x21".into(), "y21".into()],
                    plc: HostPlacement {
                        player: "bob".into()
                    }
                    .into(),
                },
                Operation {
                    name: "op_4".into(),
                    operator: RingAddOp {
                        sig: BinarySignature {
                            arg0: Ty::Ring64Tensor,
                            arg1: Ty::Ring64Tensor,
                            ret: Ty::Ring64Tensor
                        }
                        .into(),
                    }
                    .into(),
                    operands: vec!["x22".into(), "y22".into()],
                    plc: HostPlacement {
                        player: "carole".into()
                    }
                    .into(),
                },
                Operation {
                    name: "op_5".into(),
                    operator: RingAddOp {
                        sig: BinarySignature {
                            arg0: Ty::Ring64Tensor,
                            arg1: Ty::Ring64Tensor,
                            ret: Ty::Ring64Tensor
                        }
                        .into(),
                    }
                    .into(),
                    operands: vec!["x02".into(), "y02".into()],
                    plc: HostPlacement {
                        player: "carole".into()
                    }
                    .into(),
                },
            ]
        );
    }

    #[test]
    fn test_rep_share_concrete() {
        let alice = HostPlacement {
            player: "alice".into(),
        };
        let bob = HostPlacement {
            player: "bob".into(),
        };
        let carole = HostPlacement {
            player: "carole".into(),
        };
        let rep = ReplicatedPlacement {
            players: ["alice".into(), "bob".into(), "carole".into()],
        };

        let replicated_keys = HashMap::new();
        let ctx = ConcreteContext { replicated_keys };

        let x: Ring64Tensor = RingTensor(5, alice);
        let xe = rep.share(&ctx, &x);
    }

    #[test]
    fn test_rep_share_symbolic() {
        let alice_plc = HostPlacement {
            player: "alice".into(),
        };
        let bob_plc = HostPlacement {
            player: "bob".into(),
        };
        let rep_plc = ReplicatedPlacement {
            players: ["alice".into(), "bob".into(), "carole".into()],
        };

        let ctx = SymbolicContext::default();
        let x: Symbolic<Ring64Tensor> = alice_plc.sample(&ctx);
        let y: Symbolic<Ring64Tensor> = bob_plc.sample(&ctx);
        let xe = rep_plc.share(&ctx, &x);
        let ye = rep_plc.share(&ctx, &y);
        let ze = rep_plc.add(&ctx, &xe, &ye);
        let z = bob_plc.reveal(&ctx, &ze);
        println!("SYMBOLIC {:?}", z);
    }

    #[test]
    fn test_rep_addsymbolic() {
        let alice_plc = HostPlacement {
            player: "alice".into(),
        };
        let bob_plc = HostPlacement {
            player: "bob".into(),
        };
        let rep_plc = ReplicatedPlacement {
            players: ["alice".into(), "bob".into(), "carole".into()],
        };

        let ctx = SymbolicContext::default();
        let x: Symbolic<Ring64Tensor> = alice_plc.sample(&ctx);
        let y: Symbolic<Ring64Tensor> = bob_plc.sample(&ctx);
        let xe = rep_plc.share(&ctx, &x);
        let ze = rep_plc.add(&ctx, &y, &xe);
        println!("SYMBOLIC {:?}", ze);
    }

    #[test]
    fn test_fixed_add() {
        let alice = HostPlacement {
            player: "alice".into(),
        };
        let bob = HostPlacement {
            player: "bob".into(),
        };
        let rep = ReplicatedPlacement {
            players: ["alice".into(), "bob".into(), "carole".into()],
        };

        let x = Fixed64Tensor::RingTensor(RingTensor(5 * 256, alice.clone()));
        let y = Fixed64Tensor::RingTensor(RingTensor(7 * 256, bob.clone()));

        let ctx = ConcreteContext::default();
        let z = rep.add(&ctx, &x, &y);

        println!("{:?}", z);
    }

    #[test]
    fn test_fixed_add_symb() {
        let alice = HostPlacement {
            player: "alice".into(),
        };
        let bob = HostPlacement {
            player: "bob".into(),
        };
        let rep = ReplicatedPlacement {
            players: ["alice".into(), "bob".into(), "carole".into()],
        };

        let x: <Fixed128Tensor as KnownType>::Symbolic = Symbolic::Symbolic(SymbolicHandle {
            op: "x".into(),
            plc: alice.clone().into(),
        });
        let y: <Fixed128Tensor as KnownType>::Symbolic = Symbolic::Symbolic(SymbolicHandle {
            op: "y".into(),
            plc: bob.clone().into(),
        });

        let ctx = SymbolicContext::default();
        let z = rep.add(&ctx, &x, &y);

        println!("{:?}", z);

        let ops = ctx.ops.read().unwrap();
        for op in ops.iter() {
            println!("  {:?}", op);
        }
    }

    #[test]
    fn test_fixed_add_symb_lower() {
        let alice = HostPlacement {
            player: "alice".into(),
        };
        let bob = HostPlacement {
            player: "bob".into(),
        };
        let rep = ReplicatedPlacement {
            players: ["alice".into(), "bob".into(), "carole".into()],
        };

        let x: <Fixed64Tensor as KnownType>::Symbolic = Symbolic::Concrete(
            FixedTensor::RingTensor(Symbolic::Symbolic(SymbolicHandle {
                op: "x".into(),
                plc: alice.clone(),
            })),
        );
        let y: <Fixed64Tensor as KnownType>::Symbolic = Symbolic::Concrete(
            FixedTensor::RingTensor(Symbolic::Symbolic(SymbolicHandle {
                op: "y".into(),
                plc: bob.clone(),
            })),
        );

        let ctx = SymbolicContext::default();
        let z = rep.add(&ctx, &x, &y);

        println!("{:?}", z);

        let ops = ctx.ops.read().unwrap();
        for op in ops.iter() {
            println!("  {:?}", op);
        }
    }

    #[test]
    fn test_rep_exec() {
        #![allow(clippy::redundant_clone)]

        use std::collections::HashMap;

        let alice_plc = HostPlacement {
            player: "alice".into(),
        };
        let bob_plc = HostPlacement {
            player: "bob".into(),
        };
        let rep_plc = ReplicatedPlacement {
            players: ["alice".into(), "bob".into(), "carole".into()],
        };

        let ops: Vec<Operation> = vec![
            Operation {
                name: "x".into(),
                operator: RingSampleOp {
                    sig: NullarySignature {
                        ret: Ty::Ring128Tensor,
                    }
                    .into(),
                }
                .into(),
                operands: vec![],
                plc: alice_plc.clone().into(),
            },
            Operation {
                name: "xe".into(),
                operator: RepShareOp {
                    sig: UnarySignature {
                        arg0: Ty::Ring128Tensor,
                        ret: Ty::Replicated128Tensor,
                    }
                    .into(),
                }
                .into(),
                operands: vec!["x".into()],
                plc: rep_plc.clone().into(),
            },
            Operation {
                name: "y".into(),
                operator: RingSampleOp {
                    sig: NullarySignature {
                        ret: Ty::Ring128Tensor,
                    }
                    .into(),
                }
                .into(),
                operands: vec![],
                plc: bob_plc.clone().into(),
            },
            Operation {
                name: "ye".into(),
                operator: RepShareOp {
                    sig: UnarySignature {
                        arg0: Ty::Ring128Tensor,
                        ret: Ty::Replicated128Tensor,
                    }
                    .into(),
                }
                .into(),
                operands: vec!["y".into()],
                plc: rep_plc.clone().into(),
            },
            Operation {
                name: "s".into(),
                operator: RepSetupOp {
                    sig: NullarySignature {
                        ret: Ty::ReplicatedSetup,
                    }
                    .into(),
                }
                .into(),
                operands: vec![],
                plc: rep_plc.clone().into(),
            },
            Operation {
                name: "ze".into(),
                operator: RepMulOp {
                    sig: TernarySignature {
                        arg0: Ty::ReplicatedSetup,
                        arg1: Ty::Replicated128Tensor,
                        arg2: Ty::Replicated128Tensor,
                        ret: Ty::Replicated128Tensor,
                    }
                    .into(),
                }
                .into(),
                operands: vec!["s".into(), "xe".into(), "ye".into()],
                plc: rep_plc.clone().into(),
            },
            Operation {
                name: "ve".into(),
                operator: RepMulOp {
                    sig: TernarySignature {
                        arg0: Ty::ReplicatedSetup,
                        arg1: Ty::Replicated128Tensor,
                        arg2: Ty::Replicated128Tensor,
                        ret: Ty::Replicated128Tensor,
                    }
                    .into(),
                }
                .into(),
                operands: vec!["s".into(), "xe".into(), "ye".into()],
                plc: rep_plc.clone().into(),
            },
        ];

        let ctx = SymbolicContext::default();
        let mut env: HashMap<String, SymbolicValue> = HashMap::default();

        for op in ops.iter() {
            let operator = op.operator.clone();
            let operands = op
                .operands
                .iter()
                .map(|input_name| env.get(input_name).unwrap().clone())
                .collect();
            let res = ctx.execute(operator, &op.plc, operands);
            env.insert(op.name.clone(), res);
        }

        println!("{:?}\n\n", env);

        let replicated_keys = HashMap::new();
        let ctx = ConcreteContext { replicated_keys };

        let mut env: HashMap<String, Value> = HashMap::default();

        for op in ops.iter() {
            let operator = op.operator.clone();
            let operands = op
                .operands
                .iter()
                .map(|input_name| env.get(input_name).unwrap().clone())
                .collect();
            let res = ctx.execute(operator, &op.plc, operands);
            env.insert(op.name.clone(), res);
        }

        println!("{:?}", env);

        // let ops = ctx.ops.read().unwrap();
        // for op in ops.iter() {
        //     println!("  {:?}", op);
        // }

        // let comp = r#"

        // "#.try_into().unwrap();

        // let exec = SymbolicExecutor;
        // exec.eval(comp);
    }

    #[test]
    fn test_rep_bin_exec() {
        #![allow(clippy::redundant_clone)]

        use std::collections::HashMap;

        let alice_plc = HostPlacement {
            player: "alice".into(),
        };
        let bob_plc = HostPlacement {
            player: "bob".into(),
        };
        let rep_plc = ReplicatedPlacement {
            players: ["alice".into(), "bob".into(), "carole".into()],
        };

        let ops: Vec<Operation> = vec![
            Operation {
                name: "x".into(),
                operator: BitSampleOp {
                    sig: NullarySignature { ret: Ty::BitTensor }.into(),
                }
                .into(),
                operands: vec![],
                plc: alice_plc.clone().into(),
            },
            Operation {
                name: "xe".into(),
                operator: RepShareOp {
                    sig: UnarySignature {
                        arg0: Ty::BitTensor,
                        ret: Ty::ReplicatedBitTensor,
                    }
                    .into(),
                }
                .into(),
                operands: vec!["x".into()],
                plc: rep_plc.clone().into(),
            },
            Operation {
                name: "y".into(),
                operator: BitSampleOp {
                    sig: NullarySignature { ret: Ty::BitTensor }.into(),
                }
                .into(),
                operands: vec![],
                plc: bob_plc.clone().into(),
            },
            Operation {
                name: "ye".into(),
                operator: RepShareOp {
                    sig: UnarySignature {
                        arg0: Ty::BitTensor,
                        ret: Ty::ReplicatedBitTensor,
                    }
                    .into(),
                }
                .into(),
                operands: vec!["y".into()],
                plc: rep_plc.clone().into(),
            },
            Operation {
                name: "s".into(),
                operator: RepSetupOp {
                    sig: NullarySignature {
                        ret: Ty::ReplicatedSetup,
                    }
                    .into(),
                }
                .into(),
                operands: vec![],
                plc: rep_plc.clone().into(),
            },
            Operation {
                name: "ze".into(),
                operator: RepMulOp {
                    sig: TernarySignature {
                        arg0: Ty::ReplicatedSetup,
                        arg1: Ty::ReplicatedBitTensor,
                        arg2: Ty::ReplicatedBitTensor,
                        ret: Ty::ReplicatedBitTensor,
                    }
                    .into(),
                }
                .into(),
                operands: vec!["s".into(), "xe".into(), "ye".into()],
                plc: rep_plc.clone().into(),
            },
            Operation {
                name: "ve".into(),
                operator: RepMulOp {
                    sig: TernarySignature {
                        arg0: Ty::ReplicatedSetup,
                        arg1: Ty::ReplicatedBitTensor,
                        arg2: Ty::ReplicatedBitTensor,
                        ret: Ty::ReplicatedBitTensor,
                    }
                    .into(),
                }
                .into(),
                operands: vec!["s".into(), "xe".into(), "ye".into()],
                plc: rep_plc.clone().into(),
            },
        ];

        let ctx = SymbolicContext::default();
        let mut env: HashMap<String, SymbolicValue> = HashMap::default();

        for op in ops.iter() {
            let operator = op.operator.clone();
            let operands = op
                .operands
                .iter()
                .map(|input_name| env.get(input_name).unwrap().clone())
                .collect();
            let res = ctx.execute(operator, &op.plc, operands);
            env.insert(op.name.clone(), res);
        }

        println!("{:?}", env);

        let ctx = ConcreteContext::default();
        let mut env: HashMap<String, Value> = HashMap::default();

        for op in ops.iter() {
            let operator = op.operator.clone();
            let operands = op
                .operands
                .iter()
                .map(|input_name| env.get(input_name).unwrap().clone())
                .collect();
            let res = ctx.execute(operator, &op.plc, operands);
            env.insert(op.name.clone(), res);
        }

        println!("{:?}", env);
    }

    #[test]
    fn test_add_exec() {
        let alice = HostPlacement {
            player: "alice".into(),
        };
        let bob = HostPlacement {
            player: "bob".into(),
        };
        let add_plc = AdditivePlacement {
            players: ["alice".into(), "bob".into()],
        };

        let x = Additive64Tensor {
            shares: [RingTensor(1, alice.clone()), RingTensor(2, bob.clone())],
        };
        let y = Additive64Tensor {
            shares: [RingTensor(1, alice.clone()), RingTensor(2, bob.clone())],
        };

        let ctx = ConcreteContext::default();
        let z = add_plc.add(&ctx, &x, &y);
        let z_reveal = alice.reveal(&ctx, &z);
        println!("{:?}", z_reveal);
        // TODO: fix this after placement merge
        // assert_eq!(z_reveal, RingTensor(6, alice.clone()));

        let z2 = add_plc.mul(&ctx, &x, &RingTensor(10, bob.clone()));
        let z2_reveal = bob.reveal(&ctx, &z2);

        assert_eq!(z2_reveal, RingTensor(30, bob.clone()));
    }
}<|MERGE_RESOLUTION|>--- conflicted
+++ resolved
@@ -7,147 +7,10 @@
 use std::ops::{Add, Mul, Shl, Shr, Sub};
 use std::ops::{BitAnd, BitXor};
 
-<<<<<<< HEAD
-=======
-#[derive(Debug, Clone, PartialEq)]
-pub enum Placement {
-    HostPlacement(HostPlacement),
-    ReplicatedPlacement(ReplicatedPlacement),
-    AdditivePlacement(AdditivePlacement),
-}
-
-impl Placement {
-    pub fn ty(&self) -> PlacementTy {
-        match self {
-            Placement::HostPlacement(plc) => plc.ty(),
-            Placement::ReplicatedPlacement(plc) => plc.ty(),
-            Placement::AdditivePlacement(plc) => plc.ty(),
-        }
-    }
-}
-
-#[derive(Clone, Debug, PartialEq)]
-pub struct HostPlacement {
-    player: String,
-}
-
-#[derive(Clone, Debug, PartialEq, Eq, Hash)]
-pub struct ReplicatedPlacement {
-    players: [String; 3],
-}
-
-#[derive(Clone, Debug, PartialEq, Eq, Hash)]
-pub struct AdditivePlacement {
-    players: [String; 2],
-}
-
-impl ReplicatedPlacement {
-    pub fn host_placements(&self) -> (HostPlacement, HostPlacement, HostPlacement) {
-        let player0 = HostPlacement {
-            player: self.players[0].clone(),
-        };
-        let player1 = HostPlacement {
-            player: self.players[1].clone(),
-        };
-        let player2 = HostPlacement {
-            player: self.players[2].clone(),
-        };
-        (player0, player1, player2)
-    }
-}
-
-impl AdditivePlacement {
-    pub fn host_placements(&self) -> (HostPlacement, HostPlacement) {
-        let player0 = HostPlacement {
-            player: self.players[0].clone(),
-        };
-        let player1 = HostPlacement {
-            player: self.players[1].clone(),
-        };
-        (player0, player1)
-    }
-}
-
-#[derive(Clone, Copy, PartialEq, Eq)]
-pub enum PlacementTy {
-    HostTy,
-    ReplicatedTy,
-    AdditiveTy,
-}
-
-trait KnownPlacement {
-    const TY: PlacementTy;
-
-    fn ty(&self) -> PlacementTy {
-        Self::TY
-    }
-}
-
-impl KnownPlacement for HostPlacement {
-    const TY: PlacementTy = PlacementTy::HostTy;
-}
-
-impl KnownPlacement for ReplicatedPlacement {
-    const TY: PlacementTy = PlacementTy::ReplicatedTy;
-}
-
-impl KnownPlacement for AdditivePlacement {
-    const TY: PlacementTy = PlacementTy::AdditiveTy;
-}
-
-macro_rules! placement {
-    ($t:ident) => {
-        impl From<$t> for Placement {
-            fn from(x: $t) -> Placement {
-                Placement::$t(x)
-            }
-        }
-
-        impl From<&$t> for Placement {
-            fn from(x: &$t) -> Placement {
-                Placement::$t(x.clone())
-            }
-        }
-
-        impl TryFrom<Placement> for $t {
-            type Error = ();
-
-            fn try_from(x: Placement) -> Result<Self, Self::Error> {
-                match x {
-                    Placement::$t(x) => Ok(x),
-                    _ => Err(()),
-                }
-            }
-        }
-    };
-}
-
-placement!(HostPlacement);
-placement!(ReplicatedPlacement);
-placement!(AdditivePlacement);
-
-#[derive(Debug, Clone, Copy, Eq, PartialEq)]
-pub enum Ty {
-    Fixed64Tensor,
-    Fixed128Tensor,
-    BitTensor,
-    Ring32Tensor,
-    Ring64Tensor,
-    Ring128Tensor,
-    Replicated64Tensor,
-    Replicated128Tensor,
-    ReplicatedBitTensor,
-    Additive64Tensor,
-    Additive128Tensor,
-    ReplicatedSetup,
-    PrfKey,
     Shape,
     Ring64,
     Ring128,
     Bit,
-}
-
->>>>>>> ebca3543
 impl Ty {
     pub fn synthesize_symbolic_value<S: Into<String>>(
         &self,
@@ -169,17 +32,10 @@
                 op: op_name.into(),
                 plc: plc.try_into().unwrap(),
             })),
-<<<<<<< HEAD
-=======
             Ty::Bit => SymbolicValue::Bit(Symbolic::Symbolic(SymbolicHandle {
                 op: op_name.into(),
                 plc: plc.try_into().unwrap(),
             })),
-            Ty::Ring32Tensor => SymbolicValue::Ring32Tensor(Symbolic::Symbolic(SymbolicHandle {
-                op: op_name.into(),
-                plc: plc.try_into().unwrap(),
-            })),
->>>>>>> ebca3543
             Ty::Ring64Tensor => SymbolicValue::Ring64Tensor(Symbolic::Symbolic(SymbolicHandle {
                 op: op_name.into(),
                 plc: plc.try_into().unwrap(),
@@ -246,68 +102,23 @@
 
 pub trait KnownType {
     type Symbolic;
-<<<<<<< HEAD
     // const TY: Ty;
-=======
-    const TY: Ty;
 }
 
 #[derive(Clone, Debug, PartialEq)]
-pub enum Value {
-    Fixed64Tensor(Fixed64Tensor),
-    Fixed128Tensor(Fixed128Tensor),
-    BitTensor(BitTensor),
-    Ring32Tensor(Ring32Tensor),
-    Ring64Tensor(Ring64Tensor),
-    Ring128Tensor(Ring128Tensor),
-    Replicated64Tensor(Replicated64Tensor),
-    Replicated128Tensor(Replicated128Tensor),
-    ReplicatedBitTensor(ReplicatedBitTensor),
-    Additive64Tensor(Additive64Tensor),
-    Additive128Tensor(Additive128Tensor),
-    ReplicatedSetup(ReplicatedSetup),
-    PrfKey(PrfKey),
     Shape(Shape),
     Ring64(Ring64),
     Ring128(Ring128),
     Bit(Bit),
-}
-
-impl Value {
-    pub fn ty(&self) -> Ty {
-        match self {
-            Value::Fixed64Tensor(_) => Ty::Fixed64Tensor,
-            Value::Fixed128Tensor(_) => Ty::Fixed128Tensor,
-            Value::BitTensor(_) => Ty::BitTensor,
-            Value::Ring32Tensor(_) => Ty::Ring32Tensor,
-            Value::Ring64Tensor(_) => Ty::Ring64Tensor,
-            Value::Ring128Tensor(_) => Ty::Ring128Tensor,
-            Value::Replicated64Tensor(_) => Ty::Replicated64Tensor,
-            Value::Replicated128Tensor(_) => Ty::Replicated128Tensor,
-            Value::ReplicatedBitTensor(_) => Ty::ReplicatedBitTensor,
-            Value::Additive64Tensor(_) => Ty::Additive64Tensor,
-            Value::Additive128Tensor(_) => Ty::Additive128Tensor,
-            Value::ReplicatedSetup(_) => Ty::ReplicatedSetup,
-            Value::PrfKey(_) => Ty::PrfKey,
             Value::Shape(_) => Ty::Shape,
             Value::Ring64(_) => Ty::Ring64,
             Value::Ring128(_) => Ty::Ring128,
             Value::Bit(_) => Ty::Bit,
-        }
-    }
->>>>>>> ebca3543
-}
-
-#[derive(Clone, Debug, PartialEq)]
 pub enum SymbolicValue {
     Fixed64Tensor(<Fixed64Tensor as KnownType>::Symbolic),
     Fixed128Tensor(<Fixed128Tensor as KnownType>::Symbolic),
     BitTensor(<BitTensor as KnownType>::Symbolic),
-<<<<<<< HEAD
-=======
     Bit(<Bit as KnownType>::Symbolic),
-    Ring32Tensor(<Ring32Tensor as KnownType>::Symbolic),
->>>>>>> ebca3543
     Ring64Tensor(<Ring64Tensor as KnownType>::Symbolic),
     Ring128Tensor(<Ring128Tensor as KnownType>::Symbolic),
     Replicated64Tensor(<Replicated64Tensor as KnownType>::Symbolic),
@@ -435,19 +246,12 @@
     // ReplicatedSetup,
     Symbolic<AbstractReplicatedSetup<<PrfKey as KnownType>::Symbolic>>
 );
-<<<<<<< HEAD
-value!(
-    // PrfKey,
-    Symbolic<PrfKey>,
-);
-=======
 value!(PrfKey, Symbolic<PrfKey>);
 value!(Shape, Symbolic<Shape>);
 
 value!(Ring64, Symbolic<Ring64>);
 value!(Ring128, Symbolic<Ring128>);
 value!(Bit, Symbolic<Bit>);
->>>>>>> ebca3543
 
 #[derive(Clone, Debug, PartialEq)]
 pub enum Symbolic<T: Placed> {
@@ -455,30 +259,6 @@
     Concrete(T),
 }
 
-<<<<<<< HEAD
-=======
-pub trait Placed {
-    type Placement;
-
-    fn placement(&self) -> Self::Placement;
-}
-
-impl Placed for BitTensor {
-    type Placement = HostPlacement;
-
-    fn placement(&self) -> Self::Placement {
-        self.1.clone()
-    }
-}
-
-impl<T> Placed for RingTensor<T> {
-    type Placement = HostPlacement;
-
-    fn placement(&self) -> Self::Placement {
-        self.1.clone()
-    }
-}
-
 impl<T> Placed for Ring<T> {
     type Placement = HostPlacement;
     fn placement(&self) -> Self::Placement {
@@ -486,66 +266,7 @@
     }
 }
 
-impl<R> Placed for ReplicatedTensor<R>
-where
-    R: Placed<Placement = HostPlacement>,
-{
-    type Placement = ReplicatedPlacement;
-
-    fn placement(&self) -> Self::Placement {
-        let ReplicatedTensor {
-            shares: [[x00, x10], [x11, x21], [x22, x02]],
-        } = self;
-
-        let player0 = x00.placement();
-        assert_eq!(x10.placement(), player0);
-
-        let player1 = x11.placement();
-        assert_eq!(x21.placement(), player1);
-
-        let player2 = x22.placement();
-        assert_eq!(x02.placement(), player2);
-
-        let players = [player0.player, player1.player, player2.player];
-        ReplicatedPlacement { players }
-    }
-}
-
-impl<R> Placed for AdditiveTensor<R>
-where
-    R: Placed<Placement = HostPlacement>,
-{
-    type Placement = AdditivePlacement;
-
-    fn placement(&self) -> Self::Placement {
-        let AdditiveTensor { shares: [x0, x1] } = self;
-
-        let player0 = x0.placement();
-        let player1 = x1.placement();
-
-        let players = [player0.player, player1.player];
-        AdditivePlacement { players }
-    }
-}
-
-impl<RingTensorT, ReplicatedTensorT> Placed for FixedTensor<RingTensorT, ReplicatedTensorT>
-where
-    RingTensorT: Placed,
-    RingTensorT::Placement: Into<Placement>,
-    ReplicatedTensorT: Placed,
-    ReplicatedTensorT::Placement: Into<Placement>,
-{
-    type Placement = Placement;
-
-    fn placement(&self) -> Self::Placement {
-        match self {
-            FixedTensor::RingTensor(x) => x.placement().into(),
-            FixedTensor::ReplicatedTensor(x) => x.placement().into(),
-        }
-    }
-}
-
-impl Placed for PrfKey {
+impl Placed for Shape {
     type Placement = HostPlacement;
 
     fn placement(&self) -> Self::Placement {
@@ -553,40 +274,6 @@
     }
 }
 
-impl Placed for Shape {
-    type Placement = HostPlacement;
-
-    fn placement(&self) -> Self::Placement {
-        self.1.clone()
-    }
-}
-
-impl<K> Placed for AbstractReplicatedSetup<K>
-where
-    K: Placed<Placement = HostPlacement>,
-{
-    type Placement = ReplicatedPlacement;
-
-    fn placement(&self) -> Self::Placement {
-        let AbstractReplicatedSetup {
-            keys: [[x00, x10], [x11, x21], [x22, x02]],
-        } = self;
-
-        let player0 = x00.placement();
-        assert_eq!(x10.placement(), player0);
-
-        let player1 = x11.placement();
-        assert_eq!(x21.placement(), player1);
-
-        let player2 = x22.placement();
-        assert_eq!(x02.placement(), player2);
-
-        let players = [player0.player, player1.player, player2.player];
-        ReplicatedPlacement { players }
-    }
-}
-
->>>>>>> ebca3543
 impl<T: Placed> Placed for Symbolic<T>
 where
     T::Placement: Clone,
@@ -730,9 +417,6 @@
     }
 }
 
-<<<<<<< HEAD
-use crate::computation::{Signature, NullarySignature, UnarySignature, BinarySignature, TernarySignature};
-=======
 impl<R> From<Ring<R>> for Symbolic<Ring<R>>
 where
     R: Placed<Placement = HostPlacement>,
@@ -748,244 +432,11 @@
     }
 }
 
-#[derive(Clone, Debug, PartialEq)]
-#[allow(clippy::enum_variant_names)]
 #[allow(clippy::large_enum_variant)]
-pub enum Operator {
-    PrfKeyGenOp(PrfKeyGenOp),
-    RingAddOp(RingAddOp),
-    RingShlOp(RingShlOp),
-    RingShrOp(RingShrOp),
-    BitXorOp(BitXorOp),
-    BitAndOp(BitAndOp),
-    RingSubOp(RingSubOp),
-    RingMulOp(RingMulOp),
-    RingSampleOp(RingSampleOp),
     FillOp(FillOp),
-    BitSampleOp(BitSampleOp),
-    RepSetupOp(RepSetupOp),
-    RepAddOp(RepAddOp),
-    RepMulOp(RepMulOp),
-    RepToAddOp(RepToAddOp),
-    RepShareOp(RepShareOp),
-    RepRevealOp(RepRevealOp),
-    AdditiveAddOp(AdditiveAddOp),
-    AdditiveMulOp(AdditiveMulOp),
-    AdditiveRevealOp(AdditiveRevealOp),
-    ConstantOp(ConstantOp),
-    FixedAddOp(FixedAddOp),
-    FixedMulOp(FixedMulOp),
-}
-
-macro_rules! operator {
-    ($t:ident) => {
-        impl From<$t> for Operator {
-            fn from(x: $t) -> Operator {
-                Operator::$t(x)
-            }
-        }
-    };
-}
-
-// NOTE a future improvement might be to have a single `operators!` macro
-// that takes care of everything, including generating `enum Operator`.
-operator!(PrfKeyGenOp);
-operator!(RingAddOp);
-operator!(RingShlOp);
-operator!(RingShrOp);
-operator!(BitXorOp);
-operator!(BitAndOp);
-operator!(RingSubOp);
-operator!(RingMulOp);
-operator!(RingSampleOp);
 operator!(FillOp);
-operator!(BitSampleOp);
-operator!(RepSetupOp);
-operator!(RepAddOp);
-operator!(RepMulOp);
-operator!(RepToAddOp);
-operator!(RepShareOp);
-operator!(RepRevealOp);
-operator!(AdditiveAddOp);
-operator!(AdditiveMulOp);
-operator!(AdditiveRevealOp);
-operator!(ConstantOp);
-operator!(FixedAddOp);
-operator!(FixedMulOp);
-
-#[derive(Clone, Debug, PartialEq)]
-struct Operation {
-    name: String,
-    operator: Operator,
-    operands: Vec<String>,
-    plc: Placement,
-}
-
-#[derive(Copy, Clone, Debug, PartialEq)]
-pub enum Signature {
-    Nullary(NullarySignature),
-    Unary(UnarySignature),
-    Binary(BinarySignature),
-    Ternary(TernarySignature),
-}
-
-#[derive(Copy, Clone, Debug, PartialEq)]
-pub struct NullarySignature {
-    ret: Ty,
-}
-
-#[derive(Copy, Clone, Debug, PartialEq)]
-pub struct UnarySignature {
-    arg0: Ty,
-    ret: Ty,
-}
-
-#[derive(Copy, Clone, Debug, PartialEq)]
-pub struct BinarySignature {
-    arg0: Ty,
-    arg1: Ty,
-    ret: Ty,
-}
->>>>>>> ebca3543
-
-
-impl Default for ConcreteContext {
-    fn default() -> Self {
-        ConcreteContext {
-            replicated_keys: Default::default(),
-        }
-    }
-}
-
-impl Context for ConcreteContext {
-    type Value = Value;
-
-    fn execute(&self, op: Operator, plc: &Placement, operands: Vec<Value>) -> Value {
-        match op {
-            Operator::PrfKeyGenOp(op) => DispatchKernel::compile(&op, self, plc)(operands),
-            Operator::RingSampleOp(op) => DispatchKernel::compile(&op, self, plc)(operands),
-            Operator::BitSampleOp(op) => DispatchKernel::compile(&op, self, plc)(operands),
-            Operator::RingAddOp(op) => DispatchKernel::compile(&op, self, plc)(operands),
-            Operator::BitXorOp(op) => DispatchKernel::compile(&op, self, plc)(operands),
-            Operator::BitAndOp(op) => DispatchKernel::compile(&op, self, plc)(operands),
-            Operator::RingSubOp(op) => DispatchKernel::compile(&op, self, plc)(operands),
-            Operator::RingMulOp(op) => DispatchKernel::compile(&op, self, plc)(operands),
-            Operator::RingShlOp(op) => DispatchKernel::compile(&op, self, plc)(operands),
-            Operator::RingShrOp(op) => DispatchKernel::compile(&op, self, plc)(operands),
-            Operator::RepSetupOp(op) => DispatchKernel::compile(&op, self, plc)(operands),
-            Operator::RepShareOp(op) => DispatchKernel::compile(&op, self, plc)(operands),
-            Operator::RepRevealOp(op) => DispatchKernel::compile(&op, self, plc)(operands),
-            Operator::RepAddOp(op) => DispatchKernel::compile(&op, self, plc)(operands),
-            Operator::RepMulOp(op) => DispatchKernel::compile(&op, self, plc)(operands),
-            Operator::RepToAddOp(op) => DispatchKernel::compile(&op, self, plc)(operands),
-            Operator::AdditiveAddOp(op) => DispatchKernel::compile(&op, self, plc)(operands),
-            Operator::AdditiveMulOp(op) => DispatchKernel::compile(&op, self, plc)(operands),
-            Operator::AdditiveRevealOp(op) => DispatchKernel::compile(&op, self, plc)(operands),
-            Operator::ConstantOp(op) => DispatchKernel::compile(&op, self, plc)(operands),
-            Operator::FixedAddOp(op) => DispatchKernel::compile(&op, self, plc)(operands),
-            Operator::FixedMulOp(op) => DispatchKernel::compile(&op, self, plc)(operands),
-        }
-    }
-
-    type ReplicatedSetup = ReplicatedSetup;
-    fn replicated_setup(&self, plc: &ReplicatedPlacement) -> &Self::ReplicatedSetup {
-        self.replicated_keys.get(plc).unwrap()
-    }
-}
-
-<<<<<<< HEAD
-use std::sync::{Arc, RwLock};
-=======
-#[derive(Clone, Debug, PartialEq)]
-pub struct RingTensor<T>(T, HostPlacement);
-
 #[derive(Clone, Debug, PartialEq)]
 pub struct Ring<T>(T, HostPlacement);
-
-impl Add<RingTensor<u64>> for RingTensor<u64> {
-    type Output = RingTensor<u64>;
->>>>>>> ebca3543
-
-pub struct SymbolicContext {
-    strategy: Box<dyn SymbolicStrategy>,
-    ops: Arc<RwLock<Vec<Operation>>>, // TODO use HashMap so we can do some consistency checks on the fly?
-    replicated_keys:
-        HashMap<ReplicatedPlacement, Symbolic<AbstractReplicatedSetup<Symbolic<PrfKey>>>>,
-}
-
-impl Default for SymbolicContext {
-    fn default() -> Self {
-        SymbolicContext {
-            strategy: Box::new(DefaultSymbolicStrategy),
-            ops: Default::default(),
-            replicated_keys: Default::default(),
-        }
-    }
-}
-
-impl Context for SymbolicContext {
-    type Value = SymbolicValue;
-
-    fn execute(
-        &self,
-        op: Operator,
-        plc: &Placement,
-        operands: Vec<SymbolicValue>,
-    ) -> SymbolicValue {
-        self.strategy.execute(self, op, plc, operands)
-    }
-
-    type ReplicatedSetup = <ReplicatedSetup as KnownType>::Symbolic;
-    fn replicated_setup(&self, plc: &ReplicatedPlacement) -> &Self::ReplicatedSetup {
-        self.replicated_keys.get(plc).unwrap()
-    }
-}
-
-<<<<<<< HEAD
-=======
-impl Mul<RingTensor<u64>> for RingTensor<u64> {
-    type Output = RingTensor<u64>;
-
-    fn mul(self, other: RingTensor<u64>) -> Self::Output {
-        RingTensor(self.0.wrapping_mul(other.0), self.1)
-    }
-}
-
-impl Mul<RingTensor<u128>> for RingTensor<u128> {
-    type Output = RingTensor<u128>;
-
-    fn mul(self, other: RingTensor<u128>) -> Self::Output {
-        RingTensor(self.0.wrapping_mul(other.0), self.1)
-    }
-}
-
-impl Shl<usize> for RingTensor<u64> {
-    type Output = RingTensor<u64>;
-    fn shl(self, other: usize) -> Self::Output {
-        RingTensor(self.0.wrapping_shl(other as u32), self.1)
-    }
-}
-
-impl Shl<usize> for RingTensor<u128> {
-    type Output = RingTensor<u128>;
-    fn shl(self, other: usize) -> Self::Output {
-        RingTensor(self.0.wrapping_shl(other as u32), self.1)
-    }
-}
-
-impl Shr<usize> for RingTensor<u64> {
-    type Output = RingTensor<u64>;
-    fn shr(self, other: usize) -> Self::Output {
-        RingTensor(self.0.wrapping_shr(other as u32), self.1)
-    }
-}
-
-impl Shr<usize> for RingTensor<u128> {
-    type Output = RingTensor<u128>;
-    fn shr(self, other: usize) -> Self::Output {
-        RingTensor(self.0.wrapping_shr(other as u32), self.1)
-    }
-}
 
 impl RingTensor<u128> {
     fn fill(el: u128, plc: HostPlacement) -> RingTensor<u128> {
@@ -1010,385 +461,21 @@
     }
 }
 
+pub struct Shape(Vec<u8>, HostPlacement);
+
 #[derive(Clone, Debug, PartialEq)]
-pub struct BitTensor(u8, HostPlacement);
-
-impl BitXor for BitTensor {
-    type Output = BitTensor;
-    fn bitxor(self, other: Self) -> Self::Output {
-        BitTensor(self.0 ^ other.0, self.1)
-    }
-}
-
-impl BitAnd for BitTensor {
-    type Output = BitTensor;
-    fn bitand(self, other: Self) -> Self::Output {
-        BitTensor(self.0 & other.0, self.1)
-    }
-}
-
-#[derive(Clone, Debug, PartialEq)]
-pub struct ReplicatedTensor<R> {
-    shares: [[R; 2]; 3],
-}
-
-#[derive(Clone, Debug, PartialEq)]
-pub struct AdditiveTensor<R> {
-    shares: [R; 2],
-}
-
-#[derive(Clone, Debug, PartialEq)]
-pub struct PrfKey([u8; 16], HostPlacement);
-
-#[derive(Clone, Debug, PartialEq)]
-pub struct Shape(Vec<u8>, HostPlacement);
-
-#[derive(Clone, Debug, PartialEq)]
-pub struct AbstractReplicatedSetup<K> {
-    keys: [[K; 2]; 3],
-}
-
-#[derive(Clone, Debug, PartialEq)]
-struct ReplicatedZeroShare<R> {
-    alphas: [R; 3],
-}
-
-pub type Ring32Tensor = RingTensor<u32>;
-
-pub type Ring64Tensor = RingTensor<u64>;
-
-pub type Ring128Tensor = RingTensor<u128>;
-
 pub type Ring64 = Ring<u64>;
 
 pub type Ring128 = Ring<u128>;
 
 pub type Bit = Ring<u8>;
 
-pub type Replicated64Tensor = ReplicatedTensor<Ring64Tensor>;
-
-pub type Replicated128Tensor = ReplicatedTensor<Ring128Tensor>;
-
-pub type Additive64Tensor = AdditiveTensor<Ring64Tensor>;
-
-pub type Additive128Tensor = AdditiveTensor<Ring128Tensor>;
-
-pub type ReplicatedBitTensor = ReplicatedTensor<BitTensor>;
-
-pub type ReplicatedSetup = AbstractReplicatedSetup<PrfKey>;
-
-pub type Fixed64Tensor = FixedTensor<Ring64Tensor, Replicated64Tensor>;
-
-pub type Fixed128Tensor = FixedTensor<Ring128Tensor, Replicated128Tensor>;
-
-#[derive(Clone, Debug, PartialEq)]
-pub enum FixedTensor<RingTensorT, ReplicatedTensorT> {
-    RingTensor(RingTensorT),
-    ReplicatedTensor(ReplicatedTensorT),
-}
-
-macro_rules! modelled {
-    /*
-    Nullary
-    */
-    ($t:ident::$f:ident, $plc:ty, $(attributes[$($attr_id:ident : $attr_ty:ty),*])? () -> $u:ty, $op:ident) => {
-        impl NullaryKernelCheck<ConcreteContext, $plc, $u> for $op {}
-
-        impl $t<ConcreteContext, $u> for $plc {
-            fn $f(&self, ctx: &ConcreteContext, $($($attr_id:$attr_ty),*)?) -> $u {
-                let sig = NullarySignature {
-                    ret: <$u as KnownType>::TY,
-                };
-                let op = $op {
-                    sig: sig.into(),
-                    $($($attr_id),*)?
-                };
-                ctx.execute(op.into(), &self.into(), vec![])
-                    .try_into()
-                    .unwrap()
-            }
-        }
-
-        impl $t<SymbolicContext, <$u as KnownType>::Symbolic> for $plc {
-            fn $f(&self, ctx: &SymbolicContext, $($($attr_id:$attr_ty),*)?) -> <$u as KnownType>::Symbolic {
-                let sig = NullarySignature {
-                    ret: <$u as KnownType>::TY,
-                };
-                let op = $op {
-                    sig: sig.into(),
-                    $($($attr_id),*)?
-                };
-                ctx.execute(op.into(), &self.into(), vec![])
-                    .try_into()
-                    .unwrap()
-            }
-        }
-    };
-
-    /*
-    Unary
-    */
-    ($t:ident::$f:ident, $plc:ty, $(attributes[$($attr_id:ident : $attr_ty:ty),*])? ($t0:ty) -> $u:ty, $op:ident) => {
-        impl UnaryKernelCheck<ConcreteContext, $plc, $t0, $u> for $op {}
-
-        impl $t<ConcreteContext, $t0, $u> for $plc {
-            fn $f(&self, ctx: &ConcreteContext, $($($attr_id:$attr_ty),*,)? x0: &$t0) -> $u {
-                let sig = UnarySignature {
-                    arg0: <$t0 as KnownType>::TY,
-                    ret: <$u as KnownType>::TY,
-                };
-                let op = $op {
-                    sig: sig.into(),
-                    $($($attr_id),*)?
-                };
-                ctx.execute(op.into(), &self.into(), vec![x0.clone().into()])
-                    .try_into()
-                    .unwrap()
-            }
-        }
-
-        impl $t<SymbolicContext, <$t0 as KnownType>::Symbolic, <$u as KnownType>::Symbolic> for $plc {
-
-            fn $f(&self, ctx: &SymbolicContext, $($($attr_id:$attr_ty),*,)? x0: &<$t0 as KnownType>::Symbolic) -> <$u as KnownType>::Symbolic
             {
-                let sig = UnarySignature {
-                    arg0: <<$t0 as KnownType>::Symbolic as KnownType>::TY,
-                    ret: <<$u as KnownType>::Symbolic as KnownType>::TY,
-                };
-                let op = $op {
-                    sig: sig.into(),
-                    $($($attr_id),*)?
-                };
-                ctx.execute(op.into(), &self.into(), vec![x0.clone().into()])
-                    .try_into()
-                    .unwrap()
-            }
-        }
-    };
-
-    /*
-    Binary
-    */
-    ($t:ident::$f:ident, $plc:ty, $(attributes[$($attr_id:ident : $attr_ty:ty),*])? ($t0:ty, $t1:ty) -> $u:ty, $op:ident) => {
-        impl BinaryKernelCheck<ConcreteContext, $plc, $t0, $t1, $u> for $op {}
-
-        impl $t<ConcreteContext, $t0, $t1, $u> for $plc {
-            fn $f(&self, ctx: &ConcreteContext, $($($attr_id:$attr_ty),*,)? x0: &$t0, x1: &$t1) -> $u {
-                let sig = BinarySignature {
-                    arg0: <$t0 as KnownType>::TY,
-                    arg1: <$t1 as KnownType>::TY,
-                    ret: <$u as KnownType>::TY,
-                };
-                let op = $op {
-                    sig: sig.into(),
-                    $($($attr_id),*)?
-                };
-                ctx.execute(
-                    op.into(),
-                    &self.into(),
-                    vec![x0.clone().into(), x1.clone().into()],
-                )
-                .try_into()
-                .unwrap()
-            }
-        }
-
-        impl $t<SymbolicContext, <$t0 as KnownType>::Symbolic, <$t1 as KnownType>::Symbolic, <$u as KnownType>::Symbolic>
-            for $plc
-        {
-
-            fn $f(
-                &self,
-                ctx: &SymbolicContext,
-                $($($attr_id:$attr_ty),*,)?
-                x0: &<$t0 as KnownType>::Symbolic,
-                x1: &<$t1 as KnownType>::Symbolic,
-            ) ->  <$u as KnownType>::Symbolic
             {
-                let sig = BinarySignature {
-                    arg0: <<$t0 as KnownType>::Symbolic as KnownType>::TY,
-                    arg1: <<$t1 as KnownType>::Symbolic as KnownType>::TY,
-                    ret: <<$u as KnownType>::Symbolic as KnownType>::TY,
-                };
-                let op = $op {
-                    sig: sig.into(),
-                    $($($attr_id),*)?
-                };
-                ctx.execute(
-                    op.into(),
-                    &self.into(),
-                    vec![x0.clone().into(), x1.clone().into()],
-                )
-                .try_into()
-                .unwrap()
-            }
-        }
-    };
-
-    /*
-    Ternary
-    */
-    ($t:ident::$f:ident, $plc:ty, $(attributes[$($attr_id:ident : $attr_ty:ty),*])? ($t0:ty, $t1:ty, $t2:ty) -> $u:ty, $op:ident) => {
-        impl TernaryKernelCheck<ConcreteContext, $plc, $t0, $t1, $t2, $u> for $op {}
-
-        impl $t<ConcreteContext, $t0, $t1, $t2, $u> for $plc {
-
-            fn $f(&self, ctx: &ConcreteContext, $($($attr_id:$attr_ty),*,)? x0: &$t0, x1: &$t1, x2: &$t2) -> $u {
-                let sig = TernarySignature {
-                    arg0: <$t0 as KnownType>::TY,
-                    arg1: <$t1 as KnownType>::TY,
-                    arg2: <$t2 as KnownType>::TY,
-                    ret: <$u as KnownType>::TY,
-                };
-                let op = $op {
-                    sig: sig.into(),
-                    $($($attr_id),*)?
-                };
-                ctx.execute(
-                    op.into(),
-                    &self.into(),
-                    vec![x0.clone().into(), x1.clone().into(), x2.clone().into()],
-                )
-                .try_into()
-                .unwrap()
-            }
-        }
-
-        impl
-            $t<
-                SymbolicContext,
-                <$t0 as KnownType>::Symbolic,
-                <$t1 as KnownType>::Symbolic,
-                <$t2 as KnownType>::Symbolic,
                 <$u as KnownType>::Symbolic,
-            > for $plc
-        {
-
-            fn $f(
-                &self,
-                ctx: &SymbolicContext,
-                $($($attr_id:$attr_ty),*,)?
-                x0: &<$t0 as KnownType>::Symbolic,
-                x1: &<$t1 as KnownType>::Symbolic,
-                x2: &<$t2 as KnownType>::Symbolic,
-            ) ->
-            <$u as KnownType>::Symbolic
-            {
-                let sig = TernarySignature {
-                    arg0: <<$t0 as KnownType>::Symbolic as KnownType>::TY,
-                    arg1: <<$t1 as KnownType>::Symbolic as KnownType>::TY,
-                    arg2: <<$t2 as KnownType>::Symbolic as KnownType>::TY,
-                    ret: <<$u as KnownType>::Symbolic as KnownType>::TY,
-                };
-                let op = $op {
-                    sig: sig.into(),
-                    $($($attr_id),*)?
-                };
-                ctx.execute(
-                    op.into(),
-                    &self.into(),
-                    vec![x0.clone().into(), x1.clone().into(), x2.clone().into()],
-                )
-                .try_into()
-                .unwrap()
-            }
-        }
-    };
-}
-
-macro_rules! modelled_alias {
-    /*
-    Binary
-    */
-    ($src_t:ident::$src_f:ident, $plc:ty, ($t0:ty, $t1:ty) -> $u:ty => $dst_t:ident::$dst_f:ident) => {
-        impl $src_t<ConcreteContext, $t0, $t1, $u> for $plc {
-            fn $src_f(&self, ctx: &ConcreteContext, x0: &$t0, x1: &$t1) -> $u {
-                $dst_t::$dst_f(self, ctx, x0, x1)
-            }
-        }
-
-        impl
-            $src_t<
-                SymbolicContext,
-                <$t0 as KnownType>::Symbolic,
-                <$t1 as KnownType>::Symbolic,
-                <$u as KnownType>::Symbolic,
-            > for $plc
-        {
-            fn $src_f(
-                &self,
-                ctx: &SymbolicContext,
-                x0: &<$t0 as KnownType>::Symbolic,
-                x1: &<$t1 as KnownType>::Symbolic,
-            ) -> <$u as KnownType>::Symbolic {
-                $dst_t::$dst_f(self, ctx, x0, x1)
-            }
-        }
-    };
-}
-
-trait PlacementAdd<C: Context, T, U, O> {
-    fn add(&self, ctx: &C, x: &T, y: &U) -> O;
-}
-
-trait PlacementSub<C: Context, T, U, O> {
-    fn sub(&self, ctx: &C, x: &T, y: &U) -> O;
-}
-
-trait PlacementMul<C: Context, T, U, O> {
-    fn mul(&self, ctx: &C, x: &T, y: &U) -> O;
-}
-trait PlacementShl<C: Context, T, O> {
-    fn shl(&self, ctx: &C, amount: usize, x: &T) -> O;
-}
-
-trait PlacementShr<C: Context, T, O> {
-    fn shr(&self, ctx: &C, amount: usize, x: &T) -> O;
-}
-
-trait PlacementXor<C: Context, T, U, O> {
-    fn xor(&self, ctx: &C, x: &T, y: &U) -> O;
-}
-
-trait PlacementAnd<C: Context, T, U, O> {
-    fn and(&self, ctx: &C, x: &T, y: &U) -> O;
-}
-
-trait PlacementFill<C: Context, S, O> {
-    fn fill(&self, ctx: &C, value: Value, shape: &S) -> O;
-}
-
-trait PlacementMulSetup<C: Context, S, T, U, O> {
-    fn mul(&self, ctx: &C, s: &S, x: &T, y: &U) -> O;
-}
-
-trait PlacementShare<C: Context, T, O> {
-    fn share(&self, ctx: &C, x: &T) -> O;
-}
-
-trait PlacementReveal<C: Context, T, O> {
+}
     fn reveal(&self, ctx: &C, x: &T) -> O;
-}
-
-trait PlacementSample<C: Context, O> {
-    fn sample(&self, ctx: &C) -> O;
-}
-
-trait PlacementRepToAdd<C: Context, T, O> {
-    fn rep_to_add(&self, ctx: &C, x: &T) -> O;
-}
-
-pub trait Context {
-    type Value;
-    fn execute(&self, op: Operator, plc: &Placement, operands: Vec<Self::Value>) -> Self::Value;
-
-    type ReplicatedSetup;
-    fn replicated_setup(&self, plc: &ReplicatedPlacement) -> &Self::ReplicatedSetup;
-}
-
-pub struct ConcreteContext {
-    replicated_keys: HashMap<ReplicatedPlacement, ReplicatedSetup>,
-}
+
 
 impl Default for ConcreteContext {
     fn default() -> Self {
@@ -1472,7 +559,6 @@
     }
 }
 
->>>>>>> ebca3543
 impl SymbolicContext {
     pub fn add_operation<'s, O: Into<Operator> + Clone>(
         &'s self,
@@ -1502,8 +588,6 @@
         operands: Vec<SymbolicValue>,
     ) -> SymbolicValue;
 }
-<<<<<<< HEAD
-=======
 
 #[derive(Clone, Copy, Debug)]
 struct DefaultSymbolicStrategy;
@@ -1544,266 +628,6 @@
     }
 }
 
-macro_rules! derive_runtime_kernel {
-    (nullary, custom |$op:ident| $kf:expr, $self:ident) => {
-        {
-            let kf: &dyn Fn(&Self) -> Box<dyn Fn(&_, &_,) -> _> = &|$op| $kf;
-            kf($self)
-        }
-    };
-    (unary, custom |$op:ident| $kf:expr, $self:ident) => {
-        {
-            let kf: &dyn Fn(&Self) -> Box<dyn Fn(&_, &_, _) -> _> = &|$op| $kf;
-            kf($self)
-        }
-    };
-    (binary, custom |$op:ident| $kf:expr, $self:ident) => {
-        {
-            let kf: &dyn Fn(&Self) -> Box<dyn Fn(&_, &_, _, _) -> _> = &|$op| $kf;
-            kf($self)
-        }
-    };
-    (ternary, custom |$op:ident| $kf:expr, $self:ident) => {
-        {
-            let kf: &dyn Fn(&Self) -> Box<dyn Fn(&_, &_, _, _, _) -> _> = &|$op| $kf;
-            kf($self)
-        }
-    };
-
-    (nullary, attributes[$($attr:ident)+] $k:expr, $self:ident) => {
-        {
-            $(
-            let $attr = $self.$attr.clone();
-            )+
-            Box::new(move |ctx, plc| {
-                $k(ctx, plc, $($attr.clone()),+)
-            })
-        }
-    };
-    (unary, attributes[$($attr:ident)+] $k:expr, $self:ident) => {
-        {
-            $(
-            let $attr = $self.$attr.clone();
-            )+
-            Box::new(move |ctx, plc, x0| {
-                $k(ctx, plc, $($attr.clone()),+, x0)
-            })
-        }
-    };
-    (binary, attributes[$($attr:ident)+] $k:expr, $self:ident) => {
-        {
-            $(
-            let $attr = $self.$attr.clone();
-            )+
-            Box::new(move |ctx, plc, x0, x1| {
-                $k(ctx, plc, $($attr.clone()),+, x0, x1)
-            })
-        }
-    };
-    (ternary, attributes[$($attr:ident)+] $k:expr, $self:ident) => {
-        {
-            $(
-            let $attr = $self.$attr.clone();
-            )+
-            Box::new(move |ctx, plc, x0, x1, x2| {
-                $k(ctx, plc, $($attr.clone()),+), x0, x1, x2
-            })
-        }
-    };
-
-    (nullary, $k:expr, $self:ident) => {
-        Box::new($k)
-    };
-    (unary, $k:expr, $self:ident) => {
-        Box::new($k)
-    };
-    (binary, $k:expr, $self:ident) => {
-        Box::new($k)
-    };
-    (ternary, $k:expr, $self:ident) => {
-        Box::new($k)
-    };
-}
-
-macro_rules! concrete_dispatch_kernel {
-
-    /*
-    Nullaray
-    */
-
-    ($op:ty, [$( ($plc:ty, () -> $u:ty), )+]) => {
-        impl DispatchKernel<ConcreteContext> for $op {
-            fn compile<'c>(&self, ctx: &'c ConcreteContext, plc: &Placement) -> Box<dyn Fn(Vec<Value>) -> Value + 'c> {
-                match (plc.ty(), self.sig) {
-                    $(
-                        (
-                            <$plc>::TY,
-                            Signature::Nullary(NullarySignature{
-                                ret: <$u>::TY,
-                            })
-                        ) => {
-                            let plc: $plc = plc.clone().try_into().unwrap();
-
-                            let k = <$op as NullaryKernel<ConcreteContext, $plc, $u>>::compile(self, &ctx, &plc);
-
-                            Box::new(move |operands: Vec<Value>| {
-                                assert_eq!(operands.len(), 0);
-
-                                let y: $u = k(&ctx, &plc);
-                                y.into()
-                            })
-                        }
-                    )+
-                    _ => unimplemented!(), // ok
-                }
-            }
-        }
-    };
-
-    /*
-    Unary
-    */
-
-    ($op:ty, [$( ($plc:ty, ($t0:ty) -> $u:ty), )+]) => {
-        impl DispatchKernel<ConcreteContext> for $op {
-            fn compile<'c>(&self, ctx: &'c ConcreteContext, plc: &Placement) -> Box<dyn Fn(Vec<Value>) -> Value + 'c> {
-                match (plc.ty(), self.sig) {
-                    $(
-                        (
-                            <$plc>::TY,
-                            Signature::Unary(UnarySignature{
-                                arg0: <$t0>::TY,
-                                ret: <$u>::TY,
-                            })
-                        ) => {
-                            let plc: $plc = plc.clone().try_into().unwrap();
-
-                            let k = <$op as UnaryKernel<ConcreteContext, $plc, $t0, $u>>::compile(self, &ctx, &plc);
-
-                            Box::new(move |operands: Vec<Value>| {
-                                assert_eq!(operands.len(), 1);
-
-                                let x0: $t0 = operands.get(0).unwrap().clone().try_into().unwrap();
-
-                                let y: $u = k(&ctx, &plc, x0);
-                                y.into()
-                            })
-                        }
-                    )+
-                    _ => unimplemented!(), // ok
-                }
-            }
-        }
-    };
-
-    /*
-    Binary
-    */
-
-    ($op:ty, [$( ($plc:ty, ($t0:ty, $t1:ty) -> $u:ty), )+]) => {
-        impl DispatchKernel<ConcreteContext> for $op {
-            fn compile<'c>(&self, ctx: &'c ConcreteContext, plc: &Placement) -> Box<dyn Fn(Vec<Value>) -> Value + 'c> {
-                match (plc.ty(), self.sig) {
-                    $(
-                        (
-                            <$plc>::TY,
-                            Signature::Binary(BinarySignature{
-                                arg0: <$t0>::TY,
-                                arg1: <$t1>::TY,
-                                ret: <$u>::TY,
-                            })
-                        ) => {
-                            let plc: $plc = plc.clone().try_into().unwrap();
-
-                            let k = <$op as BinaryKernel<
-                                ConcreteContext,
-                                $plc,
-                                $t0,
-                                $t1,
-                                $u
-                            >>::compile(self, &ctx, &plc);
-
-                            Box::new(move |operands| -> Value {
-                                assert_eq!(operands.len(), 2);
-
-                                let x0: $t0 = operands.get(0).unwrap().clone().try_into().unwrap();
-                                let x1: $t1 = operands.get(1).unwrap().clone().try_into().unwrap();
-
-                                let y: $u = k(&ctx, &plc, x0, x1);
-                                y.into()
-                            })
-                        }
-                    )+
-                    _ => unimplemented!(), // ok
-                }
-            }
-        }
-    };
-
-    /*
-    Ternary
-    */
-
-    ($op:ty, [$( ($plc:ty, ($t0:ty, $t1:ty, $t2:ty) -> $u:ty), )+]) => {
-        impl DispatchKernel<ConcreteContext> for $op {
-            fn compile<'c>(&self, ctx: &'c ConcreteContext, plc: &Placement) -> Box<dyn Fn(Vec<Value>) -> Value + 'c> {
-                match (plc.ty(), self.sig) {
-                    $(
-                        (
-                            <$plc>::TY,
-                            Signature::Ternary(TernarySignature{
-                                arg0: <$t0>::TY,
-                                arg1: <$t1>::TY,
-                                arg2: <$t2>::TY,
-                                ret: <$u>::TY,
-                            })
-                        ) => {
-                            let plc: $plc = plc.clone().try_into().unwrap();
-
-                            let k = <$op as TernaryKernel<ConcreteContext, $plc, $t0, $t1, $t2, $u>>::compile(self, &ctx, &plc);
-
-                            Box::new(move |operands: Vec<Value>| -> Value {
-                                assert_eq!(operands.len(), 3);
->>>>>>> ebca3543
-
-#[derive(Clone, Copy, Debug)]
-struct DefaultSymbolicStrategy;
-
-impl SymbolicStrategy for DefaultSymbolicStrategy {
-    fn execute(
-        &self,
-        ctx: &SymbolicContext,
-        op: Operator,
-        plc: &Placement,
-        operands: Vec<SymbolicValue>,
-    ) -> SymbolicValue {
-        match op {
-            Operator::PrfKeyGenOp(op) => DispatchKernel::compile(&op, ctx, plc)(operands),
-            Operator::RingSampleOp(op) => DispatchKernel::compile(&op, ctx, plc)(operands),
-            Operator::BitSampleOp(op) => DispatchKernel::compile(&op, ctx, plc)(operands),
-            Operator::RingAddOp(op) => DispatchKernel::compile(&op, ctx, plc)(operands),
-            Operator::BitXorOp(op) => DispatchKernel::compile(&op, ctx, plc)(operands),
-            Operator::BitAndOp(op) => DispatchKernel::compile(&op, ctx, plc)(operands),
-            Operator::RingSubOp(op) => DispatchKernel::compile(&op, ctx, plc)(operands),
-            Operator::RingMulOp(op) => DispatchKernel::compile(&op, ctx, plc)(operands),
-            Operator::RingShlOp(op) => DispatchKernel::compile(&op, ctx, plc)(operands),
-            Operator::RingShrOp(op) => DispatchKernel::compile(&op, ctx, plc)(operands),
-            Operator::RepSetupOp(op) => DispatchKernel::compile(&op, ctx, plc)(operands),
-            Operator::RepShareOp(op) => DispatchKernel::compile(&op, ctx, plc)(operands),
-            Operator::RepRevealOp(op) => DispatchKernel::compile(&op, ctx, plc)(operands),
-            Operator::RepAddOp(op) => DispatchKernel::compile(&op, ctx, plc)(operands),
-            Operator::RepMulOp(op) => DispatchKernel::compile(&op, ctx, plc)(operands),
-            Operator::RepToAddOp(op) => DispatchKernel::compile(&op, ctx, plc)(operands),
-            Operator::AdditiveAddOp(op) => DispatchKernel::compile(&op, ctx, plc)(operands),
-            Operator::AdditiveMulOp(op) => DispatchKernel::compile(&op, ctx, plc)(operands),
-            Operator::AdditiveRevealOp(op) => DispatchKernel::compile(&op, ctx, plc)(operands),
-            Operator::ConstantOp(op) => DispatchKernel::compile(&op, ctx, plc)(operands),
-            Operator::FixedAddOp(op) => DispatchKernel::compile(&op, ctx, plc)(operands),
-            Operator::FixedMulOp(op) => DispatchKernel::compile(&op, ctx, plc)(operands),
-        }
-    }
-}
-
 macro_rules! symbolic_dispatch_kernel {
 
     /*
@@ -2272,54 +1096,6 @@
     ]
 }
 
-<<<<<<< HEAD
-=======
-impl RepToAddOp {
-    fn rep_to_add_kernel<C: Context, R>(
-        ctx: &C,
-        add: &AdditivePlacement,
-        x: ReplicatedTensor<R>,
-    ) -> AdditiveTensor<R>
-    where
-        R: Clone,
-        HostPlacement: PlacementAdd<C, R, R, R>,
-        R: Placed<Placement = HostPlacement>,
-    {
-        let (player_a, player_b) = add.host_placements();
-        let (player0, player1, player2) = x.placement().host_placements();
-
-        let ReplicatedTensor {
-            shares: [[x00, x10], [x11, x21], [x22, x02]],
-        } = x;
-
-        let shares = match () {
-            _ if player_a == player0 && player_b == player1 => {
-                [with_context!(player0, ctx, x00 + x10), x21]
-            }
-            _ if player_a == player0 && player_b == player2 => {
-                [with_context!(player0, ctx, x00 + x10), x22]
-            }
-            _ if player_a == player1 && player_b == player2 => {
-                [with_context!(player1, ctx, x11 + x21), x02]
-            }
-            _ if player_a == player1 && player_b == player0 => {
-                [x21, with_context!(player0, ctx, x00 + x10)]
-            }
-            _ if player_a == player2 && player_b == player0 => {
-                [x22, with_context!(player0, ctx, x00 + x10)]
-            }
-            _ => [with_context!(player_a, ctx, x00 + x10), x21],
-        };
-        AdditiveTensor { shares }
-    }
-}
-
-#[derive(Clone, Debug, PartialEq)]
-pub struct RepAddOp {
-    sig: Signature,
-}
-
->>>>>>> ebca3543
 modelled!(PlacementAdd::add, ReplicatedPlacement, (Replicated64Tensor, Replicated64Tensor) -> Replicated64Tensor, RepAddOp);
 modelled!(PlacementAdd::add, ReplicatedPlacement, (Replicated128Tensor, Replicated128Tensor) -> Replicated128Tensor, RepAddOp);
 modelled!(PlacementAdd::add, ReplicatedPlacement, (Ring64Tensor, Replicated64Tensor) -> Replicated64Tensor, RepAddOp);
@@ -2327,8 +1103,6 @@
 modelled!(PlacementAdd::add, ReplicatedPlacement, (Replicated64Tensor, Ring64Tensor) -> Replicated64Tensor, RepAddOp);
 modelled!(PlacementAdd::add, ReplicatedPlacement, (Replicated128Tensor, Ring128Tensor) -> Replicated128Tensor, RepAddOp);
 modelled!(PlacementAdd::add, ReplicatedPlacement, (ReplicatedBitTensor, ReplicatedBitTensor) -> ReplicatedBitTensor, RepAddOp);
-<<<<<<< HEAD
-=======
 
 hybrid_kernel! {
     RepAddOp,
@@ -2343,248 +1117,6 @@
     ]
 }
 
-impl RepAddOp {
-    fn rep_rep_kernel<C: Context, R>(
-        ctx: &C,
-        rep: &ReplicatedPlacement,
-        x: ReplicatedTensor<R>,
-        y: ReplicatedTensor<R>,
-    ) -> ReplicatedTensor<R>
-    where
-        R: Clone,
-        HostPlacement: PlacementAdd<C, R, R, R>,
-    {
-        let (player0, player1, player2) = rep.host_placements();
-
-        let ReplicatedTensor {
-            shares: [[x00, x10], [x11, x21], [x22, x02]],
-        } = &x;
-
-        let ReplicatedTensor {
-            shares: [[y00, y10], [y11, y21], [y22, y02]],
-        } = &y;
-
-        let z00 = with_context!(player0, ctx, x00 + y00);
-        let z10 = with_context!(player0, ctx, x10 + y10);
-
-        let z11 = with_context!(player1, ctx, x11 + y11);
-        let z21 = with_context!(player1, ctx, x21 + y21);
-
-        let z22 = with_context!(player2, ctx, x22 + y22);
-        let z02 = with_context!(player2, ctx, x02 + y02);
-
-        ReplicatedTensor {
-            shares: [[z00, z10], [z11, z21], [z22, z02]],
-        }
-    }
-
-    fn ring_rep_kernel<C: Context, R: KnownType>(
-        ctx: &C,
-        rep: &ReplicatedPlacement,
-        x: R,
-        y: ReplicatedTensor<R>,
-    ) -> ReplicatedTensor<R>
-    where
-        R: Clone,
-        R: Placed<Placement = HostPlacement>,
-        HostPlacement: PlacementAdd<C, R, R, R>,
-    {
-        let (player0, player1, player2) = rep.host_placements();
-        let x_plc = x.placement();
-
-        let ReplicatedTensor {
-            shares: [[y00, y10], [y11, y21], [y22, y02]],
-        } = y;
-
-        let shares = match x_plc {
-            _ if x_plc == player0 => {
-                // add x to y0
-                [
-                    [with_context!(player0, ctx, x + y00), y10],
-                    [y11, y21],
-                    [y22, with_context!(player2, ctx, x + y02)],
-                ]
-            }
-            _ if x_plc == player1 => {
-                // add x to y1
-                [
-                    [y00, with_context!(player0, ctx, x + y10)],
-                    [with_context!(player1, ctx, x + y11), y21],
-                    [y22, y02],
-                ]
-            }
-            _ if x_plc == player2 => {
-                // add x to y2
-                [
-                    [y00, y10],
-                    [y11, with_context!(player1, ctx, x + y21)],
-                    [with_context!(player2, ctx, x + y22), y02],
-                ]
-            }
-            _ => {
-                // add x to y0; we could randomize this
-                [
-                    [with_context!(player0, ctx, x + y00), y10],
-                    [y11, y21],
-                    [y22, with_context!(player2, ctx, x + y02)],
-                ]
-            }
-        };
-
-        ReplicatedTensor { shares }
-    }
-
-    fn rep_ring_kernel<C: Context, R>(
-        ctx: &C,
-        rep: &ReplicatedPlacement,
-        x: ReplicatedTensor<R>,
-        y: R,
-    ) -> ReplicatedTensor<R>
-    where
-        R: Clone,
-        R: Placed<Placement = HostPlacement>,
-        HostPlacement: PlacementAdd<C, R, R, R>,
-    {
-        let (player0, player1, player2) = rep.host_placements();
-        let y_plc = y.placement();
-
-        let ReplicatedTensor {
-            shares: [[x00, x10], [x11, x21], [x22, x02]],
-        } = x;
-
-        let shares = match y_plc {
-            _ if y_plc == player0 => {
-                // add y to x0
-                [
-                    [with_context!(player0, ctx, x00 + y), x10],
-                    [x11, x21],
-                    [x22, with_context!(player2, ctx, x02 + y)],
-                ]
-            }
-            _ if y_plc == player1 => {
-                // add y to x1
-                [
-                    [x00, with_context!(player0, ctx, x10 + y)],
-                    [with_context!(player1, ctx, x11 + y), x21],
-                    [x22, x02],
-                ]
-            }
-            _ if y_plc == player2 => {
-                // add y to x2
-                [
-                    [x00, x10],
-                    [x11, with_context!(player1, ctx, x21 + y)],
-                    [with_context!(player2, ctx, x22 + y), x02],
-                ]
-            }
-            _ => {
-                // add y to x0; we could randomize this
-                [
-                    [with_context!(player0, ctx, x00 + y), x10],
-                    [x11, x21],
-                    [x22, with_context!(player2, ctx, x02 + y)],
-                ]
-            }
-        };
-
-        ReplicatedTensor { shares }
-    }
-}
-
-#[derive(Clone, Debug, PartialEq)]
-pub struct AdditiveAddOp {
-    sig: Signature,
-}
-
-modelled!(PlacementAdd::add, AdditivePlacement, (Additive64Tensor, Additive64Tensor) -> Additive64Tensor, AdditiveAddOp);
-modelled!(PlacementAdd::add, AdditivePlacement, (Additive128Tensor, Additive128Tensor) -> Additive128Tensor, AdditiveAddOp);
-
-hybrid_kernel! {
-    AdditiveAddOp,
-    [
-        (AdditivePlacement, (Additive64Tensor, Additive64Tensor) -> Additive64Tensor => Self::add_add_kernel),
-        (AdditivePlacement, (Additive128Tensor, Additive128Tensor) -> Additive128Tensor => Self::add_add_kernel),
-        (AdditivePlacement, (Additive64Tensor, Ring64Tensor) -> Additive64Tensor => Self::add_ring_kernel),
-        (AdditivePlacement, (Additive128Tensor, Ring128Tensor) -> Additive128Tensor => Self::add_ring_kernel),
-        (AdditivePlacement, (Ring64Tensor, Additive64Tensor) -> Additive64Tensor => Self::ring_add_kernel),
-        (AdditivePlacement, (Ring128Tensor, Additive128Tensor) -> Additive128Tensor => Self::ring_add_kernel),
-    ]
-}
-
-impl AdditiveAddOp {
-    fn add_add_kernel<C: Context, R>(
-        ctx: &C,
-        add: &AdditivePlacement,
-        x: AdditiveTensor<R>,
-        y: AdditiveTensor<R>,
-    ) -> AdditiveTensor<R>
-    where
-        HostPlacement: PlacementAdd<C, R, R, R>,
-    {
-        let (player0, player1) = add.host_placements();
-
-        let AdditiveTensor { shares: [x0, x1] } = &x;
-
-        let AdditiveTensor { shares: [y0, y1] } = &y;
-
-        let z0 = with_context!(player0, ctx, x0 + y0);
-        let z1 = with_context!(player1, ctx, x1 + y1);
-
-        AdditiveTensor { shares: [z0, z1] }
-    }
-
-    fn add_ring_kernel<C: Context, R>(
-        ctx: &C,
-        add: &AdditivePlacement,
-        x: AdditiveTensor<R>,
-        y: R,
-    ) -> AdditiveTensor<R>
-    where
-        R: Placed<Placement = HostPlacement>,
-        HostPlacement: PlacementAdd<C, R, R, R>,
-    {
-        let (player0, player1) = add.host_placements();
-        let AdditiveTensor { shares: [x0, x1] } = x;
-
-        let y_plc = y.placement();
-
-        let shares = match y_plc {
-            _ if y_plc == player0 => [with_context!(player0, ctx, x0 + y), x1],
-            _ if y_plc == player1 => [x0, with_context!(player1, ctx, x1 + y)],
-            _ => [with_context!(player0, ctx, x0 + y), x1],
-        };
-        AdditiveTensor { shares }
-    }
-
-    fn ring_add_kernel<C: Context, R>(
-        ctx: &C,
-        add: &AdditivePlacement,
-        x: R,
-        y: AdditiveTensor<R>,
-    ) -> AdditiveTensor<R>
-    where
-        R: Placed<Placement = HostPlacement>,
-        HostPlacement: PlacementAdd<C, R, R, R>,
-    {
-        let (player0, player1) = add.host_placements();
-        let AdditiveTensor { shares: [y0, y1] } = y;
-
-        let x_plc = x.placement();
->>>>>>> ebca3543
-
-hybrid_kernel! {
-    RepAddOp,
-    [
-        (ReplicatedPlacement, (Replicated64Tensor, Replicated64Tensor) -> Replicated64Tensor => Self::rep_rep_kernel),
-        (ReplicatedPlacement, (Replicated128Tensor, Replicated128Tensor) -> Replicated128Tensor => Self::rep_rep_kernel),
-        (ReplicatedPlacement, (Ring64Tensor, Replicated64Tensor) -> Replicated64Tensor => Self::ring_rep_kernel),
-        (ReplicatedPlacement, (Ring128Tensor, Replicated128Tensor) -> Replicated128Tensor => Self::ring_rep_kernel),
-        (ReplicatedPlacement, (Replicated64Tensor, Ring64Tensor) -> Replicated64Tensor => Self::rep_ring_kernel),
-        (ReplicatedPlacement, (Replicated128Tensor, Ring128Tensor) -> Replicated128Tensor => Self::rep_ring_kernel),
-        (ReplicatedPlacement, (ReplicatedBitTensor, ReplicatedBitTensor) -> ReplicatedBitTensor => Self::rep_rep_kernel),
-    ]
-}
-
 modelled!(PlacementAdd::add, AdditivePlacement, (Additive64Tensor, Additive64Tensor) -> Additive64Tensor, AdditiveAddOp);
 modelled!(PlacementAdd::add, AdditivePlacement, (Additive128Tensor, Additive128Tensor) -> Additive128Tensor, AdditiveAddOp);
 
@@ -2621,113 +1153,6 @@
     ]
 }
 
-<<<<<<< HEAD
-=======
-impl RepMulOp {
-    fn rep_rep_kernel<C: Context, R, K>(
-        ctx: &C,
-        rep: &ReplicatedPlacement,
-        setup: AbstractReplicatedSetup<K>,
-        x: ReplicatedTensor<R>,
-        y: ReplicatedTensor<R>,
-    ) -> ReplicatedTensor<R>
-    where
-        R: Clone + Into<C::Value> + TryFrom<C::Value> + 'static,
-        HostPlacement: PlacementSample<C, R>,
-        HostPlacement: PlacementAdd<C, R, R, R>,
-        HostPlacement: PlacementMul<C, R, R, R>,
-        ReplicatedPlacement: PlacementZeroShare<C, K, R>,
-    {
-        let (player0, player1, player2) = rep.host_placements();
-
-        let ReplicatedTensor {
-            shares: [[x00, x10], [x11, x21], [x22, x02]],
-        } = &x;
-
-        let ReplicatedTensor {
-            shares: [[y00, y10], [y11, y21], [y22, y02]],
-        } = &y;
-
-        let ReplicatedZeroShare {
-            alphas: [a0, a1, a2],
-        } = rep.zero_share(ctx, &setup);
-
-        let z0 = with_context!(player0, ctx, { x00 * y00 + x00 * y10 + x10 * y00 + a0 });
-        let z1 = with_context!(player1, ctx, { x11 * y11 + x11 * y21 + x21 * y11 + a1 });
-        let z2 = with_context!(player2, ctx, { x22 * y22 + x22 * y02 + x02 * y22 + a2 });
-
-        ReplicatedTensor {
-            shares: [[z0.clone(), z1.clone()], [z1, z2.clone()], [z2, z0]],
-        }
-    }
-
-    fn ring_rep_kernel<C: Context, R, K>(
-        ctx: &C,
-        rep: &ReplicatedPlacement,
-        _setup: AbstractReplicatedSetup<K>,
-        x: R,
-        y: ReplicatedTensor<R>,
-    ) -> ReplicatedTensor<R>
-    where
-        HostPlacement: PlacementMul<C, R, R, R>,
-    {
-        let (player0, player1, player2) = rep.host_placements();
-
-        let ReplicatedTensor {
-            shares: [[y00, y10], [y11, y21], [y22, y02]],
-        } = &y;
-
-        let z00 = with_context!(player0, ctx, x * y00);
-        let z10 = with_context!(player0, ctx, x * y10);
-
-        let z11 = with_context!(player1, ctx, x * y11);
-        let z21 = with_context!(player1, ctx, x * y21);
-
-        let z22 = with_context!(player2, ctx, x * y22);
-        let z02 = with_context!(player2, ctx, x * y02);
-
-        ReplicatedTensor {
-            shares: [[z00, z10], [z11, z21], [z22, z02]],
-        }
-    }
-
-    fn rep_ring_kernel<C: Context, R, K>(
-        ctx: &C,
-        rep: &ReplicatedPlacement,
-        _setup: AbstractReplicatedSetup<K>,
-        x: ReplicatedTensor<R>,
-        y: R,
-    ) -> ReplicatedTensor<R>
-    where
-        HostPlacement: PlacementMul<C, R, R, R>,
-    {
-        let (player0, player1, player2) = rep.host_placements();
-
-        let ReplicatedTensor {
-            shares: [[x00, x10], [x11, x21], [x22, x02]],
-        } = &x;
-
-        let z00 = with_context!(player0, ctx, x00 * y);
-        let z10 = with_context!(player0, ctx, x10 * y);
-
-        let z11 = with_context!(player1, ctx, x11 * y);
-        let z21 = with_context!(player1, ctx, x21 * y);
-
-        let z22 = with_context!(player2, ctx, x22 * y);
-        let z02 = with_context!(player2, ctx, x02 * y);
-
-        ReplicatedTensor {
-            shares: [[z00, z10], [z11, z21], [z22, z02]],
-        }
-    }
-}
-
-#[derive(Clone, Debug, PartialEq)]
-pub struct AdditiveMulOp {
-    sig: Signature,
-}
-
->>>>>>> ebca3543
 modelled!(PlacementMul::mul, AdditivePlacement, (Ring64Tensor, Additive64Tensor) -> Additive64Tensor, AdditiveMulOp);
 modelled!(PlacementMul::mul, AdditivePlacement, (Additive64Tensor, Ring64Tensor) -> Additive64Tensor, AdditiveMulOp);
 modelled!(PlacementMul::mul, AdditivePlacement, (Ring128Tensor, Additive128Tensor) -> Additive128Tensor, AdditiveMulOp);
@@ -2743,94 +1168,6 @@
     ]
 }
 
-<<<<<<< HEAD
-=======
-impl AdditiveMulOp {
-    fn ring_add_kernel<C: Context, R>(
-        ctx: &C,
-        add: &AdditivePlacement,
-        x: R,
-        y: AdditiveTensor<R>,
-    ) -> AdditiveTensor<R>
-    where
-        R: Placed<Placement = HostPlacement>,
-        HostPlacement: PlacementMul<C, R, R, R>,
-    {
-        let (player0, player1) = add.host_placements();
-
-        let AdditiveTensor { shares: [y0, y1] } = &y;
-
-        let z0 = with_context!(player0, ctx, x * y0);
-        let z1 = with_context!(player1, ctx, x * y1);
-
-        AdditiveTensor { shares: [z0, z1] }
-    }
-
-    fn add_ring_kernel<C: Context, R>(
-        ctx: &C,
-        add: &AdditivePlacement,
-        x: AdditiveTensor<R>,
-        y: R,
-    ) -> AdditiveTensor<R>
-    where
-        R: Placed<Placement = HostPlacement>,
-        HostPlacement: PlacementMul<C, R, R, R>,
-    {
-        let (player0, player1) = add.host_placements();
-
-        let AdditiveTensor { shares: [x0, x1] } = &x;
-
-        let z0 = with_context!(player0, ctx, x0 * y);
-        let z1 = with_context!(player1, ctx, x1 * y);
-
-        AdditiveTensor { shares: [z0, z1] }
-    }
-}
-
-trait PlacementZeroShare<C: Context, K, R> {
-    fn zero_share(&self, ctx: &C, setup: &AbstractReplicatedSetup<K>) -> ReplicatedZeroShare<R>;
-}
-
-// NOTE this is an un-modelled operation (as opposed to the modelled! operations that have
-// a representation in computations); should we have a macro for this as well?
-impl<C: Context, K, R> PlacementZeroShare<C, K, R> for ReplicatedPlacement
-where
-    R: Clone + 'static,
-    HostPlacement: PlacementSample<C, R>,
-    HostPlacement: PlacementSub<C, R, R, R>,
-{
-    fn zero_share(&self, ctx: &C, s: &AbstractReplicatedSetup<K>) -> ReplicatedZeroShare<R> {
-        let (player0, player1, player2) = self.host_placements();
-
-        let AbstractReplicatedSetup {
-            keys: [[k00, k10], [k11, k21], [k22, k02]],
-        } = s;
-
-        // TODO use keys when sampling!
-
-        let r00 = player0.sample(ctx);
-        let r10 = player0.sample(ctx);
-        let alpha0 = with_context!(player0, ctx, r00 - r10);
-
-        let r11 = player1.sample(ctx);
-        let r21 = player1.sample(ctx);
-        let alpha1 = with_context!(player1, ctx, r11 - r21);
-
-        let r22 = player2.sample(ctx);
-        let r02 = player2.sample(ctx);
-        let alpha2 = with_context!(player2, ctx, r22 - r02);
-
-        ReplicatedZeroShare {
-            alphas: [alpha0, alpha1, alpha2],
-        }
-    }
-}
-#[derive(Clone, Debug, PartialEq)]
-pub struct RepShareOp {
-    sig: Signature,
-}
-
->>>>>>> ebca3543
 modelled!(PlacementShare::share, ReplicatedPlacement, (Ring64Tensor) -> Replicated64Tensor, RepShareOp);
 modelled!(PlacementShare::share, ReplicatedPlacement, (Ring128Tensor) -> Replicated128Tensor, RepShareOp);
 modelled!(PlacementShare::share, ReplicatedPlacement, (BitTensor) -> ReplicatedBitTensor, RepShareOp);
@@ -2844,35 +1181,6 @@
     ]
 }
 
-<<<<<<< HEAD
-=======
-impl RepShareOp {
-    fn kernel<C: Context, R: Clone>(ctx: &C, rep: &ReplicatedPlacement, x: R) -> ReplicatedTensor<R>
-    where
-        R: Into<C::Value> + TryFrom<C::Value> + 'static,
-        R: Placed<Placement = HostPlacement>,
-        HostPlacement: PlacementSample<C, R>,
-        HostPlacement: PlacementAdd<C, R, R, R>,
-        HostPlacement: PlacementSub<C, R, R, R>,
-    {
-        let owner = x.placement();
-
-        let x0 = owner.sample(ctx);
-        let x1 = owner.sample(ctx);
-        let x2 = with_context!(owner, ctx, x - (x0 + x1));
-
-        ReplicatedTensor {
-            shares: [[x0.clone(), x1.clone()], [x1, x2.clone()], [x2, x0]],
-        }
-    }
-}
-
-#[derive(Clone, Debug, PartialEq)]
-pub struct RepRevealOp {
-    sig: Signature,
-}
-
->>>>>>> ebca3543
 // NOTE
 // revealing on ReplicatedPlacements should reveal to all three players, but we're currently
 // missing a type to represent this (eg PublicReplicatedTensor vs PrivateReplicatedTensors)
@@ -2889,28 +1197,6 @@
     ]
 }
 
-<<<<<<< HEAD
-=======
-impl RepRevealOp {
-    fn kernel<C: Context, R: Clone>(ctx: &C, plc: &HostPlacement, xe: ReplicatedTensor<R>) -> R
-    where
-        R: Clone + 'static,
-        HostPlacement: PlacementAdd<C, R, R, R>,
-    {
-        let ReplicatedTensor {
-            shares: [[x00, x10], [x11, x21], [x22, x02]],
-        } = &xe;
-
-        with_context!(plc, ctx, x00 + x10 + x21)
-    }
-}
-
-#[derive(Clone, Debug, PartialEq)]
-pub struct AdditiveRevealOp {
-    sig: Signature,
-}
-
->>>>>>> ebca3543
 modelled!(PlacementReveal::reveal, HostPlacement, (Additive64Tensor) -> Ring64Tensor, AdditiveRevealOp);
 modelled!(PlacementReveal::reveal, HostPlacement, (Additive128Tensor) -> Ring128Tensor, AdditiveRevealOp);
 
@@ -2922,19 +1208,6 @@
     ]
 }
 
-<<<<<<< HEAD
-=======
-impl AdditiveRevealOp {
-    fn kernel<C: Context, R: Clone>(ctx: &C, plc: &HostPlacement, xe: AdditiveTensor<R>) -> R
-    where
-        HostPlacement: PlacementAdd<C, R, R, R>,
-    {
-        let AdditiveTensor { shares: [x0, x1] } = &xe;
-        with_context!(plc, ctx, x1 + x0)
-    }
-}
-
-#[derive(Clone, Debug, PartialEq)]
 pub struct FillOp {
     sig: Signature,
     value: Value,
@@ -2990,166 +1263,6 @@
 }
 
 #[derive(Clone, Debug, PartialEq)]
-pub struct RingAddOp {
-    sig: Signature,
-}
-
-// NOTE uncomment the next line to see the kernel check system in action
-// modelled!(PlacementAdd::add, HostPlacement, (Ring32Tensor, Ring32Tensor) -> Ring32Tensor, RingAddOp);
-// NOTE that supporting op attributes might be a simple adding an ctor input to the macro: (Placement, Signature) -> Op
-modelled!(PlacementAdd::add, HostPlacement, (Ring64Tensor, Ring64Tensor) -> Ring64Tensor, RingAddOp);
-modelled!(PlacementAdd::add, HostPlacement, (Ring128Tensor, Ring128Tensor) -> Ring128Tensor, RingAddOp);
-
-kernel! {
-    RingAddOp,
-    [
-        (HostPlacement, (Ring64Tensor, Ring64Tensor) -> Ring64Tensor => Self::kernel),
-        (HostPlacement, (Ring128Tensor, Ring128Tensor) -> Ring128Tensor => Self::kernel),
-    ]
-}
-
-impl RingAddOp {
-    fn kernel<C: Context, T>(
-        _ctx: &C,
-        _plc: &HostPlacement,
-        x: RingTensor<T>,
-        y: RingTensor<T>,
-    ) -> RingTensor<T>
-    where
-        RingTensor<T>: Add<RingTensor<T>, Output = RingTensor<T>>,
-    {
-        x + y
-    }
-}
-
-#[derive(Clone, Debug, PartialEq)]
-pub struct RingSubOp {
-    sig: Signature,
-}
-
-modelled!(PlacementSub::sub, HostPlacement, (Ring64Tensor, Ring64Tensor) -> Ring64Tensor, RingSubOp);
-modelled!(PlacementSub::sub, HostPlacement, (Ring128Tensor, Ring128Tensor) -> Ring128Tensor, RingSubOp);
-
-kernel! {
-    RingSubOp,
-    [
-        (HostPlacement, (Ring64Tensor, Ring64Tensor) -> Ring64Tensor => Self::kernel),
-        (HostPlacement, (Ring128Tensor, Ring128Tensor) -> Ring128Tensor => Self::kernel),
-    ]
-}
-
-impl RingSubOp {
-    fn kernel<C: Context, T>(
-        _ctx: &C,
-        _plc: &HostPlacement,
-        x: RingTensor<T>,
-        y: RingTensor<T>,
-    ) -> RingTensor<T>
-    where
-        RingTensor<T>: Sub<RingTensor<T>, Output = RingTensor<T>>,
-    {
-        x - y
-    }
-}
-
-#[derive(Clone, Debug, PartialEq)]
-pub struct RingMulOp {
-    sig: Signature,
-}
-
-modelled!(PlacementMul::mul, HostPlacement, (Ring64Tensor, Ring64Tensor) -> Ring64Tensor, RingMulOp);
-modelled!(PlacementMul::mul, HostPlacement, (Ring128Tensor, Ring128Tensor) -> Ring128Tensor, RingMulOp);
-
-kernel! {
-    RingMulOp,
-    [
-        (HostPlacement, (Ring64Tensor, Ring64Tensor) -> Ring64Tensor => Self::kernel),
-        (HostPlacement, (Ring128Tensor, Ring128Tensor) -> Ring128Tensor => Self::kernel),
-    ]
-}
-
-impl RingMulOp {
-    fn kernel<C: Context, T>(
-        _ctx: &C,
-        _plc: &HostPlacement,
-        x: RingTensor<T>,
-        y: RingTensor<T>,
-    ) -> RingTensor<T>
-    where
-        RingTensor<T>: Mul<RingTensor<T>, Output = RingTensor<T>>,
-    {
-        x * y
-    }
-}
-
-#[derive(Clone, Debug, PartialEq)]
-pub struct RingShlOp {
-    sig: Signature,
-    amount: usize,
-}
-
-modelled!(PlacementShl::shl, HostPlacement, attributes[amount: usize] (Ring64Tensor) -> Ring64Tensor, RingShlOp);
-modelled!(PlacementShl::shl, HostPlacement, attributes[amount: usize] (Ring128Tensor) -> Ring128Tensor, RingShlOp);
-
-kernel! {
-    RingShlOp,
-    [
-        (HostPlacement, (Ring64Tensor) -> Ring64Tensor => attributes[amount] Self::kernel),
-        (HostPlacement, (Ring128Tensor) -> Ring128Tensor => attributes[amount] Self::kernel),
-    ]
-}
-
-impl RingShlOp {
-    fn kernel<C: Context, T>(
-        _ctx: &C,
-        _plc: &HostPlacement,
-        amount: usize,
-        x: RingTensor<T>,
-    ) -> RingTensor<T>
-    where
-        RingTensor<T>: Shl<usize, Output = RingTensor<T>>,
-    {
-        x << amount
-    }
-}
-
-#[derive(Clone, Debug, PartialEq)]
-pub struct RingShrOp {
-    sig: Signature,
-    amount: usize,
-}
-
-modelled!(PlacementShr::shr, HostPlacement, attributes[amount: usize] (Ring64Tensor) -> Ring64Tensor, RingShrOp);
-modelled!(PlacementShr::shr, HostPlacement, attributes[amount: usize] (Ring128Tensor) -> Ring128Tensor, RingShrOp);
-
-kernel! {
-    RingShrOp,
-    [
-        (HostPlacement, (Ring64Tensor) -> Ring64Tensor => attributes[amount] Self::kernel),
-        (HostPlacement, (Ring128Tensor) -> Ring128Tensor => attributes[amount] Self::kernel),
-    ]
-}
-
-impl RingShrOp {
-    fn kernel<C: Context, T>(
-        _ctx: &C,
-        _plc: &HostPlacement,
-        amount: usize,
-        x: RingTensor<T>,
-    ) -> RingTensor<T>
-    where
-        RingTensor<T>: Shr<usize, Output = RingTensor<T>>,
-    {
-        x >> amount
-    }
-}
-
-#[derive(Clone, Debug, PartialEq)]
-pub struct BitXorOp {
-    sig: Signature,
-}
-
->>>>>>> ebca3543
 modelled!(PlacementXor::xor, HostPlacement, (BitTensor, BitTensor) -> BitTensor, BitXorOp);
 modelled_alias!(PlacementAdd::add, HostPlacement, (BitTensor, BitTensor) -> BitTensor => PlacementXor::xor); // add = xor in Z2
 modelled_alias!(PlacementSub::sub, HostPlacement, (BitTensor, BitTensor) -> BitTensor => PlacementXor::xor); // sub = xor in Z2

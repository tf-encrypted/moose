--- conflicted
+++ resolved
@@ -16,13 +16,8 @@
 };
 use crate::error::Result;
 use crate::kernels::{
-<<<<<<< HEAD
     NewSyncSession, PlacementAdd, PlacementFill, PlacementMul, PlacementNeg, PlacementPlace,
-    PlacementSample, PlacementShl, PlacementShr, PlacementSub,
-=======
-    ConcreteContext, Context, PlacementAdd, PlacementFill, PlacementMul, PlacementNeg,
-    PlacementPlace, PlacementSample, PlacementShl, PlacementShr, PlacementSub, Tensor,
->>>>>>> 2eda41f6
+    PlacementSample, PlacementShl, PlacementShr, PlacementSub, Session, Tensor,
 };
 use crate::prim::{RawSeed, Seed};
 use crate::prng::AesRng;
@@ -35,7 +30,7 @@
 
 pub type Ring128Tensor = AbstractRingTensor<u128>;
 
-impl<C: Context, T> Tensor<C> for AbstractRingTensor<T> {
+impl<S: Session, T> Tensor<S> for AbstractRingTensor<T> {
     type Scalar = T;
 }
 

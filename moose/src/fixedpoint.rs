//! Support for fixed-point arithmetic

use crate::computation::*;
use crate::error::{Error, Result};
use crate::floatingpoint::{Float32Tensor, Float64Tensor, FloatTensor};
use crate::host::*;
use crate::kernels::*;
use crate::replicated::{
    AbstractReplicatedFixedTensor, ReplicatedFixed128Tensor, ReplicatedFixed64Tensor,
};
use macros::with_context;
use ndarray::prelude::*;
use num_traits::{One, Zero};
use serde::{Deserialize, Serialize};
use std::num::Wrapping;
use std::ops::Mul;

#[derive(Clone, Debug, PartialEq, Serialize, Deserialize)]
pub enum FixedTensor<HostFixedT, RepFixedT> {
    Host(HostFixedT),
    Replicated(RepFixedT),
}

moose_type!(Fixed64Tensor = FixedTensor<HostFixed64Tensor, ReplicatedFixed64Tensor>);
moose_type!(Fixed128Tensor = FixedTensor<HostFixed128Tensor, ReplicatedFixed128Tensor>);

impl<HostFixedT, RepFixedT> Placed for FixedTensor<HostFixedT, RepFixedT>
where
    HostFixedT: Placed,
    HostFixedT::Placement: Into<Placement>,
    RepFixedT: Placed,
    RepFixedT::Placement: Into<Placement>,
{
    type Placement = Placement;

    fn placement(&self) -> Result<Self::Placement> {
        match self {
            FixedTensor::Host(x) => Ok(x.placement()?.into()),
            FixedTensor::Replicated(x) => Ok(x.placement()?.into()),
        }
    }
}

pub trait Convert<T> {
    type Scale: One + Clone;
    fn encode(x: &T, scaling_factor: Self::Scale) -> Self;
    fn decode(x: &Self, scaling_factor: Self::Scale) -> T;
}

impl Convert<HostFloat64Tensor> for HostRing64Tensor {
    type Scale = u64;
    fn encode(x: &HostFloat64Tensor, scaling_factor: Self::Scale) -> HostRing64Tensor {
        let x_upshifted = &x.0 * (scaling_factor as f64);
        let x_converted: ArrayD<u64> = x_upshifted.mapv(|el| (el as i64) as u64);
        HostRing64Tensor::from(x_converted)
    }
    fn decode(x: &Self, scaling_factor: Self::Scale) -> HostFloat64Tensor {
        let x_upshifted: ArrayD<i64> = ArrayD::from(x);
        let x_converted = x_upshifted.mapv(|el| el as f64);
        HostFloat64Tensor::from(x_converted / scaling_factor as f64)
    }
}

impl Convert<HostFloat64Tensor> for HostRing128Tensor {
    type Scale = u128;
    fn encode(x: &HostFloat64Tensor, scaling_factor: Self::Scale) -> HostRing128Tensor {
        let x_upshifted = &x.0 * (scaling_factor as f64);
        let x_converted: ArrayD<u128> = x_upshifted.mapv(|el| (el as i128) as u128);
        HostRing128Tensor::from(x_converted)
    }
    fn decode(x: &Self, scaling_factor: Self::Scale) -> HostFloat64Tensor {
        let x_upshifted: ArrayD<i128> = ArrayD::from(x);
        let x_converted = x_upshifted.mapv(|el| el as f64);
        HostFloat64Tensor::from(x_converted / scaling_factor as f64)
    }
}

impl<T> AbstractHostRingTensor<T>
where
    Wrapping<T>: Clone + Zero + Mul<Wrapping<T>, Output = Wrapping<T>>,
    AbstractHostRingTensor<T>: Convert<HostFloat64Tensor>,
{
    pub fn fixedpoint_mean(
        x: Self,
        axis: Option<usize>,
        scaling_factor: <AbstractHostRingTensor<T> as Convert<HostFloat64Tensor>>::Scale,
    ) -> Result<AbstractHostRingTensor<T>> {
        let mean_weight = Self::compute_mean_weight(&x, &axis)?;
        let encoded_weight = AbstractHostRingTensor::<T>::encode(&mean_weight, scaling_factor);
        let operand_sum = x.sum(axis)?;
        Ok(operand_sum.mul(encoded_weight))
    }

    fn compute_mean_weight(x: &Self, axis: &Option<usize>) -> Result<HostFloat64Tensor> {
        let shape: &[usize] = x.0.shape();
        if let Some(ax) = axis {
            let dim_len = shape[*ax] as f64;
            Ok(HostFloat64Tensor::from(
                Array::from_elem([], 1.0 / dim_len)
                    .into_dimensionality::<IxDyn>()
                    .map_err(|e| Error::KernelError(e.to_string()))?,
            ))
        } else {
            let dim_prod: usize = std::iter::Product::product(shape.iter());
            let prod_inv = 1.0 / dim_prod as f64;
            Ok(HostFloat64Tensor::from(
                Array::from_elem([], prod_inv)
                    .into_dimensionality::<IxDyn>()
                    .map_err(|e| Error::KernelError(e.to_string()))?,
            ))
        }
    }
}

modelled!(PlacementFixedpointEncode::fixedpoint_encode, HostPlacement, attributes[fractional_precision: u32, integral_precision: u32] (Float32Tensor) -> Fixed64Tensor, FixedpointEncodeOp);
modelled!(PlacementFixedpointEncode::fixedpoint_encode, HostPlacement, attributes[fractional_precision: u32, integral_precision: u32] (Float64Tensor) -> Fixed128Tensor, FixedpointEncodeOp);
modelled!(PlacementFixedpointEncode::fixedpoint_encode, HostPlacement, attributes[fractional_precision: u32, integral_precision: u32] (HostFloat32Tensor) -> HostFixed64Tensor, FixedpointEncodeOp);
modelled!(PlacementFixedpointEncode::fixedpoint_encode, HostPlacement, attributes[fractional_precision: u32, integral_precision: u32] (HostFloat64Tensor) -> HostFixed128Tensor, FixedpointEncodeOp);

kernel! {
    FixedpointEncodeOp,
    [
        (HostPlacement, (Float32Tensor) -> Fixed64Tensor => [hybrid] attributes[fractional_precision, integral_precision] Self::fixed_kernel),
        (HostPlacement, (Float64Tensor) -> Fixed128Tensor => [hybrid] attributes[fractional_precision, integral_precision] Self::fixed_kernel),
        (HostPlacement, (HostFloat32Tensor) -> HostFixed64Tensor => [hybrid] attributes[fractional_precision, integral_precision] Self::hostfixed_kernel),
        (HostPlacement, (HostFloat64Tensor) -> HostFixed128Tensor => [hybrid] attributes[fractional_precision, integral_precision] Self::hostfixed_kernel),
    ]
}

impl FixedpointEncodeOp {
    fn fixed_kernel<S: Session, HostFloatT, HostFixedT, RepFixedT>(
        sess: &S,
        plc: &HostPlacement,
        fractional_precision: u32,
        integral_precision: u32,
        x: FloatTensor<HostFloatT>,
    ) -> Result<FixedTensor<HostFixedT, RepFixedT>>
    where
        HostPlacement: PlacementFixedpointEncode<S, HostFloatT, HostFixedT>,
    {
        match x {
            FloatTensor::Host(x) => {
                let x = plc.fixedpoint_encode(sess, fractional_precision, integral_precision, &x);
                Ok(FixedTensor::Host(x))
            }
        }
    }

    fn hostfixed_kernel<S: Session, HostFloatT, HostRingT>(
        sess: &S,
        plc: &HostPlacement,
        fractional_precision: u32,
        integral_precision: u32,
        x: HostFloatT,
    ) -> Result<AbstractHostFixedTensor<HostRingT>>
    where
        HostPlacement: PlacementRingFixedpointEncode<S, HostFloatT, HostRingT>,
    {
        // TODO(Morten) inline this function?
        let y = plc.fixedpoint_ring_encode(sess, 2, fractional_precision, &x);
        Ok(AbstractHostFixedTensor {
            tensor: y,
            fractional_precision,
            integral_precision,
        })
    }
}

modelled!(PlacementFixedpointDecode::fixedpoint_decode, HostPlacement, attributes[fractional_precision: u32] (Fixed64Tensor) -> Float32Tensor, FixedpointDecodeOp);
modelled!(PlacementFixedpointDecode::fixedpoint_decode, HostPlacement, attributes[fractional_precision: u32] (Fixed128Tensor) -> Float64Tensor, FixedpointDecodeOp);
modelled!(PlacementFixedpointDecode::fixedpoint_decode, HostPlacement, attributes[fractional_precision: u32] (HostFixed64Tensor) -> HostFloat32Tensor, FixedpointDecodeOp);
modelled!(PlacementFixedpointDecode::fixedpoint_decode, HostPlacement, attributes[fractional_precision: u32] (HostFixed128Tensor) -> HostFloat64Tensor, FixedpointDecodeOp);

kernel! {
    FixedpointDecodeOp,
    [
        (HostPlacement, (Fixed64Tensor) -> Float32Tensor => [hybrid] attributes[fractional_precision] Self::fixed_kernel),
        (HostPlacement, (Fixed128Tensor) -> Float64Tensor => [hybrid] attributes[fractional_precision] Self::fixed_kernel),
        (HostPlacement, (HostFixed64Tensor) -> HostFloat32Tensor => [hybrid] attributes[fractional_precision] Self::hostfixed_kernel),
        (HostPlacement, (HostFixed128Tensor) -> HostFloat64Tensor => [hybrid] attributes[fractional_precision] Self::hostfixed_kernel),
    ]
}

impl FixedpointDecodeOp {
    fn fixed_kernel<S: Session, HostFixedT, RepFixedT, HostFloatT>(
        sess: &S,
        plc: &HostPlacement,
        precision: u32,
        x: FixedTensor<HostFixedT, RepFixedT>,
    ) -> Result<FloatTensor<HostFloatT>>
    where
        HostPlacement: PlacementReveal<S, RepFixedT, HostFixedT>,
        HostPlacement: PlacementFixedpointDecode<S, HostFixedT, HostFloatT>,
    {
        let v = match x {
            FixedTensor::Host(v) => v,
            FixedTensor::Replicated(v) => plc.reveal(sess, &v),
        };
        let y = plc.fixedpoint_decode(sess, precision, &v);
        Ok(FloatTensor::Host(y))
    }

    fn hostfixed_kernel<S: Session, HostRingT, HostFloatT>(
        sess: &S,
        plc: &HostPlacement,
        precision: u32,
        x: AbstractHostFixedTensor<HostRingT>,
    ) -> Result<HostFloatT>
    where
        HostPlacement: PlacementRingFixedpointDecode<S, HostRingT, HostFloatT>,
    {
        // TODO(Morten) inline this function?
        assert_eq!(x.fractional_precision, precision);
        Ok(plc.fixedpoint_ring_decode(sess, 2, precision, &x.tensor))
    }
}

modelled!(PlacementAdd::add, HostPlacement, (Fixed64Tensor, Fixed64Tensor) -> Fixed64Tensor, FixedpointAddOp);
modelled!(PlacementAdd::add, HostPlacement, (Fixed128Tensor, Fixed128Tensor) -> Fixed128Tensor, FixedpointAddOp);
modelled!(PlacementAdd::add, ReplicatedPlacement, (Fixed64Tensor, Fixed64Tensor) -> Fixed64Tensor, FixedpointAddOp);
modelled!(PlacementAdd::add, ReplicatedPlacement, (Fixed128Tensor, Fixed128Tensor) -> Fixed128Tensor, FixedpointAddOp);
modelled!(PlacementAdd::add, HostPlacement, (HostFixed64Tensor, HostFixed64Tensor) -> HostFixed64Tensor, FixedpointAddOp);
modelled!(PlacementAdd::add, HostPlacement, (HostFixed128Tensor, HostFixed128Tensor) -> HostFixed128Tensor, FixedpointAddOp);
modelled!(PlacementAdd::add, ReplicatedPlacement, (ReplicatedFixed64Tensor, ReplicatedFixed64Tensor) -> ReplicatedFixed64Tensor, FixedpointAddOp);
modelled!(PlacementAdd::add, ReplicatedPlacement, (ReplicatedFixed128Tensor, ReplicatedFixed128Tensor) -> ReplicatedFixed128Tensor, FixedpointAddOp);

kernel! {
    FixedpointAddOp,
    [
        (HostPlacement, (Fixed64Tensor, Fixed64Tensor) -> Fixed64Tensor => [hybrid] Self::fixed_host_kernel),
        (HostPlacement, (Fixed128Tensor, Fixed128Tensor) -> Fixed128Tensor => [hybrid] Self::fixed_host_kernel),
        (ReplicatedPlacement, (Fixed64Tensor, Fixed64Tensor) -> Fixed64Tensor => [hybrid] Self::fixed_rep_kernel),
        (ReplicatedPlacement, (Fixed128Tensor, Fixed128Tensor) -> Fixed128Tensor => [hybrid] Self::fixed_rep_kernel),
        (HostPlacement, (HostFixed64Tensor, HostFixed64Tensor) -> HostFixed64Tensor => [hybrid] Self::hostfixed_kernel),
        (HostPlacement, (HostFixed128Tensor, HostFixed128Tensor) -> HostFixed128Tensor => [hybrid] Self::hostfixed_kernel),
        (ReplicatedPlacement, (ReplicatedFixed64Tensor, ReplicatedFixed64Tensor) -> ReplicatedFixed64Tensor => [hybrid] Self::repfixed_kernel),
        (ReplicatedPlacement, (ReplicatedFixed128Tensor, ReplicatedFixed128Tensor) -> ReplicatedFixed128Tensor => [hybrid] Self::repfixed_kernel),
    ]
}

impl FixedpointAddOp {
    fn fixed_host_kernel<S: Session, HostFixedT, RepFixedT>(
        sess: &S,
        plc: &HostPlacement,
        x: FixedTensor<HostFixedT, RepFixedT>,
        y: FixedTensor<HostFixedT, RepFixedT>,
    ) -> Result<FixedTensor<HostFixedT, RepFixedT>>
    where
        HostPlacement: PlacementReveal<S, RepFixedT, HostFixedT>,
        HostPlacement: PlacementAdd<S, HostFixedT, HostFixedT, HostFixedT>,
    {
        let x = match x {
            FixedTensor::Host(v) => v,
            FixedTensor::Replicated(v) => plc.reveal(sess, &v),
        };
        let y = match y {
            FixedTensor::Host(v) => v,
            FixedTensor::Replicated(v) => plc.reveal(sess, &v),
        };

        let z = plc.add(sess, &x, &y);
        Ok(FixedTensor::Host(z))
    }

    fn fixed_rep_kernel<S: Session, HostFixedT, RepFixedT>(
        sess: &S,
        plc: &ReplicatedPlacement,
        x: FixedTensor<HostFixedT, RepFixedT>,
        y: FixedTensor<HostFixedT, RepFixedT>,
    ) -> Result<FixedTensor<HostFixedT, RepFixedT>>
    where
        ReplicatedPlacement: PlacementShare<S, HostFixedT, RepFixedT>,
        ReplicatedPlacement: PlacementAdd<S, RepFixedT, RepFixedT, RepFixedT>,
    {
        let x = match x {
            FixedTensor::Host(v) => plc.share(sess, &v),
            FixedTensor::Replicated(v) => v,
        };
        let y = match y {
            FixedTensor::Host(v) => plc.share(sess, &v),
            FixedTensor::Replicated(v) => v,
        };

        let z = plc.add(sess, &x, &y);
        Ok(FixedTensor::Replicated(z))
    }

    fn hostfixed_kernel<S: Session, HostRingT>(
        sess: &S,
        plc: &HostPlacement,
        x: AbstractHostFixedTensor<HostRingT>,
        y: AbstractHostFixedTensor<HostRingT>,
    ) -> Result<AbstractHostFixedTensor<HostRingT>>
    where
        HostPlacement: PlacementAdd<S, HostRingT, HostRingT, HostRingT>,
    {
        assert_eq!(x.fractional_precision, y.fractional_precision);
        let z = plc.add(sess, &x.tensor, &y.tensor);
        Ok(AbstractHostFixedTensor {
            tensor: z,
            fractional_precision: x.fractional_precision,
            integral_precision: x.integral_precision,
        })
    }

    fn repfixed_kernel<S: Session, RepRingT>(
        sess: &S,
        plc: &ReplicatedPlacement,
        x: AbstractReplicatedFixedTensor<RepRingT>,
        y: AbstractReplicatedFixedTensor<RepRingT>,
    ) -> Result<AbstractReplicatedFixedTensor<RepRingT>>
    where
        ReplicatedPlacement: PlacementAdd<S, RepRingT, RepRingT, RepRingT>,
    {
        assert_eq!(x.fractional_precision, y.fractional_precision);
        let z = plc.add(sess, &x.tensor, &y.tensor);
        Ok(AbstractReplicatedFixedTensor {
            tensor: z,
            fractional_precision: x.fractional_precision,
            integral_precision: x.integral_precision,
        })
    }
}

modelled!(PlacementSub::sub, HostPlacement, (Fixed64Tensor, Fixed64Tensor) -> Fixed64Tensor, FixedpointSubOp);
modelled!(PlacementSub::sub, HostPlacement, (Fixed128Tensor, Fixed128Tensor) -> Fixed128Tensor, FixedpointSubOp);
modelled!(PlacementSub::sub, ReplicatedPlacement, (Fixed64Tensor, Fixed64Tensor) -> Fixed64Tensor, FixedpointSubOp);
modelled!(PlacementSub::sub, ReplicatedPlacement, (Fixed128Tensor, Fixed128Tensor) -> Fixed128Tensor, FixedpointSubOp);
modelled!(PlacementSub::sub, HostPlacement, (HostFixed64Tensor, HostFixed64Tensor) -> HostFixed64Tensor, FixedpointSubOp);
modelled!(PlacementSub::sub, HostPlacement, (HostFixed128Tensor, HostFixed128Tensor) -> HostFixed128Tensor, FixedpointSubOp);
modelled!(PlacementSub::sub, ReplicatedPlacement, (ReplicatedFixed64Tensor, ReplicatedFixed64Tensor) -> ReplicatedFixed64Tensor, FixedpointSubOp);
modelled!(PlacementSub::sub, ReplicatedPlacement, (ReplicatedFixed128Tensor, ReplicatedFixed128Tensor) -> ReplicatedFixed128Tensor, FixedpointSubOp);

kernel! {
    FixedpointSubOp,
    [
        (HostPlacement, (Fixed64Tensor, Fixed64Tensor) -> Fixed64Tensor => [hybrid] Self::fixed_host_kernel),
        (HostPlacement, (Fixed128Tensor, Fixed128Tensor) -> Fixed128Tensor => [hybrid] Self::fixed_host_kernel),
        (ReplicatedPlacement, (Fixed64Tensor, Fixed64Tensor) -> Fixed64Tensor => [hybrid] Self::fixed_rep_kernel),
        (ReplicatedPlacement, (Fixed128Tensor, Fixed128Tensor) -> Fixed128Tensor => [hybrid] Self::fixed_rep_kernel),
        (HostPlacement, (HostFixed64Tensor, HostFixed64Tensor) -> HostFixed64Tensor => [hybrid] Self::hostfixed_kernel),
        (HostPlacement, (HostFixed128Tensor, HostFixed128Tensor) -> HostFixed128Tensor => [hybrid] Self::hostfixed_kernel),
        (ReplicatedPlacement, (ReplicatedFixed64Tensor, ReplicatedFixed64Tensor) -> ReplicatedFixed64Tensor => [hybrid] Self::repfixed_kernel),
        (ReplicatedPlacement, (ReplicatedFixed128Tensor, ReplicatedFixed128Tensor) -> ReplicatedFixed128Tensor => [hybrid] Self::repfixed_kernel),
    ]
}

impl FixedpointSubOp {
    fn fixed_host_kernel<S: Session, HostFixedT, RepFixedT>(
        sess: &S,
        plc: &HostPlacement,
        x: FixedTensor<HostFixedT, RepFixedT>,
        y: FixedTensor<HostFixedT, RepFixedT>,
    ) -> Result<FixedTensor<HostFixedT, RepFixedT>>
    where
        HostPlacement: PlacementReveal<S, RepFixedT, HostFixedT>,
        HostPlacement: PlacementSub<S, HostFixedT, HostFixedT, HostFixedT>,
    {
        let x = match x {
            FixedTensor::Host(v) => v,
            FixedTensor::Replicated(v) => plc.reveal(sess, &v),
        };
        let y = match y {
            FixedTensor::Host(v) => v,
            FixedTensor::Replicated(v) => plc.reveal(sess, &v),
        };

        let z = plc.sub(sess, &x, &y);
        Ok(FixedTensor::Host(z))
    }

    fn fixed_rep_kernel<S: Session, HostFixedT, RepFixedT>(
        sess: &S,
        plc: &ReplicatedPlacement,
        x: FixedTensor<HostFixedT, RepFixedT>,
        y: FixedTensor<HostFixedT, RepFixedT>,
    ) -> Result<FixedTensor<HostFixedT, RepFixedT>>
    where
        ReplicatedPlacement: PlacementShare<S, HostFixedT, RepFixedT>,
        ReplicatedPlacement: PlacementSub<S, RepFixedT, RepFixedT, RepFixedT>,
    {
        let x = match x {
            FixedTensor::Host(v) => plc.share(sess, &v),
            FixedTensor::Replicated(v) => v,
        };
        let y = match y {
            FixedTensor::Host(v) => plc.share(sess, &v),
            FixedTensor::Replicated(v) => v,
        };

        let z = plc.sub(sess, &x, &y);
        Ok(FixedTensor::Replicated(z))
    }

    fn hostfixed_kernel<S: Session, HostRingT>(
        sess: &S,
        plc: &HostPlacement,
        x: AbstractHostFixedTensor<HostRingT>,
        y: AbstractHostFixedTensor<HostRingT>,
    ) -> Result<AbstractHostFixedTensor<HostRingT>>
    where
        HostPlacement: PlacementSub<S, HostRingT, HostRingT, HostRingT>,
    {
        assert_eq!(x.fractional_precision, y.fractional_precision);
        let z = plc.sub(sess, &x.tensor, &y.tensor);
        Ok(AbstractHostFixedTensor {
            tensor: z,
            fractional_precision: x.fractional_precision,
            integral_precision: x.integral_precision,
        })
    }

    fn repfixed_kernel<S: Session, RepRingT>(
        sess: &S,
        plc: &ReplicatedPlacement,
        x: AbstractReplicatedFixedTensor<RepRingT>,
        y: AbstractReplicatedFixedTensor<RepRingT>,
    ) -> Result<AbstractReplicatedFixedTensor<RepRingT>>
    where
        ReplicatedPlacement: PlacementSub<S, RepRingT, RepRingT, RepRingT>,
    {
        assert_eq!(x.fractional_precision, y.fractional_precision);
        let z = plc.sub(sess, &x.tensor, &y.tensor);
        Ok(AbstractReplicatedFixedTensor {
            tensor: z,
            fractional_precision: x.fractional_precision,
            integral_precision: x.integral_precision,
        })
    }
}

modelled!(PlacementMul::mul, HostPlacement, (Fixed64Tensor, Fixed64Tensor) -> Fixed64Tensor, FixedpointMulOp);
modelled!(PlacementMul::mul, HostPlacement, (Fixed128Tensor, Fixed128Tensor) -> Fixed128Tensor, FixedpointMulOp);
modelled!(PlacementMul::mul, ReplicatedPlacement, (Fixed64Tensor, Fixed64Tensor) -> Fixed64Tensor, FixedpointMulOp);
modelled!(PlacementMul::mul, ReplicatedPlacement, (Fixed128Tensor, Fixed128Tensor) -> Fixed128Tensor, FixedpointMulOp);
modelled!(PlacementMul::mul, HostPlacement, (HostFixed64Tensor, HostFixed64Tensor) -> HostFixed64Tensor, FixedpointMulOp);
modelled!(PlacementMul::mul, HostPlacement, (HostFixed128Tensor, HostFixed128Tensor) -> HostFixed128Tensor, FixedpointMulOp);
modelled!(PlacementMul::mul, ReplicatedPlacement, (ReplicatedFixed64Tensor, ReplicatedFixed64Tensor) -> ReplicatedFixed64Tensor, FixedpointMulOp);
modelled!(PlacementMul::mul, ReplicatedPlacement, (ReplicatedFixed128Tensor, ReplicatedFixed128Tensor) -> ReplicatedFixed128Tensor, FixedpointMulOp);

kernel! {
    FixedpointMulOp,
    [
        (HostPlacement, (Fixed64Tensor, Fixed64Tensor) -> Fixed64Tensor => [hybrid] Self::fixed_host_kernel),
        (HostPlacement, (Fixed128Tensor, Fixed128Tensor) -> Fixed128Tensor => [hybrid] Self::fixed_host_kernel),
        (ReplicatedPlacement, (Fixed64Tensor, Fixed64Tensor) -> Fixed64Tensor => [hybrid] Self::fixed_rep_kernel),
        (ReplicatedPlacement, (Fixed128Tensor, Fixed128Tensor) -> Fixed128Tensor => [hybrid] Self::fixed_rep_kernel),
        (HostPlacement, (HostFixed64Tensor, HostFixed64Tensor) -> HostFixed64Tensor => [hybrid] Self::hostfixed_kernel),
        (HostPlacement, (HostFixed128Tensor, HostFixed128Tensor) -> HostFixed128Tensor => [hybrid] Self::hostfixed_kernel),
        (ReplicatedPlacement, (ReplicatedFixed64Tensor, ReplicatedFixed64Tensor) -> ReplicatedFixed64Tensor => [hybrid] Self::repfixed_kernel),
        (ReplicatedPlacement, (ReplicatedFixed128Tensor, ReplicatedFixed128Tensor) -> ReplicatedFixed128Tensor => [hybrid] Self::repfixed_kernel),
    ]
}

impl FixedpointMulOp {
    fn fixed_host_kernel<S: Session, HostFixedT, RepFixedT>(
        sess: &S,
        plc: &HostPlacement,
        x: FixedTensor<HostFixedT, RepFixedT>,
        y: FixedTensor<HostFixedT, RepFixedT>,
    ) -> Result<FixedTensor<HostFixedT, RepFixedT>>
    where
        HostPlacement: PlacementReveal<S, RepFixedT, HostFixedT>,
        HostPlacement: PlacementMul<S, HostFixedT, HostFixedT, HostFixedT>,
    {
        let x = match x {
            FixedTensor::Host(v) => v,
            FixedTensor::Replicated(v) => plc.reveal(sess, &v),
        };
        let y = match y {
            FixedTensor::Host(v) => v,
            FixedTensor::Replicated(v) => plc.reveal(sess, &v),
        };

        let z = with_context!(plc, sess, x * y);
        Ok(FixedTensor::Host(z))
    }

    fn fixed_rep_kernel<S: Session, HostFixedT, RepFixedT>(
        sess: &S,
        plc: &ReplicatedPlacement,
        x: FixedTensor<HostFixedT, RepFixedT>,
        y: FixedTensor<HostFixedT, RepFixedT>,
    ) -> Result<FixedTensor<HostFixedT, RepFixedT>>
    where
        ReplicatedPlacement: PlacementShare<S, HostFixedT, RepFixedT>,
        ReplicatedPlacement: PlacementMul<S, RepFixedT, RepFixedT, RepFixedT>,
    {
        let x = match x {
            FixedTensor::Host(v) => plc.share(sess, &v),
            FixedTensor::Replicated(v) => v,
        };
        let y = match y {
            FixedTensor::Host(v) => plc.share(sess, &v),
            FixedTensor::Replicated(v) => v,
        };

        let z = with_context!(plc, sess, x * y);
        Ok(FixedTensor::Replicated(z))
    }

    fn hostfixed_kernel<S: Session, HostRingT>(
        sess: &S,
        plc: &HostPlacement,
        x: AbstractHostFixedTensor<HostRingT>,
        y: AbstractHostFixedTensor<HostRingT>,
    ) -> Result<AbstractHostFixedTensor<HostRingT>>
    where
        HostPlacement: PlacementMul<S, HostRingT, HostRingT, HostRingT>,
    {
        assert_eq!(x.fractional_precision, y.fractional_precision);
        let z = plc.mul(sess, &x.tensor, &y.tensor);
        Ok(AbstractHostFixedTensor {
            tensor: z,
            fractional_precision: x.fractional_precision + y.fractional_precision,
            integral_precision: u32::max(x.integral_precision, y.integral_precision),
        })
    }

    fn repfixed_kernel<S: Session, RepRingT>(
        sess: &S,
        plc: &ReplicatedPlacement,
        x: AbstractReplicatedFixedTensor<RepRingT>,
        y: AbstractReplicatedFixedTensor<RepRingT>,
    ) -> Result<AbstractReplicatedFixedTensor<RepRingT>>
    where
        ReplicatedPlacement: PlacementMul<S, RepRingT, RepRingT, RepRingT>,
    {
        assert_eq!(x.fractional_precision, y.fractional_precision);
        let z = plc.mul(sess, &x.tensor, &y.tensor);
        Ok(AbstractReplicatedFixedTensor {
            tensor: z,
            fractional_precision: x.fractional_precision + y.fractional_precision,
            integral_precision: u32::max(x.integral_precision, y.integral_precision),
        })
    }
}

modelled!(PlacementDiv::div, HostPlacement, (Fixed64Tensor, Fixed64Tensor) -> Fixed64Tensor, FixedpointDivOp);
modelled!(PlacementDiv::div, HostPlacement, (Fixed128Tensor, Fixed128Tensor) -> Fixed128Tensor, FixedpointDivOp);
modelled!(PlacementDiv::div, ReplicatedPlacement, (Fixed64Tensor, Fixed64Tensor) -> Fixed64Tensor, FixedpointDivOp);
modelled!(PlacementDiv::div, ReplicatedPlacement, (Fixed128Tensor, Fixed128Tensor) -> Fixed128Tensor, FixedpointDivOp);
modelled!(PlacementDiv::div, HostPlacement, (HostFixed64Tensor, HostFixed64Tensor) -> HostFixed64Tensor, FixedpointDivOp);
modelled!(PlacementDiv::div, HostPlacement, (HostFixed128Tensor, HostFixed128Tensor) -> HostFixed128Tensor, FixedpointDivOp);
modelled!(PlacementDiv::div, ReplicatedPlacement, (ReplicatedFixed64Tensor, ReplicatedFixed64Tensor) -> ReplicatedFixed64Tensor, FixedpointDivOp);
modelled!(PlacementDiv::div, ReplicatedPlacement, (ReplicatedFixed128Tensor, ReplicatedFixed128Tensor) -> ReplicatedFixed128Tensor, FixedpointDivOp);

kernel! {
    FixedpointDivOp,
    [
        (HostPlacement, (Fixed64Tensor, Fixed64Tensor) -> Fixed64Tensor => [hybrid] Self::fixed_host_kernel),
        (HostPlacement, (Fixed128Tensor, Fixed128Tensor) -> Fixed128Tensor => [hybrid] Self::fixed_host_kernel),
        (ReplicatedPlacement, (Fixed64Tensor, Fixed64Tensor) -> Fixed64Tensor => [hybrid] Self::fixed_rep_kernel),
        (ReplicatedPlacement, (Fixed128Tensor, Fixed128Tensor) -> Fixed128Tensor => [hybrid] Self::fixed_rep_kernel),
        (HostPlacement, (HostFixed64Tensor, HostFixed64Tensor) -> HostFixed64Tensor => [hybrid] Self::hostfixed_kernel),
        (HostPlacement, (HostFixed128Tensor, HostFixed128Tensor) -> HostFixed128Tensor => [hybrid] Self::hostfixed_kernel),
        (ReplicatedPlacement, (ReplicatedFixed64Tensor, ReplicatedFixed64Tensor) -> ReplicatedFixed64Tensor => [hybrid] Self::rep_rep_kernel),
        (ReplicatedPlacement, (ReplicatedFixed128Tensor, ReplicatedFixed128Tensor) -> ReplicatedFixed128Tensor => [hybrid] Self::rep_rep_kernel),
    ]
}

impl FixedpointDivOp {
    fn fixed_host_kernel<S: Session, HostFixedT, RepFixedT>(
        sess: &S,
        plc: &HostPlacement,
        x: FixedTensor<HostFixedT, RepFixedT>,
        y: FixedTensor<HostFixedT, RepFixedT>,
    ) -> Result<FixedTensor<HostFixedT, RepFixedT>>
    where
        HostPlacement: PlacementReveal<S, RepFixedT, HostFixedT>,
        HostPlacement: PlacementDiv<S, HostFixedT, HostFixedT, HostFixedT>,
    {
        let x = match x {
            FixedTensor::Host(v) => v,
            FixedTensor::Replicated(v) => plc.reveal(sess, &v),
        };
        let y = match y {
            FixedTensor::Host(v) => v,
            FixedTensor::Replicated(v) => plc.reveal(sess, &v),
        };

        let z = plc.div(sess, &x, &y);
        Ok(FixedTensor::Host(z))
    }

    fn fixed_rep_kernel<S: Session, HostFixedT, RepFixedT>(
        sess: &S,
        plc: &ReplicatedPlacement,
        x: FixedTensor<HostFixedT, RepFixedT>,
        y: FixedTensor<HostFixedT, RepFixedT>,
    ) -> Result<FixedTensor<HostFixedT, RepFixedT>>
    where
        ReplicatedPlacement: PlacementShare<S, HostFixedT, RepFixedT>,
        ReplicatedPlacement: PlacementDiv<S, RepFixedT, RepFixedT, RepFixedT>,
    {
        let x = match x {
            FixedTensor::Host(v) => plc.share(sess, &v),
            FixedTensor::Replicated(v) => v,
        };
        let y = match y {
            FixedTensor::Host(v) => plc.share(sess, &v),
            FixedTensor::Replicated(v) => v,
        };

        let z = plc.div(sess, &x, &y);
        Ok(FixedTensor::Replicated(z))
    }

    fn hostfixed_kernel<S: Session, HostRingT>(
        sess: &S,
        plc: &HostPlacement,
        x: AbstractHostFixedTensor<HostRingT>,
        y: AbstractHostFixedTensor<HostRingT>,
    ) -> Result<AbstractHostFixedTensor<HostRingT>>
    where
        HostPlacement: PlacementDiv<S, HostRingT, HostRingT, HostRingT>,
        HostPlacement: PlacementShl<S, HostRingT, HostRingT>,
        HostPlacement: PlacementSign<S, HostRingT, HostRingT>,
        HostPlacement: PlacementMul<S, HostRingT, HostRingT, HostRingT>,
    {
        // Fx(x) / Fx(y) = ((x*2^f)*2^f)/ (y*2^f)
        assert_eq!(x.fractional_precision, y.fractional_precision);

        let sgn_x = plc.sign(sess, &x.tensor);
        let sgn_y = plc.sign(sess, &y.tensor);

        let abs_x = plc.mul(sess, &x.tensor, &sgn_x);
        let abs_y = plc.mul(sess, &y.tensor, &sgn_y);

        let x_upshifted = plc.shl(sess, x.fractional_precision as usize, &abs_x);

        let abs_z: HostRingT = plc.div(sess, &x_upshifted, &abs_y);
        let sgn_z = plc.mul(sess, &sgn_x, &sgn_y);

        Ok(AbstractHostFixedTensor {
            tensor: plc.mul(sess, &abs_z, &sgn_z),
            fractional_precision: x.fractional_precision,
            integral_precision: x.integral_precision,
        })
    }
}

modelled!(PlacementDot::dot, HostPlacement, (Fixed64Tensor, Fixed64Tensor) -> Fixed64Tensor, FixedpointDotOp);
modelled!(PlacementDot::dot, HostPlacement, (Fixed128Tensor, Fixed128Tensor) -> Fixed128Tensor, FixedpointDotOp);
modelled!(PlacementDot::dot, ReplicatedPlacement, (Fixed64Tensor, Fixed64Tensor) -> Fixed64Tensor, FixedpointDotOp);
modelled!(PlacementDot::dot, ReplicatedPlacement, (Fixed128Tensor, Fixed128Tensor) -> Fixed128Tensor, FixedpointDotOp);
modelled!(PlacementDot::dot, HostPlacement, (HostFixed64Tensor, HostFixed64Tensor) -> HostFixed64Tensor, FixedpointDotOp);
modelled!(PlacementDot::dot, HostPlacement, (HostFixed128Tensor, HostFixed128Tensor) -> HostFixed128Tensor, FixedpointDotOp);
modelled!(PlacementDot::dot, ReplicatedPlacement, (ReplicatedFixed64Tensor, ReplicatedFixed64Tensor) -> ReplicatedFixed64Tensor, FixedpointDotOp);
modelled!(PlacementDot::dot, ReplicatedPlacement, (ReplicatedFixed128Tensor, ReplicatedFixed128Tensor) -> ReplicatedFixed128Tensor, FixedpointDotOp);

kernel! {
    FixedpointDotOp,
    [
        (HostPlacement, (Fixed64Tensor, Fixed64Tensor) -> Fixed64Tensor => [hybrid] Self::fixed_on_host_kernel),
        (HostPlacement, (Fixed128Tensor, Fixed128Tensor) -> Fixed128Tensor => [hybrid] Self::fixed_on_host_kernel),
        (ReplicatedPlacement, (Fixed64Tensor, Fixed64Tensor) -> Fixed64Tensor => [hybrid] Self::fixed_on_rep_kernel),
        (ReplicatedPlacement, (Fixed128Tensor, Fixed128Tensor) -> Fixed128Tensor => [hybrid] Self::fixed_on_rep_kernel),
        (HostPlacement, (HostFixed64Tensor, HostFixed64Tensor) -> HostFixed64Tensor => [hybrid] Self::hostfixed_kernel),
        (HostPlacement, (HostFixed128Tensor, HostFixed128Tensor) -> HostFixed128Tensor => [hybrid] Self::hostfixed_kernel),
        (ReplicatedPlacement, (ReplicatedFixed64Tensor, ReplicatedFixed64Tensor) -> ReplicatedFixed64Tensor => [hybrid] Self::repfixed_kernel),
        (ReplicatedPlacement, (ReplicatedFixed128Tensor, ReplicatedFixed128Tensor) -> ReplicatedFixed128Tensor => [hybrid] Self::repfixed_kernel),
    ]
}

impl FixedpointDotOp {
    fn fixed_on_host_kernel<S: Session, HostFixedT, RepFixedT>(
        sess: &S,
        plc: &HostPlacement,
        x: FixedTensor<HostFixedT, RepFixedT>,
        y: FixedTensor<HostFixedT, RepFixedT>,
    ) -> Result<FixedTensor<HostFixedT, RepFixedT>>
    where
        HostPlacement: PlacementReveal<S, RepFixedT, HostFixedT>,
        HostPlacement: PlacementDot<S, HostFixedT, HostFixedT, HostFixedT>,
    {
        let x_revealed = match x {
            FixedTensor::Host(x) => x,
            FixedTensor::Replicated(x) => plc.reveal(sess, &x),
        };
        let y_revealed = match y {
            FixedTensor::Host(x) => x,
            FixedTensor::Replicated(x) => plc.reveal(sess, &x),
        };

        let z = plc.dot(sess, &x_revealed, &y_revealed);
        Ok(FixedTensor::Host(z))
    }

    fn fixed_on_rep_kernel<S: Session, HostFixedT, RepFixedT>(
        sess: &S,
        plc: &ReplicatedPlacement,
        x: FixedTensor<HostFixedT, RepFixedT>,
        y: FixedTensor<HostFixedT, RepFixedT>,
    ) -> Result<FixedTensor<HostFixedT, RepFixedT>>
    where
        ReplicatedPlacement: PlacementShare<S, HostFixedT, RepFixedT>,
        ReplicatedPlacement: PlacementDot<S, RepFixedT, RepFixedT, RepFixedT>,
    {
        let x_shared = match x {
            FixedTensor::Host(x) => plc.share(sess, &x),
            FixedTensor::Replicated(x) => x,
        };
        let y_shared = match y {
            FixedTensor::Host(x) => plc.share(sess, &x),
            FixedTensor::Replicated(x) => x,
        };

        let z = plc.dot(sess, &x_shared, &y_shared);
        Ok(FixedTensor::Replicated(z))
    }

    fn hostfixed_kernel<S: Session, HostRingT>(
        sess: &S,
        plc: &HostPlacement,
        x: AbstractHostFixedTensor<HostRingT>,
        y: AbstractHostFixedTensor<HostRingT>,
    ) -> Result<AbstractHostFixedTensor<HostRingT>>
    where
        HostPlacement: PlacementDot<S, HostRingT, HostRingT, HostRingT>,
    {
        assert_eq!(x.fractional_precision, y.fractional_precision);
        let z = plc.dot(sess, &x.tensor, &y.tensor);
        Ok(AbstractHostFixedTensor {
            tensor: z,
            fractional_precision: x.fractional_precision + y.fractional_precision,
            integral_precision: u32::max(x.integral_precision, y.integral_precision),
        })
    }

    fn repfixed_kernel<S: Session, RepRingT>(
        sess: &S,
        plc: &ReplicatedPlacement,
        x: AbstractReplicatedFixedTensor<RepRingT>,
        y: AbstractReplicatedFixedTensor<RepRingT>,
    ) -> Result<AbstractReplicatedFixedTensor<RepRingT>>
    where
        ReplicatedPlacement: PlacementDot<S, RepRingT, RepRingT, RepRingT>,
    {
        assert_eq!(x.fractional_precision, y.fractional_precision);
        let z = plc.dot(sess, &x.tensor, &y.tensor);
        Ok(AbstractReplicatedFixedTensor {
            tensor: z,
            fractional_precision: x.fractional_precision + y.fractional_precision,
            integral_precision: u32::max(x.integral_precision, y.integral_precision),
        })
    }
}

modelled!(PlacementTruncPr::trunc_pr, HostPlacement, attributes[precision: u32] (Fixed64Tensor) -> Fixed64Tensor, FixedpointTruncPrOp);
modelled!(PlacementTruncPr::trunc_pr, HostPlacement, attributes[precision: u32] (Fixed128Tensor) -> Fixed128Tensor, FixedpointTruncPrOp);
modelled!(PlacementTruncPr::trunc_pr, ReplicatedPlacement, attributes[precision: u32] (Fixed64Tensor) -> Fixed64Tensor, FixedpointTruncPrOp);
modelled!(PlacementTruncPr::trunc_pr, ReplicatedPlacement, attributes[precision: u32] (Fixed128Tensor) -> Fixed128Tensor, FixedpointTruncPrOp);
modelled!(PlacementTruncPr::trunc_pr, HostPlacement, attributes[precision: u32] (HostFixed64Tensor) -> HostFixed64Tensor, FixedpointTruncPrOp);
modelled!(PlacementTruncPr::trunc_pr, HostPlacement, attributes[precision: u32] (HostFixed128Tensor) -> HostFixed128Tensor, FixedpointTruncPrOp);
modelled!(PlacementTruncPr::trunc_pr, ReplicatedPlacement, attributes[precision: u32] (ReplicatedFixed64Tensor) -> ReplicatedFixed64Tensor, FixedpointTruncPrOp);
modelled!(PlacementTruncPr::trunc_pr, ReplicatedPlacement, attributes[precision: u32] (ReplicatedFixed128Tensor) -> ReplicatedFixed128Tensor, FixedpointTruncPrOp);

kernel! {
    FixedpointTruncPrOp,
    [
        (HostPlacement, (Fixed64Tensor) -> Fixed64Tensor => [hybrid] attributes[precision] Self::fixed_host_kernel),
        (HostPlacement, (Fixed128Tensor) -> Fixed128Tensor => [hybrid] attributes[precision] Self::fixed_host_kernel),
        (ReplicatedPlacement, (Fixed64Tensor) -> Fixed64Tensor => [hybrid] attributes[precision] Self::fixed_rep_kernel),
        (ReplicatedPlacement, (Fixed128Tensor) -> Fixed128Tensor => [hybrid] attributes[precision] Self::fixed_rep_kernel),
        (HostPlacement, (HostFixed64Tensor) -> HostFixed64Tensor => [hybrid] attributes[precision] Self::hostfixed_kernel),
        (HostPlacement, (HostFixed128Tensor) -> HostFixed128Tensor => [hybrid] attributes[precision] Self::hostfixed_kernel),
        (ReplicatedPlacement, (ReplicatedFixed64Tensor) -> ReplicatedFixed64Tensor => [hybrid] attributes[precision] Self::repfixed_kernel),
        (ReplicatedPlacement, (ReplicatedFixed128Tensor) -> ReplicatedFixed128Tensor => [hybrid] attributes[precision] Self::repfixed_kernel),
    ]
}

impl FixedpointTruncPrOp {
    fn fixed_host_kernel<S: Session, HostFixedT, RepFixedT>(
        sess: &S,
        plc: &HostPlacement,
        precision: u32,
        x: FixedTensor<HostFixedT, RepFixedT>,
    ) -> Result<FixedTensor<HostFixedT, RepFixedT>>
    where
        HostPlacement: PlacementReveal<S, RepFixedT, HostFixedT>,
        HostPlacement: PlacementTruncPr<S, HostFixedT, HostFixedT>,
    {
        let v = match x {
            FixedTensor::Host(x) => x,
            FixedTensor::Replicated(x) => plc.reveal(sess, &x),
        };

        let z = plc.trunc_pr(sess, precision, &v);
        Ok(FixedTensor::Host(z))
    }

    fn fixed_rep_kernel<S: Session, HostFixedT, RepFixedT>(
        sess: &S,
        plc: &ReplicatedPlacement,
        precision: u32,
        x: FixedTensor<HostFixedT, RepFixedT>,
    ) -> Result<FixedTensor<HostFixedT, RepFixedT>>
    where
        ReplicatedPlacement: PlacementShare<S, HostFixedT, RepFixedT>,
        ReplicatedPlacement: PlacementTruncPr<S, RepFixedT, RepFixedT>,
    {
        let v = match x {
            FixedTensor::Host(x) => plc.share(sess, &x),
            FixedTensor::Replicated(x) => x,
        };

        let z = plc.trunc_pr(sess, precision, &v);
        Ok(FixedTensor::Replicated(z))
    }

    fn hostfixed_kernel<S: Session, HostRingT>(
        sess: &S,
        plc: &HostPlacement,
        precision: u32,
        x: AbstractHostFixedTensor<HostRingT>,
    ) -> Result<AbstractHostFixedTensor<HostRingT>>
    where
        HostPlacement: PlacementShr<S, HostRingT, HostRingT>,
    {
        // NOTE(Morten) we assume fixedpoint base is 2 so that truncation becomes (integer) division by 2**precision
        let z = plc.shr(sess, precision as usize, &x.tensor);
        Ok(AbstractHostFixedTensor {
            tensor: z,
            fractional_precision: x.fractional_precision - precision,
            integral_precision: x.integral_precision,
        })
    }

    fn repfixed_kernel<S: Session, RepRingT>(
        sess: &S,
        plc: &ReplicatedPlacement,
        precision: u32,
        x: AbstractReplicatedFixedTensor<RepRingT>,
    ) -> Result<AbstractReplicatedFixedTensor<RepRingT>>
    where
        ReplicatedPlacement: PlacementTruncPr<S, RepRingT, RepRingT>,
    {
        let z = plc.trunc_pr(sess, precision, &x.tensor);
        Ok(AbstractReplicatedFixedTensor {
            tensor: z,
            fractional_precision: x.fractional_precision - precision,
            integral_precision: x.integral_precision,
        })
    }
}

modelled!(PlacementSum::sum, HostPlacement, attributes[axis: Option<u32>] (Fixed64Tensor) -> Fixed64Tensor, FixedpointSumOp);
modelled!(PlacementSum::sum, HostPlacement, attributes[axis: Option<u32>] (Fixed128Tensor) -> Fixed128Tensor, FixedpointSumOp);
modelled!(PlacementSum::sum, ReplicatedPlacement, attributes[axis: Option<u32>] (Fixed64Tensor) -> Fixed64Tensor, FixedpointSumOp);
modelled!(PlacementSum::sum, ReplicatedPlacement, attributes[axis: Option<u32>] (Fixed128Tensor) -> Fixed128Tensor, FixedpointSumOp);
modelled!(PlacementSum::sum, HostPlacement, attributes[axis: Option<u32>] (HostFixed64Tensor) -> HostFixed64Tensor, FixedpointSumOp);
modelled!(PlacementSum::sum, HostPlacement, attributes[axis: Option<u32>] (HostFixed128Tensor) -> HostFixed128Tensor, FixedpointSumOp);
modelled!(PlacementSum::sum, ReplicatedPlacement, attributes[axis: Option<u32>] (ReplicatedFixed64Tensor) -> ReplicatedFixed64Tensor, FixedpointSumOp);
modelled!(PlacementSum::sum, ReplicatedPlacement, attributes[axis: Option<u32>] (ReplicatedFixed128Tensor) -> ReplicatedFixed128Tensor, FixedpointSumOp);

kernel! {
    FixedpointSumOp,
    [
        (HostPlacement, (Fixed64Tensor) -> Fixed64Tensor => [hybrid] attributes[axis] Self::fixed_host_kernel),
        (HostPlacement, (Fixed128Tensor) -> Fixed128Tensor => [hybrid] attributes[axis] Self::fixed_host_kernel),
        (ReplicatedPlacement, (Fixed64Tensor) -> Fixed64Tensor => [hybrid] attributes[axis] Self::rep_kernel),
        (ReplicatedPlacement, (Fixed128Tensor) -> Fixed128Tensor => [hybrid] attributes[axis] Self::rep_kernel),
        (HostPlacement, (HostFixed64Tensor) -> HostFixed64Tensor => [hybrid] attributes[axis] Self::hostfixed_kernel),
        (HostPlacement, (HostFixed128Tensor) -> HostFixed128Tensor => [hybrid] attributes[axis] Self::hostfixed_kernel),
        (ReplicatedPlacement, (ReplicatedFixed64Tensor) -> ReplicatedFixed64Tensor => [hybrid] attributes[axis] Self::repfixed_kernel),
        (ReplicatedPlacement, (ReplicatedFixed128Tensor) -> ReplicatedFixed128Tensor => [hybrid] attributes[axis] Self::repfixed_kernel),
    ]
}

impl FixedpointSumOp {
    fn fixed_host_kernel<S: Session, HostFixedT, RepFixedT>(
        sess: &S,
        plc: &HostPlacement,
        axis: Option<u32>,
        x: FixedTensor<HostFixedT, RepFixedT>,
    ) -> Result<FixedTensor<HostFixedT, RepFixedT>>
    where
        HostPlacement: PlacementReveal<S, RepFixedT, HostFixedT>,
        HostPlacement: PlacementSum<S, HostFixedT, HostFixedT>,
    {
        let v = match x {
            FixedTensor::Host(x) => x,
            FixedTensor::Replicated(x) => plc.reveal(sess, &x),
        };

        let result = plc.sum(sess, axis, &v);
        Ok(FixedTensor::Host(result))
    }

    fn rep_kernel<S: Session, RingT, RepT>(
        sess: &S,
        plc: &ReplicatedPlacement,
        axis: Option<u32>,
        x: FixedTensor<RingT, RepT>,
    ) -> Result<FixedTensor<RingT, RepT>>
    where
        ReplicatedPlacement: PlacementShare<S, RingT, RepT>,
        ReplicatedPlacement: PlacementSum<S, RepT, RepT>,
    {
        let x_shared = match x {
            FixedTensor::Host(x) => plc.share(sess, &x),
            FixedTensor::Replicated(x) => x,
        };

        let result = plc.sum(sess, axis, &x_shared);
        Ok(FixedTensor::Replicated(result))
    }

    fn hostfixed_kernel<S: Session, HostRingT>(
        sess: &S,
        plc: &HostPlacement,
        axis: Option<u32>,
        x: AbstractHostFixedTensor<HostRingT>,
    ) -> Result<AbstractHostFixedTensor<HostRingT>>
    where
        HostPlacement: PlacementSum<S, HostRingT, HostRingT>,
    {
        let z = plc.sum(sess, axis, &x.tensor);
        Ok(AbstractHostFixedTensor {
            tensor: z,
            fractional_precision: x.fractional_precision,
            integral_precision: x.integral_precision,
        })
    }

    fn repfixed_kernel<S: Session, RepRingT>(
        sess: &S,
        plc: &ReplicatedPlacement,
        axis: Option<u32>,
        x: AbstractReplicatedFixedTensor<RepRingT>,
    ) -> Result<AbstractReplicatedFixedTensor<RepRingT>>
    where
        ReplicatedPlacement: PlacementSum<S, RepRingT, RepRingT>,
    {
        let z = plc.sum(sess, axis, &x.tensor);
        Ok(AbstractReplicatedFixedTensor {
            tensor: z,
            integral_precision: x.integral_precision,
            fractional_precision: x.fractional_precision,
        })
    }
}

modelled!(PlacementMean::mean, HostPlacement, attributes[axis: Option<u32>] (Fixed64Tensor) -> Fixed64Tensor, FixedpointMeanOp);
modelled!(PlacementMean::mean, HostPlacement, attributes[axis: Option<u32>] (Fixed128Tensor) -> Fixed128Tensor, FixedpointMeanOp);
modelled!(PlacementMean::mean, ReplicatedPlacement, attributes[axis: Option<u32>] (Fixed64Tensor) -> Fixed64Tensor, FixedpointMeanOp);
modelled!(PlacementMean::mean, ReplicatedPlacement, attributes[axis: Option<u32>] (Fixed128Tensor) -> Fixed128Tensor, FixedpointMeanOp);
modelled!(PlacementMean::mean, HostPlacement, attributes[axis: Option<u32>] (HostFixed64Tensor) -> HostFixed64Tensor, FixedpointMeanOp);
modelled!(PlacementMean::mean, HostPlacement, attributes[axis: Option<u32>] (HostFixed128Tensor) -> HostFixed128Tensor, FixedpointMeanOp);
modelled!(PlacementMean::mean, ReplicatedPlacement, attributes[axis: Option<u32>] (ReplicatedFixed64Tensor) -> ReplicatedFixed64Tensor, FixedpointMeanOp);
modelled!(PlacementMean::mean, ReplicatedPlacement, attributes[axis: Option<u32>] (ReplicatedFixed128Tensor) -> ReplicatedFixed128Tensor, FixedpointMeanOp);

kernel! {
    FixedpointMeanOp,
    [
        (HostPlacement, (Fixed64Tensor) -> Fixed64Tensor => [hybrid] attributes[axis] Self::fixed_host_kernel),
        (HostPlacement, (Fixed128Tensor) -> Fixed128Tensor => [hybrid] attributes[axis] Self::fixed_host_kernel),
        (ReplicatedPlacement, (Fixed64Tensor) -> Fixed64Tensor => [hybrid] attributes[axis] Self::fixed_rep_kernel),
        (ReplicatedPlacement, (Fixed128Tensor) -> Fixed128Tensor => [hybrid] attributes[axis] Self::fixed_rep_kernel),
        (HostPlacement, (HostFixed64Tensor) -> HostFixed64Tensor => [hybrid] attributes[axis] Self::hostfixed_kernel),
        (HostPlacement, (HostFixed128Tensor) -> HostFixed128Tensor => [hybrid] attributes[axis] Self::hostfixed_kernel),
        (ReplicatedPlacement, (ReplicatedFixed64Tensor) -> ReplicatedFixed64Tensor => [hybrid] attributes[axis] Self::repfixed_kernel),
        (ReplicatedPlacement, (ReplicatedFixed128Tensor) -> ReplicatedFixed128Tensor => [hybrid] attributes[axis] Self::repfixed_kernel),
    ]
}

impl FixedpointMeanOp {
    fn fixed_host_kernel<S: Session, HostFixedT, RepFixedT>(
        sess: &S,
        plc: &HostPlacement,
        axis: Option<u32>,
        x: FixedTensor<HostFixedT, RepFixedT>,
    ) -> Result<FixedTensor<HostFixedT, RepFixedT>>
    where
        HostPlacement: PlacementReveal<S, RepFixedT, HostFixedT>,
        HostPlacement: PlacementMean<S, HostFixedT, HostFixedT>,
    {
        let x_revealed = match x {
            FixedTensor::Host(x) => x,
            FixedTensor::Replicated(x) => plc.reveal(sess, &x),
        };

        let result = plc.mean(sess, axis, &x_revealed);
        Ok(FixedTensor::Host(result))
    }

    fn fixed_rep_kernel<S: Session, HostFixedT, RepFixedT>(
        sess: &S,
        plc: &ReplicatedPlacement,
        axis: Option<u32>,
        x: FixedTensor<HostFixedT, RepFixedT>,
    ) -> Result<FixedTensor<HostFixedT, RepFixedT>>
    where
        ReplicatedPlacement: PlacementShare<S, HostFixedT, RepFixedT>,
        ReplicatedPlacement: PlacementMean<S, RepFixedT, RepFixedT>,
    {
        let x_shared = match x {
            FixedTensor::Host(x) => plc.share(sess, &x),
            FixedTensor::Replicated(x) => x,
        };

        let result = plc.mean(sess, axis, &x_shared);
        Ok(FixedTensor::Replicated(result))
    }

    fn hostfixed_kernel<S: Session, HostRingT>(
        sess: &S,
        plc: &HostPlacement,
        axis: Option<u32>,
        x: AbstractHostFixedTensor<HostRingT>,
    ) -> Result<AbstractHostFixedTensor<HostRingT>>
    where
        HostPlacement: PlacementMeanAsFixedpoint<S, HostRingT, HostRingT>,
    {
        let y = plc.mean_as_fixedpoint(sess, axis, 2, x.fractional_precision, &x.tensor);
        Ok(AbstractHostFixedTensor {
            tensor: y,
            fractional_precision: x.fractional_precision * 2,
            integral_precision: x.integral_precision,
        })
    }

    fn repfixed_kernel<S: Session, RepRingT>(
        sess: &S,
        plc: &ReplicatedPlacement,
        axis: Option<u32>,
        x: AbstractReplicatedFixedTensor<RepRingT>,
    ) -> Result<AbstractReplicatedFixedTensor<RepRingT>>
    where
        ReplicatedPlacement: PlacementMeanAsFixedpoint<S, RepRingT, RepRingT>,
    {
        let y = plc.mean_as_fixedpoint(sess, axis, 2, x.fractional_precision, &x.tensor);
        Ok(AbstractReplicatedFixedTensor {
            tensor: y,
            fractional_precision: x.fractional_precision * 2,
            integral_precision: x.integral_precision,
        })
    }
}

<<<<<<< HEAD
modelled!(PlacementPow2::pow2, ReplicatedPlacement, (ReplicatedFixed64Tensor) -> ReplicatedFixed64Tensor, Pow2Op);
modelled!(PlacementPow2::pow2, ReplicatedPlacement, (ReplicatedFixed128Tensor) -> ReplicatedFixed128Tensor, Pow2Op);

kernel! {
    Pow2Op,
    [
        (ReplicatedPlacement, (ReplicatedFixed64Tensor) -> ReplicatedFixed64Tensor => [hybrid] Self::rep_rep_kernel),
        (ReplicatedPlacement, (ReplicatedFixed128Tensor) -> ReplicatedFixed128Tensor => [hybrid] Self::rep_rep_kernel),
    ]
=======
impl ReplicatedPlacement {
    pub fn prefix_mul_fixed<S: Session, RepRingT>(
        &self,
        sess: &S,
        x: Vec<AbstractReplicatedFixedTensor<RepRingT>>,
    ) -> Vec<AbstractReplicatedFixedTensor<RepRingT>>
    where
        ReplicatedPlacement: PlacementMul<
            S,
            AbstractReplicatedFixedTensor<RepRingT>,
            AbstractReplicatedFixedTensor<RepRingT>,
            AbstractReplicatedFixedTensor<RepRingT>,
        >,
        ReplicatedPlacement: PlacementTruncPr<
            S,
            AbstractReplicatedFixedTensor<RepRingT>,
            AbstractReplicatedFixedTensor<RepRingT>,
        >,
    {
        let elementwise_mul = |rep: &ReplicatedPlacement,
                               sess: &S,
                               x: &AbstractReplicatedFixedTensor<RepRingT>,
                               y: &AbstractReplicatedFixedTensor<RepRingT>|
         -> AbstractReplicatedFixedTensor<RepRingT> {
            assert_eq!(x.fractional_precision, y.fractional_precision);
            rep.trunc_pr(sess, x.fractional_precision, &rep.mul(sess, x, y))
        };

        self.prefix_op(sess, x, elementwise_mul)
    }
}

impl ReplicatedPlacement {
    pub fn poly_eval<S: Session, RepRingT>(
        &self,
        sess: &S,
        x: AbstractReplicatedFixedTensor<RepRingT>,
        coeffs: Vec<AbstractReplicatedFixedTensor<RepRingT>>,
    ) -> AbstractReplicatedFixedTensor<RepRingT>
    where
        AbstractReplicatedFixedTensor<RepRingT>: Clone,
        ReplicatedPlacement: PlacementMul<
            S,
            AbstractReplicatedFixedTensor<RepRingT>,
            AbstractReplicatedFixedTensor<RepRingT>,
            AbstractReplicatedFixedTensor<RepRingT>,
        >,
        ReplicatedPlacement: PlacementMul<S, RepRingT, RepRingT, RepRingT>,
        ReplicatedPlacement: PlacementTruncPr<
            S,
            AbstractReplicatedFixedTensor<RepRingT>,
            AbstractReplicatedFixedTensor<RepRingT>,
        >,
        ReplicatedPlacement: PlacementAddN<S, RepRingT, RepRingT>,
        ReplicatedPlacement: PlacementAdd<
            S,
            AbstractReplicatedFixedTensor<RepRingT>,
            AbstractReplicatedFixedTensor<RepRingT>,
            AbstractReplicatedFixedTensor<RepRingT>,
        >,
    {
        let degree = coeffs.len() - 1;

        let x_n: Vec<AbstractReplicatedFixedTensor<RepRingT>> =
            (0..degree).map(|_| x.clone()).collect();

        let x_pre_mul = self.prefix_mul_fixed(sess, x_n);

        // TODO [Yann] - this multiplication should be public/private instead
        // If x_pre_mul could be concatenated in one tensor, we could use a single
        // multiplication instead of doing a for loop.
        let x_mul_coeffs: Vec<RepRingT> = (0..x_pre_mul.len())
            .map(|i| self.mul(sess, &coeffs[i + 1].tensor, &x_pre_mul[i].tensor))
            .collect();

        let x_mul_coeffs_added = self.add_n(sess, &x_mul_coeffs);
        let x_mul_coeffs_added_fixed = AbstractReplicatedFixedTensor {
            tensor: x_mul_coeffs_added,
            fractional_precision: 2 * x.fractional_precision,
            integral_precision: x.integral_precision,
        };

        let x_mul_coeffs_added_fixed_trunc =
            self.trunc_pr(sess, x.fractional_precision, &x_mul_coeffs_added_fixed);

        self.add(sess, &x_mul_coeffs_added_fixed_trunc, &coeffs[0])
    }
>>>>>>> 1d38dfa7
}

#[cfg(test)]
mod tests {
    use super::*;
    use crate::kernels::SyncSession;
    use crate::replicated::AbstractReplicatedRingTensor;
    use crate::symbolic::{Symbolic, SymbolicHandle, SymbolicSession};
    use proptest::prelude::*;

    #[test]
    fn ring_fixedpoint() {
        let x = HostFloat64Tensor::from(
            array![1.0, -2.0, 3.0, -4.0]
                .into_dimensionality::<IxDyn>()
                .unwrap(),
        );

        let scaling_factor = 2u64.pow(16);
        let x_encoded = HostFixed64Tensor {
            tensor: HostRing64Tensor::encode(&x, scaling_factor),
            fractional_precision: 16,
            integral_precision: 5,
        };

        assert_eq!(
            x_encoded,
            HostFixed64Tensor {
                tensor: HostRing64Tensor::from(vec![
                    65536,
                    18446744073709420544,
                    196608,
                    18446744073709289472
                ]),
                fractional_precision: 16,
                integral_precision: 5,
            }
        );
        let x_decoded = HostRing64Tensor::decode(&x_encoded.tensor, scaling_factor);
        assert_eq!(x_decoded, x);

        let scaling_factor_long = 2u128.pow(80);
        let x_encoded = HostFixed128Tensor {
            tensor: HostRing128Tensor::encode(&x, scaling_factor_long),
            fractional_precision: 80,
            integral_precision: 5,
        };

        assert_eq!(
            x_encoded,
            HostFixed128Tensor {
                tensor: HostRing128Tensor::from(vec![
                    1208925819614629174706176,
                    340282366920936045611735378173418799104,
                    3626777458843887524118528,
                    340282366920933627760096148915069386752
                ]),
                fractional_precision: 80,
                integral_precision: 5,
            }
        );

        let x_decoded_long = HostRing128Tensor::decode(&x_encoded.tensor, scaling_factor_long);
        assert_eq!(x_decoded_long, x);
    }

    #[test]
    fn fixedpoint_mean_with_axis() {
        let x_backing = HostFloat64Tensor::from(
            array![[1., 2.], [3., 4.]]
                .into_dimensionality::<IxDyn>()
                .unwrap(),
        );
        let encoding_factor = 2u64.pow(16);
        let decoding_factor = 2u64.pow(32);
        let x = HostRing64Tensor::encode(&x_backing, encoding_factor);
        let out = HostRing64Tensor::fixedpoint_mean(x, Some(0), encoding_factor).unwrap();
        let dec = HostRing64Tensor::decode(&out, decoding_factor);
        assert_eq!(
            dec,
            HostFloat64Tensor::from(array![2., 3.].into_dimensionality::<IxDyn>().unwrap())
        );
    }

    #[test]
    fn fixedpoint_mean_no_axis() {
        let x_backing = HostFloat64Tensor::from(
            array![[1., 2.], [3., 4.]]
                .into_dimensionality::<IxDyn>()
                .unwrap(),
        );
        let encoding_factor = 2u64.pow(16);
        let decoding_factor = 2u64.pow(32);
        let x = HostRing64Tensor::encode(&x_backing, encoding_factor);
        let out = HostRing64Tensor::fixedpoint_mean(x, None, encoding_factor).unwrap();
        let dec = HostRing64Tensor::decode(&out, decoding_factor);
        assert_eq!(
            dec.0.into_shape((1,)).unwrap(),
            array![2.5].into_shape((1,)).unwrap()
        );
    }

    fn new_host_fixed_tensor<HostRingT>(x: HostRingT) -> AbstractHostFixedTensor<HostRingT> {
        AbstractHostFixedTensor {
            tensor: x,
            fractional_precision: 15,
            integral_precision: 8,
        }
    }

    fn new_host_fixed_tensor_with_precision<HostRingT>(
        x: HostRingT,
        integral_precision: u32,
        fractional_precision: u32,
    ) -> AbstractHostFixedTensor<HostRingT> {
        AbstractHostFixedTensor {
            tensor: x,
            integral_precision,
            fractional_precision,
        }
    }

    fn new_replicated_fixed_tensor<RepRingT>(
        x: RepRingT,
    ) -> AbstractReplicatedFixedTensor<RepRingT> {
        AbstractReplicatedFixedTensor {
            tensor: x,
            fractional_precision: 15,
            integral_precision: 8,
        }
    }

    macro_rules! host_binary_approx_func_test {
        ($func_name:ident, $test_func: ident<$tt: ty>, $factor: expr, $error: expr) => {
            fn $func_name(xs: ArrayD<$tt>, ys: ArrayD<$tt>, zs: ArrayD<f64>,
                integral_precision: u32, fractional_precision: u32
            ) {
                let alice = HostPlacement {
                    owner: "alice".into(),
                };
                let one_r: $tt = 1;

                let encode = |item: &$tt| (Wrapping(one_r << fractional_precision) * Wrapping(*item)).0;
                let xs = xs.clone().map(encode);
                let ys = ys.clone().map(encode);

                let x = FixedTensor::Host(new_host_fixed_tensor_with_precision(
                    AbstractHostRingTensor::from_raw_plc(xs.clone(), alice.clone()), integral_precision, fractional_precision)
                );
                let y = FixedTensor::Host(new_host_fixed_tensor_with_precision(
                    AbstractHostRingTensor::from_raw_plc(ys.clone(), alice.clone()), integral_precision, fractional_precision)
                );

                let sess = SyncSession::default();

                let sum = alice.$test_func(&sess, &x, &y);
                let opened_product = match sum {
                    FixedTensor::Host(r) => r,
                    _ => panic!("Should not produce a replicated tensor on a host placement"),
                };
                let r64 = Convert::decode(&opened_product.tensor, one_r << (opened_product.fractional_precision));
                let distance = squared_distance(&r64, &zs);

                let _: Vec<_> = distance.iter().enumerate().map(|(i, d)| {
                    assert!(*d < $error, "failed at index {:?} when dividing {:?} / {:?}, result is {:?}, should have been {:?}", i, xs[i], ys[i], r64.0[i], zs[i]);
                }).collect();

                let expected_precision = match x {
                    FixedTensor::Host(x) => x.fractional_precision * $factor,
                    _ => unreachable!(),
                };
                assert_eq!(opened_product.fractional_precision, expected_precision);
            }
        };
    }

    host_binary_approx_func_test!(test_host_div64, div<u64>, 1, 0.00000001);
    host_binary_approx_func_test!(test_host_div128, div<u128>, 1, 0.00000001);

    macro_rules! host_binary_func_test {
        ($func_name:ident, $test_func: ident<$tt: ty>, $factor: expr) => {
            fn $func_name(xs: ArrayD<$tt>, ys: ArrayD<$tt>, zs: ArrayD<$tt>) {
                let alice = HostPlacement {
                    owner: "alice".into(),
                };

                let x = FixedTensor::Host(new_host_fixed_tensor(
                    AbstractHostRingTensor::from_raw_plc(xs, alice.clone()),
                ));
                let y = FixedTensor::Host(new_host_fixed_tensor(
                    AbstractHostRingTensor::from_raw_plc(ys, alice.clone()),
                ));

                let sess = SyncSession::default();

                let sum = alice.$test_func(&sess, &x, &y);
                let opened_product = match sum {
                    FixedTensor::Host(r) => r,
                    _ => panic!("Should not produce a replicated tensor on a host placement"),
                };
                assert_eq!(
                    opened_product.tensor,
                    AbstractHostRingTensor::from_raw_plc(zs, alice.clone())
                );
                let expected_precision = match x {
                    FixedTensor::Host(x) => x.fractional_precision * $factor,
                    _ => unreachable!(),
                };
                assert_eq!(opened_product.fractional_precision, expected_precision);
            }
        };
    }

    host_binary_func_test!(test_host_add64, add<u64>, 1);
    host_binary_func_test!(test_host_add128, add<u128>, 1);
    host_binary_func_test!(test_host_sub64, sub<u64>, 1);
    host_binary_func_test!(test_host_sub128, sub<u128>, 1);
    host_binary_func_test!(test_host_mul64, mul<u64>, 2);
    host_binary_func_test!(test_host_mul128, mul<u128>, 2);
    host_binary_func_test!(test_host_dot64, dot<u64>, 2);
    host_binary_func_test!(test_host_dot128, dot<u128>, 2);

    #[test]
    fn test_fixed_host_mul64() {
        let a = vec![1u64, 2];
        let b = vec![3u64, 4];
        let a = Array::from_shape_vec(IxDyn(&[a.len()]), a).unwrap();
        let b = Array::from_shape_vec(IxDyn(&[b.len()]), b).unwrap();
        let mut target = Array::from_shape_vec(IxDyn(&[a.len()]), vec![0u64; a.len()]).unwrap();
        for i in 0..a.len() {
            target[i] = (std::num::Wrapping(a[i]) * std::num::Wrapping(b[i])).0;
        }
        test_host_mul64(a, b, target);
    }

    macro_rules! rep_binary_func_test {
        ($func_name:ident, $test_func: ident<$tt: ty>, $factor: expr) => {
            fn $func_name(xs: ArrayD<$tt>, ys: ArrayD<$tt>, zs: ArrayD<$tt>) {
                let alice = HostPlacement {
                    owner: "alice".into(),
                };
                let rep = ReplicatedPlacement {
                    owners: ["alice".into(), "bob".into(), "carole".into()],
                };

                let x = FixedTensor::Host(new_host_fixed_tensor(AbstractHostRingTensor::from_raw_plc(xs, alice.clone())));
                let y = FixedTensor::Host(new_host_fixed_tensor(AbstractHostRingTensor::from_raw_plc(ys, alice.clone())));

                let sess = SyncSession::default();

                let sum = rep.$test_func(&sess, &x, &y);
                let opened_product = match sum {
                    FixedTensor::Replicated(r) => alice.reveal(&sess, &r),
                    _ => panic!("Should not produce an unreplicated tensor on a replicated placement"),
                };
                assert_eq!(
                    opened_product.tensor,
                    AbstractHostRingTensor::from_raw_plc(zs, alice.clone())
                );
                let expected_precision = match x {
                    FixedTensor::Host(x) => x.fractional_precision * $factor,
                    _ => unreachable!(),
                };
                assert_eq!(
                    opened_product.fractional_precision,
                    expected_precision
                );
            }
        };
    }

    rep_binary_func_test!(test_rep_add64, add<u64>, 1);
    rep_binary_func_test!(test_rep_add128, add<u128>, 1);
    rep_binary_func_test!(test_rep_sub64, sub<u64>, 1);
    rep_binary_func_test!(test_rep_sub128, sub<u128>, 1);
    rep_binary_func_test!(test_rep_mul64, mul<u64>, 2);
    rep_binary_func_test!(test_rep_mul128, mul<u128>, 2);
    rep_binary_func_test!(test_rep_dot64, dot<u64>, 2);
    rep_binary_func_test!(test_rep_dot128, dot<u128>, 2);

    macro_rules! pairwise_same_length {
        ($func_name:ident, $tt: ident) => {
            fn $func_name() -> impl Strategy<Value = (ArrayD<$tt>, ArrayD<$tt>)> {
                (1usize..25)
                    .prop_flat_map(|length| {
                        (
                            proptest::collection::vec(any::<$tt>(), length),
                            proptest::collection::vec(any::<$tt>(), length),
                        )
                    })
                    .prop_map(|(x, y)| {
                        let a = Array::from_shape_vec(IxDyn(&[x.len()]), x).unwrap();
                        let b = Array::from_shape_vec(IxDyn(&[y.len()]), y).unwrap();
                        (a, b)
                    })
                    .boxed()
            }
        };
    }

    pairwise_same_length!(pairwise_same_length64, u64);
    pairwise_same_length!(pairwise_same_length128, u128);

    macro_rules! pairwise_bounded_same_length {
        ($func_name:ident, $tt: ident) => {
            fn $func_name(bit_room: usize) -> impl Strategy<Value = (ArrayD<$tt>, ArrayD<$tt>)> {
                (1usize..25)
                    .prop_flat_map(move |length: usize| {
                        let foo1 = bit_room;
                        let foo2 = bit_room;
                        (
                            proptest::collection::vec(
                                any::<$tt>().prop_map(move |x| x >> foo1),
                                length,
                            ),
                            proptest::collection::vec(
                                any::<$tt>().prop_map(move |x| {
                                    let y = x >> foo2;
                                    if y == 0 {
                                        1
                                    } else {
                                        y
                                    }
                                }),
                                length,
                            ),
                        )
                    })
                    .prop_map(|(x, y)| {
                        let a = Array::from_shape_vec(IxDyn(&[x.len()]), x).unwrap();
                        let b = Array::from_shape_vec(IxDyn(&[y.len()]), y).unwrap();
                        (a, b)
                    })
                    .boxed()
            }
        };
    }

    pairwise_bounded_same_length!(pairwise_bounded_same_length64, i64);

    #[test]
    fn test_fixed_rep_mul64() {
        let a = vec![1u64, 2];
        let b = vec![3u64, 4];
        let a = Array::from_shape_vec(IxDyn(&[a.len()]), a).unwrap();
        let b = Array::from_shape_vec(IxDyn(&[b.len()]), b).unwrap();
        let mut target = Array::from_shape_vec(IxDyn(&[a.len()]), vec![0u64; a.len()]).unwrap();
        for i in 0..a.len() {
            target[i] = (std::num::Wrapping(a[i]) * std::num::Wrapping(b[i])).0;
        }
        test_rep_mul64(a, b, target);
    }

    proptest! {
        #[test]
        fn test_fuzzy_host_add64((a,b) in pairwise_same_length64())
        {
            let mut target = Array::from_shape_vec(IxDyn(&[a.len()]), vec![0u64; a.len()]).unwrap();
            for i in 0..a.len() {
                target[i] = (std::num::Wrapping(a[i]) + std::num::Wrapping(b[i])).0;
            }
            test_host_add64(a, b, target);
        }

        #[test]
        fn test_fuzzy_host_add128((a,b) in pairwise_same_length128())
        {
            let mut target = Array::from_shape_vec(IxDyn(&[a.len()]), vec![0u128; a.len()]).unwrap();
            for i in 0..a.len() {
                target[i] = (std::num::Wrapping(a[i]) + std::num::Wrapping(b[i])).0;
            }
            test_host_add128(a, b, target);
        }

        #[test]
        fn test_fuzzy_host_sub64((a,b) in pairwise_same_length64())
        {
            let mut target = Array::from_shape_vec(IxDyn(&[a.len()]), vec![0u64; a.len()]).unwrap();
            for i in 0..a.len() {
                target[i] = (std::num::Wrapping(a[i]) - std::num::Wrapping(b[i])).0;
            }
            test_host_sub64(a, b, target);
        }

        #[test]
        fn test_fuzzy_host_sub128((a,b) in pairwise_same_length128())
        {
            let mut target = Array::from_shape_vec(IxDyn(&[a.len()]), vec![0u128; a.len()]).unwrap();
            for i in 0..a.len() {
                target[i] = (std::num::Wrapping(a[i]) - std::num::Wrapping(b[i])).0;
            }
            test_host_sub128(a, b, target);
        }

        #[test]
        fn test_fuzzy_host_mul64((a,b) in pairwise_same_length64())
        {
            let mut target = Array::from_shape_vec(IxDyn(&[a.len()]), vec![0u64; a.len()]).unwrap();
            for i in 0..a.len() {
                target[i] = (std::num::Wrapping(a[i]) * std::num::Wrapping(b[i])).0;
            }
            test_host_mul64(a, b, target);
        }

        #[test]
        fn test_fuzzy_host_mul128((a,b) in pairwise_same_length128())
        {
            let mut target = Array::from_shape_vec(IxDyn(&[a.len()]), vec![0u128; a.len()]).unwrap();
            for i in 0..a.len() {
                target[i] = (std::num::Wrapping(a[i]) * std::num::Wrapping(b[i])).0;
            }
            test_host_mul128(a, b, target);
        }

        #[test]
        fn test_fuzzy_host_dot64((a,b) in pairwise_same_length64())
        {
            let mut target = std::num::Wrapping(0);
            for i in 0..a.len() {
                target += std::num::Wrapping(a[i]) * std::num::Wrapping(b[i]);
            }
            let target = Array::from_shape_vec(IxDyn(&[]), vec![target.0]).unwrap();
            test_host_dot64(a, b, target);
        }

        #[test]
        fn test_fuzzy_host_dot128((a,b) in pairwise_same_length128())
        {
            let mut target = std::num::Wrapping(0);
            for i in 0..a.len() {
                target += std::num::Wrapping(a[i]) * std::num::Wrapping(b[i]);
            }
            let target = Array::from_shape_vec(IxDyn(&[]), vec![target.0]).unwrap();
            test_host_dot128(a, b, target);
        }


        #[test]
        fn test_fuzzy_host_div64((a,b) in pairwise_bounded_same_length64(2 * 15))
        {
            let fractional_precision = 15;
            let integral_precision = 49;
            let mut target = Array::from_shape_vec(IxDyn(&[a.len()]), vec![0f64; a.len()]).unwrap();
            for i in 0..a.len() {
                let d = (a[i] as f64) / (b[i] as f64);
                target[i] = d;
            }
            test_host_div64(a.map(|x| *x as u64), b.map(|x| *x as u64), target, integral_precision, fractional_precision);
        }

        #[test]
        fn test_fuzzy_host_div128((a,b) in pairwise_bounded_same_length64(2 * 15))
        {
            let fractional_precision = 15;
            let integral_precision = 49;
            let mut target = Array::from_shape_vec(IxDyn(&[a.len()]), vec![0f64; a.len()]).unwrap();
            for i in 0..a.len() {
                let d = (a[i] as f64) / (b[i] as f64);
                target[i] = d;
            }
            test_host_div128(a.map(|x| *x as u128), b.map(|x| *x as u128), target, integral_precision, fractional_precision);
        }

        #[test]
        fn test_fuzzy_rep_add64((a,b) in pairwise_same_length64())
        {
            let mut target = Array::from_shape_vec(IxDyn(&[a.len()]), vec![0u64; a.len()]).unwrap();
            for i in 0..a.len() {
                target[i] = (std::num::Wrapping(a[i]) + std::num::Wrapping(b[i])).0;
            }
            test_rep_add64(a, b, target);
        }

        #[test]
        fn test_fuzzy_rep_add128((a,b) in pairwise_same_length128())
        {
            let mut target = Array::from_shape_vec(IxDyn(&[a.len()]), vec![0u128; a.len()]).unwrap();
            for i in 0..a.len() {
                target[i] = (std::num::Wrapping(a[i]) + std::num::Wrapping(b[i])).0;
            }
            test_rep_add128(a, b, target);
        }

        #[test]
        fn test_fuzzy_rep_sub64((a,b) in pairwise_same_length64())
        {
            let mut target = Array::from_shape_vec(IxDyn(&[a.len()]), vec![0u64; a.len()]).unwrap();
            for i in 0..a.len() {
                target[i] = (std::num::Wrapping(a[i]) - std::num::Wrapping(b[i])).0;
            }
            test_rep_sub64(a, b, target);
        }

        #[test]
        fn test_fuzzy_rep_sub128((a,b) in pairwise_same_length128())
        {
            let mut target = Array::from_shape_vec(IxDyn(&[a.len()]), vec![0u128; a.len()]).unwrap();
            for i in 0..a.len() {
                target[i] = (std::num::Wrapping(a[i]) - std::num::Wrapping(b[i])).0;
            }
            test_rep_sub128(a, b, target);
        }

        #[test]
        fn test_fuzzy_rep_mul64((a,b) in pairwise_same_length64())
        {
            let mut target = Array::from_shape_vec(IxDyn(&[a.len()]), vec![0u64; a.len()]).unwrap();
            for i in 0..a.len() {
                target[i] = (std::num::Wrapping(a[i]) * std::num::Wrapping(b[i])).0;
            }
            test_rep_mul64(a, b, target);
        }

        #[test]
        fn test_fuzzy_rep_mul128((a,b) in pairwise_same_length128())
        {
            let mut target = Array::from_shape_vec(IxDyn(&[a.len()]), vec![0u128; a.len()]).unwrap();
            for i in 0..a.len() {
                target[i] = (std::num::Wrapping(a[i]) * std::num::Wrapping(b[i])).0;
            }
            test_rep_mul128(a, b, target);
        }

        #[test]
        fn test_fuzzy_rep_dot64((a,b) in pairwise_same_length64())
        {
            let mut target = std::num::Wrapping(0);
            for i in 0..a.len() {
                target += std::num::Wrapping(a[i]) * std::num::Wrapping(b[i]);
            }
            let target = Array::from_shape_vec(IxDyn(&[]), vec![target.0]).unwrap();
            test_rep_dot64(a, b, target);
        }

        #[test]
        fn test_fuzzy_rep_dot128((a,b) in pairwise_same_length128())
        {
            let mut target = std::num::Wrapping(0);
            for i in 0..a.len() {
                target += std::num::Wrapping(a[i]) * std::num::Wrapping(b[i]);
            }
            let target = Array::from_shape_vec(IxDyn(&[]), vec![target.0]).unwrap();
            test_rep_dot128(a, b, target);
        }

    }

    fn squared_distance(x: &HostFloat64Tensor, target: &ArrayD<f64>) -> ArrayD<f64> {
        assert_eq!(x.shape().0 .0, target.shape());
        let x = x.0.clone();
        let y = target.clone();
        (x.clone() - y.clone()) * (x - y)
    }

    macro_rules! rep_div_func_concrete_test {
        ($func_name:ident, $test_func: ident<$tt: ty>, $i_precision: expr, $f_precision: expr) => {
            fn $func_name(xs: ArrayD<f64>, ys: ArrayD<f64>) {
                let alice = HostPlacement {
                    owner: "alice".into(),
                };
                let rep = ReplicatedPlacement {
                    owners: ["alice".into(), "bob".into(), "carole".into()],
                };

                let encode = |item: &f64| (2_i64.pow($f_precision) as f64 * item) as $tt;

                let xs = xs.clone().map(encode);
                let ys = ys.clone().map(encode);
                let x = FixedTensor::Host(new_host_fixed_tensor_with_precision(
                    AbstractHostRingTensor::from_raw_plc(xs.clone(), alice.clone()), $i_precision, $f_precision)
                );
                let y = FixedTensor::Host(new_host_fixed_tensor_with_precision(
                    AbstractHostRingTensor::from_raw_plc(ys.clone(), alice.clone()), $i_precision, $f_precision)
                );

                let sess = SyncSession::default();

                let sum = rep.$test_func(&sess, &x, &y);
                let opened_product = match sum {
                    FixedTensor::Replicated(r) => alice.reveal(&sess, &r),
                    _ => panic!("Should not produce an non-replicated tensor on a replicated placement"),
                };

                let mut expected_result = Array::from_shape_vec(IxDyn(&[xs.clone().len()]), vec![0 as f64; xs.clone().len()]).unwrap();
                for i in 0..xs.len() {
                    expected_result[i] = (xs[i] as f64) / (ys[i] as f64);
                }
                let result = Convert::decode(&opened_product.tensor, (2 as $tt).pow($f_precision));
                let distance = squared_distance(&result, &expected_result);
                let error: f64 = (1_f64) / ((2 as $tt).pow($f_precision) as f64);

                let _: Vec<_> = distance.iter().enumerate().map(|(i, d)| {
                    assert!(*d < error, "failed at index {:?} when dividing {:?} / {:?}, result is {:?}, should have been {:?}", i, xs[i], ys[i], result.0[i], expected_result[i]);
                }).collect();


            }
        };
    }

    #[test]
    fn test_fixed_rep_div64() {
        let a: Vec<f64> = vec![1.0, 2.0, 2.0];
        let b: Vec<f64> = vec![3.0, 7.0, 1.41];
        let a = Array::from_shape_vec(IxDyn(&[a.len()]), a).unwrap();
        let b = Array::from_shape_vec(IxDyn(&[b.len()]), b).unwrap();

        rep_div_func_concrete_test!(test_rep_div64, div<u64>, 10, 15);
        test_rep_div64(a, b);
    }

    #[test]
    fn test_fixed_rep_div128() {
        let a: Vec<f64> = vec![1.0, 2.0, 2.0];
        let b: Vec<f64> = vec![3.0, 7.0, 1.41];
        let a = Array::from_shape_vec(IxDyn(&[a.len()]), a).unwrap();
        let b = Array::from_shape_vec(IxDyn(&[b.len()]), b).unwrap();

        rep_div_func_concrete_test!(test_rep_div128, div<u128>, 10, 15);
        test_rep_div128(a, b);
    }

    macro_rules! new_symbolic_replicated_tensor {
        ($func_name:ident, $tt: ty) => {
            fn $func_name(
                name: &str,
                rep: &ReplicatedPlacement,
            ) -> Symbolic<AbstractReplicatedRingTensor<Symbolic<AbstractHostRingTensor<$tt>>>> {
                let (alice, bob, carole) = rep.host_placements();
                let symbolic_replicated = Symbolic::Concrete(AbstractReplicatedRingTensor {
                    shares: [
                        [
                            Symbolic::Symbolic(SymbolicHandle {
                                op: format!("{}{}", name, &"00"),
                                plc: alice.clone(),
                            }),
                            Symbolic::Symbolic(SymbolicHandle {
                                op: format!("{}{}", name, &"01"),
                                plc: alice.clone(),
                            }),
                        ],
                        [
                            Symbolic::Symbolic(SymbolicHandle {
                                op: format!("{}{}", name, &"10"),
                                plc: bob.clone(),
                            }),
                            Symbolic::Symbolic(SymbolicHandle {
                                op: format!("{}{}", name, &"11"),
                                plc: bob.clone(),
                            }),
                        ],
                        [
                            Symbolic::Symbolic(SymbolicHandle {
                                op: format!("{}{}", name, &"20"),
                                plc: carole.clone(),
                            }),
                            Symbolic::Symbolic(SymbolicHandle {
                                op: format!("{}{}", name, &"21"),
                                plc: carole.clone(),
                            }),
                        ],
                    ],
                });
                symbolic_replicated
            }
        };
    }

    new_symbolic_replicated_tensor!(new_symbolic_replicated_tensor64, u64);
    new_symbolic_replicated_tensor!(new_symbolic_replicated_tensor128, u128);

    macro_rules! rep_div_symbolic_test {
        ($func_name:ident, $new_symbolic_rep: ident) => {
            fn $func_name(i_precision: u32, f_precision: u32) {
                let rep = ReplicatedPlacement {
                    owners: ["alice".into(), "bob".into(), "carole".into()],
                };

                let x = Symbolic::Concrete(AbstractReplicatedFixedTensor {
                    fractional_precision: f_precision,
                    integral_precision: i_precision,
                    tensor: $new_symbolic_rep(&"x", &rep),
                });

                let y = Symbolic::Concrete(AbstractReplicatedFixedTensor {
                    fractional_precision: f_precision,
                    integral_precision: i_precision,
                    tensor: $new_symbolic_rep(&"y", &rep),
                });

                let sess = SymbolicSession::default();

                let result = rep.div(&sess, &x, &y);
                match result {
                    Symbolic::Concrete(AbstractReplicatedFixedTensor {
                        tensor: _,
                        fractional_precision,
                        integral_precision,
                    }) => {
                        assert_eq!(fractional_precision, f_precision);
                        assert_eq!(integral_precision, i_precision);
                    }
                    _ => {
                        panic!("Expected a concrete result from the symbolic division on a concrete value")
                    }
                }
            }
        }
    }

    rep_div_symbolic_test!(rep_div_symbolic_test64, new_symbolic_replicated_tensor64);
    rep_div_symbolic_test!(rep_div_symbolic_test128, new_symbolic_replicated_tensor128);

    #[test]
    fn test_fixed_rep_symbolic_div64() {
        rep_div_symbolic_test64(10, 20);
    }

    #[test]
    fn test_fixed_rep_symbolic_div128() {
        rep_div_symbolic_test128(10, 50);
    }

    macro_rules! rep_prefix_op_fixed_test {
        ($func_name:ident, $test_func: ident<$tt: ty>, $f_precision: expr) => {
            fn $func_name(x: Vec<ArrayD<$tt>>, y_target: Vec<$tt>) {
                let alice = HostPlacement {
                    owner: "alice".into(),
                };
                let rep = ReplicatedPlacement {
                    owners: ["alice".into(), "bob".into(), "carole".into()],
                };

                let sess = SyncSession::default();

                let encode = |item: &$tt| (2_i64.pow($f_precision) as $tt * item) as $tt;

                let x_fixed_vec = x
                    .into_iter()
                    .map(|x| {
                        let x_encode = x.map(encode);
                        let x_ring = AbstractHostRingTensor::from_raw_plc(x_encode, alice.clone());
                        let x_shared: AbstractReplicatedRingTensor<AbstractHostRingTensor<$tt>> =
                            rep.share(&sess, &x_ring);
                        new_replicated_fixed_tensor(x_shared)
                    })
                    .collect();

                let outputs = rep.prefix_mul_fixed(&sess, x_fixed_vec);

                for (i, output) in outputs.iter().enumerate() {
                    let output_reveal = alice.reveal(&sess, output);
                    let result =
                        Convert::decode(&output_reveal.tensor, (2 as $tt).pow($f_precision));
                    assert_eq!(result.0.as_slice().unwrap()[0] as $tt, y_target[i]);
                }
            }
        };
    }

    rep_prefix_op_fixed_test!(test_rep_prefix_mul_fixed64, prefix_mul_fixed<u64>, 15);
    rep_prefix_op_fixed_test!(test_rep_prefix_mul_fixed128, prefix_mul_fixed<u128>, 15);

    #[test]
    fn test_rep_prefix_mul_fixed_64() {
        let x = vec![
            array![1u64].into_dyn(),
            array![2u64].into_dyn(),
            array![3u64].into_dyn(),
            array![4u64].into_dyn(),
        ];
        let y_target = vec![1, 2, 6, 24];

        test_rep_prefix_mul_fixed64(x, y_target);
    }

    #[test]
    fn test_rep_prefix_mul_fixed_128() {
        let x = vec![
            array![1u128].into_dyn(),
            array![2u128].into_dyn(),
            array![3u128].into_dyn(),
            array![4u128].into_dyn(),
        ];
        let y_target = vec![1u128, 2, 6, 24];

        test_rep_prefix_mul_fixed128(x, y_target);
    }

    macro_rules! rep_poly_eval_fixed_test {
        ($func_name:ident, $test_func: ident<$tt: ty>, $f_precision: expr) => {
            fn $func_name(x: ArrayD<f64>, coeffs: Vec<f64>, y_target: Vec<f64>) {
                let alice = HostPlacement {
                    owner: "alice".into(),
                };
                let rep = ReplicatedPlacement {
                    owners: ["alice".into(), "bob".into(), "carole".into()],
                };

                let sess = SyncSession::default();

                let encode = |item: &f64| (2_i64.pow($f_precision) as f64 * item) as $tt;
                let x_encoded = x.map(encode);
                let x_ring = AbstractHostRingTensor::from_raw_plc(x_encoded, alice.clone());
                let x_shared: AbstractReplicatedRingTensor<AbstractHostRingTensor<$tt>> =
                    rep.share(&sess, &x_ring);
                let x_fixed_shared = new_replicated_fixed_tensor(x_shared);

                let coeffs_fixed_shared: Vec<
                    AbstractReplicatedFixedTensor<
                        AbstractReplicatedRingTensor<AbstractHostRingTensor<$tt>>,
                    >,
                > = coeffs
                    .into_iter()
                    .map(|coeff| {
                        let coeff_encoded = array![coeff].map(encode);
                        let coeff_ring =
                            AbstractHostRingTensor::from_raw_plc(coeff_encoded, alice.clone());
                        let coeff_shared: AbstractReplicatedRingTensor<
                            AbstractHostRingTensor<$tt>,
                        > = rep.share(&sess, &coeff_ring);
                        new_replicated_fixed_tensor(coeff_shared)
                    })
                    .collect();

                let output = rep.poly_eval(&sess, x_fixed_shared, coeffs_fixed_shared);
                let output_reveal = alice.reveal(&sess, &output);
                let result = Convert::decode(&output_reveal.tensor, (2 as $tt).pow($f_precision));

                for i in 0..y_target.len() {
                    let error = (result.0[i] - y_target[i]).abs();
                    assert!(error < f64::EPSILON);
                }
            }
        };
    }

    rep_poly_eval_fixed_test!(test_rep_poly_eval_fixed64, poly_eval<u64>, 15);
    rep_poly_eval_fixed_test!(test_rep_poly_eval_fixed128, poly_eval<u128>, 15);

    #[test]
    fn test_rep_poly_eval_64() {
        let x = array![1f64, 2., 3., 4.].into_dyn();
        let coeffs = vec![1f64, 2., 3.];
        let y_targets = vec![6f64, 17., 34., 57.];

        test_rep_poly_eval_fixed64(x, coeffs, y_targets);
    }

    #[test]
    fn test_rep_poly_eval_128() {
        let x = array![1f64, 2., 3., 4.].into_dyn();
        let coeffs = vec![1f64, 2., 3.];
        let y_targets = vec![6f64, 17., 34., 57.];

        test_rep_poly_eval_fixed128(x, coeffs, y_targets);
    }
}<|MERGE_RESOLUTION|>--- conflicted
+++ resolved
@@ -1039,7 +1039,6 @@
     }
 }
 
-<<<<<<< HEAD
 modelled!(PlacementPow2::pow2, ReplicatedPlacement, (ReplicatedFixed64Tensor) -> ReplicatedFixed64Tensor, Pow2Op);
 modelled!(PlacementPow2::pow2, ReplicatedPlacement, (ReplicatedFixed128Tensor) -> ReplicatedFixed128Tensor, Pow2Op);
 
@@ -1049,7 +1048,8 @@
         (ReplicatedPlacement, (ReplicatedFixed64Tensor) -> ReplicatedFixed64Tensor => [hybrid] Self::rep_rep_kernel),
         (ReplicatedPlacement, (ReplicatedFixed128Tensor) -> ReplicatedFixed128Tensor => [hybrid] Self::rep_rep_kernel),
     ]
-=======
+}
+
 impl ReplicatedPlacement {
     pub fn prefix_mul_fixed<S: Session, RepRingT>(
         &self,
@@ -1137,7 +1137,6 @@
 
         self.add(sess, &x_mul_coeffs_added_fixed_trunc, &coeffs[0])
     }
->>>>>>> 1d38dfa7
 }
 
 #[cfg(test)]

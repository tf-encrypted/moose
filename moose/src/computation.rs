use crate::additive::*;
use crate::encrypted::{AesKey, AesTensor, Fixed128AesTensor};
use crate::error::{Error, Result};
use crate::fixedpoint::{Fixed128Tensor, Fixed64Tensor};
use crate::floatingpoint::{Float32Tensor, Float64Tensor};
use crate::host::*;
use crate::kernels::Session;
use crate::logical::{Tensor, TensorDType};
use crate::prim::{PrfKey, RawPrfKey, RawSeed, Seed, SyncKey};
use crate::replicated::*;
use crate::symbolic::Symbolic;
use byteorder::{ByteOrder, LittleEndian};
use derive_more::Display;
use macros::{FromTextual, ShortName, ToTextual};
use paste::paste;
use serde::{Deserialize, Serialize};
use sodiumoxide::crypto::generichash;
use std::convert::TryFrom;
use std::fs::File;
use std::path::Path;

pub const TAG_BYTES: usize = 128 / 8;
static_assertions::const_assert!(TAG_BYTES >= sodiumoxide::crypto::generichash::DIGEST_MIN);
static_assertions::const_assert!(TAG_BYTES <= sodiumoxide::crypto::generichash::DIGEST_MAX);

// TODO: the displayed representation of the RendezvousKey does not match with
// the input. Might need to do something similar to what we did with the
// session id, and have a secure and a logical form of it?
#[derive(Serialize, Deserialize, PartialEq, Clone, Debug, Eq, Hash)]
pub struct RendezvousKey(pub(crate) [u8; TAG_BYTES]);

impl std::fmt::Display for RendezvousKey {
    fn fmt(&self, f: &mut std::fmt::Formatter) -> std::fmt::Result {
        for byte in self.0 {
            write!(f, "{:02X}", byte)?
        }
        Ok(())
    }
}

impl From<u128> for RendezvousKey {
    fn from(v: u128) -> RendezvousKey {
        let mut raw = [0; TAG_BYTES];
        LittleEndian::write_u128(&mut raw, v);
        RendezvousKey(raw)
    }
}

impl TryFrom<String> for RendezvousKey {
    type Error = Error;
    fn try_from(s: String) -> Result<RendezvousKey> {
        Self::try_from(s.as_str())
    }
}

impl TryFrom<&str> for RendezvousKey {
    type Error = Error;
    fn try_from(s: &str) -> Result<RendezvousKey> {
        let s_bytes = s.as_bytes();
        if s_bytes.len() > TAG_BYTES {
            return Err(Error::Unexpected(None)); // TODO more helpful error message
        }
        let mut raw: [u8; TAG_BYTES] = [0; TAG_BYTES];
        for (idx, byte) in s_bytes.iter().enumerate() {
            raw[idx] = *byte;
        }
        Ok(RendezvousKey(raw))
    }
}

impl RendezvousKey {
    pub fn from_bytes(bytes: [u8; TAG_BYTES]) -> Self {
        RendezvousKey(bytes)
    }

    pub fn as_bytes(&self) -> &[u8; TAG_BYTES] {
        &self.0
    }

    pub fn random() -> Self {
        let mut raw = [0; TAG_BYTES];
        sodiumoxide::init().expect("failed to initialize sodiumoxide");
        sodiumoxide::randombytes::randombytes_into(&mut raw);
        RendezvousKey(raw)
    }
}

#[derive(Clone, Debug, PartialEq, Eq, Hash)]
pub struct SessionId {
    logical: String,
    secure: [u8; TAG_BYTES],
}

impl std::fmt::Display for SessionId {
    fn fmt(&self, f: &mut std::fmt::Formatter) -> std::fmt::Result {
        write!(f, "{}", self.logical)?;
        Ok(())
    }
}

impl TryFrom<&str> for SessionId {
    type Error = Error;
    fn try_from(s: &str) -> Result<SessionId> {
        sodiumoxide::init().map_err(|e| {
            crate::error::Error::Unexpected(Some(format!(
                "failed to initialize sodiumoxide: {:?}",
                e
            )))
        })?;
        let digest = generichash::hash(s.as_bytes(), Some(TAG_BYTES), None).map_err(|e| {
            crate::error::Error::Unexpected(Some(format!(
                "failed to hash session ID: {}: {:?}",
                s, e
            )))
        })?;
        let mut raw_hash = [0u8; TAG_BYTES];
        raw_hash.copy_from_slice(digest.as_ref());
        let sid = SessionId {
            logical: s.to_string(),
            secure: raw_hash,
        };
        Ok(sid)
    }
}

impl SessionId {
    pub fn as_bytes(&self) -> &[u8; TAG_BYTES] {
        &self.secure
    }

    pub fn random() -> Self {
        let mut raw = [0; TAG_BYTES];
        sodiumoxide::init().expect("failed to initialize sodiumoxide");
        sodiumoxide::randombytes::randombytes_into(&mut raw);
        let hex_vec: Vec<String> = raw.iter().map(|byte| format!("{:02X}", byte)).collect();
        let hex_string = hex_vec.join("");
        SessionId {
            logical: hex_string,
            secure: raw,
        }
    }
}

pub trait SymbolicType {
    type Type;
}

pub trait CanonicalType {
    type Type;
}

pub trait KnownType<S: Session> {
    type Type;
    const TY: Ty;
}

#[derive(Serialize, Deserialize, PartialEq, Clone, Debug)]
pub struct FixedpointConstant {
    pub value: f64,
    pub precision: usize,
}

pub(crate) trait AsFixedpoint {
    fn as_fixedpoint(&self, precision: usize) -> FixedpointConstant;
}

impl AsFixedpoint for f64 {
    fn as_fixedpoint(&self, precision: usize) -> FixedpointConstant {
        FixedpointConstant {
            value: *self,
            precision,
        }
    }
}

// Constants are trivial values. They are what can live on the nodes of the computation graph.
// Constant can not be a Unit, an Unknown or a complex structure such as ReplicatedTensor.
macro_rules! constants {
    ($($val:ident $($t:ident)?,)+) => {

        #[derive(Serialize, Deserialize, PartialEq, Clone, Debug, ShortName)]
        pub enum Constant {
            $($val($val),)+
            // TODO promote below to match other values
            Bit(u8),
            Float32(f32),
            Float64(f64),
            Ring64(u64),
            Ring128(u128),
            Fixed(FixedpointConstant),
        }

        impl Constant {
            pub fn ty(&self) -> Ty {
                match self {
                    $(Constant::$val(_) => constants!(@ty $val $($t)?),)+
                    // TODO promote below to match other values
                    Constant::Bit(_) => Ty::Bit,
                    Constant::Float32(_) => Ty::Float32,
                    Constant::Float64(_) => Ty::Float64,
                    Constant::Ring64(_) => Ty::Ring64,
                    Constant::Ring128(_) => Ty::Ring128,
                    Constant::Fixed(_) => Ty::Fixed,
                }
            }

            pub fn place(&self, plc: &HostPlacement) -> Value {
                match self {
                    $(
                        Constant::$val(x) => {
                            constants!(@value(x.clone(), plc) $val $(as $t)?)
                        },
                    )+
                    // TODO promote below to match other values
                    Constant::Bit(x) => Value::Bit(Box::new(x.clone())),
                    Constant::Float32(x) => Value::Float32(Box::new(x.clone())),
                    Constant::Float64(x) => Value::Float64(Box::new(x.clone())),
                    Constant::Ring64(x) => Value::Ring64(Box::new(x.clone())),
                    Constant::Ring128(x) => Value::Ring128(Box::new(x.clone())),
                    Constant::Fixed(x) => Value::Fixed(Box::new(x.clone())),
                }
            }
        }

        $(
        impl From<$val> for Constant {
            fn from(x: $val) -> Self {
                Constant::$val(x)
            }
        }
        )+

    };
    (@ty $val:ident $t:ident) => {Ty::$t};
    (@ty $val:ident) => {Ty::$val};

    (@value($x:expr, $plc:expr) $val:ident as $t:ident) => {Value::$t(Box::new($t($x, $plc.clone().into())))};
    (@value($x:expr, $plc:expr) $val:ident) => {Value::$val(Box::new($val::place($plc, $x.0)))};
}

// The lines with 2 identifiers are for linking to the "Placed" values - the types whose `Value` incarnation has a placement already.
// The lines with 1 identifier are for linking to the "Unplaced" values, where the Constant and Value are essentially the same and can be converted easily.
constants![
    RawShape HostShape,
    RawSeed Seed,
    RawPrfKey PrfKey,
    String HostString,
    HostBitTensor,
    HostRing64Tensor,
    HostRing128Tensor,
    HostFloat32Tensor,
    HostFloat64Tensor,
    HostInt8Tensor,
    HostInt16Tensor,
    HostInt32Tensor,
    HostInt64Tensor,
    HostUint8Tensor,
    HostUint16Tensor,
    HostUint32Tensor,
    HostUint64Tensor,
];

impl From<u8> for Constant {
    // TODO: not obvious that u64 is always Ring64
    fn from(x: u8) -> Self {
        Constant::Bit(x)
    }
}

impl From<u64> for Constant {
    // TODO: not obvious that u64 is always Ring64
    fn from(x: u64) -> Self {
        Constant::Ring64(x)
    }
}

impl From<u128> for Constant {
    // TODO: not obvious that u64 is always Ring64
    fn from(x: u128) -> Self {
        Constant::Ring128(x)
    }
}
impl From<FixedpointConstant> for Constant {
    fn from(x: FixedpointConstant) -> Self {
        Constant::Fixed(FixedpointConstant {
            value: x.value,
            precision: x.precision,
        })
    }
}

// Values are anything that can flow along the edges of the computation graph.
// Some values are just placed constants, but some could be more complex.
macro_rules! values {
    ($($val:ident$(($inner:ident::$default:ident))?,)+) => {

        #[derive(Serialize, Deserialize, PartialEq, Eq, Copy, Clone, Debug, Display)]
        pub enum Ty {
            Unknown,
            $($val$(($inner))?,)+
            // TODO promote below to match other values
            Bit,
            Float32,
            Float64,
            Ring64,
            Ring128,
            Fixed,
        }

        #[derive(Serialize, Deserialize, PartialEq, Clone, Debug, ShortName)]
        pub enum Value {
            $($val(Box<$val>),)+
            // TODO promote below to match other values
            Bit(Box<u8>),
            Float32(Box<f32>),
            Float64(Box<f64>),
            Ring64(Box<u64>),
            Ring128(Box<u128>),
            Fixed(Box<FixedpointConstant>),
        }

        impl Value {
            pub fn ty(&self) -> Ty {
                match self {
                    $(Value::$val(_) => Ty::$val$(($inner::$default))?,)+
                    // TODO promote below to match other values
                    Value::Bit(_) => Ty::Bit,
                    Value::Float32(_) => Ty::Float32,
                    Value::Float64(_) => Ty::Float64,
                    Value::Ring64(_) => Ty::Ring64,
                    Value::Ring128(_) => Ty::Ring128,
                    Value::Fixed(_) => Ty::Fixed,
                }
            }
        }

        $(
        impl From<$val> for Value {
            fn from(x: $val) -> Self {
                Value::$val(Box::new(x))
            }
        }
        )+

        $(
        impl From<&$val> for Value {
            fn from(x: &$val) -> Self {
                Value::$val(Box::new(x.clone()))
            }
        }
        )+

        $(
        impl TryFrom<Value> for $val {
            type Error = Error;
            fn try_from(v: Value) -> Result<Self> {
                match v {
                    Value::$val(x) => Ok(*x),
                    _ => Err(Error::TypeMismatch {
                        expected: stringify!($val).to_string(),
                        found: v.ty(),
                    }),
                }
            }
        }
        )+

        $(
        impl<'v> TryFrom<&'v Value> for &'v $val {
            type Error = Error;
            fn try_from(v: &'v Value) -> Result<Self> {
                match v {
                    Value::$val(x) => Ok(x),
                    _ => Err(Error::TypeMismatch {
                        expected: stringify!($val).to_string(),
                        found: v.ty(),
                    }),
                }
            }
        }
        )+

        $(
        impl KnownType<crate::kernels::SyncSession> for $val {
            type Type = $val;
            const TY: Ty = Ty::$val$(($inner::$default))?;
        }
        )+

        #[derive(PartialEq, Clone, Debug)]
        #[allow(clippy::large_enum_variant)]
        pub enum SymbolicValue {
            $($val(Box<<$val as SymbolicType>::Type>),)+
        }

        impl SymbolicValue {
            pub fn ty(&self) -> Ty {
                match self {
                    $(SymbolicValue::$val(_) => Ty::$val$(($inner::$default))?,)+
                    // TODO promote below to match other values
                    // SymbolicValue::Unit => Ty::Unit,
                    // SymbolicValue::Bit(_) => Ty::Bit,
                    // SymbolicValue::Float32(_) => Ty::Float32,
                    // SymbolicValue::Float64(_) => Ty::Float64,
                    // SymbolicValue::Ring64(_) => Ty::Ring64,
                    // SymbolicValue::Ring128(_) => Ty::Ring128,
                }
            }
        }

        $(
        impl From<<$val as SymbolicType>::Type> for SymbolicValue {
            fn from(x: <$val as SymbolicType>::Type) -> Self {
                SymbolicValue::$val(Box::new(x))
            }
        }
        )+

        $(
        impl TryFrom<SymbolicValue> for <$val as SymbolicType>::Type {
            type Error = Error;
            fn try_from(v: SymbolicValue) -> Result<Self> {
                match v {
                    SymbolicValue::$val(x) => Ok(*x),
                    _ => Err(Error::TypeMismatch {
                        expected: stringify!($val).to_string(),
                        found: v.ty(),
                    }),
                }
            }
        }
        )+

        $(
        impl KnownType<crate::symbolic::SymbolicSession> for $val {
            type Type = <$val as SymbolicType>::Type;
            const TY: Ty = Ty::$val$(($inner::$default))?;
        }
        )+

        $(
            impl KnownType<crate::kernels::AsyncSession> for $val {
                type Type = $val;
                const TY: Ty = Ty::$val$(($inner::$default))?;
            }
        )+

    };
}

values![
    Unit,
    HostShape,
    Seed,
    PrfKey,
    HostString,
    Tensor(TensorDType::Unknown),
    HostBitTensor,
    HostBitArray64,
    HostBitArray128,
    HostBitArray224,
    HostBitArray256,
    HostRing64Tensor,
    HostRing128Tensor,
    HostFixed64Tensor,
    HostFixed128Tensor,
    HostFloat32Tensor,
    HostFloat64Tensor,
    HostInt8Tensor,
    HostInt16Tensor,
    HostInt32Tensor,
    HostInt64Tensor,
    HostUint8Tensor,
    HostUint16Tensor,
    HostUint32Tensor,
    HostUint64Tensor,
    HostFixed128AesTensor,
    HostAesKey,
    Fixed64Tensor,
    Fixed128Tensor,
    Float32Tensor,
    Float64Tensor,
    ReplicatedRing64Tensor,
    ReplicatedRing128Tensor,
    ReplicatedBitTensor,
    ReplicatedBitArray64,
    ReplicatedBitArray128,
    ReplicatedBitArray224,
    ReplicatedFixed64Tensor,
    ReplicatedFixed128Tensor,
    ReplicatedAesKey,
    ReplicatedSetup,
    ReplicatedShape,
    Mirrored3Ring64Tensor,
    Mirrored3Ring128Tensor,
    Mirrored3BitTensor,
    Mirrored3Fixed64Tensor,
    Mirrored3Fixed128Tensor,
    AdditiveBitTensor,
    AdditiveRing64Tensor,
    AdditiveRing128Tensor,
    AdditiveShape,
    Fixed128AesTensor,
    AesKey,
    AesTensor,
];

// A macros to define something common for all the possible values
#[macro_export]
macro_rules! for_all_values {( $($rules:tt)* ) => (
    macro_rules! __emit__ { $($rules)* }
    __emit__! {
        HostString,
        Unit,
        HostShape,
        Seed,
        PrfKey,
        HostBitTensor,
        HostRing64Tensor,
        HostRing128Tensor,
        HostFloat32Tensor,
        HostFloat64Tensor,
        HostInt8Tensor,
        HostInt16Tensor,
        HostInt32Tensor,
        HostInt64Tensor,
        HostUint8Tensor,
        HostUint16Tensor,
        HostUint32Tensor,
        HostUint64Tensor,
        HostFixed64Tensor,
        HostFixed128Tensor
    }
)}

// Unit is still special. Placed unit is just a host placement.
#[derive(Serialize, Deserialize, PartialEq, Clone, Debug)]
pub struct Unit(pub HostPlacement);

impl SymbolicType for Unit {
    type Type = Symbolic<Unit>;
}

impl Placed for Unit {
    type Placement = HostPlacement;

    fn placement(&self) -> Result<Self::Placement> {
        Ok(self.0.clone())
    }
}

pub type AsyncValue = crate::execution::AsyncReceiver;

pub fn new_async_value() -> (crate::execution::AsyncSender, AsyncValue) {
    // TODO(Morten) make second attempt at inlining
    use futures::FutureExt;
    fn remove_err<T, E>(r: std::result::Result<T, E>) -> std::result::Result<T, ()> {
        r.map_err(|_| ())
    }

    let (sender, receiver) = tokio::sync::oneshot::channel();
    let shared_receiver: crate::execution::AsyncReceiver =
        receiver.map(remove_err as fn(_) -> _).shared();
    (sender, shared_receiver)
}

pub type CompiledKernel<S> =
    Box<dyn Fn(&S, Vec<<S as Session>::Value>) -> Result<<S as Session>::Value> + Send>;

impl Ty {
    pub fn flatten(&self) -> Ty {
        match self {
            Ty::Tensor(_) => Ty::Tensor(TensorDType::Unknown),
            _ => *self,
        }
    }
}

#[derive(Serialize, Deserialize, PartialEq, Copy, Clone, Debug)]
pub enum Signature {
    Nullary(NullarySignature),
    Unary(UnarySignature),
    Binary(BinarySignature),
    Ternary(TernarySignature),
    Variadic(VariadicSignature),
}

#[derive(Serialize, Deserialize, PartialEq, Copy, Clone, Debug)]
pub struct NullarySignature {
    pub ret: Ty,
}

#[derive(Serialize, Deserialize, PartialEq, Copy, Clone, Debug)]
pub struct UnarySignature {
    pub arg0: Ty,
    pub ret: Ty,
}

#[derive(Serialize, Deserialize, PartialEq, Copy, Clone, Debug)]
pub struct BinarySignature {
    pub arg0: Ty,
    pub arg1: Ty,
    pub ret: Ty,
}

#[derive(Serialize, Deserialize, PartialEq, Copy, Clone, Debug)]
pub struct TernarySignature {
    pub arg0: Ty,
    pub arg1: Ty,
    pub arg2: Ty,
    pub ret: Ty,
}

#[derive(Serialize, Deserialize, PartialEq, Copy, Clone, Debug)]
pub struct VariadicSignature {
    pub args: Ty,
    pub ret: Ty,
}

impl From<NullarySignature> for Signature {
    fn from(s: NullarySignature) -> Signature {
        Signature::Nullary(s)
    }
}

impl From<UnarySignature> for Signature {
    fn from(s: UnarySignature) -> Signature {
        Signature::Unary(s)
    }
}

impl From<BinarySignature> for Signature {
    fn from(s: BinarySignature) -> Signature {
        Signature::Binary(s)
    }
}

impl From<TernarySignature> for Signature {
    fn from(s: TernarySignature) -> Signature {
        Signature::Ternary(s)
    }
}

impl From<VariadicSignature> for Signature {
    fn from(s: VariadicSignature) -> Signature {
        Signature::Variadic(s)
    }
}

impl Signature {
    pub fn nullary(ret: Ty) -> Signature {
        NullarySignature { ret }.into()
    }
    pub fn unary(arg0: Ty, ret: Ty) -> Signature {
        UnarySignature { arg0, ret }.into()
    }
    pub fn binary(arg0: Ty, arg1: Ty, ret: Ty) -> Signature {
        BinarySignature { arg0, arg1, ret }.into()
    }
    pub fn ternary(arg0: Ty, arg1: Ty, arg2: Ty, ret: Ty) -> Signature {
        TernarySignature {
            arg0,
            arg1,
            arg2,
            ret,
        }
        .into()
    }
    pub fn variadic(args: Ty, ret: Ty) -> Signature {
        VariadicSignature { args, ret }.into()
    }

    pub fn ret(&self) -> Ty {
        match self {
            Signature::Nullary(s) => s.ret,
            Signature::Unary(s) => s.ret,
            Signature::Binary(s) => s.ret,
            Signature::Ternary(s) => s.ret,
            Signature::Variadic(s) => s.ret,
        }
    }

    pub fn arg(&self, arg: usize) -> Result<Ty> {
        match (self, arg) {
            (Signature::Unary(s), 0) => Ok(s.arg0),
            (Signature::Binary(s), 0) => Ok(s.arg0),
            (Signature::Binary(s), 1) => Ok(s.arg1),
            (Signature::Ternary(s), 0) => Ok(s.arg0),
            (Signature::Ternary(s), 1) => Ok(s.arg1),
            (Signature::Ternary(s), 2) => Ok(s.arg2),
            (Signature::Variadic(s), _) => Ok(s.args),
            _ => Err(Error::OperandUnavailable),
        }
    }

    pub fn arity(&self) -> Option<usize> {
        match self {
            Signature::Nullary(_) => Some(0),
            Signature::Unary(_) => Some(1),
            Signature::Binary(_) => Some(2),
            Signature::Ternary(_) => Some(3),
            Signature::Variadic(_) => None,
        }
    }

    pub fn flatten(&self) -> Self {
        match self {
            Signature::Nullary(s) => Signature::nullary(s.ret.flatten()),
            Signature::Unary(s) => Signature::unary(s.arg0.flatten(), s.ret.flatten()),
            Signature::Binary(s) => {
                Signature::binary(s.arg0.flatten(), s.arg1.flatten(), s.ret.flatten())
            }
            Signature::Ternary(s) => Signature::ternary(
                s.arg0.flatten(),
                s.arg1.flatten(),
                s.arg2.flatten(),
                s.ret.flatten(),
            ),
            Signature::Variadic(s) => Signature::variadic(s.args.flatten(), s.ret.flatten()),
        }
    }

    pub fn merge(&mut self, another: Signature) -> anyhow::Result<()> {
        match (self, &another) {
            (Signature::Nullary(s), Signature::Nullary(o)) => s.merge(o),
            (Signature::Unary(s), Signature::Unary(o)) => s.merge(o),
            (Signature::Binary(s), Signature::Binary(o)) => s.merge(o),
            (Signature::Ternary(s), Signature::Ternary(o)) => s.merge(o),
            (Signature::Variadic(s), o) => s.merge(o),

            (Signature::Nullary(s), o) => Err(anyhow::anyhow!(
                "Can not merge {:?} with an incompatible signature {:?}",
                s,
                o
            )),
            (Signature::Unary(s), o) => Err(anyhow::anyhow!(
                "Can not merge {:?} with an incompatible signature {:?}",
                s,
                o
            )),
            (Signature::Binary(s), o) => Err(anyhow::anyhow!(
                "Can not merge {:?} with an incompatible signature {:?}",
                s,
                o
            )),
            (Signature::Ternary(s), o) => Err(anyhow::anyhow!(
                "Can not merge {:?} with an incompatible signature {:?}",
                s,
                o
            )),
        }
    }
}

impl NullarySignature {
    pub fn merge(&mut self, another: &NullarySignature) -> anyhow::Result<()> {
        if let Some(new_type) = self.ret.merge(&another.ret) {
            self.ret = new_type;
        }
        Ok(())
    }
}

impl UnarySignature {
    pub fn merge(&mut self, another: &UnarySignature) -> anyhow::Result<()> {
        if let Some(new_type) = self.arg0.merge(&another.arg0) {
            self.arg0 = new_type;
        }
        if let Some(new_type) = self.ret.merge(&another.ret) {
            self.ret = new_type;
        }
        Ok(())
    }
}

impl BinarySignature {
    pub fn merge(&mut self, another: &BinarySignature) -> anyhow::Result<()> {
        if let Some(new_type) = self.arg0.merge(&another.arg0) {
            self.arg0 = new_type;
        }
        if let Some(new_type) = self.arg1.merge(&another.arg1) {
            self.arg1 = new_type;
        }
        if let Some(new_type) = self.ret.merge(&another.ret) {
            self.ret = new_type;
        }
        Ok(())
    }
}

impl TernarySignature {
    pub fn merge(&mut self, another: &TernarySignature) -> anyhow::Result<()> {
        if let Some(new_type) = self.arg0.merge(&another.arg0) {
            self.arg0 = new_type;
        }
        if let Some(new_type) = self.arg1.merge(&another.arg1) {
            self.arg1 = new_type;
        }
        if let Some(new_type) = self.arg2.merge(&another.arg2) {
            self.arg2 = new_type;
        }
        if let Some(new_type) = self.ret.merge(&another.ret) {
            self.ret = new_type;
        }
        Ok(())
    }
}

impl VariadicSignature {
    pub fn merge(&mut self, another: &Signature) -> anyhow::Result<()> {
        match another {
            Signature::Variadic(sig) => {
                if let Some(new_type) = self.args.merge(&sig.args) {
                    self.args = new_type;
                }
                if let Some(new_type) = self.ret.merge(&sig.ret) {
                    self.ret = new_type;
                }
                Ok(())
            }
            Signature::Unary(sig) => {
                if self.args == sig.arg0 {
                    if let Some(new_type) = self.args.merge(&sig.arg0) {
                        self.args = new_type;
                    }
                }

                if let Some(new_type) = self.ret.merge(&sig.ret) {
                    self.ret = new_type;
                }
                Ok(())
            }
            Signature::Binary(sig) => {
                if self.args == sig.arg0 && self.args == sig.arg1 {
                    if let Some(new_type) = self.args.merge(&sig.arg0) {
                        self.args = new_type;
                    }

                    if let Some(new_type) = self.args.merge(&sig.arg1) {
                        self.args = new_type;
                    }
                }

                if let Some(new_type) = self.ret.merge(&sig.ret) {
                    self.ret = new_type;
                }

                Ok(())
            }
            o => Err(anyhow::anyhow!(
                "Can not merge {:?} with an incompatible signature {:?}",
                self,
                o
            )),
        }
    }
}

impl Ty {
    /// Merge type information.
    ///
    /// Returns `Some(new_type)` if a merge produced a new type.
    /// Otherwise returns None
    pub fn merge(&self, another: &Ty) -> Option<Ty> {
        match self {
            Ty::Unknown => Some(*another),
            // TODO: make sure another dtype is also a tensor
            Ty::Tensor(TensorDType::Unknown) => Some(*another),
            _ => None,
        }
    }
}

macro_rules! operators {
    ($($t:ident,)+) => {

        paste! {
            #[derive(Serialize, Deserialize, PartialEq, Clone, Debug)]
            pub enum Operator {
                $($t([<$t Op>]),)+
            }
        }

        $(
        paste! {
            impl From<[<$t Op>]> for Operator {
                fn from(x: [<$t Op>]) -> Operator {
                    Operator::$t(x)
                }
            }
        }
        )+

        impl Operator {
            pub fn sig(&self) -> &Signature {
                match self {
                    $(Operator::$t(op) => &op.sig,)+
                }
            }

            pub fn sig_mut(&mut self) -> &mut Signature {
                match self {
                    $(Operator::$t(op) => &mut op.sig,)+
                }
            }

            pub fn short_name(&self) -> &str {
                match self {
                    $(Operator::$t(op) => op.short_name(),)+
                }
            }
        }
    }
}

operators![
    Identity,
    Cast,
    Load,
    Save,
    Send,
    Receive,
    Input,
    Output,
    Constant,
    Shape,
    PrimDeriveSeed,
    PrimPrfKeyGen,
    AesDecrypt,
    AtLeast2D,
    IndexAxis,
    Slice,
    Ones,
    ExpandDims,
    Concat,
    Transpose,
    Dot,
    Inverse,
    Add,
    Sub,
    Mul,
    Mean,
    Sum,
    Div,
    // Host operators
    HostAdd,
    HostSub,
    HostMul,
    HostDiv,
    HostDot,
    HostMean,
    HostSqrt,
    HostExpandDims,
    HostSlice,
    HostDiag,
    HostIndexAxis,
    HostBitDec,
    HostReshape,
    HostSqueeze,
    HostSum,
    HostOnes,
    HostConcat,
    HostTranspose,
    HostInverse,
    HostAtLeast2D,
    HostShlDim,
    Sign,
    RingAdd,
    RingSub,
    RingNeg,
    RingMul,
    RingDot,
    RingSum,
    RingFixedpointMean,
    RingFixedpointEncode,
    RingFixedpointDecode,
    RingSample,
    RingSampleSeeded,
    RingShl,
    RingShr,
    RingInject,
    RingFill,
    BitExtract,
    BitSample,
    BitSampleSeeded,
    BitXor,
    BitAnd,
    BitNeg,
    // Fixed-point operators
    FixedpointEncode,
    FixedpointDecode,
    FixedpointAdd,
    FixedpointSub,
    FixedpointMul,
    FixedpointDiv,
    FixedpointDot,
    FixedpointTruncPr,
    FixedpointMean,
    FixedpointSum,
    Pow2,
    Exp,
    Sigmoid,
    Neg,
    LessThan,
    GreaterThan,
    // Floating-point operators
    FloatingpointAdd,
    FloatingpointSub,
    FloatingpointMul,
    FloatingpointDiv,
    FloatingpointDot,
    FloatingpointAtLeast2D,
    FloatingpointOnes,
    FloatingpointConcat,
    FloatingpointExpandDims,
    FloatingpointTranspose,
    FloatingpointInverse,
    FloatingpointMean,
    FloatingpointSum,
    // Additive operators
    AdtReveal,
    AdtFill,
    AdtAdd,
    AdtSub,
    AdtMul,
    AdtShl,
    AdtToRep,
    // Replicated operators
    RepAbs,
    RepSetup,
    RepShare,
    RepReveal,
    Fill,
    RepAdd,
    RepSub,
    RepMul,
    RepMsb,
    RepDot,
    RepAnd,
    RepXor,
    RepNeg,
    RepFixedpointMean,
    RepShl,
    RepSum,
    AddN,
    RepTruncPr,
    RepToAdt,
    RepIndexAxis,
    Index,
    RepDiag,
    RepSlice,
    RepBitDec,
    RepBitCompose,
    RepShlDim,
    RepEqual,
    IfElse,
];

pub trait HasShortName {
    fn short_name(&self) -> &str;
}

// Top (logical) level ops:

#[derive(Serialize, Deserialize, PartialEq, Clone, Debug, ShortName, ToTextual, FromTextual)]
pub struct IdentityOp {
    pub sig: Signature,
}

#[derive(Serialize, Deserialize, PartialEq, Clone, Debug, ShortName, ToTextual, FromTextual)]

pub struct SendOp {
    pub sig: Signature,
    pub rendezvous_key: RendezvousKey,
    pub receiver: Role,
}

#[derive(Serialize, Deserialize, PartialEq, Clone, Debug, ShortName, ToTextual, FromTextual)]

pub struct ReceiveOp {
    pub sig: Signature,
    pub rendezvous_key: RendezvousKey,
    pub sender: Role,
}

#[derive(Serialize, Deserialize, PartialEq, Clone, Debug, ShortName, ToTextual, FromTextual)]

pub struct InputOp {
    pub sig: Signature,
    pub arg_name: String,
}

#[derive(Serialize, Deserialize, PartialEq, Clone, Debug, ShortName, ToTextual, FromTextual)]

pub struct OutputOp {
    pub sig: Signature,
}

#[derive(Serialize, Deserialize, PartialEq, Clone, Debug, ShortName, ToTextual, FromTextual)]

pub struct LoadOp {
    pub sig: Signature,
}

#[derive(Serialize, Deserialize, PartialEq, Clone, Debug, ShortName, ToTextual)]
pub struct CastOp {
    pub sig: Signature,
}

#[derive(Serialize, Deserialize, PartialEq, Clone, Debug, ShortName, ToTextual, FromTextual)]

pub struct SaveOp {
    pub sig: Signature,
}

#[derive(Serialize, Deserialize, PartialEq, Clone, Debug, ShortName, ToTextual, FromTextual)]

pub struct ConstantOp {
    pub sig: Signature,
    pub value: Constant, // TODO Box<Constant> or Box inside Constant?
}

#[derive(Serialize, Deserialize, PartialEq, Clone, Debug, ShortName, ToTextual)]
pub struct AtLeast2DOp {
    pub sig: Signature,
    pub to_column_vector: bool,
}

<<<<<<< HEAD
#[derive(Serialize, Deserialize, PartialEq, Clone, Debug, ShortName, AutoToTextual)]
pub struct IndexAxisOp {
    pub sig: Signature,
    pub index: usize,
    pub axis: usize,
}

#[derive(Serialize, Deserialize, PartialEq, Clone, Debug, ShortName, AutoToTextual)]
=======
#[derive(Serialize, Deserialize, PartialEq, Clone, Debug, ShortName, ToTextual)]
>>>>>>> d8a8dff9
pub struct SliceOp {
    pub sig: Signature,
    pub slice: SliceInfo,
}

#[derive(Serialize, Deserialize, PartialEq, Clone, Debug, ShortName, ToTextual)]
pub struct OnesOp {
    pub sig: Signature,
}

#[derive(Serialize, Deserialize, PartialEq, Clone, Debug, ShortName, ToTextual)]
pub struct ExpandDimsOp {
    pub sig: Signature,
    pub axis: Vec<u32>,
}

#[derive(Serialize, Deserialize, PartialEq, Clone, Debug, ShortName, ToTextual)]
pub struct ConcatOp {
    pub sig: Signature,
    pub axis: u32,
}

#[derive(Serialize, Deserialize, PartialEq, Clone, Debug, ShortName, ToTextual)]
pub struct TransposeOp {
    pub sig: Signature,
}

#[derive(Serialize, Deserialize, PartialEq, Clone, Debug, ShortName, ToTextual)]
pub struct InverseOp {
    pub sig: Signature,
}

// TODO(Morten) rename to LogicalAddOp?
#[derive(Serialize, Deserialize, PartialEq, Clone, Debug, ShortName, ToTextual, FromTextual)]
pub struct AddOp {
    pub sig: Signature,
}

// TODO(Morten) rename to LogicalSubOp?
#[derive(Serialize, Deserialize, PartialEq, Clone, Debug, ShortName, ToTextual, FromTextual)]
pub struct SubOp {
    pub sig: Signature,
}

#[derive(Serialize, Deserialize, PartialEq, Clone, Debug, ShortName, ToTextual, FromTextual)]
pub struct MulOp {
    pub sig: Signature,
}

#[derive(Serialize, Deserialize, PartialEq, Clone, Debug, ShortName, ToTextual, FromTextual)]
pub struct DivOp {
    pub sig: Signature,
}

#[derive(Serialize, Deserialize, PartialEq, Clone, Debug, ShortName, ToTextual, FromTextual)]
pub struct DotOp {
    pub sig: Signature,
}

#[derive(Serialize, Deserialize, PartialEq, Clone, Debug, ShortName, FromTextual)]
pub struct MeanOp {
    pub sig: Signature,
    pub axis: Option<u32>,
}

#[derive(Serialize, Deserialize, PartialEq, Clone, Debug, ShortName, ToTextual)]
pub struct SigmoidOp {
    pub sig: Signature,
}

#[derive(Serialize, Deserialize, PartialEq, Clone, Debug, ShortName)]
pub struct SumOp {
    pub sig: Signature,
    pub axis: Option<u32>,
}

#[derive(Serialize, Deserialize, PartialEq, Clone, Debug, ShortName, ToTextual, FromTextual)]

pub struct HostAddOp {
    pub sig: Signature,
}

#[derive(Serialize, Deserialize, PartialEq, Clone, Debug, ShortName, ToTextual, FromTextual)]

pub struct HostSubOp {
    pub sig: Signature,
}

#[derive(Serialize, Deserialize, PartialEq, Clone, Debug, ShortName, ToTextual, FromTextual)]

pub struct HostMulOp {
    pub sig: Signature,
}

#[derive(Serialize, Deserialize, PartialEq, Clone, Debug, ShortName, ToTextual, FromTextual)]

pub struct HostDivOp {
    pub sig: Signature,
}

#[derive(Serialize, Deserialize, PartialEq, Clone, Debug, ShortName, ToTextual)]
pub struct SignOp {
    pub sig: Signature,
}

#[derive(Serialize, Deserialize, PartialEq, Clone, Debug, ShortName, ToTextual, FromTextual)]

pub struct HostDotOp {
    pub sig: Signature,
}

#[derive(Serialize, Deserialize, PartialEq, Clone, Debug, ShortName, FromTextual)]
pub struct HostMeanOp {
    pub sig: Signature,
    pub axis: Option<u32>,
}

#[derive(Serialize, Deserialize, PartialEq, Clone, Debug, ShortName, ToTextual, FromTextual)]
pub struct HostSqrtOp {
    pub sig: Signature,
}

#[derive(Serialize, Deserialize, PartialEq, Clone, Debug, ShortName, ToTextual, FromTextual)]
pub struct HostOnesOp {
    pub sig: Signature,
}

#[derive(Serialize, Deserialize, PartialEq, Clone, Debug, ShortName, ToTextual, FromTextual)]
pub struct HostConcatOp {
    pub sig: Signature,
    pub axis: u32,
}

#[derive(Serialize, Deserialize, PartialEq, Clone, Debug, ShortName, ToTextual, FromTextual)]

pub struct HostAtLeast2DOp {
    pub sig: Signature,
    pub to_column_vector: bool,
}

#[derive(Serialize, Deserialize, PartialEq, Clone, Debug, ShortName, ToTextual)]
pub struct HostExpandDimsOp {
    pub sig: Signature,
    pub axis: Vec<u32>,
}

#[derive(Serialize, Deserialize, PartialEq, Clone, Debug, ShortName, FromTextual)]
pub struct HostSqueezeOp {
    pub sig: Signature,
    pub axis: Option<u32>,
}

#[derive(Serialize, Deserialize, PartialEq, Clone, Debug, ShortName, ToTextual, FromTextual)]

pub struct HostReshapeOp {
    pub sig: Signature,
}

#[derive(Serialize, Deserialize, PartialEq, Clone, Debug, ShortName, FromTextual)]
pub struct HostSumOp {
    pub sig: Signature,
    pub axis: Option<u32>,
}

#[derive(Serialize, Deserialize, PartialEq, Clone, Debug, ShortName, ToTextual, FromTextual)]
pub struct HostTransposeOp {
    pub sig: Signature,
}

#[derive(Serialize, Deserialize, PartialEq, Clone, Debug, ShortName, ToTextual, FromTextual)]
pub struct HostInverseOp {
    pub sig: Signature,
}

#[derive(Serialize, Deserialize, PartialEq, Clone, Debug, ShortName, ToTextual, FromTextual)]

pub struct ShapeOp {
    pub sig: Signature,
}

#[derive(Serialize, Deserialize, PartialEq, Clone, Debug, ShortName, ToTextual, FromTextual)]

pub struct HostSliceOp {
    pub sig: Signature,
    pub slice: SliceInfo,
}

#[derive(Serialize, Deserialize, PartialEq, Clone, Debug, ShortName, ToTextual, FromTextual)]
pub struct HostDiagOp {
    pub sig: Signature,
}

#[derive(Serialize, Deserialize, PartialEq, Clone, Debug, ShortName, ToTextual)]
pub struct HostIndexAxisOp {
    pub sig: Signature,
    pub axis: usize,
    pub index: usize,
}

#[derive(Serialize, Deserialize, PartialEq, Clone, Debug, ShortName, ToTextual)]
pub struct HostShlDimOp {
    pub sig: Signature,
    pub amount: usize,
    pub bit_length: usize,
}

#[derive(Serialize, Deserialize, PartialEq, Clone, Debug, ShortName, ToTextual)]
pub struct HostBitDecOp {
    pub sig: Signature,
}

#[derive(Serialize, Deserialize, PartialEq, Clone, Debug, ShortName, ToTextual)]
pub struct BitToRingOp {
    pub sig: Signature,
}

#[derive(Serialize, Deserialize, PartialEq, Clone, Debug, ShortName, ToTextual, FromTextual)]

pub struct RingFillOp {
    pub sig: Signature,
    pub value: Constant,
}

#[derive(Serialize, Deserialize, PartialEq, Clone, Debug, ShortName, ToTextual)]
pub struct AdtFillOp {
    pub sig: Signature,
    pub value: Constant,
}

#[derive(Serialize, Deserialize, PartialEq, Clone, Debug, ShortName, ToTextual)]
pub struct PrimDeriveSeedOp {
    pub sig: Signature,
    pub sync_key: SyncKey,
}

#[derive(Serialize, Deserialize, PartialEq, Clone, Debug, ShortName, ToTextual, FromTextual)]
pub struct PrimPrfKeyGenOp {
    pub sig: Signature,
}

#[derive(Serialize, Deserialize, PartialEq, Clone, Debug, ShortName, ToTextual)]
pub struct AesDecryptOp {
    pub sig: Signature,
}

#[derive(Serialize, Deserialize, PartialEq, Clone, Debug, ShortName, ToTextual, FromTextual)]
pub struct RingAddOp {
    pub sig: Signature,
}

#[derive(Serialize, Deserialize, PartialEq, Clone, Debug, ShortName, ToTextual, FromTextual)]
pub struct RingSubOp {
    pub sig: Signature,
}

#[derive(Serialize, Deserialize, PartialEq, Clone, Debug, ShortName, ToTextual)]
pub struct RingNegOp {
    pub sig: Signature,
}

#[derive(Serialize, Deserialize, PartialEq, Clone, Debug, ShortName, ToTextual, FromTextual)]
pub struct RingMulOp {
    pub sig: Signature,
}

#[derive(Serialize, Deserialize, PartialEq, Clone, Debug, ShortName, ToTextual, FromTextual)]
pub struct RingDotOp {
    pub sig: Signature,
}

#[derive(Serialize, Deserialize, PartialEq, Clone, Debug, ShortName, FromTextual)]
pub struct RingSumOp {
    pub sig: Signature,
    pub axis: Option<u32>,
}

#[derive(Serialize, Deserialize, PartialEq, Clone, Debug, ShortName, FromTextual)]
pub struct RingFixedpointMeanOp {
    pub sig: Signature,
    pub axis: Option<u32>,
    pub scaling_base: u64,
    pub scaling_exp: u32,
}

#[derive(Serialize, Deserialize, PartialEq, Clone, Debug, ShortName, FromTextual)]
pub struct RingSampleOp {
    pub sig: Signature,
    pub max_value: Option<u64>,
}

#[derive(Serialize, Deserialize, PartialEq, Clone, Debug, ShortName, FromTextual)]
pub struct RingSampleSeededOp {
    pub sig: Signature,
    pub max_value: Option<u64>,
}

#[derive(Serialize, Deserialize, PartialEq, Clone, Debug, ShortName, ToTextual, FromTextual)]
pub struct RingShlOp {
    pub sig: Signature,
    pub amount: usize,
}

#[derive(Serialize, Deserialize, PartialEq, Clone, Debug, ShortName, ToTextual, FromTextual)]
pub struct RingShrOp {
    pub sig: Signature,
    pub amount: usize,
}

#[derive(Serialize, Deserialize, PartialEq, Clone, Debug, ShortName, ToTextual, FromTextual)]
pub struct RingInjectOp {
    pub sig: Signature,
    pub bit_idx: usize,
}

#[derive(Serialize, Deserialize, PartialEq, Clone, Debug, ShortName, ToTextual, FromTextual)]
pub struct BitExtractOp {
    pub sig: Signature,
    pub bit_idx: usize,
}

#[derive(Serialize, Deserialize, PartialEq, Clone, Debug, ShortName, ToTextual, FromTextual)]
pub struct BitSampleOp {
    pub sig: Signature,
}

#[derive(Serialize, Deserialize, PartialEq, Clone, Debug, ShortName, ToTextual, FromTextual)]
pub struct BitSampleSeededOp {
    pub sig: Signature,
}

#[derive(Serialize, Deserialize, PartialEq, Clone, Debug, ShortName, ToTextual, FromTextual)]
pub struct BitXorOp {
    pub sig: Signature,
}

#[derive(Serialize, Deserialize, PartialEq, Clone, Debug, ShortName, ToTextual, FromTextual)]
pub struct BitAndOp {
    pub sig: Signature,
}

#[derive(Serialize, Deserialize, PartialEq, Clone, Debug, ShortName, ToTextual)]
pub struct BitNegOp {
    pub sig: Signature,
}

#[derive(Serialize, Deserialize, PartialEq, Clone, Debug, ShortName, ToTextual)]
pub struct Pow2Op {
    pub sig: Signature,
}

#[derive(Serialize, Deserialize, PartialEq, Clone, Debug, ShortName, ToTextual)]
pub struct ExpOp {
    pub sig: Signature,
}

#[derive(Serialize, Deserialize, PartialEq, Clone, Debug, ShortName, ToTextual)]
pub struct LessThanOp {
    pub sig: Signature,
}

#[derive(Serialize, Deserialize, PartialEq, Clone, Debug, ShortName, ToTextual)]
pub struct GreaterThanOp {
    pub sig: Signature,
}

#[derive(Serialize, Deserialize, PartialEq, Clone, Debug, ShortName, ToTextual, FromTextual)]
pub struct FixedpointEncodeOp {
    pub sig: Signature,
    pub fractional_precision: u32,
    pub integral_precision: u32,
}

#[derive(Serialize, Deserialize, PartialEq, Clone, Debug, ShortName, ToTextual, FromTextual)]
pub struct FixedpointDecodeOp {
    pub sig: Signature,
    pub fractional_precision: u32,
}

#[derive(Serialize, Deserialize, PartialEq, Clone, Debug, ShortName, ToTextual)]
pub struct FixedpointAddOp {
    pub sig: Signature,
}

#[derive(Serialize, Deserialize, PartialEq, Clone, Debug, ShortName, ToTextual)]
pub struct FixedpointSubOp {
    pub sig: Signature,
}

#[derive(Serialize, Deserialize, PartialEq, Clone, Debug, ShortName, ToTextual)]
pub struct FixedpointMulOp {
    pub sig: Signature,
}

#[derive(Serialize, Deserialize, PartialEq, Clone, Debug, ShortName, ToTextual)]
pub struct FixedpointDivOp {
    pub sig: Signature,
}

#[derive(Serialize, Deserialize, PartialEq, Clone, Debug, ShortName, ToTextual)]
pub struct FixedpointDotOp {
    pub sig: Signature,
}

#[derive(Serialize, Deserialize, PartialEq, Clone, Debug, ShortName, ToTextual)]
pub struct FixedpointTruncPrOp {
    pub sig: Signature,
    pub precision: u32, // TODO(Morten) rename to amount?
}

#[derive(Serialize, Deserialize, PartialEq, Clone, Debug, ShortName)]
pub struct FixedpointMeanOp {
    pub sig: Signature,
    pub axis: Option<u32>,
}

#[derive(Serialize, Deserialize, PartialEq, Clone, Debug, ShortName)]
pub struct FixedpointSumOp {
    pub sig: Signature,
    pub axis: Option<u32>,
}

#[derive(Serialize, Deserialize, PartialEq, Clone, Debug, ShortName, ToTextual)]
pub struct NegOp {
    pub sig: Signature,
}

#[derive(Serialize, Deserialize, PartialEq, Clone, Debug, ShortName, ToTextual)]
pub struct FloatingpointAddOp {
    pub sig: Signature,
}

#[derive(Serialize, Deserialize, PartialEq, Clone, Debug, ShortName, ToTextual)]
pub struct FloatingpointSubOp {
    pub sig: Signature,
}

#[derive(Serialize, Deserialize, PartialEq, Clone, Debug, ShortName, ToTextual)]
pub struct FloatingpointMulOp {
    pub sig: Signature,
}

#[derive(Serialize, Deserialize, PartialEq, Clone, Debug, ShortName, ToTextual)]
pub struct FloatingpointDivOp {
    pub sig: Signature,
}

#[derive(Serialize, Deserialize, PartialEq, Clone, Debug, ShortName, ToTextual)]
pub struct FloatingpointDotOp {
    pub sig: Signature,
}

#[derive(Serialize, Deserialize, PartialEq, Clone, Debug, ShortName, ToTextual)]
pub struct FloatingpointAtLeast2DOp {
    pub sig: Signature,
    pub to_column_vector: bool,
}

#[derive(Serialize, Deserialize, PartialEq, Clone, Debug, ShortName, ToTextual)]
pub struct FloatingpointOnesOp {
    pub sig: Signature,
}

#[derive(Serialize, Deserialize, PartialEq, Clone, Debug, ShortName, ToTextual)]
pub struct FloatingpointConcatOp {
    pub sig: Signature,
    pub axis: u32,
}

#[derive(Serialize, Deserialize, PartialEq, Clone, Debug, ShortName, ToTextual)]
pub struct FloatingpointExpandDimsOp {
    pub sig: Signature,
    pub axis: Vec<u32>,
}

#[derive(Serialize, Deserialize, PartialEq, Clone, Debug, ShortName, ToTextual)]
pub struct FloatingpointTransposeOp {
    pub sig: Signature,
}

#[derive(Serialize, Deserialize, PartialEq, Clone, Debug, ShortName, ToTextual)]
pub struct FloatingpointInverseOp {
    pub sig: Signature,
}

#[derive(Serialize, Deserialize, PartialEq, Clone, Debug, ShortName)]
pub struct FloatingpointMeanOp {
    pub sig: Signature,
    pub axis: Option<u32>,
}

#[derive(Serialize, Deserialize, PartialEq, Clone, Debug, ShortName)]
pub struct FloatingpointSumOp {
    pub sig: Signature,
    pub axis: Option<u32>,
}

#[derive(Serialize, Deserialize, PartialEq, Clone, Debug, ShortName, ToTextual, FromTextual)]
pub struct RingFixedpointEncodeOp {
    pub sig: Signature,
    pub scaling_base: u64,
    pub scaling_exp: u32,
}

#[derive(Serialize, Deserialize, PartialEq, Clone, Debug, ShortName, ToTextual, FromTextual)]
pub struct RingFixedpointDecodeOp {
    pub sig: Signature,
    pub scaling_base: u64,
    pub scaling_exp: u32,
}

#[derive(Serialize, Deserialize, PartialEq, Clone, Debug, ShortName, ToTextual)]
pub struct AdtRevealOp {
    pub sig: Signature,
}

#[derive(Serialize, Deserialize, PartialEq, Clone, Debug, ShortName, ToTextual)]
pub struct AdtAddOp {
    pub sig: Signature,
}

#[derive(Serialize, Deserialize, PartialEq, Clone, Debug, ShortName, ToTextual)]
pub struct AdtSubOp {
    pub sig: Signature,
}

#[derive(Serialize, Deserialize, PartialEq, Clone, Debug, ShortName, ToTextual)]
pub struct AdtMulOp {
    pub sig: Signature,
}

#[derive(Serialize, Deserialize, PartialEq, Clone, Debug, ShortName, ToTextual)]
pub struct AdtShlOp {
    pub sig: Signature,
    pub amount: usize,
}

#[derive(Serialize, Deserialize, PartialEq, Clone, Debug, ShortName, ToTextual)]
pub struct AdtToRepOp {
    pub sig: Signature,
}

#[derive(Serialize, Deserialize, PartialEq, Clone, Debug, ShortName, ToTextual)]
pub struct RepAbsOp {
    pub sig: Signature,
}

#[derive(Serialize, Deserialize, PartialEq, Clone, Debug, ShortName, ToTextual)]
pub struct RepMsbOp {
    pub sig: Signature,
}

#[derive(Serialize, Deserialize, PartialEq, Clone, Debug, ShortName, ToTextual)]
pub struct RepSetupOp {
    pub sig: Signature,
}

#[derive(Serialize, Deserialize, PartialEq, Clone, Debug, ShortName, ToTextual)]
pub struct RepShareOp {
    pub sig: Signature,
}

#[derive(Serialize, Deserialize, PartialEq, Clone, Debug, ShortName, ToTextual)]
pub struct RepRevealOp {
    pub sig: Signature,
}

#[derive(Serialize, Deserialize, PartialEq, Clone, Debug, ShortName, ToTextual)]
pub struct RepAddOp {
    pub sig: Signature,
}

#[derive(Serialize, Deserialize, PartialEq, Clone, Debug, ShortName, ToTextual)]
pub struct RepSubOp {
    pub sig: Signature,
}

#[derive(Serialize, Deserialize, PartialEq, Clone, Debug, ShortName, ToTextual)]
pub struct RepMulOp {
    pub sig: Signature,
}

#[derive(Serialize, Deserialize, PartialEq, Clone, Debug, ShortName, ToTextual)]
pub struct RepDotOp {
    pub sig: Signature,
}

#[derive(Serialize, Deserialize, PartialEq, Clone, Debug, ShortName, ToTextual)]
pub struct RepAndOp {
    pub sig: Signature,
}

#[derive(Serialize, Deserialize, PartialEq, Clone, Debug, ShortName, ToTextual)]
pub struct RepXorOp {
    pub sig: Signature,
}

#[derive(Serialize, Deserialize, PartialEq, Clone, Debug, ShortName, ToTextual)]
pub struct RepNegOp {
    pub sig: Signature,
}

#[derive(Serialize, Deserialize, PartialEq, Clone, Debug, ShortName)]
pub struct RepFixedpointMeanOp {
    pub sig: Signature,
    pub axis: Option<u32>,
    pub scaling_base: u64,
    pub scaling_exp: u32,
}

#[derive(Serialize, Deserialize, PartialEq, Clone, Debug, ShortName, ToTextual)]
pub struct AddNOp {
    pub sig: Signature,
}

#[derive(Serialize, Deserialize, PartialEq, Clone, Debug, ShortName)]
pub struct RepSumOp {
    pub sig: Signature,
    pub axis: Option<u32>,
}

#[derive(Serialize, Deserialize, PartialEq, Clone, Debug, ShortName, ToTextual)]
pub struct RepTruncPrOp {
    pub sig: Signature,
    pub amount: u32,
}

#[derive(Serialize, Deserialize, PartialEq, Clone, Debug, ShortName, ToTextual)]
pub struct RepToAdtOp {
    pub sig: Signature,
}

#[derive(Serialize, Deserialize, PartialEq, Clone, Debug, ShortName, ToTextual)]
pub struct FillOp {
    pub sig: Signature,
    pub value: Constant,
}

#[derive(Serialize, Deserialize, PartialEq, Clone, Debug, ShortName, ToTextual)]
pub struct RepShlOp {
    pub sig: Signature,
    pub amount: usize,
}

#[derive(Serialize, Deserialize, PartialEq, Clone, Debug, ShortName, ToTextual)]
pub struct RepShlDimOp {
    pub sig: Signature,
    pub amount: usize,
    pub bit_length: usize,
}

#[derive(Serialize, Deserialize, PartialEq, Clone, Debug, ShortName, ToTextual)]
pub struct RepIndexAxisOp {
    pub sig: Signature,
    pub axis: usize,
    pub index: usize,
}

#[derive(Serialize, Deserialize, PartialEq, Clone, Debug, ShortName, ToTextual)]
pub struct IndexOp {
    pub sig: Signature,
    pub index: usize,
}

#[derive(Serialize, Deserialize, PartialEq, Clone, Debug, ShortName, ToTextual)]
pub struct RepDiagOp {
    pub sig: Signature,
}

#[derive(Serialize, Deserialize, PartialEq, Clone, Debug, ShortName, ToTextual)]
pub struct RepSliceOp {
    pub sig: Signature,
    pub slice: SliceInfo,
}

#[derive(Serialize, Deserialize, PartialEq, Clone, Debug, ShortName, ToTextual)]
pub struct RepBitDecOp {
    pub sig: Signature,
}

#[derive(Serialize, Deserialize, PartialEq, Clone, Debug, ShortName, ToTextual)]
pub struct RepBitComposeOp {
    pub sig: Signature,
}

#[derive(Serialize, Deserialize, PartialEq, Clone, Debug, ShortName, ToTextual)]
pub struct RepEqualOp {
    pub sig: Signature,
}

#[derive(Serialize, Deserialize, PartialEq, Clone, Debug, ShortName, ToTextual)]
pub struct IfElseOp {
    pub sig: Signature,
}

pub trait KnownPlacement {
    const TY: PlacementTy;

    fn ty(&self) -> PlacementTy {
        Self::TY
    }
}

macro_rules! placements {
    ($($p:ident,)+) => {
        paste! {
            #[derive(Serialize, Deserialize, PartialEq, Clone, Debug)]
            pub enum Placement {
                $($p([<$p Placement>]),)+
            }
        }

        paste! {
            #[derive(Serialize, Deserialize, PartialEq, Eq, Clone, Debug)]
            pub enum PlacementTy {
                $($p,)+
            }
        }

        impl Placement {
            pub fn ty(&self) -> PlacementTy {
                match self {
                    $(Placement::$p(plc) => plc.ty(),)+
                }
            }
        }

        paste! {
            $(
            impl From<[<$p Placement>]> for Placement {
                fn from(x: [<$p Placement>]) -> Placement {
                    Placement::$p(x)
                }
            }
            )+
        }

        paste! {
            $(
            impl From<&[<$p Placement>]> for Placement {
                fn from(x: &[<$p Placement>]) -> Placement {
                    Placement::$p(x.clone())
                }
            }
            )+
        }

        paste! {
            $(
            impl TryFrom<Placement> for [<$p Placement>] {
                type Error = Error;

                fn try_from(x: Placement) -> Result<Self> {
                    match x {
                        Placement::$p(x) => Ok(x),
                        _ => Err(Error::OperandUnavailable),
                    }
                }
            }
            )+
        }

        paste! {
            $(
            impl KnownPlacement for [<$p Placement>] {
                const TY: PlacementTy = PlacementTy::$p;
            }
            )+
        }
    };
}

placements![Host, Replicated, Additive,];

#[derive(Serialize, Deserialize, Display, Clone, Debug, Hash, Eq, PartialEq)]
pub struct Role(pub String);

impl From<String> for Role {
    fn from(s: String) -> Self {
        Role(s)
    }
}

impl From<&String> for Role {
    fn from(s: &String) -> Self {
        Role(s.clone())
    }
}

impl From<&str> for Role {
    fn from(s: &str) -> Self {
        Role(s.to_string())
    }
}

#[derive(Serialize, Deserialize, PartialEq, Clone, Debug)]
pub struct HostPlacement {
    pub owner: Role,
}

#[derive(Serialize, Deserialize, PartialEq, Eq, Hash, Clone, Debug)]
pub struct ReplicatedPlacement {
    pub owners: [Role; 3],
}

#[derive(Serialize, Deserialize, PartialEq, Clone, Debug)]
pub struct AdditivePlacement {
    pub owners: [Role; 2],
}

impl ReplicatedPlacement {
    pub fn host_placements(&self) -> (HostPlacement, HostPlacement, HostPlacement) {
        let player0 = HostPlacement {
            owner: self.owners[0].clone(),
        };
        let player1 = HostPlacement {
            owner: self.owners[1].clone(),
        };
        let player2 = HostPlacement {
            owner: self.owners[2].clone(),
        };
        (player0, player1, player2)
    }
}

impl AdditivePlacement {
    pub fn host_placements(&self) -> (HostPlacement, HostPlacement) {
        let player0 = HostPlacement {
            owner: self.owners[0].clone(),
        };
        let player1 = HostPlacement {
            owner: self.owners[1].clone(),
        };
        (player0, player1)
    }
}

pub trait Placed {
    type Placement;

    fn placement(&self) -> std::result::Result<Self::Placement, Error>;
}

#[derive(Serialize, Deserialize, Clone, Debug, PartialEq)]
pub struct Operation {
    pub name: String,
    pub kind: Operator,
    pub inputs: Vec<String>, // TODO(Morten) use indices instead of strings?
    pub placement: Placement,
}

#[derive(Serialize, Deserialize, Clone, Debug)]
pub struct Computation {
    // pub constants: Vec<Value>,
    // pub operators: Vec<Operator>,
    pub operations: Vec<Operation>,
}

impl Computation {
    pub fn from_bytes(bytes: Vec<u8>) -> Result<Self> {
        rmp_serde::from_read_ref(&bytes).map_err(|e| Error::SerializationError(e.to_string()))
    }

    pub fn to_bytes(&self) -> Result<Vec<u8>> {
        rmp_serde::to_vec(self).map_err(|e| Error::SerializationError(e.to_string()))
    }

    pub fn from_disk<P: AsRef<Path>>(path: P) -> Result<Self> {
        let p = path.as_ref();
        let f = File::open(p).map_err(|e| {
            Error::Unexpected(Some(format!(
                "File not found error for path {0}. Original: {1}.",
                p.display(),
                e
            )))
        })?;
        rmp_serde::decode::from_read(f).map_err(|e| Error::SerializationError(e.to_string()))
    }

    pub fn to_disk<P: AsRef<Path>>(&self, path: P) -> Result<()> {
        let mut file_buffer =
            File::create(path).map_err(|e| Error::SerializationError(e.to_string()))?;
        rmp_serde::encode::write(&mut file_buffer, self)
            .map_err(|e| Error::SerializationError(e.to_string()))?;
        Ok(())
    }
}

mod tests {
    #![allow(unused_imports)]
    use super::*;

    #[test]
    fn test_session_id() {
        let session_id_str = "01FGSQ37YDJSVJXSA6SSY7G4Y2";
        let session_id = SessionId::try_from(session_id_str).unwrap();
        let expected: [u8; 16] = [
            155, 66, 92, 119, 188, 62, 148, 202, 13, 176, 137, 43, 64, 190, 251, 182,
        ];
        assert_eq!(session_id.logical, session_id_str);
        assert_eq!(session_id.to_string(), session_id_str);
        assert_eq!(session_id.secure, expected);
        assert_eq!(*session_id.as_bytes(), expected);

        let session_id_str = "hello world";
        let session_id = SessionId::try_from(session_id_str).unwrap();
        let expected: [u8; 16] = [
            233, 168, 4, 178, 229, 39, 253, 54, 1, 210, 255, 192, 187, 2, 60, 214,
        ];
        assert_eq!(session_id.logical, session_id_str);
        assert_eq!(session_id.to_string(), session_id_str);
        assert_eq!(session_id.secure, expected);
        assert_eq!(*session_id.as_bytes(), expected);
    }
}<|MERGE_RESOLUTION|>--- conflicted
+++ resolved
@@ -1126,18 +1126,14 @@
     pub to_column_vector: bool,
 }
 
-<<<<<<< HEAD
-#[derive(Serialize, Deserialize, PartialEq, Clone, Debug, ShortName, AutoToTextual)]
+#[derive(Serialize, Deserialize, PartialEq, Clone, Debug, ShortName, ToTextual)]
 pub struct IndexAxisOp {
     pub sig: Signature,
     pub index: usize,
     pub axis: usize,
 }
 
-#[derive(Serialize, Deserialize, PartialEq, Clone, Debug, ShortName, AutoToTextual)]
-=======
-#[derive(Serialize, Deserialize, PartialEq, Clone, Debug, ShortName, ToTextual)]
->>>>>>> d8a8dff9
+#[derive(Serialize, Deserialize, PartialEq, Clone, Debug, ShortName, ToTextual)]
 pub struct SliceOp {
     pub sig: Signature,
     pub slice: SliceInfo,

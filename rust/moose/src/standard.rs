--- conflicted
+++ resolved
@@ -1,11 +1,7 @@
 use crate::bit::BitTensor;
 use crate::computation::{
-<<<<<<< HEAD
-    HostPlacement, Placed, Placement, ShapeOp, StdMeanOp, StdOnesOp, StdSliceOp,
-=======
     HostPlacement, Placed, Placement, ShapeOp, StdAddOp, StdDivOp, StdDotOp, StdMeanOp, StdMulOp,
-    StdSliceOp, StdSubOp,
->>>>>>> d388ad8d
+    StdOnesOp, StdSliceOp, StdSubOp,
 };
 use crate::error::Result;
 use crate::kernels::{PlacementPlace, PlacementShape, PlacementSlice, RuntimeSession, SyncSession};
@@ -86,13 +82,6 @@
     }
 }
 
-<<<<<<< HEAD
-impl StdOnesOp {
-    pub fn kernel<S: RuntimeSession, T: LinalgScalar>(
-        sess: &S,
-        plc: &HostPlacement,
-        shape: Shape,
-=======
 /// This implementation is required to do the `plc.place(x)`
 impl<T> PlacementPlace<SymbolicSession, Symbolic<StandardTensor<T>>> for HostPlacement {
     fn place(
@@ -174,16 +163,24 @@
         plc: &HostPlacement,
         x: StandardTensor<T>,
         y: StandardTensor<T>,
->>>>>>> d388ad8d
     ) -> StandardTensor<T>
     where
         HostPlacement: PlacementPlace<S, StandardTensor<T>>,
     {
-<<<<<<< HEAD
+        plc.place(sess, x.dot(y))
+    }
+}
+
+impl StdOnesOp {
+    pub fn kernel<S: RuntimeSession, T: LinalgScalar>(
+        sess: &S,
+        plc: &HostPlacement,
+        shape: Shape,
+    ) -> StandardTensor<T>
+    where
+        HostPlacement: PlacementPlace<S, StandardTensor<T>>,
+    {
         plc.place(sess, StandardTensor::ones(shape))
-=======
-        plc.place(sess, x.dot(y))
->>>>>>> d388ad8d
     }
 }
 

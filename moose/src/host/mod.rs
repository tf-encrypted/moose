--- conflicted
+++ resolved
@@ -201,13 +201,8 @@
     }
 }
 
-<<<<<<< HEAD
-#[derive(Serialize, Deserialize, Clone, PartialEq)]
+#[derive(Serialize, Deserialize, Hash, Clone, PartialEq)]
 pub struct HostBitTensor(pub BitArrayRepr, pub HostPlacement);
-=======
-#[derive(Serialize, Deserialize, Hash, Clone, PartialEq)]
-pub struct HostBitTensor(pub ArcArrayD<u8>, pub HostPlacement);
->>>>>>> 7b932421
 
 impl std::fmt::Debug for HostBitTensor {
     fn fmt(&self, f: &mut std::fmt::Formatter<'_>) -> std::fmt::Result {

from dataclasses import dataclass
from math import log
from typing import Optional
from typing import Tuple

from moose.compiler.bit import BitTensor
from moose.compiler.bit import bit_and
from moose.compiler.bit import bit_sample
from moose.compiler.bit import bit_shape
from moose.compiler.bit import bit_xor
from moose.compiler.bit import fill_bit_tensor
from moose.compiler.primitives import PRFKey
from moose.compiler.primitives import Seed
from moose.compiler.primitives import derive_seed
from moose.compiler.primitives import sample_key
from moose.compiler.pruning import PruningPass
from moose.compiler.replicated import bit_utils
from moose.compiler.replicated import trunc_utils
from moose.compiler.replicated.types import ReplicatedBitTensor
from moose.compiler.replicated.types import ReplicatedConstantRingTensor
from moose.compiler.replicated.types import ReplicatedRingTensor
from moose.compiler.replicated.types import ReplicatedSetup
from moose.compiler.replicated.types import ReplicatedShape
from moose.compiler.replicated.types import ReplicatedTensor
from moose.compiler.replicated.types import SetupContext
from moose.compiler.ring import RingTensor
from moose.compiler.ring import fill_tensor
from moose.compiler.ring import ring_add
from moose.compiler.ring import ring_dot
from moose.compiler.ring import ring_mul
from moose.compiler.ring import ring_sample
from moose.compiler.ring import ring_shape
from moose.compiler.ring import ring_sub
from moose.compiler.ring import ring_sum
from moose.compiler.standard import StandardTensor
from moose.computation import fixedpoint as fixed_dialect
from moose.computation import replicated as replicated_ops
from moose.computation.replicated import ReplicatedPlacement
from moose.computation.ring import RingTensorType
from moose.computation.standard import TensorType


class ReplicatedLoweringPass:
    """Lower replicated ops to ring ops.
    """

    def __init__(self):
        self.interpretations = None
        self.computation = None
        self.context = None

    def run(self, computation, context):
        # TODO(Morten) refactor to avoid this ugly state update
        self.interpretations = dict()
        self.computation = computation
        self.context = context

        # collect all ops to lower
        op_names_to_lower = set()
        for op in computation.operations.values():
            op_placement = computation.placement(op.placement_name)
            if not isinstance(op_placement, ReplicatedPlacement):
                continue
            op_names_to_lower.add(op.name)

        # lower all relevant ops by adding new ops to the computation;
        # at this step we keep the old ops around
        for op_name in op_names_to_lower:
            self.lower(op_name)

        # rewire the ops we didn't lower, ie those that depend on the lowered ops
        for op in computation.operations.values():
            if op.name in op_names_to_lower:
                continue
            for input_name in op.inputs.keys():
                old_op_name = op.inputs[input_name]
                if old_op_name in op_names_to_lower:
                    new_op_name = self.interpretations[old_op_name].op.name
                    # TODO(Morten) we could do a type check here for good measures
                    op.inputs[input_name] = new_op_name

        # prune old ops
        pruning_pass = PruningPass()
        computation, pruning_performed_changes = pruning_pass.run(computation, context)

        performed_changes = len(op_names_to_lower) > 0 or pruning_performed_changes
        return computation, performed_changes

    def lower(self, op_name):
        if op_name in self.interpretations:
            # there is nothing to do
            return self.interpretations[op_name]

        op = self.computation.operation(op_name)
        op_placement = self.computation.placement(op.placement_name)
        if not isinstance(op_placement, ReplicatedPlacement):
            # stop recursion since no longer on ReplicatedPlacement,
            # but first we need to determine an interpretation
            op_interpretation = self.interpret_input_op(op)
            self.interpretations[op.name] = op_interpretation
            return op_interpretation

        # lower op based on type
        lowering_fn = getattr(self, f"lower_{type(op).__name__}", None)
        if lowering_fn is None:
            raise NotImplementedError(f"{type(op)}")
        return lowering_fn(op)

    def lower_EncodeOperation(self, op):
        assert isinstance(op, fixed_dialect.EncodeOperation)
        x = self.lower(op.inputs["value"])
        assert isinstance(x, StandardTensor)
        if x.dtype is not None:
            assert x.dtype.is_integer or x.dtype.is_float, x.dtype
        y = replicated_encode(x, precision=op.precision)
        assert isinstance(y, RingTensor)
        self.interpretations[op.name] = y
        return y

    def lower_DecodeOperation(self, op):
        assert isinstance(op, fixed_dialect.DecodeOperation)
        x = self.lower(op.inputs["value"])
        assert isinstance(x, RingTensor)
        y = replicated_decode(x, precision=op.precision, dtype=op.output_type.dtype)
        assert isinstance(y, StandardTensor), type(y)
        if y.dtype is not None:
            assert y.dtype.is_integer or y.dtype.is_float, y.dtype
        self.interpretations[op.name] = y
        return y

    def lower_TruncPrOperation(self, op):
        assert isinstance(op, replicated_ops.TruncPrOperation)
        x = self.lower(op.inputs["value"])
        precision = op.precision
        setup = self.lower(op.inputs["setup"])
        assert isinstance(x, ReplicatedRingTensor), type(x)
        assert isinstance(precision, int), type(precision)
        assert isinstance(setup, ReplicatedSetup), type(setup)
        z = replicated_trunc_pr(x, precision, setup, placement_name=op.placement_name)
        assert isinstance(z, ReplicatedRingTensor)
        self.interpretations[op.name] = z
        return z

    def lower_SetupOperation(self, op):
        assert isinstance(op, replicated_ops.SetupOperation)
        context = SetupContext(
            computation=self.computation,
            naming_context=self.context,
            placement_name=op.placement_name,
        )
        x = replicated_setup(context, placement_name=op.placement_name)
        assert isinstance(x, ReplicatedSetup)
        self.interpretations[op.name] = x
        return x

    def lower_ShareOperation(self, op):
        assert isinstance(op, replicated_ops.ShareOperation)
        x = self.lower(op.inputs["value"])
        setup = self.lower(op.inputs["setup"])
        assert isinstance(x, RingTensor), type(x)
        assert isinstance(setup, ReplicatedSetup), type(setup)

        y = replicated_ring_share(x, setup, placement_name=op.placement_name)
        assert isinstance(y, ReplicatedRingTensor), type(y)
        self.interpretations[op.name] = y
        return y

    def lower_RevealOperation(self, op):
        assert isinstance(op, replicated_ops.RevealOperation)
        x = self.lower(op.inputs["value"])
        assert isinstance(x, ReplicatedRingTensor), type(x)

        y = replicated_reveal(x, recipient_name=op.recipient_name)
        assert isinstance(y, RingTensor), type(y)
        self.interpretations[op.name] = y
        return y

    def lower_AddOperation(self, op):
        assert isinstance(op, replicated_ops.AddOperation)
        x = self.lower(op.inputs["lhs"])
        y = self.lower(op.inputs["rhs"])
        assert isinstance(x, ReplicatedRingTensor), type(x)
        assert isinstance(y, ReplicatedRingTensor), type(y)

        z = replicated_ring_add(x, y, placement_name=op.placement_name)
        assert isinstance(z, ReplicatedRingTensor)
        self.interpretations[op.name] = z
        return z

    def lower_SubOperation(self, op):
        assert isinstance(op, replicated_ops.SubOperation)
        x = self.lower(op.inputs["lhs"])
        y = self.lower(op.inputs["rhs"])
        assert isinstance(x, ReplicatedRingTensor), type(x)
        assert isinstance(y, ReplicatedRingTensor), type(y)

        z = replicated_sub(x, y, placement_name=op.placement_name)
        assert isinstance(z, ReplicatedRingTensor)
        self.interpretations[op.name] = z
        return z

    def lower_MulOperation(self, op):
        assert isinstance(op, replicated_ops.MulOperation)
        x = self.lower(op.inputs["lhs"])
        y = self.lower(op.inputs["rhs"])
        setup = self.lower(op.inputs["setup"])
        assert isinstance(x, ReplicatedRingTensor), type(x)
        assert isinstance(y, ReplicatedRingTensor), type(y)
        assert isinstance(setup, ReplicatedSetup), type(setup)

        z = replicated_ring_mul(x, y, setup, placement_name=op.placement_name)
        assert isinstance(z, ReplicatedRingTensor)
        self.interpretations[op.name] = z
        return z

    def lower_DotOperation(self, op):
        assert isinstance(op, replicated_ops.DotOperation)
        x = self.lower(op.inputs["lhs"])
        y = self.lower(op.inputs["rhs"])
        setup = self.lower(op.inputs["setup"])
        assert isinstance(x, ReplicatedRingTensor), type(x)
        assert isinstance(y, ReplicatedRingTensor), type(y)
        assert isinstance(setup, ReplicatedSetup), type(setup)

        z = replicated_dot(x, y, setup, placement_name=op.placement_name)
        assert isinstance(z, ReplicatedRingTensor)
        self.interpretations[op.name] = z
        return z

    def lower_SumOperation(self, op):
        assert isinstance(op, replicated_ops.SumOperation)
        x = self.lower(op.inputs["x"])
        assert isinstance(x, ReplicatedRingTensor), type(x)

        z = replicated_sum(x, op.axis, placement_name=op.placement_name)
        assert isinstance(z, ReplicatedRingTensor)
        self.interpretations[op.name] = z
        return z

    def lower_MeanOperation(self, op):
        assert isinstance(op, replicated_ops.MeanOperation)
        x = self.lower(op.inputs["x"])
        assert isinstance(x, ReplicatedRingTensor), type(x)

        z = replicated_mean(x, op.axis, op.precision, placement_name=op.placement_name)
        assert isinstance(z, ReplicatedRingTensor)
        self.interpretations[op.name] = z
        return z

    def lower_AbsOperation(self, op):
        assert isinstance(op, replicated_ops.AbsOperation)
        x = self.lower(op.inputs["x"])
        setup = self.lower(op.inputs["setup"])
        assert isinstance(x, ReplicatedRingTensor), type(x)
        assert isinstance(setup, ReplicatedSetup), type(setup)

        z = replicated_abs(x, setup, placement_name=op.placement_name)
        assert isinstance(z, ReplicatedRingTensor)
        self.interpretations[op.name] = z
        return z

    def interpret_input_op(self, op):
<<<<<<< HEAD
        assert isinstance(op, fixed_dialect.RingEncodeOperation)
=======
        assert isinstance(op.output_type, RingTensorType)
>>>>>>> e963ad39
        return RingTensor(op=op, computation=self.computation, context=self.context,)


def replicated_encode(x: StandardTensor, precision) -> RingTensor:
    assert isinstance(x, StandardTensor)
    encode_op = x.computation.add(
        fixed_dialect.RingEncodeOperation(
            name=x.context.get_fresh_name("ring_encode"),
            inputs={"value": x.op.name},
            placement_name=x.op.placement_name,
            scaling_factor=2 ** precision,
        )
    )
    return RingTensor(op=encode_op, computation=x.computation, context=x.context)


def replicated_decode(x: RingTensor, precision, dtype) -> StandardTensor:
    assert isinstance(x, RingTensor)
    assert isinstance(precision, int)
    decode_op = x.computation.add(
        fixed_dialect.RingDecodeOperation(
            name=x.context.get_fresh_name("decode"),
            inputs={"value": x.op.name},
            placement_name=x.op.placement_name,
            scaling_factor=2 ** precision,
            output_type=TensorType(dtype=dtype),
        )
    )
    return StandardTensor(
        op=decode_op, dtype=dtype, computation=x.computation, context=x.context
    )


@dataclass
class ReplicatedSynchronizedSeeds:
    seeds: Tuple[Tuple[Seed, Seed], Tuple[Seed, Seed], Tuple[Seed, Seed]]


def replicated_setup(ctx: SetupContext, placement_name) -> ReplicatedSetup:
    assert isinstance(ctx, SetupContext)

    computation = ctx.computation

    replicated_placement = computation.placement(placement_name)
    assert isinstance(replicated_placement, ReplicatedPlacement)

    k = [
        sample_key(
            context=ctx.naming_context,
            computation=ctx.computation,
            placement_name=replicated_placement.player_names[i],
        )
        for i in range(3)
    ]
    return ReplicatedSetup(
        keys=[(k[0], k[1]), (k[1], k[2]), (k[2], k[0])], context=ctx,
    )


def sample_synchronized_seeds(setup: ReplicatedSetup, placement):
    context = setup.context
    naming_context = setup.context.naming_context
    nonce = bytes(naming_context.get_fresh_name("sync_nonce"), "utf-8")

    def derive_seeds(key0: PRFKey, key1: PRFKey, placement_name):
        seed_0 = derive_seed(
            key=key0,
            nonce=nonce,
            placement_name=placement_name,
            computation=context.computation,
            context=naming_context,
        )
        seed_1 = derive_seed(
            key=key1,
            nonce=nonce,
            placement_name=placement_name,
            computation=context.computation,
            context=naming_context,
        )
        return (seed_0, seed_1)

    seeds = [derive_seeds(*setup.keys[i], placement.player_names[i]) for i in range(3)]

    return ReplicatedSynchronizedSeeds(seeds=seeds)


def replicated_bit_share(
    x: ReplicatedBitTensor, setup: ReplicatedSetup, placement_name,
) -> ReplicatedBitTensor:
    assert isinstance(x, BitTensor)

    return abstract_replicated_share(
        x,
        setup,
        placement_name,
        shape_op=bit_shape,
        sample_op=bit_sample,
        sub_op=bit_xor,
        fill_op=fill_bit_tensor,
        output_type=ReplicatedBitTensor,
    )


def replicated_ring_share(
    x: ReplicatedRingTensor, setup: ReplicatedSetup, placement_name,
) -> ReplicatedRingTensor:
    assert isinstance(x, RingTensor)

    return abstract_replicated_share(
        x,
        setup,
        placement_name,
        shape_op=ring_shape,
        sample_op=ring_sample,
        sub_op=ring_sub,
        fill_op=fill_tensor,
        output_type=ReplicatedRingTensor,
    )


def abstract_replicated_share(
    x: RingTensor,
    setup: ReplicatedSetup,
    placement_name,
    shape_op,
    sub_op,
    fill_op,
    sample_op,
    output_type,
) -> ReplicatedRingTensor:
    assert isinstance(setup, ReplicatedSetup)

    replicated_placement = setup.context.computation.placement(placement_name)
    players = replicated_placement.player_names

    synced_seeds = sample_synchronized_seeds(setup, replicated_placement)

    shape = shape_op(x, placement_name=x.op.placement_name)

    seed_mine = None
    input_player_id = None
    for i in range(3):
        if x.op.placement_name == players[i]:
            seed_mine = synced_seeds.seeds[i][0]
            input_player_id = i

    x_mine = sample_op(shape, seed_mine, placement_name=x.op.placement_name)
    x_other = sub_op(x, x_mine, placement_name=x.op.placement_name)

    zero_tensors = [None] * 3
    for i in range(3):
        if i != input_player_id:
            zero_tensors[i] = fill_op(shape, 0, placement_name=players[i])

    prev_player_id = (input_player_id - 1) % 3
    x_previous = sample_op(
        shape,
        synced_seeds.seeds[prev_player_id][1],
        placement_name=players[prev_player_id],
    )

    input_shares = list()
    for i in range(3):
        if i == input_player_id:
            input_shares.append((x_mine, x_other))
        elif i == prev_player_id:
            input_shares.append((zero_tensors[i], x_previous))
        else:
            input_shares.append((x_other, zero_tensors[i]))

    return output_type(
        shares0=input_shares[0],
        shares1=input_shares[1],
        shares2=input_shares[2],
        computation=x.computation,
        context=x.context,
    )


def replicated_reveal(x: ReplicatedRingTensor, recipient_name) -> RingTensor:
    assert isinstance(x, ReplicatedRingTensor)
    # TODO(Morten)
    # optimize who sends what by eg taking the recipient into account and only sending
    # two shares in the case where the recipient doesn't already hold a share. we can
    # also apply either a global or randomized approach for picking who sends shares
    # to more evenly distribute the task of sending
    (x0, x1) = x.shares0
    (_, x2) = x.shares1
    return ring_add(
        x0,
        ring_add(x1, x2, placement_name=recipient_name),
        placement_name=recipient_name,
    )


def replicated_ring_mul(
    x: ReplicatedRingTensor,
    y: ReplicatedRingTensor,
    setup: ReplicatedSetup,
    placement_name,
) -> ReplicatedRingTensor:
    assert isinstance(x, ReplicatedRingTensor)
    assert isinstance(y, ReplicatedRingTensor)

    return abstract_replicated_mul(
        x, y, setup, placement_name, ring_add, ring_mul, ReplicatedRingTensor
    )


def replicated_bit_and(
    x: ReplicatedBitTensor,
    y: ReplicatedBitTensor,
    setup: ReplicatedSetup,
    placement_name,
) -> ReplicatedBitTensor:
    assert isinstance(x, ReplicatedBitTensor)
    assert isinstance(y, ReplicatedBitTensor)

    return abstract_replicated_mul(
        x, y, setup, placement_name, bit_xor, bit_and, ReplicatedBitTensor
    )


def abstract_replicated_mul(
    x: ReplicatedTensor,
    y: ReplicatedTensor,
    setup: ReplicatedSetup,
    placement_name,
    add_op,
    mul_op,
    out_type,
) -> ReplicatedTensor:
    assert isinstance(x, ReplicatedTensor)
    assert isinstance(y, ReplicatedTensor)
    assert isinstance(setup, ReplicatedSetup)

    assert x.computation == y.computation
    assert x.context == y.context

    computation = x.computation
    context = x.context

    replicated_placement = computation.placement(placement_name)
    assert isinstance(replicated_placement, ReplicatedPlacement)

    players = replicated_placement.player_names

    x_shares = [x.shares0, x.shares1, x.shares2]
    y_shares = [y.shares0, y.shares1, y.shares2]
    z_shares = [None, None, None]

    for i in range(3):
        z_shares[i] = mul_op(x_shares[i][0], y_shares[i][0], players[i])
        z_shares[i] = add_op(
            z_shares[i],
            mul_op(x_shares[i][0], y_shares[i][1], placement_name=players[i]),
            placement_name=players[i],
        )
        z_shares[i] = add_op(
            z_shares[i],
            mul_op(x_shares[i][1], y_shares[i][0], placement_name=players[i]),
            placement_name=players[i],
        )

    zero_shape = _get_shape(z_shares[0], z_shares[0].op.placement_name)
    local_type = RingTensor if out_type is ReplicatedRingTensor else BitTensor
    zero_shares = _generate_zero_share(zero_shape, setup, players, local_type)
    z_shares = [
        add_op(z_shares[i], zero_shares[i], placement_name=players[i]) for i in range(3)
    ]
    return out_type(
        shares0=(z_shares[2], z_shares[0]),
        shares1=(z_shares[0], z_shares[1]),
        shares2=(z_shares[1], z_shares[2]),
        computation=computation,
        context=context,
    )


def replicated_dot(
    x: ReplicatedRingTensor,
    y: ReplicatedRingTensor,
    setup: ReplicatedSetup,
    placement_name,
) -> ReplicatedRingTensor:
    assert isinstance(x, ReplicatedRingTensor)
    assert isinstance(y, ReplicatedRingTensor)
    assert isinstance(setup, ReplicatedSetup)

    assert x.computation == y.computation
    assert x.context == y.context

    computation = x.computation
    context = x.context

    replicated_placement = computation.placement(placement_name)
    assert isinstance(replicated_placement, ReplicatedPlacement)

    players = replicated_placement.player_names

    x_shares = [x.shares0, x.shares1, x.shares2]
    y_shares = [y.shares0, y.shares1, y.shares2]
    z_shares = [None, None, None]

    for i in range(3):
        z_shares[i] = ring_dot(x_shares[i][0], y_shares[i][0], players[i])
        z_shares[i] = ring_add(
            z_shares[i],
            ring_dot(x_shares[i][0], y_shares[i][1], placement_name=players[i]),
            placement_name=players[i],
        )
        z_shares[i] = ring_add(
            z_shares[i],
            ring_dot(x_shares[i][1], y_shares[i][0], placement_name=players[i]),
            placement_name=players[i],
        )

    zero_shape = ring_shape(z_shares[0], z_shares[0].op.placement_name)
    zero_shares = _generate_zero_share(zero_shape, setup, players, RingTensor)
    z_shares = [
        ring_add(z_shares[i], zero_shares[i], placement_name=players[i])
        for i in range(3)
    ]
    return ReplicatedRingTensor(
        shares0=(z_shares[2], z_shares[0]),
        shares1=(z_shares[0], z_shares[1]),
        shares2=(z_shares[1], z_shares[2]),
        computation=computation,
        context=context,
    )


def replicated_ring_add(
    x: ReplicatedRingTensor, y: ReplicatedRingTensor, placement_name
) -> ReplicatedRingTensor:
    assert isinstance(x, ReplicatedRingTensor)
    assert isinstance(y, ReplicatedRingTensor)

    return abstract_replicated_add(x, y, ring_add, placement_name, ReplicatedRingTensor)


def replicated_bit_xor(
    x: ReplicatedBitTensor, y: ReplicatedBitTensor, placement_name
) -> ReplicatedBitTensor:
    assert isinstance(x, ReplicatedBitTensor)
    assert isinstance(y, ReplicatedBitTensor)

    return abstract_replicated_add(x, y, bit_xor, placement_name, ReplicatedBitTensor)


def abstract_replicated_add(
    x: ReplicatedTensor, y: ReplicatedTensor, add_op, placement_name, out_type
) -> ReplicatedTensor:
    assert isinstance(x, ReplicatedTensor)
    assert isinstance(y, ReplicatedTensor)
    assert x.computation == y.computation
    assert x.context == y.context

    computation = x.computation
    replicated_placement = computation.placement(placement_name)
    assert isinstance(replicated_placement, ReplicatedPlacement)

    x_shares = [x.shares0, x.shares1, x.shares2]
    y_shares = [y.shares0, y.shares1, y.shares2]

    players = replicated_placement.player_names

    z_shares = [None, None, None]
    for i in range(3):
        z_shares[i] = [
            add_op(x_shares[i][j], y_shares[i][j], placement_name=players[i])
            for j in range(2)
        ]

    return out_type(
        shares0=z_shares[0],
        shares1=z_shares[1],
        shares2=z_shares[2],
        computation=x.computation,
        context=x.context,
    )


def replicated_sub(
    x: ReplicatedRingTensor, y: ReplicatedRingTensor, placement_name
) -> ReplicatedRingTensor:
    assert isinstance(x, ReplicatedRingTensor)
    assert isinstance(y, ReplicatedRingTensor)
    assert x.computation == y.computation
    assert x.context == y.context

    computation = x.computation
    replicated_placement = computation.placement(placement_name)
    assert isinstance(replicated_placement, ReplicatedPlacement)

    x_shares = [x.shares0, x.shares1, x.shares2]
    y_shares = [y.shares0, y.shares1, y.shares2]

    players = replicated_placement.player_names

    z_shares = [None, None, None]
    for i in range(3):
        z_shares[i] = [
            ring_sub(x_shares[i][j], y_shares[i][j], placement_name=players[i])
            for j in range(2)
        ]

    return ReplicatedRingTensor(
        shares0=z_shares[0],
        shares1=z_shares[1],
        shares2=z_shares[2],
        computation=x.computation,
        context=x.context,
    )


def replicated_sum(
    x: ReplicatedRingTensor, axis: Optional[int], placement_name
) -> ReplicatedRingTensor:
    assert isinstance(x, ReplicatedRingTensor)
    computation = x.computation
    replicated_placement = computation.placement(placement_name)
    assert isinstance(replicated_placement, ReplicatedPlacement)

    x_shares = [x.shares0, x.shares1, x.shares2]

    players = replicated_placement.player_names
    z_shares = [
        [ring_sum(x_shares[i][j], axis, placement_name=players[i]) for j in range(2)]
        for i in range(3)
    ]

    return ReplicatedRingTensor(
        shares0=z_shares[0],
        shares1=z_shares[1],
        shares2=z_shares[2],
        computation=x.computation,
        context=x.context,
    )


def replicated_trunc_pr(
    x: ReplicatedRingTensor, m: int, setup: ReplicatedSetup, placement_name
) -> ReplicatedRingTensor:
    assert isinstance(x, ReplicatedRingTensor)
    assert isinstance(m, int)

    assert isinstance(setup, ReplicatedSetup)

    computation = x.computation
    replicated_placement = computation.placement(placement_name)
    assert isinstance(replicated_placement, ReplicatedPlacement)

    players = replicated_placement.player_names

    # TODO(Dragos): Here we could try to load balance and move the weight of generating
    # this preprocessing to other parties every time this function is called
    ctx = setup.context
    k2 = sample_key(
        context=ctx.naming_context,
        computation=ctx.computation,
        placement_name=players[2],
    )

    x_shape = ring_shape(x.shares2[0], placement_name=players[2])

    ring_size = 64
    r_bits = [None] * ring_size
    for i in range(ring_size):
        seed_r = derive_seed(
            key=k2,
            nonce=i.to_bytes(16, byteorder="little"),
            placement_name=players[2],
            computation=ctx.computation,
            context=ctx.naming_context,
        )
        r_bits[i] = ring_sample(x_shape, seed_r, placement_name=players[2], max_value=1)

    r = trunc_utils.bit_compose(r_bits, players[2])

    r_top = trunc_utils.bit_compose(r_bits[m : ring_size - 1], players[2])
    r_msb = r_bits[ring_size - 1]

    to_share = [r, r_top, r_msb]
    prep_shares = [
        trunc_utils.generate_additive_share(
            item, setup, len(players) - 1, placement_name=players[2]
        )
        for item in to_share
    ]
    shared_seeds = [
        derive_seed(
            key=k2,
            nonce=(ring_size + i).to_bytes(16, byteorder="little"),
            placement_name=players[2],
            computation=ctx.computation,
            context=ctx.naming_context,
        )
        for i in range(2)
    ]

    # samples shares of P2
    y_shares_provider = [
        ring_sample(x_shape, shared_seeds[i], placement_name=players[2])
        for i in range(2)
    ]
    # send seeds to the other parties and use them to get the randomness generated on P2

    # TODO(Dragos) a replicated tensor should also have a shape
    own_shape = [
        ring_shape(x.shares0[0], placement_name=players[0]),
        ring_shape(x.shares1[0], placement_name=players[1]),
    ]

    y_recv = [
        ring_sample(own_shape[i], shared_seeds[i], placement_name=players[i])
        for i in range(2)
    ]

    # compute the 2PC truncation protocol
    y_prime = trunc_utils._two_party_trunc_pr(
        x,
        m,
        r=prep_shares[0],
        r_top=prep_shares[1],
        r_msb=prep_shares[2],
        players=players[:2],
    )  # take the first two players

    # apply share correction
    # compute y'[i] - y_recv[i]
    y_tilde = [
        ring_sub(y_prime[i], y_recv[i], placement_name=players[i]) for i in range(2)
    ]

    # computing y'[i] - y_recv[i] + y_tilde[i]
    new_shares = [None] * 2
    new_shares[0] = ring_add(
        ring_sub(y_prime[0], y_recv[0], placement_name=players[0]),
        y_tilde[1],
        placement_name=players[0],
    )
    new_shares[1] = ring_add(
        ring_sub(y_prime[1], y_recv[1], placement_name=players[1]),
        y_tilde[0],
        placement_name=players[1],
    )

    output = ReplicatedRingTensor(
        shares0=(y_recv[0], new_shares[0]),
        shares1=(new_shares[1], y_recv[1]),
        shares2=y_shares_provider[::-1],
        computation=x.computation,
        context=x.context,
    )

    return output


def replicated_mean(x: ReplicatedRingTensor, axis, precision, placement_name):
    assert isinstance(x, ReplicatedRingTensor)
    computation = x.computation
    replicated_placement = computation.placement(placement_name)
    assert isinstance(replicated_placement, ReplicatedPlacement)

    x_shares = [x.shares0, x.shares1, x.shares2]

    players = replicated_placement.player_names
    z_shares = [
        [
            ring_mean(x_shares[i][j], axis, precision, placement_name=players[i])
            for j in range(2)
        ]
        for i in range(3)
    ]

    return ReplicatedRingTensor(
        shares0=z_shares[0],
        shares1=z_shares[1],
        shares2=z_shares[2],
        computation=x.computation,
        context=x.context,
    )


def ring_mean(ring_tensor_input, axis, precision, placement_name):
    # TODO(jason): where to put this helper?
    mean_op = ring_tensor_input.computation.add(
        fixed_dialect.RingMeanOperation(
            name=ring_tensor_input.context.get_fresh_name("ring_mean"),
            placement_name=placement_name,
            inputs={"value": ring_tensor_input.op.name},
            axis=axis,
            precision=precision,
            output_type=RingTensorType(),
        )
    )
    return RingTensor(
        op=mean_op,
        computation=ring_tensor_input.computation,
        context=ring_tensor_input.context,
    )


# Kogge-Stone binary adder topology
def replicated_binary_adder(
    x, y, setup: ReplicatedSetup, placement_name,
):
    R = 64

    assert len(x) == R
    assert len(y) == R

    def xor64(a, b):
        assert len(a) == R
        assert len(b) == R
        return [replicated_bit_xor(a[i], b[i], placement_name) for i in range(64)]

    def and64(a, b):
        assert len(a) == R
        assert len(b) == R
        return [
            replicated_bit_and(a[i], b[i], setup, placement_name) for i in range(64)
        ]

    N = int(log(R, 2))

    G = and64(x, y)

    P_store = xor64(x, y)

    P = P_store

    rep_shape = ReplicatedShape(
        shapes=[x[0].shares0[0].shape, x[0].shares1[0].shape, x[0].shares2[0].shape]
    )

    zero_tensor = _create_constant_replicated_bit_tensor(rep_shape, 0, placement_name)
    one_tensor = _create_constant_replicated_bit_tensor(rep_shape, 1, placement_name)

    keep_masks = list()
    for i in range(N):
        mask_int = (1 << (2 ** i)) - 1
        mask_bits = list()
        for j in range(64):
            if (mask_int >> j) & 1:
                mask_bits.append(one_tensor)
            else:
                mask_bits.append(zero_tensor)
        keep_masks.append(mask_bits)

    for i in range(N):
        G1 = bit_utils.rotate_left(G, 2 ** i, zero_tensor)
        P1 = bit_utils.rotate_left(P, 2 ** i, zero_tensor)
        P1 = xor64(P1, keep_masks[i])

        G = xor64(G, and64(P, G1))
        P = and64(P, P1)

    C = bit_utils.rotate_left(G, 1, zero_tensor)
    z = xor64(C, P_store)

    return z


def replicated_ring_msb(
    x: ReplicatedRingTensor, setup: ReplicatedSetup, placement_name
):
    computation = x.computation
    replicated_placement = computation.placement(placement_name)
    assert isinstance(replicated_placement, ReplicatedPlacement)
    assert isinstance(x, ReplicatedRingTensor)

    x_shares = [x.shares0, x.shares1, x.shares2]
    # shares are assembled in the following way:
    # (x1, x2), (x2, x3), (x3, x1)

    players = replicated_placement.player_names

    # L = (x1 + x2). R = x3
    # After party P1 inputs L, the parties compute [L]^B + [x3]^B using a binary adder
    # to get MSB(x)

    left = ring_add(x_shares[0][0], x_shares[0][1], placement_name=players[0])
    left_bits = bit_utils.ring_bit_decompose(left, placement_name=players[0])

    # TODO(Dragos) the following instruction would be nice to vectorize
    rep_bit_left = [
        replicated_bit_share(entry, setup, placement_name=placement_name)
        for entry in left_bits
    ]

    # transform x3 into boolean sharing
    x3_on_1 = bit_utils.ring_bit_decompose(x.shares1[1], placement_name=players[1])
    x3_on_2 = bit_utils.ring_bit_decompose(x.shares2[0], placement_name=players[2])
    R = 64
    rep_bit_right = [
        ReplicatedBitTensor(
            shares0=tuple(
                [
                    fill_bit_tensor(x.shares0[i].shape, 0, placement_name=players[0])
                    for i in range(2)
                ]
            ),
            shares1=[
                fill_bit_tensor(x.shares1[0].shape, 0, placement_name=players[1]),
                x3_on_1[k],
            ],
            shares2=[
                x3_on_2[k],
                fill_bit_tensor(x.shares2[1].shape, 0, placement_name=players[2]),
            ],
            computation=x.computation,
            context=x.context,
        )
        for k in range(R)
    ]

    msb = replicated_binary_adder(rep_bit_left, rep_bit_right, setup, placement_name,)[
        -1
    ]
    return msb


def replicated_to_additive(x: ReplicatedBitTensor, player0):
    assert isinstance(x, ReplicatedBitTensor)
    x0 = bit_xor(x.shares0[0], x.shares0[1], player0)
    x1 = x.shares1[1]
    return x0, x1


# Party P2 generates a dabit and shares it to the other parties
# P0 will receive full tensors while P1 just two seeds
def get_dabit(x: ReplicatedBitTensor, setup: ReplicatedSetup, players):
    assert isinstance(x, ReplicatedBitTensor)

    ctx = setup.context
    k2 = sample_key(
        context=ctx.naming_context,
        computation=ctx.computation,
        placement_name=players[2],
    )

    x_shape = bit_shape(x.shares2[0], placement_name=players[2])
    # derive the seed that's used to generate the random bits
    ctr = 0
    seed_r = derive_seed(
        key=k2,
        nonce=ctr.to_bytes(16, byteorder="little"),
        placement_name=players[2],
        computation=ctx.computation,
        context=ctx.naming_context,
    )
    r_bin = bit_sample(x_shape, seed_r, placement_name=players[2])
    r_ring = bit_utils.inject(r_bin, players[2])

    # derive seed that is sent to P1
    seed_r_ring = derive_seed(
        key=k2,
        nonce=(ctr + 1).to_bytes(16, byteorder="little"),
        placement_name=players[2],
        computation=ctx.computation,
        context=ctx.naming_context,
    )
    seed_r_bin = derive_seed(
        key=k2,
        nonce=(ctr + 2).to_bytes(16, byteorder="little"),
        placement_name=players[2],
        computation=ctx.computation,
        context=ctx.naming_context,
    )

    # compute sharing of P1
    # r_1^R = sample(seed_r^R)
    # r_1^B = sample(seed_r^B)
    r1_ring_on_2 = ring_sample(x_shape, seed_r_ring, placement_name=players[2])
    r1_bin_on_2 = bit_sample(x_shape, seed_r_bin, placement_name=players[2])

    # compute sharing of P0
    # r_0^R = r^R - r_1^R
    # r_0^B = r^B ^ r_1^B
    r0_ring = ring_sub(r_ring, r1_ring_on_2, placement_name=players[2])
    r0_bin = bit_xor(r_bin, r1_bin_on_2, placement_name=players[2])

    # compute sharing on P1 using the seeds from P2
    r1_ring = ring_sample(x_shape, seed_r_ring, placement_name=players[1])
    r1_bin = bit_sample(x_shape, seed_r_bin, placement_name=players[1])

    return (r0_bin, r1_bin), (r0_ring, r1_ring)


# converts (2,2)->(2,3) sharing
def additive_to_replicated(x, x2_shape, setup, players):
    assert isinstance(setup, ReplicatedSetup)

    ctx = setup.context
    k2 = sample_key(
        context=ctx.naming_context,
        computation=ctx.computation,
        placement_name=players[2],
    )

    # derive the seed that's used to generate the random bits
    seeds = [
        derive_seed(
            key=k2,
            nonce=i.to_bytes(16, byteorder="little"),
            placement_name=players[2],
            computation=ctx.computation,
            context=ctx.naming_context,
        )
        for i in range(2)
    ]

    y3 = [ring_sample(x2_shape, seeds[i], placement_name=players[2]) for i in range(2)]

    x_shapes = [_get_shape(x[i], placement_name=players[i]) for i in range(2)]
    y_hat = [
        ring_sample(x_shapes[i], seeds[i], placement_name=players[i]) for i in range(2)
    ]

    y_tilde_tmp = [
        ring_sub(x[i], y_hat[i], placement_name=players[i]) for i in range(2)
    ]
    # reverse shares according to paper notation
    y_tilde = y_tilde_tmp[::-1]

    # compute x[i] - y_hat + y_tilde[1]
    corrected_shares = [None] * 2
    for i in range(2):
        t1 = ring_sub(x[i], y_hat[i], placement_name=players[i])
        corrected_shares[i] = ring_add(t1, y_tilde[i], placement_name=players[i])

    return ReplicatedRingTensor(
        shares0=(y_hat[0], corrected_shares[0]),
        shares1=(corrected_shares[1], y_hat[1]),
        shares2=y3[::-1],
        computation=x[0].computation,
        context=x[0].context,
    )


def b2a_conversion(x: ReplicatedBitTensor, setup: ReplicatedSetup, placement_name):
    replicated_placement = setup.context.computation.placement(placement_name)
    players = replicated_placement.player_names

    x_bin = replicated_to_additive(x, players[0])
    b_bin, b_ring = get_dabit(x, setup, players)

    c = [bit_xor(b_bin[i], x_bin[i], placement_name=players[i]) for i in range(2)]
    c_open = [bit_xor(c[0], c[1], placement_name=players[i]) for i in range(2)]
    c_open_ring = [
        bit_utils.inject(c_open[i], placement_name=players[i]) for i in range(2)
    ]
    d = [None] * 2
    # compute xor using ring shares: a xor b = a + b - 2ab
    c_added = [
        ring_add(c_open_ring[0], b_ring[0], placement_name=players[0]),
        b_ring[1],
    ]
    for i in range(2):
        t2 = ring_mul(c_open_ring[i], b_ring[i], placement_name=players[i])
        t2 = ring_add(t2, t2, placement_name=players[i])
        d[i] = ring_sub(c_added[i], t2, placement_name=players[i])

    # now convert d from (2,2)->(2,3) sharing:
    msb_ring_rep = additive_to_replicated(
        d, _get_shape(x.shares2[0], placement_name=players[2]), setup, players
    )
    return msb_ring_rep


def replicated_ring_add_constant(
    x: ReplicatedRingTensor, constant: ReplicatedConstantRingTensor, placement_name
):
    assert isinstance(x, ReplicatedRingTensor)
    assert isinstance(constant, ReplicatedConstantRingTensor)

    replicated_placement = x.computation.placement(placement_name)
    players = replicated_placement.player_names

    return ReplicatedRingTensor(
        shares0=(
            ring_add(x.shares0[0], constant.shares[0], placement_name=players[0]),
            x.shares0[1],
        ),
        shares1=x.shares1,
        shares2=(
            x.shares2[0],
            ring_add(x.shares2[1], constant.shares[2], placement_name=players[2]),
        ),
        computation=x.computation,
        context=x.context,
    )


def replicated_ring_mul_constant(
    x: ReplicatedRingTensor, constant: ReplicatedConstantRingTensor, placement_name
):
    assert isinstance(x, ReplicatedRingTensor)
    assert isinstance(constant, ReplicatedConstantRingTensor)

    replicated_placement = x.computation.placement(placement_name)
    players = replicated_placement.player_names

    new_shares = [
        [
            ring_mul(
                entry[i],
                constant.shares[player_index],
                placement_name=players[player_index],
            )
            for i in range(2)
        ]
        for player_index, entry in enumerate([x.shares0, x.shares1, x.shares2])
    ]

    return ReplicatedRingTensor(
        shares0=new_shares[0],
        shares1=new_shares[1],
        shares2=new_shares[2],
        computation=x.computation,
        context=x.context,
    )


def replicated_sign_from_msb(msb: ReplicatedRingTensor, placement_name):
    assert isinstance(msb, ReplicatedRingTensor)

    rep_shape = ReplicatedShape(
        shapes=[entry[0].shape for entry in [msb.shares0, msb.shares1, msb.shares2]]
    )

    negative_two = _create_constant_replicated_ring_tensor(
        2 ** 64 - 2, rep_shape, placement_name
    )
    one = _create_constant_replicated_ring_tensor(1, rep_shape, placement_name)

    # compute -2*x
    msb_double = replicated_ring_mul_constant(msb, negative_two, placement_name)
    # compute 1 - 2 * x
    return replicated_ring_add_constant(msb_double, one, placement_name)


def replicated_abs(x: ReplicatedRingTensor, setup: ReplicatedSetup, placement_name):
    assert isinstance(x, ReplicatedRingTensor)
    assert isinstance(setup, ReplicatedSetup)

    msb = replicated_ring_msb(x, setup, placement_name)
    # here need to insert share conversion
    msb_ring = b2a_conversion(msb, setup, placement_name)
    sign = replicated_sign_from_msb(msb_ring, placement_name)

    out_abs = replicated_ring_mul(sign, x, setup, placement_name=placement_name)

    return out_abs


# TODO(Dragos) these functions should be methods on the RingTensor/BitTensor type
def sample(shape, seed, placement_name, out_type):
    sample_op = None

    if out_type is RingTensor:
        sample_op = ring_sample
    elif out_type is BitTensor:
        sample_op = bit_sample
    else:
        raise Exception("Incorrect type provided for sample operation")

    return sample_op(shape, seed, placement_name)


def sub(a, b, placement_name, out_type):
    sub_op = None

    if out_type is RingTensor:
        sub_op = ring_sub
    elif out_type is BitTensor:
        sub_op = bit_xor
    else:
        raise Exception("Incorrect type provided for sub operation")

    return sub_op(a, b, placement_name)


def _get_shape(tensor, placement_name):
    if isinstance(tensor, RingTensor):
        return ring_shape(tensor, placement_name)
    elif isinstance(tensor, BitTensor):
        return bit_shape(tensor, placement_name)
    else:
        raise Exception("Incorrect type provided to shape operation")


def _generate_zero_share(shape, setup, players, out_type):
    replicated_placement = setup.context.computation.placement(
        setup.context.placement_name
    )
    synced_seeds = sample_synchronized_seeds(setup, replicated_placement)
    sampled_shares = list()
    for i in range(3):
        sampled_shares.append(
            [
                sample(
                    shape,
                    synced_seeds.seeds[i][j],
                    placement_name=players[i],
                    out_type=out_type,
                )
                for j in range(2)
            ]
        )

    sub_shares = [None] * 3
    for i in range(3):
        sub_shares[i] = sub(
            sampled_shares[i][0],
            sampled_shares[i][1],
            placement_name=players[i],
            out_type=out_type,
        )

    return sub_shares  # alpha, beta, gamma


def _create_constant_replicated_ring_tensor(
    constant: int, rep_shape: ReplicatedShape, placement_name
):
    assert isinstance(constant, int)
    assert isinstance(rep_shape, ReplicatedShape)

    replicated_placement = rep_shape.shapes[0].computation.placement(placement_name)
    players = replicated_placement.player_names

    return ReplicatedConstantRingTensor(
        shares=[
            fill_tensor(rep_shape.shapes[i], constant, players[i]) for i in range(3)
        ]
    )


def _create_constant_replicated_bit_tensor(rep_shape, bit_value, placement_name):
    computation = rep_shape.shapes[0].computation
    context = rep_shape.shapes[0].context
    replicated_placement = computation.placement(placement_name)
    assert isinstance(replicated_placement, ReplicatedPlacement)
    assert isinstance(rep_shape, ReplicatedShape)
    assert 0 <= bit_value and bit_value <= 1

    players = replicated_placement.player_names

    shares = [
        (
            fill_bit_tensor(rep_shape.shapes[0], bit_value, placement_name=players[0]),
            fill_bit_tensor(rep_shape.shapes[0], 0, placement_name=players[0]),
        ),
        (
            fill_bit_tensor(rep_shape.shapes[1], 0, placement_name=players[1]),
            fill_bit_tensor(rep_shape.shapes[1], 0, placement_name=players[1]),
        ),
        (
            fill_bit_tensor(rep_shape.shapes[2], 0, placement_name=players[2]),
            fill_bit_tensor(rep_shape.shapes[2], bit_value, placement_name=players[2]),
        ),
    ]
    return ReplicatedBitTensor(
        shares0=shares[0],
        shares1=shares[1],
        shares2=shares[2],
        computation=computation,
        context=context,
    )<|MERGE_RESOLUTION|>--- conflicted
+++ resolved
@@ -260,11 +260,7 @@
         return z
 
     def interpret_input_op(self, op):
-<<<<<<< HEAD
-        assert isinstance(op, fixed_dialect.RingEncodeOperation)
-=======
         assert isinstance(op.output_type, RingTensorType)
->>>>>>> e963ad39
         return RingTensor(op=op, computation=self.computation, context=self.context,)
 
 

use crate::error::{Error, Result};
use crate::execution::{
    map_receive_error, map_send_result, AsyncKernel, CompilationContext, Compile, Identity, Kernel,
    SyncKernel,
};
use crate::fixedpoint::Convert;
use crate::floatingpoint::{Float32Tensor, Float64Tensor};
use crate::host::{
    AbstractHostFixedTensor, AbstractHostRingTensor, HostBitTensor, HostFixed128Tensor,
    HostFixed64Tensor, HostFloat32Tensor, HostFloat64Tensor, HostInt16Tensor, HostInt32Tensor,
    HostInt64Tensor, HostInt8Tensor, HostRing128Tensor, HostRing64Tensor, HostShape, HostString,
    HostUint16Tensor, HostUint32Tensor, HostUint64Tensor, HostUint8Tensor, RawShape, SliceInfo,
};
use crate::prim::{PrfKey, RawPrfKey, RawSeed, Seed, SyncKey};
use crate::replicated::ReplicatedSetup;
use crate::{closure_kernel, function_kernel};
use crate::{computation::*, for_all_values};
use std::collections::HashMap;
use std::convert::TryFrom;
use std::sync::Arc;

/// General session trait determining basic properties for session objects.
pub trait Session {
    type Value;
    fn execute(
        &self,
        op: Operator,
        plc: &Placement,
        operands: Vec<Self::Value>,
    ) -> Result<Self::Value>;

    type ReplicatedSetup;
    fn replicated_setup(&self, plc: &ReplicatedPlacement) -> &Self::ReplicatedSetup;
}

/// Trait for sessions that are intended for run-time use only.
///
/// This trait is used to make a distinct between functionality that may
/// only be executed during run-time as opposed to at compile-time, such
/// as for instance key generation. Moreover, it also offers access to
/// information that is only known at run-time, such as the concrete
/// session id under which execution is happening.
pub trait RuntimeSession: Session {
    fn session_id(&self) -> &SessionId;
    fn find_argument(&self, key: &str) -> Option<Value>;
    fn find_role_assignment(&self, role: &Role) -> Result<&Identity>;
}

/// Session object for synchronous/eager execution (in new framework).
pub struct SyncSession {
    session_id: SessionId,
    replicated_keys: HashMap<ReplicatedPlacement, ReplicatedSetup>,
    arguments: HashMap<String, Value>,
    role_assignments: HashMap<Role, Identity>,
}

impl Default for SyncSession {
    /// Default session should only be used in tests.
    ///
    /// Use new() for the real sessions instead.
    fn default() -> Self {
        SyncSession {
            session_id: SessionId::random(),
            replicated_keys: Default::default(),
            arguments: Default::default(),
            role_assignments: Default::default(),
        }
    }
}

impl SyncSession {
    pub fn new(
        sid: SessionId,
        arguments: HashMap<String, Value>,
        role_assignments: HashMap<Role, Identity>,
    ) -> Self {
        SyncSession {
            session_id: sid,
            replicated_keys: Default::default(),
            arguments,
            role_assignments,
        }
    }
}

impl Session for SyncSession {
    type Value = Value;

    fn execute(&self, op: Operator, plc: &Placement, operands: Vec<Value>) -> Result<Value> {
        use Operator::*;
        let kernel_output = match op {
            Shape(op) => DispatchKernel::compile(&op, plc)?(self, operands)?,
            BitFill(op) => DispatchKernel::compile(&op, plc)?(self, operands)?,
            RingFill(op) => DispatchKernel::compile(&op, plc)?(self, operands)?,
            PrimPrfKeyGen(op) => DispatchKernel::compile(&op, plc)?(self, operands)?,
            BitSample(op) => DispatchKernel::compile(&op, plc)?(self, operands)?,
            BitSampleSeeded(op) => DispatchKernel::compile(&op, plc)?(self, operands)?,
            BitXor(op) => DispatchKernel::compile(&op, plc)?(self, operands)?,
            BitAnd(op) => DispatchKernel::compile(&op, plc)?(self, operands)?,
            BitNeg(op) => DispatchKernel::compile(&op, plc)?(self, operands)?,
            BitExtract(op) => DispatchKernel::compile(&op, plc)?(self, operands)?,
            RingSample(op) => DispatchKernel::compile(&op, plc)?(self, operands)?,
            RingSampleSeeded(op) => DispatchKernel::compile(&op, plc)?(self, operands)?,
            RingAdd(op) => DispatchKernel::compile(&op, plc)?(self, operands)?,
            RingSub(op) => DispatchKernel::compile(&op, plc)?(self, operands)?,
            RingMul(op) => DispatchKernel::compile(&op, plc)?(self, operands)?,
            RingDot(op) => DispatchKernel::compile(&op, plc)?(self, operands)?,
            RingNeg(op) => DispatchKernel::compile(&op, plc)?(self, operands)?,
            RingShl(op) => DispatchKernel::compile(&op, plc)?(self, operands)?,
            RingShr(op) => DispatchKernel::compile(&op, plc)?(self, operands)?,
            RingSum(op) => DispatchKernel::compile(&op, plc)?(self, operands)?,
            RingFixedpointMean(op) => DispatchKernel::compile(&op, plc)?(self, operands)?,
            RingFixedpointEncode(op) => DispatchKernel::compile(&op, plc)?(self, operands)?,
            RingFixedpointDecode(op) => DispatchKernel::compile(&op, plc)?(self, operands)?,
            RingInject(op) => DispatchKernel::compile(&op, plc)?(self, operands)?,
            RepFill(op) => DispatchKernel::compile(&op, plc)?(self, operands)?,
            RepSetup(op) => DispatchKernel::compile(&op, plc)?(self, operands)?,
            RepShare(op) => DispatchKernel::compile(&op, plc)?(self, operands)?,
            RepReveal(op) => DispatchKernel::compile(&op, plc)?(self, operands)?,
            RepAdd(op) => DispatchKernel::compile(&op, plc)?(self, operands)?,
            RepSub(op) => DispatchKernel::compile(&op, plc)?(self, operands)?,
            RepMul(op) => DispatchKernel::compile(&op, plc)?(self, operands)?,
            RepAnd(op) => DispatchKernel::compile(&op, plc)?(self, operands)?,
            RepXor(op) => DispatchKernel::compile(&op, plc)?(self, operands)?,
            RepNeg(op) => DispatchKernel::compile(&op, plc)?(self, operands)?,
            RepDot(op) => DispatchKernel::compile(&op, plc)?(self, operands)?,
            RepTruncPr(op) => DispatchKernel::compile(&op, plc)?(self, operands)?,
            RepMsb(op) => DispatchKernel::compile(&op, plc)?(self, operands)?,
            RepNeg(op) => DispatchKernel::compile(&op, plc)?(self, operands)?,
            RepAbs(op) => DispatchKernel::compile(&op, plc)?(self, operands)?,
            RepToAdt(op) => DispatchKernel::compile(&op, plc)?(self, operands)?,
            RepFixedpointMean(op) => DispatchKernel::compile(&op, plc)?(self, operands)?,
            RepSum(op) => DispatchKernel::compile(&op, plc)?(self, operands)?,
            RepAddN(op) => DispatchKernel::compile(&op, plc)?(self, operands)?,
            RepShl(op) => DispatchKernel::compile(&op, plc)?(self, operands)?,
            RepIndexAxis(op) => DispatchKernel::compile(&op, plc)?(self, operands)?,
            RepIndex(op) => DispatchKernel::compile(&op, plc)?(self, operands)?,
            RepDiag(op) => DispatchKernel::compile(&op, plc)?(self, operands)?,
            RepSlice(op) => DispatchKernel::compile(&op, plc)?(self, operands)?,
            RepBitDec(op) => DispatchKernel::compile(&op, plc)?(self, operands)?,
            RepBitCompose(op) => DispatchKernel::compile(&op, plc)?(self, operands)?,
            RepShlDim(op) => DispatchKernel::compile(&op, plc)?(self, operands)?,
            AdtAdd(op) => DispatchKernel::compile(&op, plc)?(self, operands)?,
            AdtSub(op) => DispatchKernel::compile(&op, plc)?(self, operands)?,
            AdtShl(op) => DispatchKernel::compile(&op, plc)?(self, operands)?,
            AdtMul(op) => DispatchKernel::compile(&op, plc)?(self, operands)?,
            AdtFill(op) => DispatchKernel::compile(&op, plc)?(self, operands)?,
            AdtReveal(op) => DispatchKernel::compile(&op, plc)?(self, operands)?,
            AdtToRep(op) => DispatchKernel::compile(&op, plc)?(self, operands)?,
            PrimDeriveSeed(op) => DispatchKernel::compile(&op, plc)?(self, operands)?,
            AesDecrypt(op) => DispatchKernel::compile(&op, plc)?(self, operands)?,
            Constant(op) => DispatchKernel::compile(&op, plc)?(self, operands)?,
            HostOnes(op) => DispatchKernel::compile(&op, plc)?(self, operands)?,
            Input(op) => DispatchKernel::compile(&op, plc)?(self, operands)?,
            Output(op) => DispatchKernel::compile(&op, plc)?(self, operands)?,
            Load(op) => DispatchKernel::compile(&op, plc)?(self, operands)?,
            Save(op) => DispatchKernel::compile(&op, plc)?(self, operands)?,
            HostAtLeast2D(op) => DispatchKernel::compile(&op, plc)?(self, operands)?,
            HostMean(op) => DispatchKernel::compile(&op, plc)?(self, operands)?,
            HostSqrt(op) => DispatchKernel::compile(&op, plc)?(self, operands)?,
            HostSum(op) => DispatchKernel::compile(&op, plc)?(self, operands)?,
            HostAddN(op) => DispatchKernel::compile(&op, plc)?(self, operands)?,
            FixedpointEncode(op) => DispatchKernel::compile(&op, plc)?(self, operands)?,
            FixedpointDecode(op) => DispatchKernel::compile(&op, plc)?(self, operands)?,
            FixedpointAdd(op) => DispatchKernel::compile(&op, plc)?(self, operands)?,
            FixedpointSub(op) => DispatchKernel::compile(&op, plc)?(self, operands)?,
            FixedpointMul(op) => DispatchKernel::compile(&op, plc)?(self, operands)?,
            FixedpointDiv(op) => DispatchKernel::compile(&op, plc)?(self, operands)?,
            FixedpointDot(op) => DispatchKernel::compile(&op, plc)?(self, operands)?,
            FixedpointTruncPr(op) => DispatchKernel::compile(&op, plc)?(self, operands)?,
            FixedpointSum(op) => DispatchKernel::compile(&op, plc)?(self, operands)?,
            FixedpointMean(op) => DispatchKernel::compile(&op, plc)?(self, operands)?,
            HostSlice(op) => DispatchKernel::compile(&op, plc)?(self, operands)?,
            HostDiag(op) => DispatchKernel::compile(&op, plc)?(self, operands)?,
            HostShlDim(op) => DispatchKernel::compile(&op, plc)?(self, operands)?,
            HostIndexAxis(op) => DispatchKernel::compile(&op, plc)?(self, operands)?,
            HostAdd(op) => DispatchKernel::compile(&op, plc)?(self, operands)?,
            HostSub(op) => DispatchKernel::compile(&op, plc)?(self, operands)?,
            HostMul(op) => DispatchKernel::compile(&op, plc)?(self, operands)?,
            HostDiv(op) => DispatchKernel::compile(&op, plc)?(self, operands)?,
            HostDot(op) => DispatchKernel::compile(&op, plc)?(self, operands)?,
            HostExpandDims(op) => DispatchKernel::compile(&op, plc)?(self, operands)?,
            HostSqueeze(op) => DispatchKernel::compile(&op, plc)?(self, operands)?,
            HostConcat(op) => DispatchKernel::compile(&op, plc)?(self, operands)?,
            Sign(op) => DispatchKernel::compile(&op, plc)?(self, operands)?,
            FloatingpointAdd(op) => DispatchKernel::compile(&op, plc)?(self, operands)?,
            FloatingpointSub(op) => DispatchKernel::compile(&op, plc)?(self, operands)?,
            FloatingpointMul(op) => DispatchKernel::compile(&op, plc)?(self, operands)?,
            FloatingpointDiv(op) => DispatchKernel::compile(&op, plc)?(self, operands)?,
            FloatingpointDot(op) => DispatchKernel::compile(&op, plc)?(self, operands)?,
            FloatingpointAtLeast2D(op) => DispatchKernel::compile(&op, plc)?(self, operands)?,
            FloatingpointOnes(op) => DispatchKernel::compile(&op, plc)?(self, operands)?,
            FloatingpointConcat(op) => DispatchKernel::compile(&op, plc)?(self, operands)?,
            FloatingpointExpandDims(op) => DispatchKernel::compile(&op, plc)?(self, operands)?,
            FloatingpointTranspose(op) => DispatchKernel::compile(&op, plc)?(self, operands)?,
            FloatingpointInverse(op) => DispatchKernel::compile(&op, plc)?(self, operands)?,
            FloatingpointMean(op) => DispatchKernel::compile(&op, plc)?(self, operands)?,
            FloatingpointSum(op) => DispatchKernel::compile(&op, plc)?(self, operands)?,
            HostTranspose(op) => DispatchKernel::compile(&op, plc)?(self, operands)?,
            HostInverse(op) => DispatchKernel::compile(&op, plc)?(self, operands)?,
            HostBitDec(op) => DispatchKernel::compile(&op, plc)?(self, operands)?,
            Identity(op) => DispatchKernel::compile(&op, plc)?(self, operands)?,
            Cast(op) => DispatchKernel::compile(&op, plc)?(self, operands)?,
            Send(op) => DispatchKernel::compile(&op, plc)?(self, operands)?,
            Receive(op) => DispatchKernel::compile(&op, plc)?(self, operands)?,
            HostReshape(op) => DispatchKernel::compile(&op, plc)?(self, operands)?,
            AtLeast2D(op) => DispatchKernel::compile(&op, plc)?(self, operands)?,
            Slice(op) => DispatchKernel::compile(&op, plc)?(self, operands)?,
            Ones(op) => DispatchKernel::compile(&op, plc)?(self, operands)?,
            ExpandDims(op) => DispatchKernel::compile(&op, plc)?(self, operands)?,
            Concat(op) => DispatchKernel::compile(&op, plc)?(self, operands)?,
            Transpose(op) => DispatchKernel::compile(&op, plc)?(self, operands)?,
            Dot(op) => DispatchKernel::compile(&op, plc)?(self, operands)?,
            Inverse(op) => DispatchKernel::compile(&op, plc)?(self, operands)?,
            Add(op) => DispatchKernel::compile(&op, plc)?(self, operands)?,
            Sub(op) => DispatchKernel::compile(&op, plc)?(self, operands)?,
            Mul(op) => DispatchKernel::compile(&op, plc)?(self, operands)?,
            Mean(op) => DispatchKernel::compile(&op, plc)?(self, operands)?,
            Sum(op) => DispatchKernel::compile(&op, plc)?(self, operands)?,
            Div(op) => DispatchKernel::compile(&op, plc)?(self, operands)?,
            RepEqual(op) => DispatchKernel::compile(&op, plc)?(self, operands)?,
            RepIfElse(op) => DispatchKernel::compile(&op, plc)?(self, operands)?,
        };
        Ok(kernel_output)
    }

    type ReplicatedSetup = ReplicatedSetup;
    fn replicated_setup(&self, plc: &ReplicatedPlacement) -> &Self::ReplicatedSetup {
        self.replicated_keys.get(plc).unwrap()
    }
}

impl RuntimeSession for SyncSession {
    fn session_id(&self) -> &SessionId {
        &self.session_id
    }

    fn find_argument(&self, key: &str) -> Option<Value> {
        self.arguments.get(key).cloned()
    }

    fn find_role_assignment(&self, role: &Role) -> Result<&Identity> {
        self.role_assignments
            .get(role)
            .ok_or_else(|| Error::Networking(format!("Missing role assignemnt for {}", role)))
    }
}

/// Session object for asynchronous execution (in new framework).
pub struct AsyncSession {
    session_id: SessionId,
    // replicated_keys: HashMap<ReplicatedPlacement, ReplicatedSetup>,
}

impl Session for AsyncSession {
    type Value = (); // TODO AsyncExecutor for the new framework is not ready yet
    fn execute(
        &self,
        _op: Operator,
        _plc: &Placement,
        _operands: Vec<Self::Value>,
    ) -> Result<Self::Value> {
        // TODO AsyncExecutor for the new framework is not ready yet
        unimplemented!()
    }

    type ReplicatedSetup = (); // TODO AsyncExecutor for the new framework is not ready yet
    fn replicated_setup(&self, _plc: &ReplicatedPlacement) -> &Self::ReplicatedSetup {
        // TODO AsyncExecutor for the new framework is not ready yet
        unimplemented!()
    }
}

impl RuntimeSession for AsyncSession {
    fn session_id(&self) -> &SessionId {
        &self.session_id
    }

    fn find_argument(&self, _key: &str) -> Option<Value> {
        todo!("Please implement find_argument for the new AsyncSession")
        // self.arguments.get(key)
    }

    fn find_role_assignment(&self, _role: &Role) -> Result<&Identity> {
        Err(Error::Networking(
            "new AsyncSession networking is not implemented yet".to_string(),
        ))
    }
}

pub trait DispatchKernel<S: Session> {
    #[allow(clippy::type_complexity)] // TODO
    fn compile(
        &self,
        plc: &Placement,
    ) -> Result<Box<dyn Fn(&S, Vec<S::Value>) -> Result<S::Value>>>;
}

// TODO if rustc can't figure out how to optimize Box<dyn Fn...> for
// function kernels then we could consider returning an enum over
// fn.. and Box<dyn Fn...> in the traits below instead

pub trait NullaryKernel<S: Session, P, Y> {
    #[allow(clippy::type_complexity)] // TODO
    fn compile(&self, plc: &P) -> Result<Box<dyn Fn(&S, &P) -> Result<Y>>>;
}

pub trait UnaryKernel<S: Session, P, X0, Y> {
    #[allow(clippy::type_complexity)] // TODO
    fn compile(&self, plc: &P) -> Result<Box<dyn Fn(&S, &P, X0) -> Result<Y>>>;
}

pub trait BinaryKernel<S: Session, P, X0, X1, Y> {
    #[allow(clippy::type_complexity)] // TODO
    fn compile(&self, plc: &P) -> Result<Box<dyn Fn(&S, &P, X0, X1) -> Result<Y>>>;
}

pub trait TernaryKernel<S: Session, P, X0, X1, X2, Y> {
    #[allow(clippy::type_complexity)] // TODO
    fn compile(&self, plc: &P) -> Result<Box<dyn Fn(&S, &P, X0, X1, X2) -> Result<Y>>>;
}

pub trait VariadicKernel<S: Session, P, XS, Y> {
    #[allow(clippy::type_complexity)] // TODO
    fn compile(&self, plc: &P) -> Result<Box<dyn Fn(&S, &P, Vec<XS>) -> Result<Y>>>;
}

pub(crate) trait NullaryKernelCheck<S: Session, P, Y>
where
    Self: NullaryKernel<S, P, Y>,
{
}

pub(crate) trait UnaryKernelCheck<S: Session, P, X0, Y>
where
    Self: UnaryKernel<S, P, X0, Y>,
{
}

pub(crate) trait BinaryKernelCheck<S: Session, P, X0, X1, Y>
where
    Self: BinaryKernel<S, P, X0, X1, Y>,
{
}

pub(crate) trait TernaryKernelCheck<S: Session, P, X0, X1, X2, Y>
where
    Self: TernaryKernel<S, P, X0, X1, X2, Y>,
{
}

pub(crate) trait VariadicKernelCheck<S: Session, P, XS, Y>
where
    Self: VariadicKernel<S, P, XS, Y>,
{
}

pub trait Tensor<S: Session> {
    type Scalar;
}

pub trait PlacementShape<S: Session, T, ShapeT> {
    fn shape(&self, sess: &S, x: &T) -> ShapeT;
}

pub trait PlacementReshape<S: Session, T, ShapeT, O> {
    fn reshape(&self, sess: &S, x: &T, shape: &ShapeT) -> O;
}

pub trait PlacementDecrypt<S: Session, T, O> {
    fn decrypt(&self, sess: &S, c: &T) -> O;
}

pub trait PlacementKeyGen<S: Session, KeyT> {
    fn gen_key(&self, sess: &S) -> KeyT;
}

pub trait PlacementSetupGen<S: Session, SetupT> {
    fn gen_setup(&self, sess: &S) -> SetupT;
}

pub trait PlacementDeriveSeed<S: Session, KeyT, SeedT> {
    fn derive_seed(&self, sess: &S, sync_key: SyncKey, key: &KeyT) -> SeedT;
}

pub trait PlacementAdd<S: Session, T, U, O> {
    fn add(&self, sess: &S, x: &T, y: &U) -> O;
}

pub trait PlacementSub<S: Session, T, U, O> {
    fn sub(&self, sess: &S, x: &T, y: &U) -> O;
}

pub trait PlacementNeg<S: Session, T, O> {
    fn neg(&self, sess: &S, x: &T) -> O;
}

pub trait PlacementMul<S: Session, T, U, O> {
    fn mul(&self, sess: &S, x: &T, y: &U) -> O;
}

pub trait PlacementDiv<S: Session, T, U, O> {
    fn div(&self, sess: &S, x: &T, y: &U) -> O;
}

pub trait PlacementDot<S: Session, T, U, O> {
    fn dot(&self, sess: &S, x: &T, y: &U) -> O;
}

pub trait PlacementShl<S: Session, T, O> {
    fn shl(&self, sess: &S, amount: usize, x: &T) -> O;
}

pub trait PlacementShr<S: Session, T, O> {
    fn shr(&self, sess: &S, amount: usize, x: &T) -> O;
}

pub trait PlacementXor<S: Session, T, U, O> {
    fn xor(&self, sess: &S, x: &T, y: &U) -> O;
}

pub trait PlacementAnd<S: Session, T, U, O> {
    fn and(&self, sess: &S, x: &T, y: &U) -> O;
}

pub trait PlacementAndSetup<S: Session, SetupT, T, U, O> {
    fn and_setup(&self, sess: &S, setup: &SetupT, x: &T, y: &U) -> O;
}

pub trait PlacementBitExtract<S: Session, T, O> {
    fn bit_extract(&self, sess: &S, bit_idx: usize, x: &T) -> O;
}

pub trait PlacementBitDec<S: Session, T, O> {
    fn bit_decompose(&self, sess: &S, x: &T) -> O;
}

pub trait PlacementBitDecSetup<S: Session, SetupT, T, O> {
    fn bit_decompose(&self, sess: &S, setup: &SetupT, x: &T) -> O;
}

pub trait PlacementBitCompose<S: Session, T, O> {
    fn bit_compose(&self, sess: &S, x: &T) -> O;
}

pub trait PlacementRingInject<S: Session, T, O> {
    fn ring_inject(&self, sess: &S, bit_idx: usize, x: &T) -> O;
}

pub trait PlacementMulSetup<S: Session, SetupT, T, U, O> {
    fn mul_setup(&self, sess: &S, setup: &SetupT, x: &T, y: &U) -> O;
}

pub trait PlacementDotSetup<S: Session, SetupT, T, U, O> {
    fn dot_setup(&self, sess: &S, setup: &SetupT, x: &T, y: &U) -> O;
}

pub trait PlacementDivSetup<S: Session, SetupT, T, U, O> {
    fn div_setup(&self, sess: &S, setup: &SetupT, x: &T, y: &U) -> O;
}

pub trait PlacementShare<S: Session, T, O> {
    fn share(&self, sess: &S, x: &T) -> O;
}

pub trait PlacementShareSetup<S: Session, SetupT, T, O> {
    fn share(&self, sess: &S, setup: &SetupT, x: &T) -> O;
}

pub trait PlacementReveal<S: Session, T, O> {
    fn reveal(&self, sess: &S, x: &T) -> O;
}

pub trait PlacementFill<S: Session, ShapeT, O> {
    fn fill(&self, sess: &S, value: Constant, shape: &ShapeT) -> O;
}

pub trait PlacementZeros<S: Session, ShapeT, O> {
    fn zeros(&self, sess: &S, shape: &ShapeT) -> O;
}

pub trait PlacementMean<S: Session, T, O> {
    fn mean(&self, sess: &S, axis: Option<u32>, x: &T) -> O;
}

pub trait PlacementMeanAsFixedpoint<S: Session, T, O> {
    fn mean_as_fixedpoint(
        &self,
        sess: &S,
        axis: Option<u32>,
        scaling_base: u64,
        scaling_exp: u32,
        x: &T,
    ) -> O;
}

pub trait PlacementSqrt<S: Session, T, O> {
    fn sqrt(&self, sess: &S, x: &T) -> O;
}

pub trait PlacementAddN<S: Session, T, O> {
    fn add_n(&self, sess: &S, x: &[T]) -> O;
}

pub trait PlacementSum<S: Session, T, O> {
    fn sum(&self, sess: &S, axis: Option<u32>, x: &T) -> O;
}

pub trait PlacementEqual<S: Session, T, U, O> {
    fn equal(&self, sess: &S, x: &T, y: &U) -> O;
}

pub trait PlacementIfElse<S: Session, T, U, V, O> {
    fn if_else(&self, sess: &S, s: &T, x: &U, y: &V) -> O;
}

impl<S: Session, ShapeT, O, P> PlacementZeros<S, ShapeT, O> for P
where
    P: PlacementFill<S, ShapeT, O>,
    O: Tensor<S>,
    O::Scalar: Into<Constant>,
    O::Scalar: From<u8>,
{
    fn zeros(&self, sess: &S, shape: &ShapeT) -> O {
        let value = O::Scalar::from(0).into();
        self.fill(sess, value, shape)
    }
}

modelled!(PlacementOnes::ones, HostPlacement, (HostShape) -> HostFloat32Tensor, HostOnesOp);
modelled!(PlacementOnes::ones, HostPlacement, (HostShape) -> HostFloat64Tensor, HostOnesOp);
modelled!(PlacementOnes::ones, HostPlacement, (HostShape) -> HostInt8Tensor, HostOnesOp);
modelled!(PlacementOnes::ones, HostPlacement, (HostShape) -> HostInt16Tensor, HostOnesOp);
modelled!(PlacementOnes::ones, HostPlacement, (HostShape) -> HostInt32Tensor, HostOnesOp);
modelled!(PlacementOnes::ones, HostPlacement, (HostShape) -> HostInt64Tensor, HostOnesOp);

kernel! {
    HostOnesOp, [
        (HostPlacement, (HostShape) -> HostFloat32Tensor => [runtime] Self::kernel),
        (HostPlacement, (HostShape) -> HostFloat64Tensor => [runtime] Self::kernel),
        (HostPlacement, (HostShape) -> HostInt8Tensor => [runtime] Self::kernel),
        (HostPlacement, (HostShape) -> HostInt16Tensor => [runtime] Self::kernel),
        (HostPlacement, (HostShape) -> HostInt32Tensor => [runtime] Self::kernel),
        (HostPlacement, (HostShape) -> HostInt64Tensor => [runtime] Self::kernel),
    ]
}

pub trait PlacementOnes<S: Session, ShapeT, O> {
    fn ones(&self, sess: &S, shape: &ShapeT) -> O;
}

impl<S: Session, ShapeT, O, P> PlacementOnes<S, ShapeT, O> for P
where
    P: PlacementFill<S, ShapeT, O>,
    O: Tensor<S>,
    O::Scalar: Into<Constant>,
    O::Scalar: From<u8>,
{
    fn ones(&self, sess: &S, shape: &ShapeT) -> O {
        let value = O::Scalar::from(1).into();
        self.fill(sess, value, shape)
    }
}

pub trait PlacementSample<S: Session, ShapeT, O> {
    fn sample(&self, sess: &S, max_value: Option<u64>, shape: &ShapeT) -> O;
}

pub trait PlacementSampleUniform<S: Session, ShapeT, O> {
    fn sample_uniform(&self, sess: &S, shape: &ShapeT) -> O;
}

pub trait PlacementSampleBits<S: Session, ShapeT, O> {
    fn sample_bits(&self, sess: &S, shape: &ShapeT) -> O;
}

impl<S: Session, ShapeT, O, P> PlacementSampleUniform<S, ShapeT, O> for P
where
    P: PlacementSample<S, ShapeT, O>,
{
    fn sample_uniform(&self, sess: &S, shape: &ShapeT) -> O {
        self.sample(sess, None, shape)
    }
}

impl<S: Session, ShapeT, O, P> PlacementSampleBits<S, ShapeT, O> for P
where
    P: PlacementSample<S, ShapeT, O>,
{
    fn sample_bits(&self, sess: &S, shape: &ShapeT) -> O {
        self.sample(sess, Some(1), shape)
    }
}

pub trait PlacementSampleSeeded<S: Session, ShapeT, SeedT, O> {
    fn sample_seeded(&self, sess: &S, max_value: Option<u64>, shape: &ShapeT, seed: &SeedT) -> O;
}

pub trait PlacementSampleUniformSeeded<S: Session, ShapeT, SeedT, O> {
    fn sample_uniform_seeded(&self, sess: &S, shape: &ShapeT, seed: &SeedT) -> O;
}

pub trait PlacementSampleBitsSeeded<S: Session, ShapeT, SeedT, O> {
    fn sample_bits_seeded(&self, sess: &S, shape: &ShapeT, seed: &SeedT) -> O;
}

impl<S: Session, ShapeT, SeedT, O, P> PlacementSampleUniformSeeded<S, ShapeT, SeedT, O> for P
where
    P: PlacementSampleSeeded<S, ShapeT, SeedT, O>,
{
    fn sample_uniform_seeded(&self, sess: &S, shape: &ShapeT, seed: &SeedT) -> O {
        self.sample_seeded(sess, None, shape, seed)
    }
}

impl<S: Session, ShapeT, SeedT, O, P> PlacementSampleBitsSeeded<S, ShapeT, SeedT, O> for P
where
    P: PlacementSampleSeeded<S, ShapeT, SeedT, O>,
{
    fn sample_bits_seeded(&self, sess: &S, shape: &ShapeT, seed: &SeedT) -> O {
        self.sample_seeded(sess, Some(1), shape, seed)
    }
}

pub trait PlacementRepToAdt<S: Session, T, O> {
    fn rep_to_adt(&self, sess: &S, x: &T) -> O;
}

pub trait PlacementAdtToRep<S: Session, T, O> {
    fn adt_to_rep(&self, sess: &S, x: &T) -> O;
}

pub trait PlacementTruncPr<S: Session, T, O> {
    fn trunc_pr(&self, sess: &S, amount: u32, x: &T) -> O;
}

pub trait PlacementTruncPrProvider<S: Session, T, O> {
    fn trunc_pr(&self, sess: &S, amount: usize, provider: &HostPlacement, x: &T) -> O;
}

pub trait PlacementDaBitProvider<S: Session, ShapeT, O1, O2> {
    fn gen_dabit(
        &self,
        sess: &S,
        shape_provider: ShapeT,
        shape_a: ShapeT,
        provider: &HostPlacement,
    ) -> (O1, O2);
}

pub trait PlacementAbs<S: Session, SetupT, T, O> {
    fn abs(&self, sess: &S, setup: &SetupT, x: &T) -> O;
}

pub trait PlacementMsb<S: Session, SetupT, T, O> {
    fn msb(&self, sess: &S, setup: &SetupT, x: &T) -> O;
}

pub trait PlacementSign<S: Session, T, O> {
    fn sign(&self, sess: &S, x: &T) -> O;
}

pub trait PlacementPlace<S: Session, T> {
    fn place(&self, sess: &S, x: T) -> T;
}

pub trait PlacementConstant<S: Session, O> {
    fn constant(&self, sess: &S, value: Constant) -> O;
}

pub trait PlacementIdentity<S: Session, T, O> {
    fn identity(&self, sess: &S, x: &T) -> O;
}

pub trait PlacementInput<S: Session, O> {
    fn input(&self, sess: &S, arg_name: String) -> O;
}

pub trait PlacementOutput<S: Session, T, O> {
    fn output(&self, sess: &S, x: &T) -> O;
}

pub trait PlacementLoad<S: Session, KeyT, QueryT, O> {
    fn load(&self, sess: &S, key: &KeyT, query: &QueryT) -> O;
}

pub trait PlacementSave<S: Session, KeyT, T, O> {
    fn save(&self, sess: &S, key: &KeyT, x: &T) -> O;
}

pub trait PlacementSend<S: Session, T, O> {
    fn send(&self, sess: &S, rendezvous_key: RendezvousKey, receiver: Role, x: &T) -> O;
}

pub trait PlacementReceive<S: Session, O> {
    fn receive(&self, sess: &S, rendezvous_key: RendezvousKey, sender: Role) -> O;
}

pub trait PlacementAtLeast2D<S: Session, T, O> {
    fn at_least_2d(&self, sess: &S, to_column_vector: bool, x: &T) -> O;
}

pub trait PlacementRingFixedpointEncode<S: Session, T, O> {
    fn fixedpoint_ring_encode(&self, sess: &S, scaling_base: u64, scaling_exp: u32, x: &T) -> O;
}

pub trait PlacementRingFixedpointDecode<S: Session, T, O> {
    fn fixedpoint_ring_decode(&self, sess: &S, scaling_base: u64, scaling_exp: u32, x: &T) -> O;
}

pub trait PlacementFixedpointEncode<S: Session, T, O> {
    fn fixedpoint_encode(
        &self,
        sess: &S,
        fractional_precision: u32,
        integral_precision: u32,
        x: &T,
    ) -> O;
}

pub trait PlacementFixedpointDecode<S: Session, T, O> {
    fn fixedpoint_decode(&self, sess: &S, precision: u32, x: &T) -> O;
}

pub trait PlacementExpandDims<S: Session, T, O> {
    fn expand_dims(&self, sess: &S, axis: Vec<u32>, x: &T) -> O;
}

pub trait PlacementSqueeze<S: Session, T, O> {
    fn squeeze(&self, sess: &S, axis: Option<u32>, x: &T) -> O;
}

pub trait PlacementConcatenate<S: Session, TS, O> {
    fn concatenate(&self, sess: &S, axis: u32, xs: &[TS]) -> O;
}

pub trait PlacementTranspose<S: Session, T, O> {
    fn transpose(&self, sess: &S, x: &T) -> O;
}

pub trait PlacementInverse<S: Session, T, O> {
    fn inverse(&self, sess: &S, x: &T) -> O;
}

pub trait PlacementCast<S: Session, T, O> {
    fn cast(&self, sess: &S, x: &T) -> O;
}

pub trait EmptyTypeHolder<T> {}

pub trait PlacementSlice<S: Session, T, O> {
    fn slice(&self, sess: &S, slice_info: SliceInfo, x: &T) -> O;
}

pub trait PlacementDiag<S: Session, T, O> {
    fn diag(&self, sess: &S, x: &T) -> O;
}

pub trait PlacementIndexAxis<S: Session, T, O> {
    fn index_axis(&self, sess: &S, axis: usize, index: usize, x: &T) -> O;
}

pub trait PlacementIndex<S: Session, T, O> {
    fn index(&self, sess: &S, index: usize, x: &T) -> O;
}

pub trait PlacementShlDim<S: Session, T, O> {
    fn shl_dim(&self, sess: &S, amount: usize, ring_size: usize, x: &T) -> O;
}

fn check_type(v: &Value, expected: Ty) -> Result<()> {
    if v.ty() == expected {
        Ok(())
    } else {
        Err(Error::TypeMismatch {
            expected: format!("{:?}", expected),
            found: v.ty(),
        })
    }
}

impl Compile<SyncKernel> for Operator {
    fn compile(&self, ctx: &CompilationContext) -> Result<SyncKernel> {
        use Operator::*;
        match self {
            Identity(op) => Compile::<SyncKernel>::compile(op, ctx),
            Load(op) => Compile::<SyncKernel>::compile(op, ctx),
            Save(op) => Compile::<SyncKernel>::compile(op, ctx),
            Send(op) => Compile::<SyncKernel>::compile(op, ctx),
            Receive(op) => Compile::<SyncKernel>::compile(op, ctx),
            Input(op) => Compile::<SyncKernel>::compile(op, ctx),
            Output(op) => Compile::<SyncKernel>::compile(op, ctx),
            Constant(op) => Compile::<SyncKernel>::compile(op, ctx),
            Shape(op) => Compile::<SyncKernel>::compile(op, ctx),
            BitFill(op) => Compile::<SyncKernel>::compile(op, ctx),
            RingFill(op) => Compile::<SyncKernel>::compile(op, ctx),
            HostAdd(op) => Compile::<SyncKernel>::compile(op, ctx),
            HostSub(op) => Compile::<SyncKernel>::compile(op, ctx),
            HostMul(op) => Compile::<SyncKernel>::compile(op, ctx),
            HostDiv(op) => Compile::<SyncKernel>::compile(op, ctx),
            HostDot(op) => Compile::<SyncKernel>::compile(op, ctx),
            HostMean(op) => Compile::<SyncKernel>::compile(op, ctx),
            HostOnes(op) => Compile::<SyncKernel>::compile(op, ctx),
            HostExpandDims(op) => Compile::<SyncKernel>::compile(op, ctx),
            HostReshape(op) => Compile::<SyncKernel>::compile(op, ctx),
            HostAtLeast2D(op) => Compile::<SyncKernel>::compile(op, ctx),
            HostSlice(op) => Compile::<SyncKernel>::compile(op, ctx),
            HostSum(op) => Compile::<SyncKernel>::compile(op, ctx),
            HostTranspose(op) => Compile::<SyncKernel>::compile(op, ctx),
            HostInverse(op) => Compile::<SyncKernel>::compile(op, ctx),
            HostConcat(op) => Compile::<SyncKernel>::compile(op, ctx),
            RingNeg(op) => Compile::<SyncKernel>::compile(op, ctx),
            RingAdd(op) => Compile::<SyncKernel>::compile(op, ctx),
            RingSub(op) => Compile::<SyncKernel>::compile(op, ctx),
            RingMul(op) => Compile::<SyncKernel>::compile(op, ctx),
            RingDot(op) => Compile::<SyncKernel>::compile(op, ctx),
            RingSum(op) => Compile::<SyncKernel>::compile(op, ctx),
            RingFixedpointEncode(op) => Compile::<SyncKernel>::compile(op, ctx),
            RingFixedpointDecode(op) => Compile::<SyncKernel>::compile(op, ctx),
            RingFixedpointMean(op) => Compile::<SyncKernel>::compile(op, ctx),
            RingSample(op) => Compile::<SyncKernel>::compile(op, ctx),
            RingSampleSeeded(op) => Compile::<SyncKernel>::compile(op, ctx),
            RingShl(op) => Compile::<SyncKernel>::compile(op, ctx),
            RingShr(op) => Compile::<SyncKernel>::compile(op, ctx),
            RingInject(op) => Compile::<SyncKernel>::compile(op, ctx),
            BitExtract(op) => Compile::<SyncKernel>::compile(op, ctx),
            BitSample(op) => Compile::<SyncKernel>::compile(op, ctx),
            BitSampleSeeded(op) => Compile::<SyncKernel>::compile(op, ctx),
            BitXor(op) => Compile::<SyncKernel>::compile(op, ctx),
            BitAnd(op) => Compile::<SyncKernel>::compile(op, ctx),
            BitNeg(_) => unimplemented!(),
            PrimDeriveSeed(op) => Compile::<SyncKernel>::compile(op, ctx),
            PrimPrfKeyGen(op) => Compile::<SyncKernel>::compile(op, ctx),
            FixedpointEncode(op) => Compile::<SyncKernel>::compile(op, ctx),
            FixedpointDecode(op) => Compile::<SyncKernel>::compile(op, ctx),
            FixedpointAdd(op) => Compile::<SyncKernel>::compile(op, ctx),
            FixedpointSub(op) => Compile::<SyncKernel>::compile(op, ctx),
            HostAddN(op) => unimplemented!("Not done yet: {:?}", op),
            FloatingpointAdd(op) => unimplemented!("Not done yet: {:?}", op),
            FloatingpointSub(op) => unimplemented!("Not done yet: {:?}", op),
            FloatingpointMul(op) => unimplemented!("Not done yet: {:?}", op),
            FloatingpointDiv(op) => unimplemented!("Not done yet: {:?}", op),
            FloatingpointDot(op) => unimplemented!("Not done yet: {:?}", op),
            FloatingpointAtLeast2D(op) => unimplemented!("Not done yet: {:?}", op),
            FloatingpointOnes(op) => unimplemented!("Not done yet: {:?}", op),
            FloatingpointConcat(op) => unimplemented!("Not done yet: {:?}", op),
            FloatingpointExpandDims(op) => unimplemented!("Not done yet: {:?}", op),
            FloatingpointTranspose(op) => unimplemented!("Not done yet: {:?}", op),
            FloatingpointInverse(op) => unimplemented!("Not done yet: {:?}", op),
            FloatingpointMean(op) => unimplemented!("Not done yet: {:?}", op),
            FloatingpointSum(op) => unimplemented!("Not done yet: {:?}", op),
            AtLeast2D(op) => unimplemented!("Not done yet: {:?}", op),
            Slice(op) => unimplemented!("Not done yet: {:?}", op),
            Ones(op) => unimplemented!("Not done yet: {:?}", op),
            ExpandDims(op) => unimplemented!("Not done yet: {:?}", op),
            Concat(op) => unimplemented!("Not done yet: {:?}", op),
            Transpose(op) => unimplemented!("Not done yet: {:?}", op),
            Dot(op) => unimplemented!("Not done yet: {:?}", op),
            Inverse(op) => unimplemented!("Not done yet: {:?}", op),
            Add(op) => unimplemented!("Not done yet: {:?}", op),
            Sub(op) => unimplemented!("Not done yet: {:?}", op),
            Mul(op) => unimplemented!("Not done yet: {:?}", op),
            Mean(op) => unimplemented!("Not done yet: {:?}", op),
            Sum(op) => unimplemented!("Not done yet: {:?}", op),
            Div(op) => unimplemented!("Not done yet: {:?}", op),
            // TODO
            AesDecrypt(_) => unimplemented!(),
            HostIndexAxis(_) => unimplemented!(),
            HostBitDec(_) => unimplemented!(),
            HostShlDim(_) => unimplemented!(),
            HostSqrt(_) => unimplemented!(),
            HostDiag(_) => unimplemented!(),
            HostSqueeze(_) => unimplemented!(),
            Cast(_) => unimplemented!("No implementation of Cast for the old framework"),
            // NOTE the following are not supported by design
            AdtReveal(_) | AdtFill(_) | AdtAdd(_) | AdtSub(_) | AdtMul(_) | AdtShl(_)
            | AdtToRep(_) | RepAbs(_) | RepSetup(_) | RepShare(_) | RepReveal(_) | RepFill(_)
<<<<<<< HEAD
            | RepAnd(_) | RepXor(_) | RepNeg(_) | RepAdd(_) | RepSub(_) | RepMul(_) | RepMsb(_)
            | RepDot(_) | RepFixedpointMean(_) | RepShl(_) | RepSum(_) | RepTruncPr(_)
            | RepToAdt(_) | RepIndexAxis(_) | RepIndex(_) | RepDiag(_) | RepShlDim(_)
            | RepSlice(_) | RepBitDec(_) | FixedpointMul(_) | FixedpointDot(_)
            | FixedpointTruncPr(_) | FixedpointMean(_) | FixedpointSum(_) => {
=======
            | RepAdd(_) | RepSub(_) | RepMul(_) | RepMsb(_) | RepDot(_) | RepFixedpointMean(_)
            | RepShl(_) | RepSum(_) | RepTruncPr(_) | RepToAdt(_) | RepIndexAxis(_)
            | RepIndex(_) | RepDiag(_) | RepShlDim(_) | RepSlice(_) | RepBitDec(_)
            | RepEqual(_) | RepIfElse(_) | FixedpointMul(_) | FixedpointDot(_)
            | FixedpointTruncPr(_) | FixedpointMean(_) | FixedpointSum(_) | BitNeg(_)
            | RepNeg(_) | FixedpointDiv(_) | Sign(_) | RepAddN(_) | RepBitCompose(_) => {
>>>>>>> a97bcb3a
                unimplemented!("Not supported {:?}", self)
            }
        }
    }
}

impl Compile<AsyncKernel> for Operator {
    fn compile(&self, ctx: &CompilationContext) -> Result<AsyncKernel> {
        use Operator::*;
        match self {
            Identity(op) => Compile::<AsyncKernel>::compile(op, ctx),
            Load(op) => Compile::<AsyncKernel>::compile(op, ctx),
            Save(op) => Compile::<AsyncKernel>::compile(op, ctx),
            Send(op) => Compile::<AsyncKernel>::compile(op, ctx),
            Receive(op) => Compile::<AsyncKernel>::compile(op, ctx),
            Input(op) => Compile::<AsyncKernel>::compile(op, ctx),
            Output(op) => Compile::<AsyncKernel>::compile(op, ctx),
            Constant(op) => Compile::<AsyncKernel>::compile(op, ctx),
            Shape(op) => Compile::<AsyncKernel>::compile(op, ctx),
            BitFill(op) => Compile::<AsyncKernel>::compile(op, ctx),
            RingFill(op) => Compile::<AsyncKernel>::compile(op, ctx),
            HostAdd(op) => Compile::<AsyncKernel>::compile(op, ctx),
            HostSub(op) => Compile::<AsyncKernel>::compile(op, ctx),
            HostMul(op) => Compile::<AsyncKernel>::compile(op, ctx),
            HostDiv(op) => Compile::<AsyncKernel>::compile(op, ctx),
            HostDot(op) => Compile::<AsyncKernel>::compile(op, ctx),
            HostMean(op) => Compile::<AsyncKernel>::compile(op, ctx),
            HostOnes(op) => Compile::<AsyncKernel>::compile(op, ctx),
            HostExpandDims(op) => Compile::<AsyncKernel>::compile(op, ctx),
            HostReshape(op) => Compile::<AsyncKernel>::compile(op, ctx),
            HostAtLeast2D(op) => Compile::<AsyncKernel>::compile(op, ctx),
            HostSlice(op) => Compile::<AsyncKernel>::compile(op, ctx),
            HostSum(op) => Compile::<AsyncKernel>::compile(op, ctx),
            HostTranspose(op) => Compile::<AsyncKernel>::compile(op, ctx),
            HostInverse(op) => Compile::<AsyncKernel>::compile(op, ctx),
            HostConcat(op) => Compile::<AsyncKernel>::compile(op, ctx),
            RingNeg(op) => Compile::<AsyncKernel>::compile(op, ctx),
            RingAdd(op) => Compile::<AsyncKernel>::compile(op, ctx),
            RingSub(op) => Compile::<AsyncKernel>::compile(op, ctx),
            RingMul(op) => Compile::<AsyncKernel>::compile(op, ctx),
            RingDot(op) => Compile::<AsyncKernel>::compile(op, ctx),
            RingSum(op) => Compile::<AsyncKernel>::compile(op, ctx),
            RingFixedpointEncode(op) => Compile::<AsyncKernel>::compile(op, ctx),
            RingFixedpointDecode(op) => Compile::<AsyncKernel>::compile(op, ctx),
            RingFixedpointMean(op) => Compile::<AsyncKernel>::compile(op, ctx),
            RingSample(op) => Compile::<AsyncKernel>::compile(op, ctx),
            RingSampleSeeded(op) => Compile::<AsyncKernel>::compile(op, ctx),
            RingShl(op) => Compile::<AsyncKernel>::compile(op, ctx),
            RingShr(op) => Compile::<AsyncKernel>::compile(op, ctx),
            RingInject(op) => Compile::<AsyncKernel>::compile(op, ctx),
            BitExtract(op) => Compile::<AsyncKernel>::compile(op, ctx),
            BitSample(op) => Compile::<AsyncKernel>::compile(op, ctx),
            BitSampleSeeded(op) => Compile::<AsyncKernel>::compile(op, ctx),
            BitXor(op) => Compile::<AsyncKernel>::compile(op, ctx),
            BitAnd(op) => Compile::<AsyncKernel>::compile(op, ctx),
            BitNeg(_) => unimplemented!(),
            PrimDeriveSeed(op) => Compile::<AsyncKernel>::compile(op, ctx),
            PrimPrfKeyGen(op) => Compile::<AsyncKernel>::compile(op, ctx),
            HostAddN(op) => unimplemented!("Not done yet: {:?}", op),
            AtLeast2D(op) => unimplemented!("Not done yet: {:?}", op),
            Slice(op) => unimplemented!("Not done yet: {:?}", op),
            Ones(op) => unimplemented!("Not done yet: {:?}", op),
            ExpandDims(op) => unimplemented!("Not done yet: {:?}", op),
            Concat(op) => unimplemented!("Not done yet: {:?}", op),
            Transpose(op) => unimplemented!("Not done yet: {:?}", op),
            Dot(op) => unimplemented!("Not done yet: {:?}", op),
            Inverse(op) => unimplemented!("Not done yet: {:?}", op),
            Add(op) => unimplemented!("Not done yet: {:?}", op),
            Sub(op) => unimplemented!("Not done yet: {:?}", op),
            Mul(op) => unimplemented!("Not done yet: {:?}", op),
            Mean(op) => unimplemented!("Not done yet: {:?}", op),
            Sum(op) => unimplemented!("Not done yet: {:?}", op),
            Div(op) => unimplemented!("Not done yet: {:?}", op),
            // TODO implement below (needed until we switch to new framework for execution)
            AesDecrypt(_) => unimplemented!(),
            FixedpointEncode(_) | FixedpointDecode(_) | FixedpointAdd(_) | FixedpointSub(_)
            | FixedpointMul(_) | FixedpointDot(_) | FixedpointTruncPr(_) | FixedpointMean(_)
            | FixedpointSum(_) | HostBitDec(_) | HostIndexAxis(_) | HostShlDim(_) | HostSqrt(_)
            | HostSqueeze(_) | HostDiag(_) | Cast(_) => {
                unimplemented!("deprecated, not impl {:?}", self)
            }
            FloatingpointAdd(op) => unimplemented!("Not done yet: {:?}", op),
            FloatingpointSub(op) => unimplemented!("Not done yet: {:?}", op),
            FloatingpointMul(op) => unimplemented!("Not done yet: {:?}", op),
            FloatingpointDiv(op) => unimplemented!("Not done yet: {:?}", op),
            FloatingpointDot(op) => unimplemented!("Not done yet: {:?}", op),
            FloatingpointAtLeast2D(op) => unimplemented!("Not done yet: {:?}", op),
            FloatingpointOnes(op) => unimplemented!("Not done yet: {:?}", op),
            FloatingpointConcat(op) => unimplemented!("Not done yet: {:?}", op),
            FloatingpointExpandDims(op) => unimplemented!("Not done yet: {:?}", op),
            FloatingpointTranspose(op) => unimplemented!("Not done yet: {:?}", op),
            FloatingpointInverse(op) => unimplemented!("Not done yet: {:?}", op),
            FloatingpointMean(op) => unimplemented!("Not done yet: {:?}", op),
            FloatingpointSum(op) => unimplemented!("Not done yet: {:?}", op),
            // NOTE the following are not supported by design
            AdtReveal(_) | AdtFill(_) | AdtAdd(_) | AdtSub(_) | AdtMul(_) | AdtShl(_)
            | AdtToRep(_) | RepAbs(_) | RepSetup(_) | RepShare(_) | RepReveal(_) | RepFill(_)
<<<<<<< HEAD
            | RepAnd(_) | RepXor(_) | RepNeg(_) | RepAdd(_) | RepSub(_) | RepMul(_) | RepMsb(_)
            | RepDot(_) | RepFixedpointMean(_) | RepShl(_) | RepSum(_) | RepTruncPr(_)
            | RepToAdt(_) | RepIndexAxis(_) | RepIndex(_) | RepDiag(_) | RepShlDim(_)
            | RepSlice(_) | RepBitDec(_) => {
=======
            | RepAdd(_) | RepSub(_) | RepMul(_) | RepMsb(_) | RepDot(_) | RepFixedpointMean(_)
            | RepShl(_) | RepSum(_) | RepTruncPr(_) | RepToAdt(_) | RepIndexAxis(_)
            | RepEqual(_) | RepIfElse(_) | RepIndex(_) | RepDiag(_) | RepShlDim(_)
            | RepSlice(_) | BitNeg(_) | RepNeg(_) | RepBitDec(_) | FixedpointDiv(_) | Sign(_)
            | RepAddN(_) | RepBitCompose(_) => {
>>>>>>> a97bcb3a
                unimplemented!("Not supported {:?}", self)
            }
        }
    }
}

macro_rules! signature {
    (() -> $ret: pat) => {
        Signature::Nullary(NullarySignature { ret: $ret })
    };
    (($t0: pat) -> $ret: pat) => {
        Signature::Unary(UnarySignature {
            arg0: $t0,
            ret: $ret,
        })
    };
    (($t0: pat, $t1: pat) -> $ret: pat) => {
        Signature::Binary(BinarySignature {
            arg0: $t0,
            arg1: $t1,
            ret: $ret,
        })
    };
    (($t0: pat, $t1: pat, $t2: pat) -> $ret: pat) => {
        Signature::Ternary(TernarySignature {
            arg0: $t0,
            arg1: $t1,
            arg2: $t2,
            ret: $ret,
        })
    };
    (vec[$ts: pat] -> $ret: pat) => {
        Signature::Variadic(VariadicSignature {
            args: $ts,
            ret: $ret,
        })
    };
}

macro_rules! host_unary_kernel {
    ($op:ty, $k:expr) => {
        impl Compile<Kernel> for $op {
            fn compile(&self, _ctx: &CompilationContext) -> Result<Kernel> {
                match self.sig {
                    signature![(Ty::HostFloat32Tensor) -> _] => {
                        function_kernel!(HostFloat32Tensor, $k)
                    }
                    signature![(Ty::HostFloat64Tensor) -> _] => {
                        function_kernel!(HostFloat64Tensor, $k)
                    }
                    signature![(Ty::HostInt32Tensor) -> _] => {
                        function_kernel!(HostInt32Tensor, $k)
                    }
                    signature![(Ty::HostInt64Tensor) -> _] => {
                        function_kernel!(HostInt64Tensor, $k)
                    }
                    signature![(Ty::HostUint32Tensor) -> _] => {
                        function_kernel!(HostUint32Tensor, $k)
                    }
                    signature![(Ty::HostUint64Tensor) -> _] => {
                        function_kernel!(HostUint64Tensor, $k)
                    }
                    _ => Err(Error::UnimplementedOperator(format!("{:?}", self))),
                }
            }
        }
    };
}

macro_rules! host_binary_kernel {
    ($op:ident, $k:expr) => {
        impl Compile<Kernel> for $op {
            fn compile(&self, _ctx: &CompilationContext) -> Result<Kernel> {
                match self.sig {
                    signature![(Ty::HostFloat32Tensor, Ty::HostFloat32Tensor) -> _] => {
                        function_kernel!(HostFloat32Tensor, HostFloat32Tensor, $k)
                    }
                    signature![(Ty::HostFloat64Tensor, Ty::HostFloat64Tensor) -> _] => {
                        function_kernel!(HostFloat64Tensor, HostFloat64Tensor, $k)
                    }
                    signature![(Ty::HostInt32Tensor, Ty::HostInt32Tensor) -> _] => {
                        function_kernel!(HostInt32Tensor, HostInt32Tensor, $k)
                    }
                    signature![(Ty::HostInt64Tensor, Ty::HostInt64Tensor) -> _] => {
                        function_kernel!(HostInt64Tensor, HostInt64Tensor, $k)
                    }
                    signature![(Ty::HostUint32Tensor, Ty::HostUint32Tensor) -> _] => {
                        function_kernel!(HostUint32Tensor, HostUint32Tensor, $k)
                    }
                    signature![(Ty::HostUint64Tensor, Ty::HostUint64Tensor) -> _] => {
                        function_kernel!(HostUint64Tensor, HostUint64Tensor, $k)
                    }
                    _ => Err(Error::UnimplementedOperator(format!("{:?}", self))),
                }
            }
        }
    };
}

host_binary_kernel!(HostAddOp, |x, y| x + y);
host_binary_kernel!(HostSubOp, |x, y| x - y);
host_binary_kernel!(HostMulOp, |x, y| x * y);
host_binary_kernel!(HostDivOp, |x, y| x / y);
host_binary_kernel!(HostDotOp, |x, y| x.dot(y));
host_unary_kernel!(HostTransposeOp, |x| x.transpose());

impl Compile<Kernel> for HostInverseOp {
    fn compile(&self, _ctx: &CompilationContext) -> Result<Kernel> {
        // Using a fake owner for the old kernel
        match self.sig {
            signature![(_) -> Ty::HostFloat32Tensor] => {
                closure_kernel!(HostFloat32Tensor, |x| x.inv())
            }
            signature![(_) -> Ty::HostFloat64Tensor] => {
                closure_kernel!(HostFloat64Tensor, |x| x.inv())
            }
            _ => Err(Error::UnimplementedOperator(format!("{:?}", self))),
        }
    }
}

impl Compile<Kernel> for HostMeanOp {
    fn compile(&self, _ctx: &CompilationContext) -> Result<Kernel> {
        let axis = self.axis.map(|x| x as usize);
        match self.sig {
            signature![(_) -> Ty::HostFloat32Tensor] => {
                closure_kernel!(HostFloat32Tensor, |x| x.mean(axis).unwrap())
            }
            signature![(_) -> Ty::HostFloat64Tensor] => {
                closure_kernel!(HostFloat64Tensor, |x| x.mean(axis).unwrap())
            }
            signature![(_) -> Ty::HostInt32Tensor] => {
                closure_kernel!(HostInt32Tensor, |x| x.mean(axis).unwrap())
            }
            signature![(_) -> Ty::HostInt64Tensor] => {
                closure_kernel!(HostInt64Tensor, |x| x.mean(axis).unwrap())
            }
            signature![(_) -> Ty::HostUint32Tensor] => {
                closure_kernel!(HostUint32Tensor, |x| x.mean(axis).unwrap())
            }
            signature![(_) -> Ty::HostUint64Tensor] => {
                closure_kernel!(HostUint64Tensor, |x| x.mean(axis).unwrap())
            }
            _ => Err(Error::UnimplementedOperator(format!("{:?}", self))),
        }
    }
}

impl Compile<Kernel> for HostOnesOp {
    fn compile(&self, _ctx: &CompilationContext) -> Result<Kernel> {
        match self.sig {
            signature![(_) -> Ty::HostFloat32Tensor] => {
                function_kernel!(HostShape, |shape| HostFloat32Tensor::ones(shape))
            }
            signature![(_) -> Ty::HostFloat64Tensor] => {
                function_kernel!(HostShape, |shape| HostFloat64Tensor::ones(shape))
            }
            signature![(_) -> Ty::HostInt32Tensor] => {
                function_kernel!(HostShape, |shape| HostInt32Tensor::ones(shape))
            }
            signature![(_) -> Ty::HostInt64Tensor] => {
                function_kernel!(HostShape, |shape| HostInt64Tensor::ones(shape))
            }
            signature![(_) -> Ty::HostUint32Tensor] => {
                function_kernel!(HostShape, |shape| HostUint32Tensor::ones(shape))
            }
            signature![(_) -> Ty::HostUint64Tensor] => {
                function_kernel!(HostShape, |shape| HostUint64Tensor::ones(shape))
            }
            _ => Err(Error::UnimplementedOperator(format!("{:?}", self))),
        }
    }
}

impl Compile<Kernel> for HostConcatOp {
    fn compile(&self, _ctx: &CompilationContext) -> Result<Kernel> {
        use crate::host::concatenate;
        let axis = self.axis as usize;
        match self.sig {
            signature![vec[_] -> Ty::HostFloat32Tensor] => {
                closure_kernel!(vec[HostFloat32Tensor], |xs| concatenate(axis, &xs))
            }
            signature![vec[_] -> Ty::HostFloat64Tensor] => {
                closure_kernel!(vec[HostFloat64Tensor], |xs| concatenate(axis, &xs))
            }
            signature![vec[_]  -> Ty::HostInt32Tensor] => {
                closure_kernel!(vec[HostInt32Tensor], |xs| concatenate(axis, &xs))
            }
            signature![vec[_]  -> Ty::HostInt64Tensor] => {
                closure_kernel!(vec[HostInt64Tensor], |xs| concatenate(axis, &xs))
            }
            signature![vec[_] -> Ty::HostUint32Tensor] => {
                closure_kernel!(vec[HostUint32Tensor], |xs| concatenate(axis, &xs))
            }
            signature![vec[_]  -> Ty::HostUint64Tensor] => {
                closure_kernel!(vec[HostUint64Tensor], |xs| concatenate(axis, &xs))
            }
            _ => Err(Error::UnimplementedOperator(format!("{:?}", self))),
        }
    }
}

impl Compile<Kernel> for HostExpandDimsOp {
    fn compile(&self, _ctx: &CompilationContext) -> Result<Kernel> {
        let axis: Vec<usize> = self.axis.iter().map(|a| *a as usize).collect();
        match self.sig {
            signature![(_) -> Ty::HostFloat32Tensor] => {
                closure_kernel!(HostFloat32Tensor, |x| x.expand_dims(axis.clone()))
            }
            signature![(_) -> Ty::HostFloat64Tensor] => {
                closure_kernel!(HostFloat64Tensor, |x| x.expand_dims(axis.clone()))
            }
            signature![(_) -> Ty::HostInt32Tensor] => {
                closure_kernel!(HostInt32Tensor, |x| x.expand_dims(axis.clone()))
            }
            signature![(_) -> Ty::HostInt64Tensor] => {
                closure_kernel!(HostInt64Tensor, |x| x.expand_dims(axis.clone()))
            }
            signature![(_) -> Ty::HostUint32Tensor] => {
                closure_kernel!(HostUint32Tensor, |x| x.expand_dims(axis.clone()))
            }
            signature![(_) -> Ty::HostUint64Tensor] => {
                closure_kernel!(HostUint64Tensor, |x| x.expand_dims(axis.clone()))
            }
            _ => Err(Error::UnimplementedOperator(format!("{:?}", self))),
        }
    }
}

impl Compile<Kernel> for HostReshapeOp {
    fn compile(&self, _ctx: &CompilationContext) -> Result<Kernel> {
        match self.sig {
            signature![(_, _) -> Ty::HostFloat32Tensor] => {
                function_kernel!(HostFloat32Tensor, HostShape, |x, newshape| x
                    .reshape(newshape))
            }
            signature![(_, _) -> Ty::HostFloat64Tensor] => {
                function_kernel!(HostFloat64Tensor, HostShape, |x, newshape| x
                    .reshape(newshape))
            }
            signature![(_, _) -> Ty::HostInt32Tensor] => {
                function_kernel!(HostInt32Tensor, HostShape, |x, newshape| x
                    .reshape(newshape))
            }
            signature![(_, _) -> Ty::HostInt64Tensor] => {
                function_kernel!(HostInt64Tensor, HostShape, |x, newshape| x
                    .reshape(newshape))
            }
            signature![(_, _) -> Ty::HostUint32Tensor] => {
                function_kernel!(HostUint32Tensor, HostShape, |x, newshape| x
                    .reshape(newshape))
            }
            signature![(_, _) -> Ty::HostUint64Tensor] => {
                function_kernel!(HostUint64Tensor, HostShape, |x, newshape| x
                    .reshape(newshape))
            }
            _ => Err(Error::UnimplementedOperator(format!("{:?}", self))),
        }
    }
}

impl Compile<Kernel> for HostAtLeast2DOp {
    fn compile(&self, _ctx: &CompilationContext) -> Result<Kernel> {
        let tcv = self.to_column_vector;
        match self.sig {
            signature![(_) -> Ty::HostFloat32Tensor] => {
                closure_kernel!(HostFloat64Tensor, |x| x.atleast_2d(tcv))
            }
            signature![(_) -> Ty::HostFloat64Tensor] => {
                closure_kernel!(HostFloat64Tensor, |x| x.atleast_2d(tcv))
            }
            signature![(_) -> Ty::HostInt32Tensor] => {
                closure_kernel!(HostFloat64Tensor, |x| x.atleast_2d(tcv))
            }
            signature![(_) -> Ty::HostInt64Tensor] => {
                closure_kernel!(HostFloat64Tensor, |x| x.atleast_2d(tcv))
            }
            signature![(_) -> Ty::HostUint32Tensor] => {
                closure_kernel!(HostFloat64Tensor, |x| x.atleast_2d(tcv))
            }
            signature![(_) -> Ty::HostUint64Tensor] => {
                closure_kernel!(HostFloat64Tensor, |x| x.atleast_2d(tcv))
            }
            _ => Err(Error::UnimplementedOperator(format!("{:?}", self))),
        }
    }
}

impl Compile<Kernel> for HostSliceOp {
    fn compile(&self, _ctx: &CompilationContext) -> Result<Kernel> {
        assert!(self.slice.0.len() == 1);
        let start = self.slice.0[0].start as usize;
        let end = self.slice.0[0].end;

        if let Some(end) = end {
            match self.sig {
                signature![(_) -> Ty::HostShape] => {
                    closure_kernel!(HostShape, |x| HostShape(
                        x.0.slice(start, end as usize),
                        x.1
                    ))
                }
                _ => Err(Error::UnimplementedOperator(format!("{:?}", self))),
            }
        } else {
            Err(Error::UnimplementedOperator(format!("{:?}", self)))
        }
    }
}

#[cfg(not(feature = "exclude_old_framework"))]
impl Compile<Kernel> for HostSumOp {
    fn compile(&self, _ctx: &CompilationContext) -> Result<Kernel> {
        let axis = self.axis.map(|a| a as usize);
        match self.sig {
            signature![(_) -> Ty::HostFloat32Tensor] => {
                closure_kernel!(HostFloat32Tensor, |x| x.sum(axis).unwrap())
            }
            signature![(_) -> Ty::HostFloat64Tensor] => {
                closure_kernel!(HostFloat64Tensor, |x| x.sum(axis).unwrap())
            }
            signature![(_) -> Ty::HostInt32Tensor] => {
                closure_kernel!(HostInt32Tensor, |x| x.sum(axis).unwrap())
            }
            signature![(_) -> Ty::HostInt64Tensor] => {
                closure_kernel!(HostInt64Tensor, |x| x.sum(axis).unwrap())
            }
            signature![(_) -> Ty::HostUint32Tensor] => {
                closure_kernel!(HostUint32Tensor, |x| x.sum(axis).unwrap())
            }
            signature![(_) -> Ty::HostUint64Tensor] => {
                closure_kernel!(HostUint64Tensor, |x| x.sum(axis).unwrap())
            }
            _ => Err(Error::UnimplementedOperator(format!("{:?}", self))),
        }
    }
}

// This impl is only used by the old kernels, which are not aware of the placements. See PrimDeriveSeedOp::kernel for the new code
#[cfg(not(feature = "exclude_old_framework"))]
impl Compile<Kernel> for PrimDeriveSeedOp {
    fn compile(&self, _ctx: &CompilationContext) -> Result<Kernel> {
        let sync_key = self.sync_key.clone();
        closure_kernel!(PrfKey, |key| Seed(
            RawSeed::from_prf(&key.0, &sync_key),
            HostPlacement {
                owner: "TODO".into() // Fake owner for the older kernels.
            }
        ))
    }
}

// This impl is only used by the old kernels, which are not aware of the placements. See PrimPrfKeyGenOp::kernel for the new code
#[cfg(not(feature = "exclude_old_framework"))]
impl Compile<Kernel> for PrimPrfKeyGenOp {
    fn compile(&self, _ctx: &CompilationContext) -> Result<Kernel> {
        function_kernel!(|| PrfKey(
            RawPrfKey::generate(),
            HostPlacement {
                owner: "TODO".into() // Fake owner for the older kernels.
            }
        ))
    }
}

#[cfg(not(feature = "exclude_old_framework"))]
impl Compile<Kernel> for RingAddOp {
    fn compile(&self, _ctx: &CompilationContext) -> Result<Kernel> {
        match self.sig {
            signature![(Ty::HostRing64Tensor, Ty::HostRing64Tensor) -> _] => {
                function_kernel!(HostRing64Tensor, HostRing64Tensor, |x, y| x + y)
            }
            signature![(Ty::HostRing128Tensor, Ty::HostRing128Tensor) -> _] => {
                function_kernel!(HostRing128Tensor, HostRing128Tensor, |x, y| x + y)
            }
            _ => Err(Error::UnimplementedOperator(format!("{:?}", self))),
        }
    }
}

#[cfg(not(feature = "exclude_old_framework"))]
impl Compile<Kernel> for RingSubOp {
    fn compile(&self, _ctx: &CompilationContext) -> Result<Kernel> {
        match self.sig {
            signature![(Ty::HostRing64Tensor, Ty::HostRing64Tensor) -> _] => {
                function_kernel!(HostRing64Tensor, HostRing64Tensor, |x, y| x - y)
            }
            signature![(Ty::HostRing128Tensor, Ty::HostRing128Tensor) -> _] => {
                function_kernel!(HostRing128Tensor, HostRing128Tensor, |x, y| x - y)
            }
            _ => Err(Error::UnimplementedOperator(format!("{:?}", self))),
        }
    }
}

#[cfg(not(feature = "exclude_old_framework"))]
impl Compile<Kernel> for RingMulOp {
    fn compile(&self, _ctx: &CompilationContext) -> Result<Kernel> {
        match self.sig {
            signature![(Ty::HostRing64Tensor, Ty::HostRing64Tensor) -> _] => {
                function_kernel!(HostRing64Tensor, HostRing64Tensor, |x, y| x * y)
            }
            signature![(Ty::HostRing128Tensor, Ty::HostRing128Tensor) -> _] => {
                function_kernel!(HostRing128Tensor, HostRing128Tensor, |x, y| x * y)
            }
            _ => Err(Error::UnimplementedOperator(format!("{:?}", self))),
        }
    }
}

#[cfg(not(feature = "exclude_old_framework"))]
impl Compile<Kernel> for RingDotOp {
    fn compile(&self, _ctx: &CompilationContext) -> Result<Kernel> {
        match self.sig {
            signature![(Ty::HostRing64Tensor, Ty::HostRing64Tensor) -> _] => {
                function_kernel!(HostRing64Tensor, HostRing64Tensor, |x, y| x.dot(y).unwrap())
            }
            signature![(Ty::HostRing128Tensor, Ty::HostRing128Tensor) -> _] => {
                function_kernel!(HostRing128Tensor, HostRing128Tensor, |x, y| x
                    .dot(y)
                    .unwrap())
            }
            _ => Err(Error::UnimplementedOperator(format!("{:?}", self))),
        }
    }
}

#[cfg(not(feature = "exclude_old_framework"))]
impl Compile<Kernel> for RingSumOp {
    fn compile(&self, _ctx: &CompilationContext) -> Result<Kernel> {
        let axis = self.axis.map(|a| a as usize);
        match self.sig {
            signature![(_) -> Ty::HostRing64Tensor] => {
                closure_kernel!(HostRing64Tensor, |x| x.sum(axis).unwrap())
            }
            signature![(_) -> Ty::HostRing128Tensor] => {
                closure_kernel!(HostRing128Tensor, |x| x.sum(axis).unwrap())
            }
            _ => Err(Error::UnimplementedOperator(format!("{:?}", self))),
        }
    }
}

#[cfg(not(feature = "exclude_old_framework"))]
impl Compile<Kernel> for ShapeOp {
    fn compile(&self, _ctx: &CompilationContext) -> Result<Kernel> {
        match self.sig {
            signature![(Ty::HostFloat32Tensor) -> Ty::HostShape] => {
                function_kernel!(HostFloat32Tensor, |x| x.shape())
            }
            signature![(Ty::HostFloat64Tensor) -> Ty::HostShape] => {
                function_kernel!(HostFloat64Tensor, |x| x.shape())
            }
            signature![(Ty::HostRing64Tensor) -> Ty::HostShape] => {
                function_kernel!(HostRing64Tensor, |x| x.shape())
            }
            signature![(Ty::HostRing128Tensor) -> Ty::HostShape] => {
                function_kernel!(HostRing128Tensor, |x| x.shape())
            }
            _ => Err(Error::UnimplementedOperator(format!("{:?}", self))),
        }
    }
}

#[cfg(not(feature = "exclude_old_framework"))]
impl Compile<Kernel> for BitFillOp {
    fn compile(&self, _ctx: &CompilationContext) -> Result<Kernel> {
        match (&self.sig, self.value.clone()) {
            (signature![(_) -> Ty::HostBitTensor], Constant::Ring64(value)) => {
                closure_kernel!(HostShape, |shape| {
                    assert!(value == 0 || value == 1);
                    HostBitTensor::fill(&shape.0, value as u8)
                })
            }
            _ => Err(Error::UnimplementedOperator(format!("{:?}", self))),
        }
    }
}

#[cfg(not(feature = "exclude_old_framework"))]
impl Compile<Kernel> for RingFillOp {
    fn compile(&self, _ctx: &CompilationContext) -> Result<Kernel> {
        match (&self.sig, self.value.clone()) {
            (signature![(_) -> Ty::HostRing64Tensor], Constant::Ring64(value)) => {
                closure_kernel!(HostShape, |shape| HostRing64Tensor::fill(&shape.0, value))
            }
            (signature![(_) -> Ty::HostRing128Tensor], Constant::Ring64(value)) => {
                closure_kernel!(HostShape, |shape| HostRing128Tensor::fill(
                    &shape.0,
                    value as u128
                ))
            }
            (signature![(_) -> Ty::HostRing128Tensor], Constant::Ring128(value)) => {
                closure_kernel!(HostShape, |shape| HostRing128Tensor::fill(&shape.0, value))
            }
            _ => Err(Error::UnimplementedOperator(format!("{:?}", self))),
        }
    }
}

#[cfg(not(feature = "exclude_old_framework"))]
impl Compile<Kernel> for RingSampleOp {
    fn compile(&self, _ctx: &CompilationContext) -> Result<Kernel> {
        match (&self.sig, self.max_value) {
            (signature![(_) -> Ty::HostRing64Tensor], None) => {
                function_kernel!(HostShape, |shape| {
                    HostRing64Tensor::sample_uniform(&shape.0)
                })
            }
            (signature!((_) -> Ty::HostRing64Tensor), Some(max_value)) if max_value == 1 => {
                function_kernel!(HostShape, |shape| HostRing64Tensor::sample_bits(&shape.0))
            }
            (signature![(_) -> Ty::HostRing128Tensor], None) => {
                function_kernel!(HostShape, |shape| {
                    HostRing128Tensor::sample_uniform(&shape.0)
                })
            }
            (signature![(_) -> Ty::HostRing128Tensor], Some(max_value)) if max_value == 1 => {
                function_kernel!(HostShape, |shape| {
                    HostRing128Tensor::sample_bits(&shape.0)
                })
            }
            _ => Err(Error::UnimplementedOperator(format!("{:?}", self))),
        }
    }
}

#[cfg(not(feature = "exclude_old_framework"))]
impl Compile<Kernel> for RingSampleSeededOp {
    fn compile(&self, _ctx: &CompilationContext) -> Result<Kernel> {
        match (&self.sig, self.max_value) {
            (signature![(_, _) -> Ty::HostRing64Tensor], None) => {
                function_kernel!(HostShape, Seed, |shape, seed| {
                    HostRing64Tensor::sample_uniform_seeded(&shape.0, &seed.0)
                })
            }
            (signature!((_, _) -> Ty::HostRing64Tensor), Some(max_value)) if max_value == 1 => {
                function_kernel!(HostShape, Seed, |shape, seed| {
                    HostRing64Tensor::sample_bits_seeded(&shape.0, &seed.0)
                })
            }
            (signature![(_, _) -> Ty::HostRing128Tensor], None) => {
                function_kernel!(HostShape, Seed, |shape, seed| {
                    HostRing128Tensor::sample_uniform_seeded(&shape.0, &seed.0)
                })
            }
            (signature![(_, _) -> Ty::HostRing128Tensor], Some(max_value)) if max_value == 1 => {
                function_kernel!(HostShape, Seed, |shape, seed| {
                    HostRing128Tensor::sample_bits_seeded(&shape.0, &seed.0)
                })
            }
            _ => Err(Error::UnimplementedOperator(format!("{:?}", self))),
        }
    }
}

#[cfg(not(feature = "exclude_old_framework"))]
impl Compile<Kernel> for RingNegOp {
    fn compile(&self, _ctx: &CompilationContext) -> Result<Kernel> {
        match self.sig {
            signature![(_) -> Ty::HostRing64Tensor] => {
                closure_kernel!(HostRing64Tensor, |x| AbstractHostRingTensor(-x.0, x.1))
            }
            signature![(_) -> Ty::HostRing128Tensor] => {
                closure_kernel!(HostRing128Tensor, |x| AbstractHostRingTensor(-x.0, x.1))
            }
            _ => Err(Error::UnimplementedOperator(format!("{:?}", self))),
        }
    }
}

#[cfg(not(feature = "exclude_old_framework"))]
impl Compile<Kernel> for RingShlOp {
    fn compile(&self, _ctx: &CompilationContext) -> Result<Kernel> {
        let amount = self.amount;
        match self.sig {
            signature![(_) -> Ty::HostRing64Tensor] => {
                closure_kernel!(HostRing64Tensor, |x| x << amount)
            }
            signature![(_) -> Ty::HostRing128Tensor] => {
                closure_kernel!(HostRing128Tensor, |x| x << amount)
            }
            _ => Err(Error::UnimplementedOperator(format!("{:?}", self))),
        }
    }
}

#[cfg(not(feature = "exclude_old_framework"))]
impl Compile<Kernel> for RingShrOp {
    fn compile(&self, _ctx: &CompilationContext) -> Result<Kernel> {
        let amount = self.amount;
        match self.sig {
            signature![(_) -> Ty::HostRing64Tensor] => {
                closure_kernel!(HostRing64Tensor, |x| x >> amount)
            }
            signature![(_) -> Ty::HostRing128Tensor] => {
                closure_kernel!(HostRing128Tensor, |x| x >> amount)
            }
            _ => Err(Error::UnimplementedOperator(format!("{:?}", self))),
        }
    }
}

#[cfg(not(feature = "exclude_old_framework"))]
impl Compile<Kernel> for RingInjectOp {
    fn compile(&self, _ctx: &CompilationContext) -> Result<Kernel> {
        let bit_idx = self.bit_idx;
        match self.sig {
            signature![(_) -> Ty::HostRing64Tensor] => {
                closure_kernel!(HostBitTensor, |x| HostRing64Tensor::from(x) << bit_idx)
            }
            signature![(_) -> Ty::HostRing128Tensor] => {
                closure_kernel!(HostBitTensor, |x| HostRing128Tensor::from(x) << bit_idx)
            }
            _ => Err(Error::UnimplementedOperator(format!("{:?}", self))),
        }
    }
}

#[cfg(not(feature = "exclude_old_framework"))]
impl Compile<Kernel> for BitExtractOp {
    fn compile(&self, _ctx: &CompilationContext) -> Result<Kernel> {
        let bit_idx = self.bit_idx;
        match self.sig {
            signature![(Ty::HostRing64Tensor) -> _] => {
                closure_kernel!(HostRing64Tensor, |x| x.bit_extract(bit_idx))
            }
            signature![(Ty::HostRing128Tensor) -> _] => {
                closure_kernel!(HostRing128Tensor, |x| x.bit_extract(bit_idx))
            }
            _ => Err(Error::UnimplementedOperator(format!("{:?}", self))),
        }
    }
}

#[cfg(not(feature = "exclude_old_framework"))]
impl Compile<Kernel> for BitSampleOp {
    fn compile(&self, _ctx: &CompilationContext) -> Result<Kernel> {
        function_kernel!(HostShape, |shape| HostBitTensor::sample_uniform(&shape.0))
    }
}

#[cfg(not(feature = "exclude_old_framework"))]
impl Compile<Kernel> for BitSampleSeededOp {
    fn compile(&self, _ctx: &CompilationContext) -> Result<Kernel> {
        function_kernel!(HostShape, Seed, |shape, seed| {
            HostBitTensor::sample_uniform_seeded(&shape.0, &seed.0)
        })
    }
}

#[cfg(not(feature = "exclude_old_framework"))]
impl Compile<Kernel> for BitXorOp {
    fn compile(&self, _ctx: &CompilationContext) -> Result<Kernel> {
        function_kernel!(HostBitTensor, HostBitTensor, |x, y| x ^ y)
    }
}

#[cfg(not(feature = "exclude_old_framework"))]
impl Compile<Kernel> for BitAndOp {
    fn compile(&self, _ctx: &CompilationContext) -> Result<Kernel> {
        match self.sig {
            signature![(Ty::HostRing64Tensor, Ty::HostRing64Tensor) -> _] => {
                closure_kernel!(HostRing64Tensor, HostRing64Tensor, |x, y| x & y)
            }
            signature![(Ty::HostRing128Tensor, Ty::HostRing128Tensor) -> _] => {
                closure_kernel!(HostRing128Tensor, HostRing128Tensor, |x, y| x & y)
            }
            signature![(Ty::HostBitTensor, Ty::HostBitTensor) -> _] => {
                closure_kernel!(HostBitTensor, HostBitTensor, |x, y| x & y)
            }
            _ => Err(Error::UnimplementedOperator(format!("{:?}", self))),
        }
    }
}

#[cfg(not(feature = "exclude_old_framework"))]
impl Compile<Kernel> for RingFixedpointEncodeOp {
    fn compile(&self, _ctx: &CompilationContext) -> Result<Kernel> {
        match self.sig {
            signature![(Ty::HostFloat64Tensor) -> Ty::HostRing64Tensor] => {
                let scaling_factor = u64::pow(self.scaling_base, self.scaling_exp);
                closure_kernel!(HostFloat64Tensor, |x| HostRing64Tensor::encode(
                    &x,
                    scaling_factor
                ))
            }
            signature![(Ty::HostFloat64Tensor) -> Ty::HostRing128Tensor] => {
                let scaling_factor = u128::pow(self.scaling_base as u128, self.scaling_exp);
                closure_kernel!(HostFloat64Tensor, |x| HostRing128Tensor::encode(
                    &x,
                    scaling_factor
                ))
            }
            _ => Err(Error::UnimplementedOperator(format!("{:?}", self))),
        }
    }
}

#[cfg(not(feature = "exclude_old_framework"))]
impl Compile<Kernel> for RingFixedpointDecodeOp {
    fn compile(&self, _ctx: &CompilationContext) -> Result<Kernel> {
        match self.sig {
            signature![(Ty::HostRing64Tensor) -> _] => {
                let scaling_factor = u64::pow(self.scaling_base, self.scaling_exp);
                closure_kernel!(HostRing64Tensor, |x| HostRing64Tensor::decode(
                    &x,
                    scaling_factor
                ))
            }
            signature![(Ty::HostRing128Tensor) -> _] => {
                let scaling_factor = u128::pow(self.scaling_base as u128, self.scaling_exp);
                closure_kernel!(HostRing128Tensor, |x| HostRing128Tensor::decode(
                    &x,
                    scaling_factor
                ))
            }
            _ => Err(Error::UnimplementedOperator(format!("{:?}", self))),
        }
    }
}

#[cfg(not(feature = "exclude_old_framework"))]
impl Compile<Kernel> for RingFixedpointMeanOp {
    fn compile(&self, _ctx: &CompilationContext) -> Result<Kernel> {
        let axis = self.axis.map(|a| a as usize);
        match self.sig {
            signature![(_) -> Ty::HostRing64Tensor] => {
                let scaling_factor = u64::pow(self.scaling_base, self.scaling_exp);
                closure_kernel!(HostRing64Tensor, |x| HostRing64Tensor::fixedpoint_mean(
                    x,
                    axis,
                    scaling_factor
                )
                .unwrap())
            }
            signature![(_) -> Ty::HostRing128Tensor] => {
                let scaling_factor = u128::pow(self.scaling_base as u128, self.scaling_exp);
                closure_kernel!(HostRing128Tensor, |x| HostRing128Tensor::fixedpoint_mean(
                    x,
                    axis,
                    scaling_factor
                )
                .unwrap())
            }
            _ => Err(Error::UnimplementedOperator(format!("{:?}", self))),
        }
    }
}

#[cfg(not(feature = "exclude_old_framework"))]
impl Compile<Kernel> for FixedpointEncodeOp {
    fn compile(&self, _ctx: &CompilationContext) -> Result<Kernel> {
        match self.sig {
            signature![(Ty::HostFloat64Tensor) -> Ty::HostRing64Tensor] => {
                let scaling_factor = u64::pow(2, self.fractional_precision);
                closure_kernel!(HostFloat64Tensor, |x| HostRing64Tensor::encode(
                    &x,
                    scaling_factor
                ))
            }
            signature![(Ty::HostFloat64Tensor) -> Ty::HostRing128Tensor] => {
                let scaling_factor = u128::pow(2, self.fractional_precision);
                closure_kernel!(HostFloat64Tensor, |x| HostRing128Tensor::encode(
                    &x,
                    scaling_factor
                ))
            }
            _ => Err(Error::UnimplementedOperator(format!("{:?}", self))),
        }
    }
}

#[cfg(not(feature = "exclude_old_framework"))]
impl Compile<Kernel> for FixedpointDecodeOp {
    fn compile(&self, _ctx: &CompilationContext) -> Result<Kernel> {
        match self.sig {
            signature![(Ty::HostRing64Tensor) -> _] => {
                let scaling_factor = u64::pow(2, self.fractional_precision);
                closure_kernel!(HostRing64Tensor, |x| HostRing64Tensor::decode(
                    &x,
                    scaling_factor
                ))
            }
            signature![(Ty::HostRing128Tensor) -> _] => {
                let scaling_factor = u128::pow(2, self.fractional_precision);
                closure_kernel!(HostRing128Tensor, |x| HostRing128Tensor::decode(
                    &x,
                    scaling_factor
                ))
            }
            _ => Err(Error::UnimplementedOperator(format!("{:?}", self))),
        }
    }
}

#[cfg(not(feature = "exclude_old_framework"))]
impl Compile<Kernel> for FixedpointAddOp {
    fn compile(&self, _ctx: &CompilationContext) -> Result<Kernel> {
        match self.sig {
            signature![(Ty::HostFixed64Tensor, Ty::HostFixed64Tensor) -> _] => {
                function_kernel!(HostFixed64Tensor, HostFixed64Tensor, |x, y| {
                    assert_eq!(x.fractional_precision, y.fractional_precision);
                    AbstractHostFixedTensor {
                        tensor: x.tensor + y.tensor,
                        fractional_precision: x.fractional_precision,
                        integral_precision: u32::max(x.integral_precision, y.integral_precision),
                    }
                })
            }
            signature![(Ty::HostFixed128Tensor, Ty::HostFixed128Tensor) -> _] => {
                function_kernel!(HostFixed128Tensor, HostFixed128Tensor, |x, y| {
                    assert_eq!(x.fractional_precision, y.fractional_precision);
                    AbstractHostFixedTensor {
                        tensor: x.tensor + y.tensor,
                        fractional_precision: x.fractional_precision,
                        integral_precision: u32::max(x.integral_precision, y.integral_precision),
                    }
                })
            }
            _ => Err(Error::UnimplementedOperator(format!("{:?}", self))),
        }
    }
}

#[cfg(not(feature = "exclude_old_framework"))]
impl Compile<Kernel> for FixedpointSubOp {
    fn compile(&self, _ctx: &CompilationContext) -> Result<Kernel> {
        match self.sig {
            signature![(Ty::HostFixed64Tensor, Ty::HostFixed64Tensor) -> _] => {
                function_kernel!(HostFixed64Tensor, HostFixed64Tensor, |x, y| {
                    assert_eq!(x.fractional_precision, y.fractional_precision);
                    AbstractHostFixedTensor {
                        tensor: x.tensor - y.tensor,
                        fractional_precision: x.fractional_precision,
                        integral_precision: u32::max(x.integral_precision, y.integral_precision),
                    }
                })
            }
            signature![(Ty::HostFixed128Tensor, Ty::HostFixed128Tensor) -> _] => {
                function_kernel!(HostFixed128Tensor, HostFixed128Tensor, |x, y| {
                    assert_eq!(x.fractional_precision, y.fractional_precision);
                    AbstractHostFixedTensor {
                        tensor: x.tensor - y.tensor,
                        fractional_precision: x.fractional_precision,
                        integral_precision: u32::max(x.integral_precision, y.integral_precision),
                    }
                })
            }
            _ => Err(Error::UnimplementedOperator(format!("{:?}", self))),
        }
    }
}

#[cfg(not(feature = "exclude_old_framework"))]
impl Compile<Kernel> for FixedpointMulOp {
    fn compile(&self, _ctx: &CompilationContext) -> Result<Kernel> {
        match self.sig {
            signature![(Ty::HostFixed64Tensor, Ty::HostFixed64Tensor) -> _] => {
                function_kernel!(HostFixed64Tensor, HostFixed64Tensor, |x, y| {
                    assert_eq!(x.fractional_precision, y.fractional_precision);
                    AbstractHostFixedTensor {
                        tensor: x.tensor * y.tensor,
                        fractional_precision: x.fractional_precision + y.fractional_precision,
                        integral_precision: u32::max(x.integral_precision, y.integral_precision),
                    }
                })
            }
            signature![(Ty::HostFixed128Tensor, Ty::HostFixed128Tensor) -> _] => {
                function_kernel!(HostFixed128Tensor, HostFixed128Tensor, |x, y| {
                    assert_eq!(x.fractional_precision, y.fractional_precision);
                    AbstractHostFixedTensor {
                        tensor: x.tensor * y.tensor,
                        fractional_precision: x.fractional_precision + y.fractional_precision,
                        integral_precision: u32::max(x.integral_precision, y.integral_precision),
                    }
                })
            }
            _ => Err(Error::UnimplementedOperator(format!("{:?}", self))),
        }
    }
}

// This impl is only used by the old kernels, which are not aware of the placements. See ConstantOp::kernel for the new code
#[cfg(not(feature = "exclude_old_framework"))]
impl Compile<Kernel> for ConstantOp {
    fn compile(&self, _ctx: &CompilationContext) -> Result<Kernel> {
        let value = self.value.clone();
        Ok(Kernel::NullaryClosure(Arc::new(move || {
            Ok(value.place(&HostPlacement {
                owner: "TODO".into(), // Fake owner for the older kernels.
            }))
        })))
    }
}

macro_rules! constant_kernels {
    ($($val:ident),+) => {
        $(
            modelled!(PlacementConstant::constant, HostPlacement, attributes[value: Constant] () -> $val, ConstantOp);
        )+
        modelled!(PlacementConstant::constant, HostPlacement, attributes[value: Constant] () -> HostString, ConstantOp);
        modelled!(PlacementConstant::constant, HostPlacement, attributes[value: Constant] () -> HostShape, ConstantOp);
        modelled!(PlacementConstant::constant, HostPlacement, attributes[value: Constant] () -> PrfKey, ConstantOp);
        modelled!(PlacementConstant::constant, HostPlacement, attributes[value: Constant] () -> Seed, ConstantOp);
        modelled!(PlacementConstant::constant, HostPlacement, attributes[value: Constant] () -> crate::logical::Tensor, ConstantOp);
        modelled!(PlacementConstant::constant, HostPlacement, attributes[value: Constant] () -> Float64Tensor, ConstantOp);

        kernel! {
            ConstantOp, [
                $(
                    (HostPlacement, () -> $val => [runtime] attributes[value: $val] Self::kernel),
                )+
                (HostPlacement, () -> HostString => [runtime] attributes[value: String] Self::string_kernel),
                (HostPlacement, () -> HostShape => [runtime] attributes[value: RawShape] Self::shape_kernel),
                (HostPlacement, () -> PrfKey => [runtime] attributes[value: RawPrfKey] Self::prf_key_kernel),
                (HostPlacement, () -> Seed => [runtime] attributes[value: RawSeed] Self::seed_kernel),
                (HostPlacement, () -> crate::logical::Tensor => [hybrid] attributes[value] Self::logical_kernel),
                (HostPlacement, () -> Float64Tensor => [hybrid] attributes[value] Self::float_kernel),
            ]
        }
    };
}

constant_kernels![
    HostRing64Tensor,
    HostRing128Tensor,
    HostFloat32Tensor,
    HostFloat64Tensor,
    HostInt8Tensor,
    HostInt16Tensor,
    HostInt32Tensor,
    HostInt64Tensor,
    HostUint8Tensor,
    HostUint16Tensor,
    HostUint32Tensor,
    HostUint64Tensor
];

macro_rules! wrapping_constant_kernel {
    ($name:ident for $wrapping:tt($inner:ty)) => {
        impl ConstantOp {
            fn $name<S: RuntimeSession>(
                _sess: &S,
                plc: &HostPlacement,
                value: $inner,
            ) -> Result<$wrapping> {
                Ok($wrapping(value.clone(), plc.clone()))
            }
        }
    };
}

wrapping_constant_kernel!(string_kernel for HostString(String));
wrapping_constant_kernel!(shape_kernel for HostShape(RawShape));
wrapping_constant_kernel!(prf_key_kernel for PrfKey(RawPrfKey));
wrapping_constant_kernel!(seed_kernel for Seed(RawSeed));

impl ConstantOp {
    fn kernel<S: RuntimeSession, T: Placed>(sess: &S, plc: &HostPlacement, value: T) -> Result<T>
    where
        HostPlacement: PlacementPlace<S, T>,
    {
        Ok(plc.place(sess, value))
    }
}

for_all_values! {( $($value:ty),* ) => (
    $(
        modelled!(PlacementSend::send, HostPlacement, attributes[rendezvous_key: RendezvousKey, receiver: Role] ($value) -> Unit, SendOp);
    )*
)}

kernel! {
    SendOp, [
        (HostPlacement, (HostString) -> Unit => [runtime] attributes[rendezvous_key, receiver] Self::kernel),
        (HostPlacement, (Unit) -> Unit => [runtime] attributes[rendezvous_key, receiver] Self::kernel),
        (HostPlacement, (HostShape) -> Unit => [runtime] attributes[rendezvous_key, receiver] Self::kernel),
        (HostPlacement, (Seed) -> Unit => [runtime] attributes[rendezvous_key, receiver] Self::kernel),
        (HostPlacement, (PrfKey) -> Unit => [runtime] attributes[rendezvous_key, receiver] Self::kernel),
        (HostPlacement, (HostBitTensor) -> Unit => [runtime] attributes[rendezvous_key, receiver] Self::kernel),
        (HostPlacement, (HostRing64Tensor) -> Unit => [runtime] attributes[rendezvous_key, receiver] Self::kernel),
        (HostPlacement, (HostRing128Tensor) -> Unit => [runtime] attributes[rendezvous_key, receiver] Self::kernel),
        (HostPlacement, (HostFloat32Tensor) -> Unit => [runtime] attributes[rendezvous_key, receiver] Self::kernel),
        (HostPlacement, (HostFloat64Tensor) -> Unit => [runtime] attributes[rendezvous_key, receiver] Self::kernel),
        (HostPlacement, (HostInt8Tensor) -> Unit => [runtime] attributes[rendezvous_key, receiver] Self::kernel),
        (HostPlacement, (HostInt16Tensor) -> Unit => [runtime] attributes[rendezvous_key, receiver] Self::kernel),
        (HostPlacement, (HostInt32Tensor) -> Unit => [runtime] attributes[rendezvous_key, receiver] Self::kernel),
        (HostPlacement, (HostInt64Tensor) -> Unit => [runtime] attributes[rendezvous_key, receiver] Self::kernel),
        (HostPlacement, (HostUint8Tensor) -> Unit => [runtime] attributes[rendezvous_key, receiver] Self::kernel),
        (HostPlacement, (HostUint16Tensor) -> Unit => [runtime] attributes[rendezvous_key, receiver] Self::kernel),
        (HostPlacement, (HostUint32Tensor) -> Unit => [runtime] attributes[rendezvous_key, receiver] Self::kernel),
        (HostPlacement, (HostUint64Tensor) -> Unit => [runtime] attributes[rendezvous_key, receiver] Self::kernel),
        (HostPlacement, (HostFixed64Tensor) -> Unit => [runtime] attributes[rendezvous_key, receiver] Self::kernel),
        (HostPlacement, (HostFixed128Tensor) -> Unit => [runtime] attributes[rendezvous_key, receiver] Self::kernel),
    ]
}

impl SendOp {
    fn kernel<S: RuntimeSession, T>(
        _sess: &S,
        _plc: &HostPlacement,
        _rendezvous_key: RendezvousKey,
        _receiver: Role,
        _x: T,
    ) -> Result<Unit>
    where
        Value: From<T>,
    {
        // let x: Value = x.into();
        // sess.networking.send(&x, &receiver, &rendezvous_key)?;
        // Ok(Unit(plc.clone()))
        todo!()
    }
}

// This impl is only used by the old kernels, which are not aware of the placements.
#[cfg(not(feature = "exclude_old_framework"))]
impl Compile<SyncKernel> for SendOp {
    fn compile(&self, ctx: &CompilationContext) -> Result<SyncKernel> {
        let rendezvous_key = self.rendezvous_key.clone();
        let receiver_id = ctx
            .role_assignment
            .get(&self.receiver)
            .cloned()
            .ok_or_else(|| {
                Error::Compilation(format!(
                    "missing identity assignment for '{}'",
                    &self.receiver
                ))
            })?;

        Ok(SyncKernel::Unary(Box::new(move |sess, v| {
            sess.networking
                .send(&v, &receiver_id, &rendezvous_key, &sess.sid)?;
            Ok(Value::Unit(Box::new(Unit(HostPlacement {
                owner: "TODO".into(), // Fake owner for the older kernels.
            }))))
        })))
    }
}

// This impl is only used by the old kernels, which are not aware of the placements.
#[cfg(not(feature = "exclude_old_framework"))]
impl Compile<AsyncKernel> for SendOp {
    fn compile(&self, ctx: &CompilationContext) -> Result<AsyncKernel> {
        let rendezvous_key = Arc::new(self.rendezvous_key.clone());
        let receiver_id = Arc::new(
            ctx.role_assignment
                .get(&self.receiver)
                .cloned()
                .ok_or_else(|| {
                    Error::Compilation(format!(
                        "missing identity assignment for '{}'",
                        &self.receiver
                    ))
                })?,
        );

        Ok(AsyncKernel::Unary(Box::new(move |sess, v, sender| {
            let sess = Arc::clone(sess);
            let rendezvous_key = Arc::clone(&rendezvous_key);
            let receiver_id = Arc::clone(&receiver_id);

            tokio::spawn(async move {
                let v: Value = v.await.map_err(map_receive_error)?;
                sess.networking
                    .send(&v, &receiver_id, &rendezvous_key, &sess.sid)
                    .await?;
                map_send_result(sender.send(Value::Unit(Box::new(Unit(HostPlacement {
                    owner: "TODO".into(), // Fake owner for the older kernels.
                })))))
            })
        })))
    }
}

for_all_values! {( $($value:ty),* ) => (
    $(
        modelled!(PlacementReceive::receive, HostPlacement, attributes[rendezvous_key: RendezvousKey, sender: Role] () -> $value, ReceiveOp);
    )*
)}

kernel! {
    ReceiveOp, [
        (HostPlacement, () -> HostString => [runtime] attributes[rendezvous_key, sender] Self::kernel),
        (HostPlacement, () -> Unit => [runtime] attributes[rendezvous_key, sender] Self::missing_kernel),
        (HostPlacement, () -> HostShape => [runtime] attributes[rendezvous_key, sender] Self::kernel),
        (HostPlacement, () -> Seed => [runtime] attributes[rendezvous_key, sender] Self::kernel),
        (HostPlacement, () -> PrfKey => [runtime] attributes[rendezvous_key, sender] Self::kernel),
        (HostPlacement, () -> HostBitTensor => [runtime] attributes[rendezvous_key, sender] Self::kernel),
        (HostPlacement, () -> HostRing64Tensor => [runtime] attributes[rendezvous_key, sender] Self::kernel),
        (HostPlacement, () -> HostRing128Tensor => [runtime] attributes[rendezvous_key, sender] Self::kernel),
        (HostPlacement, () -> HostFloat32Tensor => [runtime] attributes[rendezvous_key, sender] Self::kernel),
        (HostPlacement, () -> HostFloat64Tensor => [runtime] attributes[rendezvous_key, sender] Self::kernel),
        (HostPlacement, () -> HostInt8Tensor => [runtime] attributes[rendezvous_key, sender] Self::kernel),
        (HostPlacement, () -> HostInt16Tensor => [runtime] attributes[rendezvous_key, sender] Self::kernel),
        (HostPlacement, () -> HostInt32Tensor => [runtime] attributes[rendezvous_key, sender] Self::kernel),
        (HostPlacement, () -> HostInt64Tensor => [runtime] attributes[rendezvous_key, sender] Self::kernel),
        (HostPlacement, () -> HostUint8Tensor => [runtime] attributes[rendezvous_key, sender] Self::kernel),
        (HostPlacement, () -> HostUint16Tensor => [runtime] attributes[rendezvous_key, sender] Self::kernel),
        (HostPlacement, () -> HostUint32Tensor => [runtime] attributes[rendezvous_key, sender] Self::kernel),
        (HostPlacement, () -> HostUint64Tensor => [runtime] attributes[rendezvous_key, sender] Self::kernel),
        (HostPlacement, () -> HostFixed64Tensor => [runtime] attributes[rendezvous_key, sender] Self::missing_kernel),
        (HostPlacement, () -> HostFixed128Tensor => [runtime] attributes[rendezvous_key, sender] Self::missing_kernel),

    ]
}

impl ReceiveOp {
    fn kernel<S: RuntimeSession, T>(
        _sess: &S,
        _plc: &HostPlacement,
        _rendezvous_key: RendezvousKey,
        _sender: Role,
    ) -> Result<T>
    where
        T: TryFrom<Value, Error = Error>,
        T: std::fmt::Debug,
        HostPlacement: PlacementPlace<S, T>,
    {
        // use std::convert::TryInto;
        // let value = sess.networking.receive(&sender, &rendezvous_key)?;
        // Ok(plc.place(sess, value.try_into()?))
        todo!()
    }

    fn missing_kernel<S: RuntimeSession, T>(
        _sess: &S,
        _plc: &HostPlacement,
        _rendezvous_key: RendezvousKey,
        _sender: Role,
    ) -> Result<T>
    where
        T: KnownType<S>,
    {
        Err(Error::KernelError(format!(
            "missing HostPlacement: PlacementPlace trait implementation for '{}'",
            &<T as KnownType<S>>::TY
        )))
    }
}

impl Compile<SyncKernel> for ReceiveOp {
    fn compile(&self, ctx: &CompilationContext) -> Result<SyncKernel> {
        let expected_ty = self.sig.ret();
        let rendezvous_key = self.rendezvous_key.clone();
        let sender_id = ctx
            .role_assignment
            .get(&self.sender)
            .cloned()
            .ok_or_else(|| {
                Error::Compilation(format!(
                    "missing identity assignment for '{}'",
                    &self.sender
                ))
            })?;

        Ok(SyncKernel::Nullary(Box::new(move |sess| {
            let v: Value = sess
                .networking
                .receive(&sender_id, &rendezvous_key, &sess.sid)?;
            if expected_ty != Ty::Unknown {
                check_type(&v, expected_ty)?;
            }
            Ok(v)
        })))
    }
}

impl Compile<AsyncKernel> for ReceiveOp {
    fn compile(&self, ctx: &CompilationContext) -> Result<AsyncKernel> {
        let expected_ty = self.sig.ret();
        let rendezvous_key = Arc::new(self.rendezvous_key.clone());
        let sender_id = Arc::new(ctx.role_assignment.get(&self.sender).cloned().ok_or_else(
            || {
                Error::Compilation(format!(
                    "missing identity assignment for '{}'",
                    &self.sender
                ))
            },
        )?);

        Ok(AsyncKernel::Nullary(Box::new(move |sess, sender| {
            let sess = Arc::clone(sess);
            let rendezvous_key = Arc::clone(&rendezvous_key);
            let sender_id = Arc::clone(&sender_id);

            tokio::spawn(async move {
                let v: Value = sess
                    .networking
                    .receive(&sender_id, &rendezvous_key, &sess.sid)
                    .await?;
                if expected_ty != Ty::Unknown {
                    check_type(&v, expected_ty)?;
                }
                map_send_result(sender.send(v))
            })
        })))
    }
}

for_all_values! {( $($value:ty),* ) => (
    $(
        modelled!(PlacementIdentity::identity, HostPlacement, ($value) -> $value, IdentityOp);
    )*
)}

kernel! {
    IdentityOp, [
        (HostPlacement, (HostString) -> HostString => [runtime] Self::kernel),
        (HostPlacement, (Unit) -> Unit => [runtime] Self::missing_kernel),
        (HostPlacement, (HostShape) -> HostShape => [runtime] Self::kernel),
        (HostPlacement, (Seed) -> Seed => [runtime] Self::kernel),
        (HostPlacement, (PrfKey) -> PrfKey => [runtime] Self::kernel),
        (HostPlacement, (HostBitTensor) -> HostBitTensor => [runtime] Self::kernel),
        (HostPlacement, (HostRing64Tensor) -> HostRing64Tensor => [runtime] Self::kernel),
        (HostPlacement, (HostRing128Tensor) -> HostRing128Tensor => [runtime] Self::kernel),
        (HostPlacement, (HostFloat32Tensor) -> HostFloat32Tensor => [runtime] Self::kernel),
        (HostPlacement, (HostFloat64Tensor) -> HostFloat64Tensor => [runtime] Self::kernel),
        (HostPlacement, (HostInt8Tensor) -> HostInt8Tensor => [runtime] Self::kernel),
        (HostPlacement, (HostInt16Tensor) -> HostInt16Tensor => [runtime] Self::kernel),
        (HostPlacement, (HostInt32Tensor) -> HostInt32Tensor => [runtime] Self::kernel),
        (HostPlacement, (HostInt64Tensor) -> HostInt64Tensor => [runtime] Self::kernel),
        (HostPlacement, (HostUint8Tensor) -> HostUint8Tensor => [runtime] Self::kernel),
        (HostPlacement, (HostUint16Tensor) -> HostUint16Tensor => [runtime] Self::kernel),
        (HostPlacement, (HostUint32Tensor) -> HostUint32Tensor => [runtime] Self::kernel),
        (HostPlacement, (HostUint64Tensor) -> HostUint64Tensor => [runtime] Self::kernel),
        (HostPlacement, (HostFixed64Tensor) -> HostFixed64Tensor => [runtime] Self::missing_kernel),
        (HostPlacement, (HostFixed128Tensor) -> HostFixed128Tensor => [runtime] Self::missing_kernel),

    ]
}

impl IdentityOp {
    fn kernel<S: RuntimeSession, T>(sess: &S, plc: &HostPlacement, x: T) -> Result<T>
    where
        HostPlacement: PlacementPlace<S, T>,
    {
        let value = plc.place(sess, x);
        Ok(value)
    }

    fn missing_kernel<S: RuntimeSession, T>(_sess: &S, _plc: &HostPlacement, _x: T) -> Result<T>
    where
        T: KnownType<S>,
    {
        Err(Error::KernelError(format!(
            "missing HostPlacement: PlacementPlace trait implementation for '{}'",
            &<T as KnownType<S>>::TY
        )))
    }
}

impl Compile<SyncKernel> for IdentityOp {
    fn compile(&self, _ctx: &CompilationContext) -> Result<SyncKernel> {
        let expected_ty = self.sig.ret();

        Ok(SyncKernel::Unary(Box::new(move |_sess, v| {
            check_type(&v, expected_ty)?;
            Ok(v)
        })))
    }
}

impl Compile<AsyncKernel> for IdentityOp {
    fn compile(&self, _ctx: &CompilationContext) -> Result<AsyncKernel> {
        let expected_ty = self.sig.ret();

        Ok(AsyncKernel::Unary(Box::new(move |_sess, v, sender| {
            tokio::spawn(async move {
                let v: Value = v.await.map_err(map_receive_error)?;
                check_type(&v, expected_ty)?;
                map_send_result(sender.send(v))
            })
        })))
    }
}

for_all_values! {( $($value:ty),* ) => (
    $(
        modelled!(PlacementInput::input, HostPlacement, attributes[arg_name: String] () -> $value, InputOp);
    )*
)}

kernel! {
    InputOp, [
        (HostPlacement, () -> HostString => [runtime] attributes[arg_name] Self::kernel),
        (HostPlacement, () -> Unit => [runtime] attributes[arg_name] Self::missing_kernel),
        (HostPlacement, () -> HostShape => [runtime] attributes[arg_name] Self::kernel),
        (HostPlacement, () -> Seed => [runtime] attributes[arg_name] Self::kernel),
        (HostPlacement, () -> PrfKey => [runtime] attributes[arg_name] Self::kernel),
        (HostPlacement, () -> HostBitTensor => [runtime] attributes[arg_name] Self::kernel),
        (HostPlacement, () -> HostRing64Tensor => [runtime] attributes[arg_name] Self::kernel),
        (HostPlacement, () -> HostRing128Tensor => [runtime] attributes[arg_name] Self::kernel),
        (HostPlacement, () -> HostFloat32Tensor => [runtime] attributes[arg_name] Self::kernel),
        (HostPlacement, () -> HostFloat64Tensor => [runtime] attributes[arg_name] Self::kernel),
        (HostPlacement, () -> HostInt8Tensor => [runtime] attributes[arg_name] Self::kernel),
        (HostPlacement, () -> HostInt16Tensor => [runtime] attributes[arg_name] Self::kernel),
        (HostPlacement, () -> HostInt32Tensor => [runtime] attributes[arg_name] Self::kernel),
        (HostPlacement, () -> HostInt64Tensor => [runtime] attributes[arg_name] Self::kernel),
        (HostPlacement, () -> HostUint8Tensor => [runtime] attributes[arg_name] Self::kernel),
        (HostPlacement, () -> HostUint16Tensor => [runtime] attributes[arg_name] Self::kernel),
        (HostPlacement, () -> HostUint32Tensor => [runtime] attributes[arg_name] Self::kernel),
        (HostPlacement, () -> HostUint64Tensor => [runtime] attributes[arg_name] Self::kernel),
        (HostPlacement, () -> HostFixed64Tensor => [runtime] attributes[arg_name] Self::missing_kernel),
        (HostPlacement, () -> HostFixed128Tensor => [runtime] attributes[arg_name] Self::missing_kernel),

    ]
}

impl InputOp {
    fn kernel<S: RuntimeSession, O>(sess: &S, plc: &HostPlacement, arg_name: String) -> Result<O>
    where
        O: TryFrom<Value, Error = Error>,
        HostPlacement: PlacementPlace<S, O>,
    {
        use std::convert::TryInto;
        let value = sess
            .find_argument(&arg_name)
            .ok_or_else(|| Error::MissingArgument(arg_name.clone()))?;
        let value = plc.place(sess, value.try_into()?);
        Ok(value)
    }

    fn missing_kernel<S: RuntimeSession, O>(
        _sess: &S,
        _plc: &HostPlacement,
        _arg_name: String,
    ) -> Result<O>
    where
        O: KnownType<S>,
    {
        Err(Error::KernelError(format!(
            "missing HostPlacement: PlacementPlace trait implementation for '{}'",
            &<O as KnownType<S>>::TY
        )))
    }
}

impl Compile<SyncKernel> for InputOp {
    fn compile(&self, _ctx: &CompilationContext) -> Result<SyncKernel> {
        let arg_name = self.arg_name.clone();
        let expected_ty = self.sig.ret();

        Ok(SyncKernel::Nullary(Box::new(move |sess| {
            let arg = sess
                .arguments
                .get(&arg_name)
                .cloned()
                .ok_or_else(|| Error::MissingArgument(arg_name.clone()))?;
            check_type(&arg, expected_ty)?;
            Ok(arg)
        })))
    }
}

impl Compile<AsyncKernel> for InputOp {
    fn compile(&self, _ctx: &CompilationContext) -> Result<AsyncKernel> {
        let expected_ty = self.sig.ret();
        let arg_name = Arc::new(self.arg_name.clone());

        Ok(AsyncKernel::Nullary(Box::new(move |sess, sender| {
            let sess = Arc::clone(sess);
            let arg_name = Arc::clone(&arg_name);

            tokio::spawn(async move {
                let arg = sess
                    .arguments
                    .get(arg_name.as_ref())
                    .cloned()
                    .ok_or_else(|| Error::MissingArgument(arg_name.as_ref().clone()))?;
                check_type(&arg, expected_ty)?;
                map_send_result(sender.send(arg))
            })
        })))
    }
}

for_all_values! {( $($value:ty),* ) => (
    $(
        modelled!(PlacementOutput::output, HostPlacement, ($value) -> $value, OutputOp);
    )*
)}
modelled!(PlacementOutput::output, HostPlacement, (crate::logical::Tensor) -> crate::logical::Tensor, OutputOp);
modelled!(PlacementOutput::output, HostPlacement, (Float32Tensor) -> Float32Tensor, OutputOp);
modelled!(PlacementOutput::output, HostPlacement, (Float64Tensor) -> Float64Tensor, OutputOp);

kernel! {
    OutputOp, [
        (HostPlacement, (Unit) -> Unit => [runtime] Self::kernel),
        (HostPlacement, (HostShape) -> HostShape => [runtime] Self::kernel),
        (HostPlacement, (Seed) -> Seed => [runtime] Self::kernel),
        (HostPlacement, (PrfKey) -> PrfKey => [runtime] Self::kernel),
        (HostPlacement, (HostString) -> HostString => [runtime] Self::kernel),
        (HostPlacement, (HostBitTensor) -> HostBitTensor => [runtime] Self::kernel),
        (HostPlacement, (HostRing64Tensor) -> HostRing64Tensor => [runtime] Self::kernel),
        (HostPlacement, (HostRing128Tensor) -> HostRing128Tensor => [runtime] Self::kernel),
        (HostPlacement, (HostFloat32Tensor) -> HostFloat32Tensor => [runtime] Self::kernel),
        (HostPlacement, (HostFloat64Tensor) -> HostFloat64Tensor => [runtime] Self::kernel),
        (HostPlacement, (HostInt8Tensor) -> HostInt8Tensor => [runtime] Self::kernel),
        (HostPlacement, (HostInt16Tensor) -> HostInt16Tensor => [runtime] Self::kernel),
        (HostPlacement, (HostInt32Tensor) -> HostInt32Tensor => [runtime] Self::kernel),
        (HostPlacement, (HostInt64Tensor) -> HostInt64Tensor => [runtime] Self::kernel),
        (HostPlacement, (HostUint8Tensor) -> HostUint8Tensor => [runtime] Self::kernel),
        (HostPlacement, (HostUint16Tensor) -> HostUint16Tensor => [runtime] Self::kernel),
        (HostPlacement, (HostUint32Tensor) -> HostUint32Tensor => [runtime] Self::kernel),
        (HostPlacement, (HostUint64Tensor) -> HostUint64Tensor => [runtime] Self::kernel),
        (HostPlacement, (HostFixed64Tensor) -> HostFixed64Tensor => [runtime] Self::non_placing_kernel),
        (HostPlacement, (HostFixed128Tensor) -> HostFixed128Tensor => [runtime] Self::non_placing_kernel),
        (HostPlacement, (crate::logical::Tensor) -> crate::logical::Tensor => [hybrid] Self::logical_kernel),
        (HostPlacement, (Float32Tensor) -> Float32Tensor => [hybrid] Self::float_kernel),
        (HostPlacement, (Float64Tensor) -> Float64Tensor => [hybrid] Self::float_kernel),
    ]
}

impl OutputOp {
    fn kernel<S: RuntimeSession, O>(sess: &S, plc: &HostPlacement, x: O) -> Result<O>
    where
        HostPlacement: PlacementPlace<S, O>,
    {
        // Output is not doing anything now, it is just a marker on the graph.
        // But it has to return a value because that's how we collect outputs in the old framework
        let x = plc.place(sess, x);
        Ok(x)
    }

    fn non_placing_kernel<S: RuntimeSession, O>(
        _sess: &S,
        _plc: &HostPlacement,
        x: O,
    ) -> Result<O> {
        // Output is not doing anything now, it is just a marker on the graph.
        // But it has to return a value because that's how we collect outputs in the old framework
        Ok(x)
    }
}

impl Compile<SyncKernel> for OutputOp {
    fn compile(&self, _ctx: &CompilationContext) -> Result<SyncKernel> {
        Ok(SyncKernel::Unary(Box::new(move |_sess, x0| Ok(x0))))
    }
}

impl Compile<AsyncKernel> for OutputOp {
    fn compile(&self, _ctx: &CompilationContext) -> Result<AsyncKernel> {
        Ok(AsyncKernel::Unary(Box::new(move |_sess, x0, sender| {
            tokio::spawn(async move {
                let val = x0.await.map_err(map_receive_error)?;
                map_send_result(sender.send(val))
            })
        })))
    }
}

for_all_values! {( $($value:ty),* ) => (
    $(
        modelled!(PlacementSave::save, HostPlacement, (HostString, $value) -> Unit, SaveOp);
    )*
)}

modelled!(PlacementSave::save, HostPlacement, (HostString, crate::logical::Tensor) -> Unit, SaveOp);
modelled!(PlacementSave::save, HostPlacement, (HostString, Float32Tensor) -> Unit, SaveOp);
modelled!(PlacementSave::save, HostPlacement, (HostString, Float64Tensor) -> Unit, SaveOp);

kernel! {
    SaveOp, [
        (HostPlacement, (HostString, Unit) -> Unit => [runtime] Self::kernel),
        (HostPlacement, (HostString, HostShape) -> Unit => [runtime] Self::kernel),
        (HostPlacement, (HostString, Seed) -> Unit => [runtime] Self::kernel),
        (HostPlacement, (HostString, PrfKey) -> Unit => [runtime] Self::kernel),
        (HostPlacement, (HostString, HostString) -> Unit => [runtime] Self::kernel),
        (HostPlacement, (HostString, HostBitTensor) -> Unit => [runtime] Self::kernel),
        (HostPlacement, (HostString, HostRing64Tensor) -> Unit => [runtime] Self::kernel),
        (HostPlacement, (HostString, HostRing128Tensor) -> Unit => [runtime] Self::kernel),
        (HostPlacement, (HostString, HostFloat32Tensor) -> Unit => [runtime] Self::kernel),
        (HostPlacement, (HostString, HostFloat64Tensor) -> Unit => [runtime] Self::kernel),
        (HostPlacement, (HostString, HostInt8Tensor) -> Unit => [runtime] Self::kernel),
        (HostPlacement, (HostString, HostInt16Tensor) -> Unit => [runtime] Self::kernel),
        (HostPlacement, (HostString, HostInt32Tensor) -> Unit => [runtime] Self::kernel),
        (HostPlacement, (HostString, HostInt64Tensor) -> Unit => [runtime] Self::kernel),
        (HostPlacement, (HostString, HostUint8Tensor) -> Unit => [runtime] Self::kernel),
        (HostPlacement, (HostString, HostUint16Tensor) -> Unit => [runtime] Self::kernel),
        (HostPlacement, (HostString, HostUint32Tensor) -> Unit => [runtime] Self::kernel),
        (HostPlacement, (HostString, HostUint64Tensor) -> Unit => [runtime] Self::kernel),
        (HostPlacement, (HostString, HostFixed64Tensor) -> Unit => [runtime] Self::kernel),
        (HostPlacement, (HostString, HostFixed128Tensor) -> Unit => [runtime] Self::kernel),
        (HostPlacement, (HostString, crate::logical::Tensor) -> Unit => [hybrid] Self::logical_kernel),
        (HostPlacement, (HostString, Float32Tensor) -> Unit => [hybrid] Self::float_kernel),
        (HostPlacement, (HostString, Float64Tensor) -> Unit => [hybrid] Self::float_kernel),
    ]
}

impl SaveOp {
    fn kernel<S: RuntimeSession, O>(
        _sess: &S,
        _plc: &HostPlacement,
        _key: HostString,
        _x: O,
    ) -> Result<Unit>
    where
        Value: From<O>,
    {
        // let x: Value = x.into();
        // sess.storage.save(&key.0, &x)?;
        // Ok(Unit(plc.clone()))
        todo!()
    }
}

// This implementation is the old kernel.
#[cfg(not(feature = "exclude_old_framework"))]
impl Compile<SyncKernel> for SaveOp {
    fn compile(&self, _ctx: &CompilationContext) -> Result<SyncKernel> {
        let expected_ty = self.sig.arg(1)?;

        Ok(SyncKernel::Binary(Box::new(move |sess, key, val| {
            let key = HostString::try_from(key)?;
            check_type(&val, expected_ty)?;
            sess.storage.save(&key.0, &sess.sid, &val)?;
            Ok(Value::Unit(Box::new(Unit(HostPlacement {
                owner: "TODO".into(), // Fake owner for the old kernel
            }))))
        })))
    }
}

// This implementation is the old kernel.
#[cfg(not(feature = "exclude_old_framework"))]
impl Compile<AsyncKernel> for SaveOp {
    fn compile(&self, _ctx: &CompilationContext) -> Result<AsyncKernel> {
        let expected_ty = self.sig.arg(1)?;

        Ok(AsyncKernel::Binary(Box::new(
            move |sess, key, val, sender| {
                let sess = Arc::clone(sess);

                tokio::spawn(async move {
                    let key = HostString::try_from(key.await.map_err(map_receive_error)?)?;
                    let val = val.await.map_err(map_receive_error)?;
                    check_type(&val, expected_ty)?;
                    sess.storage.save(&key.0, &sess.sid, &val).await?;
                    map_send_result(sender.send(Value::Unit(Box::new(Unit(HostPlacement {
                        owner: "TODO".into(), // Fake owner for the old kernel
                    })))))
                })
            },
        )))
    }
}

// for_all_values! {( $($value:ty),* ) => (
//     $(
//         modelled!(PlacementLoad::load, HostPlacement, (HostString, HostString) -> $value, LoadOp);
//     )*
// )}

modelled!(PlacementLoad::load, HostPlacement, (HostString, HostString) -> HostFloat64Tensor, LoadOp);
modelled!(PlacementLoad::load, HostPlacement, (HostString, HostString) -> Float64Tensor, LoadOp);
modelled!(PlacementLoad::load, HostPlacement, (HostString, HostString) -> crate::logical::Tensor, LoadOp);

kernel! {
    LoadOp, [
        (HostPlacement, (HostString, HostString) -> Unit => [runtime] Self::missing_kernel),
        (HostPlacement, (HostString, HostString) -> HostShape => [runtime] Self::kernel),
        (HostPlacement, (HostString, HostString) -> Seed => [runtime] Self::kernel),
        (HostPlacement, (HostString, HostString) -> PrfKey => [runtime] Self::kernel),
        (HostPlacement, (HostString, HostString) -> HostString => [runtime] Self::kernel),
        (HostPlacement, (HostString, HostString) -> HostBitTensor => [runtime] Self::kernel),
        (HostPlacement, (HostString, HostString) -> HostRing64Tensor => [runtime] Self::kernel),
        (HostPlacement, (HostString, HostString) -> HostRing128Tensor => [runtime] Self::kernel),
        (HostPlacement, (HostString, HostString) -> HostFloat32Tensor => [runtime] Self::kernel),
        (HostPlacement, (HostString, HostString) -> HostFloat64Tensor => [runtime] Self::kernel),
        (HostPlacement, (HostString, HostString) -> HostInt8Tensor => [runtime] Self::kernel),
        (HostPlacement, (HostString, HostString) -> HostInt16Tensor => [runtime] Self::kernel),
        (HostPlacement, (HostString, HostString) -> HostInt32Tensor => [runtime] Self::kernel),
        (HostPlacement, (HostString, HostString) -> HostInt64Tensor => [runtime] Self::kernel),
        (HostPlacement, (HostString, HostString) -> HostUint8Tensor => [runtime] Self::kernel),
        (HostPlacement, (HostString, HostString) -> HostUint16Tensor => [runtime] Self::kernel),
        (HostPlacement, (HostString, HostString) -> HostUint32Tensor => [runtime] Self::kernel),
        (HostPlacement, (HostString, HostString) -> HostUint64Tensor => [runtime] Self::kernel),
        (HostPlacement, (HostString, HostString) -> HostFixed64Tensor => [runtime] Self::missing_kernel),
        (HostPlacement, (HostString, HostString) -> HostFixed128Tensor => [runtime] Self::missing_kernel),
        (HostPlacement, (HostString, HostString) -> Float64Tensor => [hybrid] Self::float_kernel),
        (HostPlacement, (HostString, HostString) -> crate::logical::Tensor => [hybrid] Self::logical_kernel),
    ]
}

impl LoadOp {
    fn kernel<S: RuntimeSession, O>(
        _sess: &S,
        _plc: &HostPlacement,
        _key: HostString,
        _query: HostString,
    ) -> Result<O>
    where
        O: KnownType<S>,
        O: TryFrom<Value, Error = Error>,
        HostPlacement: PlacementPlace<S, O>,
    {
        // use std::convert::TryInto;
        // let value = sess.storage.load(&key.0, &query.0, Some(<O as KnownType<S>>::TY))?;
        // let value = plc.place(sess, value.try_into()?);
        // Ok(value)
        todo!()
    }

    fn missing_kernel<S: RuntimeSession, O>(
        _sess: &S,
        _plc: &HostPlacement,
        _key: HostString,
        _query: HostString,
    ) -> Result<O>
    where
        O: KnownType<S>,
    {
        Err(Error::KernelError(format!(
            "missing HostPlacement: PlacementPlace trait implementation for '{}'",
            &<O as KnownType<S>>::TY
        )))
    }
}

impl Compile<SyncKernel> for LoadOp {
    fn compile(&self, _ctx: &CompilationContext) -> Result<SyncKernel> {
        let expected_ty = self.sig.ret();

        Ok(SyncKernel::Binary(Box::new(move |sess, key, query| {
            let key = HostString::try_from(key)?;
            let query = HostString::try_from(query)?;
            let val = sess
                .storage
                .load(&key.0, &sess.sid, Some(expected_ty), &query.0)?;
            check_type(&val, expected_ty)?;
            Ok(val)
        })))
    }
}

impl Compile<AsyncKernel> for LoadOp {
    fn compile(&self, _ctx: &CompilationContext) -> Result<AsyncKernel> {
        let expected_ty = self.sig.ret();

        Ok(AsyncKernel::Binary(Box::new(
            move |sess, key, query, sender| {
                let sess = Arc::clone(sess);

                tokio::spawn(async move {
                    let key = HostString::try_from(key.await.map_err(map_receive_error)?)?;
                    let query = HostString::try_from(query.await.map_err(map_receive_error)?)?;
                    let val = sess
                        .storage
                        .load(&key.0, &sess.sid, Some(expected_ty), &query.0)
                        .await?;
                    check_type(&val, expected_ty)?;
                    map_send_result(sender.send(val))
                })
            },
        )))
    }
}

pub struct TestSyncExecutor {
    // Placeholder for the future state we want to keep
}

impl Default for TestSyncExecutor {
    fn default() -> Self {
        TestSyncExecutor {}
    }
}

impl TestSyncExecutor {
    pub fn run_computation(
        &self,
        computation: &Computation,
        session: &SyncSession,
    ) -> anyhow::Result<HashMap<String, Value>> {
        let mut env: HashMap<String, Value> = HashMap::default();
        let computation = computation.toposort()?;

        let output_names: Vec<String> = computation
            .operations
            .iter() // guessing that par_iter won't help here
            .filter_map(|op| match op.kind {
                Operator::Output(_) => Some(op.name.clone()),
                _ => None,
            })
            .collect();

        for op in computation.operations.iter() {
            let operator = op.kind.clone();
            let operands = op
                .inputs
                .iter()
                .map(|input_name| env.get(input_name).unwrap().clone())
                .collect();
            let value = session
                .execute(operator, &op.placement, operands)
                .map_err(|e| {
                    Error::Compilation(format!(
                        "SyncSession failed to execute computation due to an error: {:?}",
                        e,
                    ))
                })?;
            env.insert(op.name.clone(), value);
        }

        let outputs: HashMap<String, Value> = output_names
            .iter()
            .map(|op_name| (op_name.clone(), env.get(op_name).cloned().unwrap()))
            .collect();
        Ok(outputs)
    }
}<|MERGE_RESOLUTION|>--- conflicted
+++ resolved
@@ -872,23 +872,7 @@
             HostDiag(_) => unimplemented!(),
             HostSqueeze(_) => unimplemented!(),
             Cast(_) => unimplemented!("No implementation of Cast for the old framework"),
-            // NOTE the following are not supported by design
-            AdtReveal(_) | AdtFill(_) | AdtAdd(_) | AdtSub(_) | AdtMul(_) | AdtShl(_)
-            | AdtToRep(_) | RepAbs(_) | RepSetup(_) | RepShare(_) | RepReveal(_) | RepFill(_)
-<<<<<<< HEAD
-            | RepAnd(_) | RepXor(_) | RepNeg(_) | RepAdd(_) | RepSub(_) | RepMul(_) | RepMsb(_)
-            | RepDot(_) | RepFixedpointMean(_) | RepShl(_) | RepSum(_) | RepTruncPr(_)
-            | RepToAdt(_) | RepIndexAxis(_) | RepIndex(_) | RepDiag(_) | RepShlDim(_)
-            | RepSlice(_) | RepBitDec(_) | FixedpointMul(_) | FixedpointDot(_)
-            | FixedpointTruncPr(_) | FixedpointMean(_) | FixedpointSum(_) => {
-=======
-            | RepAdd(_) | RepSub(_) | RepMul(_) | RepMsb(_) | RepDot(_) | RepFixedpointMean(_)
-            | RepShl(_) | RepSum(_) | RepTruncPr(_) | RepToAdt(_) | RepIndexAxis(_)
-            | RepIndex(_) | RepDiag(_) | RepShlDim(_) | RepSlice(_) | RepBitDec(_)
-            | RepEqual(_) | RepIfElse(_) | FixedpointMul(_) | FixedpointDot(_)
-            | FixedpointTruncPr(_) | FixedpointMean(_) | FixedpointSum(_) | BitNeg(_)
-            | RepNeg(_) | FixedpointDiv(_) | Sign(_) | RepAddN(_) | RepBitCompose(_) => {
->>>>>>> a97bcb3a
+            _ => {
                 unimplemented!("Not supported {:?}", self)
             }
         }
@@ -983,21 +967,7 @@
             FloatingpointInverse(op) => unimplemented!("Not done yet: {:?}", op),
             FloatingpointMean(op) => unimplemented!("Not done yet: {:?}", op),
             FloatingpointSum(op) => unimplemented!("Not done yet: {:?}", op),
-            // NOTE the following are not supported by design
-            AdtReveal(_) | AdtFill(_) | AdtAdd(_) | AdtSub(_) | AdtMul(_) | AdtShl(_)
-            | AdtToRep(_) | RepAbs(_) | RepSetup(_) | RepShare(_) | RepReveal(_) | RepFill(_)
-<<<<<<< HEAD
-            | RepAnd(_) | RepXor(_) | RepNeg(_) | RepAdd(_) | RepSub(_) | RepMul(_) | RepMsb(_)
-            | RepDot(_) | RepFixedpointMean(_) | RepShl(_) | RepSum(_) | RepTruncPr(_)
-            | RepToAdt(_) | RepIndexAxis(_) | RepIndex(_) | RepDiag(_) | RepShlDim(_)
-            | RepSlice(_) | RepBitDec(_) => {
-=======
-            | RepAdd(_) | RepSub(_) | RepMul(_) | RepMsb(_) | RepDot(_) | RepFixedpointMean(_)
-            | RepShl(_) | RepSum(_) | RepTruncPr(_) | RepToAdt(_) | RepIndexAxis(_)
-            | RepEqual(_) | RepIfElse(_) | RepIndex(_) | RepDiag(_) | RepShlDim(_)
-            | RepSlice(_) | BitNeg(_) | RepNeg(_) | RepBitDec(_) | FixedpointDiv(_) | Sign(_)
-            | RepAddN(_) | RepBitCompose(_) => {
->>>>>>> a97bcb3a
+            _ => {
                 unimplemented!("Not supported {:?}", self)
             }
         }

use crate::encrypted::{AesKey, AesTensor, Fixed128AesTensor};
use crate::error::{Error, Result};
use crate::execution::{Identity, SyncNetworkingImpl, SyncStorageImpl};
use crate::fixedpoint::{Fixed128Tensor, Fixed64Tensor};
use crate::floatingpoint::{Float32Tensor, Float64Tensor};
use crate::host::*;
use crate::networking::LocalSyncNetworking;
use crate::prim::{PrfKey, RawPrfKey, RawSeed, Seed, SyncKey};
use crate::replicated::*;
use crate::storage::LocalSyncStorage;
use crate::{computation::*, for_all_values};
use std::collections::HashMap;
use std::convert::TryFrom;
use std::rc::Rc;
use std::sync::Arc;

/// General session trait determining basic properties for session objects.
pub trait Session {
    type Value;
    fn execute(
        &self,
        op: Operator,
        plc: &Placement,
        operands: Vec<Self::Value>,
    ) -> Result<Self::Value>;

    type ReplicatedSetup;
    fn replicated_setup(&self, plc: &ReplicatedPlacement) -> Arc<Self::ReplicatedSetup>;
}

/// Trait for sessions that are intended for run-time use only.
///
/// This trait is used to make a distinct between functionality that may
/// only be executed during run-time as opposed to at compile-time, such
/// as for instance key generation. Moreover, it also offers access to
/// information that is only known at run-time, such as the concrete
/// session id under which execution is happening.
pub trait RuntimeSession: Session {
    fn session_id(&self) -> &SessionId;
    fn find_argument(&self, key: &str) -> Option<Value>;
    fn find_role_assignment(&self, role: &Role) -> Result<&Identity>;
}

/// Session object for synchronous/eager execution (in new framework).
pub struct SyncSession {
    session_id: SessionId,
    replicated_keys: std::sync::RwLock<HashMap<ReplicatedPlacement, Arc<ReplicatedSetup>>>,
    arguments: HashMap<String, Value>,
    role_assignments: HashMap<Role, Identity>,
    storage: SyncStorageImpl,
    networking: SyncNetworkingImpl,
}

impl Default for SyncSession {
    /// Default session should only be used in tests.
    ///
    /// Use new() for the real sessions instead.
    fn default() -> Self {
        SyncSession {
            session_id: SessionId::random(),
            replicated_keys: Default::default(),
            arguments: Default::default(),
            role_assignments: Default::default(),
            storage: Rc::new(LocalSyncStorage::default()),
            networking: Rc::new(LocalSyncNetworking::default()),
        }
    }
}

impl SyncSession {
    pub fn from_session_id(sid: SessionId) -> Self {
        SyncSession {
            session_id: sid,
            replicated_keys: Default::default(),
            arguments: Default::default(),
            role_assignments: Default::default(),
            storage: Rc::new(LocalSyncStorage::default()),
            networking: Rc::new(LocalSyncNetworking::default()),
        }
    }

    pub fn from_storage(
        sid: SessionId,
        arguments: HashMap<String, Value>,
        role_assignments: HashMap<Role, Identity>,
        storage: SyncStorageImpl,
    ) -> Self {
        SyncSession {
            session_id: sid,
            replicated_keys: Default::default(),
            arguments,
            role_assignments,
            storage,
            networking: Rc::new(LocalSyncNetworking::default()),
        }
    }

    pub fn from_networking(
        sid: SessionId,
        arguments: HashMap<String, Value>,
        role_assignments: HashMap<Role, Identity>,
        networking: SyncNetworkingImpl,
    ) -> Self {
        SyncSession {
            session_id: sid,
            replicated_keys: Default::default(),
            arguments,
            role_assignments,
            storage: Rc::new(LocalSyncStorage::default()),
            networking,
        }
    }

    pub fn from_roles<'a>(roles: impl Iterator<Item = &'a Role>) -> Self {
        let own_identity = Identity::from("tester");
        let role_assignment = roles
            .map(|role| (role.clone(), own_identity.clone()))
            .collect();
        SyncSession {
            session_id: SessionId::random(),
            replicated_keys: Default::default(),
            arguments: Default::default(),
            role_assignments: role_assignment,
            storage: Rc::new(LocalSyncStorage::default()),
            networking: Rc::new(LocalSyncNetworking::default()),
        }
    }
}

impl Session for SyncSession {
    type Value = Value;

    fn execute(&self, op: Operator, plc: &Placement, operands: Vec<Value>) -> Result<Value> {
        use Operator::*;
        let kernel_output = match op {
            Shape(op) => DispatchKernel::compile(&op, plc)?(self, operands)?,
            BitFill(op) => DispatchKernel::compile(&op, plc)?(self, operands)?,
            RingFill(op) => DispatchKernel::compile(&op, plc)?(self, operands)?,
            PrimPrfKeyGen(op) => DispatchKernel::compile(&op, plc)?(self, operands)?,
            BitSample(op) => DispatchKernel::compile(&op, plc)?(self, operands)?,
            BitSampleSeeded(op) => DispatchKernel::compile(&op, plc)?(self, operands)?,
            BitXor(op) => DispatchKernel::compile(&op, plc)?(self, operands)?,
            BitAnd(op) => DispatchKernel::compile(&op, plc)?(self, operands)?,
            BitNeg(op) => DispatchKernel::compile(&op, plc)?(self, operands)?,
            BitExtract(op) => DispatchKernel::compile(&op, plc)?(self, operands)?,
            RingSample(op) => DispatchKernel::compile(&op, plc)?(self, operands)?,
            RingSampleSeeded(op) => DispatchKernel::compile(&op, plc)?(self, operands)?,
            RingAdd(op) => DispatchKernel::compile(&op, plc)?(self, operands)?,
            RingSub(op) => DispatchKernel::compile(&op, plc)?(self, operands)?,
            RingMul(op) => DispatchKernel::compile(&op, plc)?(self, operands)?,
            RingDot(op) => DispatchKernel::compile(&op, plc)?(self, operands)?,
            RingNeg(op) => DispatchKernel::compile(&op, plc)?(self, operands)?,
            RingShl(op) => DispatchKernel::compile(&op, plc)?(self, operands)?,
            RingShr(op) => DispatchKernel::compile(&op, plc)?(self, operands)?,
            RingSum(op) => DispatchKernel::compile(&op, plc)?(self, operands)?,
            RingFixedpointMean(op) => DispatchKernel::compile(&op, plc)?(self, operands)?,
            RingFixedpointEncode(op) => DispatchKernel::compile(&op, plc)?(self, operands)?,
            RingFixedpointDecode(op) => DispatchKernel::compile(&op, plc)?(self, operands)?,
            RingInject(op) => DispatchKernel::compile(&op, plc)?(self, operands)?,
            RepFill(op) => DispatchKernel::compile(&op, plc)?(self, operands)?,
            RepSetup(op) => DispatchKernel::compile(&op, plc)?(self, operands)?,
            RepShare(op) => DispatchKernel::compile(&op, plc)?(self, operands)?,
            RepReveal(op) => DispatchKernel::compile(&op, plc)?(self, operands)?,
            RepAdd(op) => DispatchKernel::compile(&op, plc)?(self, operands)?,
            RepSub(op) => DispatchKernel::compile(&op, plc)?(self, operands)?,
            RepMul(op) => DispatchKernel::compile(&op, plc)?(self, operands)?,
            RepAnd(op) => DispatchKernel::compile(&op, plc)?(self, operands)?,
            RepXor(op) => DispatchKernel::compile(&op, plc)?(self, operands)?,
            RepNeg(op) => DispatchKernel::compile(&op, plc)?(self, operands)?,
            RepDot(op) => DispatchKernel::compile(&op, plc)?(self, operands)?,
            RepTruncPr(op) => DispatchKernel::compile(&op, plc)?(self, operands)?,
            RepMsb(op) => DispatchKernel::compile(&op, plc)?(self, operands)?,
            RepAbs(op) => DispatchKernel::compile(&op, plc)?(self, operands)?,
            RepToAdt(op) => DispatchKernel::compile(&op, plc)?(self, operands)?,
            RepFixedpointMean(op) => DispatchKernel::compile(&op, plc)?(self, operands)?,
            RepSum(op) => DispatchKernel::compile(&op, plc)?(self, operands)?,
            AddN(op) => DispatchKernel::compile(&op, plc)?(self, operands)?,
            RepShl(op) => DispatchKernel::compile(&op, plc)?(self, operands)?,
            RepIndexAxis(op) => DispatchKernel::compile(&op, plc)?(self, operands)?,
            Index(op) => DispatchKernel::compile(&op, plc)?(self, operands)?,
            RepDiag(op) => DispatchKernel::compile(&op, plc)?(self, operands)?,
            RepSlice(op) => DispatchKernel::compile(&op, plc)?(self, operands)?,
            RepBitDec(op) => DispatchKernel::compile(&op, plc)?(self, operands)?,
            RepBitCompose(op) => DispatchKernel::compile(&op, plc)?(self, operands)?,
            RepShlDim(op) => DispatchKernel::compile(&op, plc)?(self, operands)?,
            AdtAdd(op) => DispatchKernel::compile(&op, plc)?(self, operands)?,
            AdtSub(op) => DispatchKernel::compile(&op, plc)?(self, operands)?,
            AdtShl(op) => DispatchKernel::compile(&op, plc)?(self, operands)?,
            AdtMul(op) => DispatchKernel::compile(&op, plc)?(self, operands)?,
            AdtFill(op) => DispatchKernel::compile(&op, plc)?(self, operands)?,
            AdtReveal(op) => DispatchKernel::compile(&op, plc)?(self, operands)?,
            AdtToRep(op) => DispatchKernel::compile(&op, plc)?(self, operands)?,
            PrimDeriveSeed(op) => DispatchKernel::compile(&op, plc)?(self, operands)?,
            AesDecrypt(op) => DispatchKernel::compile(&op, plc)?(self, operands)?,
            Constant(op) => DispatchKernel::compile(&op, plc)?(self, operands)?,
            HostOnes(op) => DispatchKernel::compile(&op, plc)?(self, operands)?,
            Input(op) => DispatchKernel::compile(&op, plc)?(self, operands)?,
            Output(op) => DispatchKernel::compile(&op, plc)?(self, operands)?,
            Load(op) => {
                use std::convert::TryInto;
                assert_eq!(operands.len(), 2);
                let key: HostString = operands.get(0).unwrap().clone().try_into()?;
                let query: HostString = operands.get(1).unwrap().clone().try_into()?;
                self.storage
                    .load(&key.0, &self.session_id, Some(op.sig.ret()), &query.0)?
            }
            Save(_) => {
                use std::convert::TryInto;
                assert_eq!(operands.len(), 2);
                let key: HostString = operands.get(0).unwrap().clone().try_into()?;
                let x = operands.get(1).unwrap().clone();
                self.storage.save(&key.0, &self.session_id, &x)?;
                let host = match plc {
                    Placement::Host(host) => host,
                    _ => unimplemented!(
                        "SyncSession does not support running Save on non-host placements yet"
                    ),
                };
                Unit(host.clone()).into()
            }
            HostAtLeast2D(op) => DispatchKernel::compile(&op, plc)?(self, operands)?,
            HostMean(op) => DispatchKernel::compile(&op, plc)?(self, operands)?,
            HostSqrt(op) => DispatchKernel::compile(&op, plc)?(self, operands)?,
            HostSum(op) => DispatchKernel::compile(&op, plc)?(self, operands)?,
            FixedpointEncode(op) => DispatchKernel::compile(&op, plc)?(self, operands)?,
            FixedpointDecode(op) => DispatchKernel::compile(&op, plc)?(self, operands)?,
            FixedpointAdd(op) => DispatchKernel::compile(&op, plc)?(self, operands)?,
            FixedpointSub(op) => DispatchKernel::compile(&op, plc)?(self, operands)?,
            FixedpointMul(op) => DispatchKernel::compile(&op, plc)?(self, operands)?,
            FixedpointDiv(op) => DispatchKernel::compile(&op, plc)?(self, operands)?,
            FixedpointDot(op) => DispatchKernel::compile(&op, plc)?(self, operands)?,
            FixedpointTruncPr(op) => DispatchKernel::compile(&op, plc)?(self, operands)?,
            FixedpointSum(op) => DispatchKernel::compile(&op, plc)?(self, operands)?,
            FixedpointMean(op) => DispatchKernel::compile(&op, plc)?(self, operands)?,
            HostSlice(op) => DispatchKernel::compile(&op, plc)?(self, operands)?,
            HostDiag(op) => DispatchKernel::compile(&op, plc)?(self, operands)?,
            HostShlDim(op) => DispatchKernel::compile(&op, plc)?(self, operands)?,
            HostIndexAxis(op) => DispatchKernel::compile(&op, plc)?(self, operands)?,
            HostAdd(op) => DispatchKernel::compile(&op, plc)?(self, operands)?,
            HostSub(op) => DispatchKernel::compile(&op, plc)?(self, operands)?,
            HostMul(op) => DispatchKernel::compile(&op, plc)?(self, operands)?,
            HostDiv(op) => DispatchKernel::compile(&op, plc)?(self, operands)?,
            HostDot(op) => DispatchKernel::compile(&op, plc)?(self, operands)?,
            HostExpandDims(op) => DispatchKernel::compile(&op, plc)?(self, operands)?,
            HostSqueeze(op) => DispatchKernel::compile(&op, plc)?(self, operands)?,
            HostConcat(op) => DispatchKernel::compile(&op, plc)?(self, operands)?,
            Sign(op) => DispatchKernel::compile(&op, plc)?(self, operands)?,
            FloatingpointAdd(op) => DispatchKernel::compile(&op, plc)?(self, operands)?,
            FloatingpointSub(op) => DispatchKernel::compile(&op, plc)?(self, operands)?,
            FloatingpointMul(op) => DispatchKernel::compile(&op, plc)?(self, operands)?,
            FloatingpointDiv(op) => DispatchKernel::compile(&op, plc)?(self, operands)?,
            FloatingpointDot(op) => DispatchKernel::compile(&op, plc)?(self, operands)?,
            FloatingpointAtLeast2D(op) => DispatchKernel::compile(&op, plc)?(self, operands)?,
            FloatingpointOnes(op) => DispatchKernel::compile(&op, plc)?(self, operands)?,
            FloatingpointConcat(op) => DispatchKernel::compile(&op, plc)?(self, operands)?,
            FloatingpointExpandDims(op) => DispatchKernel::compile(&op, plc)?(self, operands)?,
            FloatingpointTranspose(op) => DispatchKernel::compile(&op, plc)?(self, operands)?,
            FloatingpointInverse(op) => DispatchKernel::compile(&op, plc)?(self, operands)?,
            FloatingpointMean(op) => DispatchKernel::compile(&op, plc)?(self, operands)?,
            FloatingpointSum(op) => DispatchKernel::compile(&op, plc)?(self, operands)?,
            HostTranspose(op) => DispatchKernel::compile(&op, plc)?(self, operands)?,
            HostInverse(op) => DispatchKernel::compile(&op, plc)?(self, operands)?,
            HostBitDec(op) => DispatchKernel::compile(&op, plc)?(self, operands)?,
            Identity(op) => DispatchKernel::compile(&op, plc)?(self, operands)?,
            Cast(op) => DispatchKernel::compile(&op, plc)?(self, operands)?,
            Send(op) => {
                assert_eq!(operands.len(), 1);
                let x = operands.get(0).unwrap();
                self.networking.send(
                    x,
                    self.find_role_assignment(&op.receiver)?,
                    &op.rendezvous_key,
                    &self.session_id,
                )?;
                let host = match plc {
                    Placement::Host(host) => host,
                    _ => unimplemented!(
                        "SyncSession does not support running Send on non-host placements yet"
                    ),
                };
                Unit(host.clone()).into()
            }
            Receive(op) => self.networking.receive(
                self.find_role_assignment(&op.sender)?,
                &op.rendezvous_key,
                &self.session_id,
            )?,
            HostReshape(op) => DispatchKernel::compile(&op, plc)?(self, operands)?,
            AtLeast2D(op) => DispatchKernel::compile(&op, plc)?(self, operands)?,
            Slice(op) => DispatchKernel::compile(&op, plc)?(self, operands)?,
            Ones(op) => DispatchKernel::compile(&op, plc)?(self, operands)?,
            ExpandDims(op) => DispatchKernel::compile(&op, plc)?(self, operands)?,
            Concat(op) => DispatchKernel::compile(&op, plc)?(self, operands)?,
            Transpose(op) => DispatchKernel::compile(&op, plc)?(self, operands)?,
            Dot(op) => DispatchKernel::compile(&op, plc)?(self, operands)?,
            Inverse(op) => DispatchKernel::compile(&op, plc)?(self, operands)?,
            Add(op) => DispatchKernel::compile(&op, plc)?(self, operands)?,
            Sub(op) => DispatchKernel::compile(&op, plc)?(self, operands)?,
            Mul(op) => DispatchKernel::compile(&op, plc)?(self, operands)?,
            Mean(op) => DispatchKernel::compile(&op, plc)?(self, operands)?,
            Neg(op) => DispatchKernel::compile(&op, plc)?(self, operands)?,
            Sum(op) => DispatchKernel::compile(&op, plc)?(self, operands)?,
            Div(op) => DispatchKernel::compile(&op, plc)?(self, operands)?,
            RepEqual(op) => DispatchKernel::compile(&op, plc)?(self, operands)?,
            IfElse(op) => DispatchKernel::compile(&op, plc)?(self, operands)?,
            Pow2(op) => DispatchKernel::compile(&op, plc)?(self, operands)?,
            Exp(op) => DispatchKernel::compile(&op, plc)?(self, operands)?,
            Sigmoid(op) => DispatchKernel::compile(&op, plc)?(self, operands)?,
            LessThan(op) => DispatchKernel::compile(&op, plc)?(self, operands)?,
            GreaterThan(op) => DispatchKernel::compile(&op, plc)?(self, operands)?,
        };
        Ok(kernel_output)
    }

    type ReplicatedSetup = ReplicatedSetup;
    fn replicated_setup(&self, plc: &ReplicatedPlacement) -> Arc<Self::ReplicatedSetup> {
        let mut replicated_keys = self.replicated_keys.write().unwrap();
        let setup = replicated_keys
            .entry(plc.clone())
            .or_insert_with(|| Arc::new(plc.gen_setup(self)));
        Arc::clone(setup)
    }
}

impl RuntimeSession for SyncSession {
    fn session_id(&self) -> &SessionId {
        &self.session_id
    }

    fn find_argument(&self, key: &str) -> Option<Value> {
        self.arguments.get(key).cloned()
    }

    fn find_role_assignment(&self, role: &Role) -> Result<&Identity> {
        self.role_assignments
            .get(role)
            .ok_or_else(|| Error::Networking(format!("Missing role assignemnt for {}", role)))
    }
}

/// Session object for asynchronous execution (in new framework).
#[derive(Clone)]
pub struct AsyncSession {
    pub session_id: SessionId,
    pub arguments: Arc<HashMap<String, Value>>,
    pub role_assignments: Arc<HashMap<Role, Identity>>,
    pub networking: Arc<dyn Send + Sync + crate::networking::AsyncNetworking>,
    pub storage: Arc<dyn Send + Sync + crate::storage::AsyncStorage>,
    pub host: Arc<Placement>,
    // replicated_keys: HashMap<ReplicatedPlacement, ReplicatedSetup>,
    pub tasks: Arc<std::sync::RwLock<Vec<crate::execution::AsyncTask>>>,
}

pub struct AsyncSessionHandle {
    pub tasks: Arc<std::sync::RwLock<Vec<crate::execution::AsyncTask>>>,
}

impl AsyncSessionHandle {
    pub fn for_session(session: &AsyncSession) -> Self {
        AsyncSessionHandle {
            tasks: Arc::clone(&session.tasks),
        }
    }

    pub async fn join_on_first_error(self) -> anyhow::Result<()> {
        use crate::error::Error::{OperandUnavailable, ResultUnused};
        // use futures::StreamExt;

        let mut tasks_guard = self.tasks.write().unwrap();
        // TODO (lvorona): should really find a way to use FuturesUnordered here
        // let mut tasks = (*tasks_guard)
        //     .into_iter()
        //     .collect::<futures::stream::FuturesUnordered<_>>();

        let mut tasks = tasks_guard.iter_mut();

        while let Some(x) = tasks.next() {
            let x = x.await;
            match x {
                Ok(Ok(_)) => {
                    continue;
                }
                Ok(Err(e)) => {
                    match e {
                        // OperandUnavailable and ResultUnused are typically not root causes.
                        // Wait to get an error that would indicate the root cause of the problem,
                        // and return it instead.
                        OperandUnavailable => continue,
                        ResultUnused => continue,
                        _ => {
                            for task in tasks {
                                task.abort();
                            }
                            return Err(anyhow::Error::from(e));
                        }
                    }
                }
                Err(e) => {
                    if e.is_cancelled() {
                        continue;
                    } else if e.is_panic() {
                        for task in tasks {
                            task.abort();
                        }
                        return Err(anyhow::Error::from(e));
                    }
                }
            }
        }
        Ok(())
    }
}

impl AsyncSession {
    pub fn new(
        session_id: SessionId,
        arguments: HashMap<String, Value>,
        role_assignments: HashMap<Role, Identity>,
        networking: Arc<dyn Send + Sync + crate::networking::AsyncNetworking>,
        storage: Arc<dyn Send + Sync + crate::storage::AsyncStorage>,
        host: Arc<Placement>,
    ) -> Self {
        AsyncSession {
            session_id,
            arguments: Arc::new(arguments),
            role_assignments: Arc::new(role_assignments),
            networking,
            storage,
            host,
            tasks: Default::default(),
        }
    }

    fn storage_load(
        &self,
        op: &LoadOp,
        _plc: &HostPlacement,
        operands: Vec<AsyncValue>,
    ) -> Result<AsyncValue> {
        use std::convert::TryInto;
        assert_eq!(operands.len(), 2);
        let sess = self.clone();
        let op = op.clone();
        // let plc = plc.clone();
        let (sender, result) = crate::computation::new_async_value();
        let tasks = std::sync::Arc::clone(&self.tasks);
        let task: tokio::task::JoinHandle<crate::error::Result<()>> = tokio::spawn(async move {
            let operands = futures::future::join_all(operands).await;
            let key: HostString = operands
                .get(0)
                .ok_or_else(|| {
                    crate::error::Error::MalformedEnvironment(format!("Argument {} is missing", 0))
                })?
                .clone()
                .map_err(crate::execution::map_receive_error)?
                .try_into()?;
            let query: HostString = operands
                .get(1)
                .ok_or_else(|| {
                    crate::error::Error::MalformedEnvironment(format!("Argument {} is missing", 1))
                })?
                .clone()
                .map_err(crate::execution::map_receive_error)?
                .try_into()?;

            let value: Value = sess
                .storage
                .load(&key.0, &sess.session_id, Some(op.sig.ret()), &query.0)
                .await?;
            // TODO: Hmm, placement of a Value does not work like this... But perhaps it should?
            // let value = plc.place(&sess, value);
            crate::execution::map_send_result(sender.send(value))?;
            Ok(())
        });
        let mut tasks = tasks.write().unwrap();
        tasks.push(task);

        Ok(result)
    }

    fn storage_save(
        &self,
        _op: &SaveOp,
        plc: &HostPlacement,
        operands: Vec<AsyncValue>,
    ) -> Result<AsyncValue> {
        use std::convert::TryInto;
        assert_eq!(operands.len(), 2);
        let sess = self.clone();
        let plc = plc.clone();
        let (sender, result) = crate::computation::new_async_value();
        let tasks = std::sync::Arc::clone(&self.tasks);
        let task: tokio::task::JoinHandle<crate::error::Result<()>> = tokio::spawn(async move {
            let operands = futures::future::join_all(operands).await;
            let key: HostString = operands
                .get(0)
                .ok_or_else(|| {
                    crate::error::Error::MalformedEnvironment(format!("Argument {} is missing", 0))
                })?
                .clone()
                .map_err(crate::execution::map_receive_error)?
                .try_into()?;
            let x: Value = operands
                .get(1)
                .ok_or_else(|| {
                    crate::error::Error::MalformedEnvironment(format!("Argument {} is missing", 1))
                })?
                .clone()
                .map_err(crate::execution::map_receive_error)?;

            sess.storage.save(&key.0, &sess.session_id, &x).await?;
            let result = Unit(plc);
            crate::execution::map_send_result(sender.send(result.into()))?;
            Ok(())
        });
        let mut tasks = tasks.write().unwrap();
        tasks.push(task);

        Ok(result)
    }

    fn networking_receive(
        &self,
        op: &ReceiveOp,
        _plc: &HostPlacement,
        operands: Vec<AsyncValue>,
    ) -> Result<AsyncValue> {
        assert_eq!(operands.len(), 0);
        let sess = self.clone();
        let op = op.clone();
        // let plc = plc.clone();
        let (sender, result) = crate::computation::new_async_value();
        let tasks = std::sync::Arc::clone(&self.tasks);
        let task: tokio::task::JoinHandle<crate::error::Result<()>> = tokio::spawn(async move {
            let net_sender = sess.find_role_assignment(&op.sender)?;

            let value: Value = sess
                .networking
                .receive(net_sender, &op.rendezvous_key, &sess.session_id)
                .await?;
            // TODO: Hmm, placement of a Value does not work like this... But perhaps it should?
            // let value = plc.place(&sess, value);
            crate::execution::map_send_result(sender.send(value))?;
            Ok(())
        });
        let mut tasks = tasks.write().unwrap();
        tasks.push(task);

        Ok(result)
    }

    fn networking_send(
        &self,
        op: &SendOp,
        plc: &HostPlacement,
        operands: Vec<AsyncValue>,
    ) -> Result<AsyncValue> {
        assert_eq!(operands.len(), 1);
        let sess = self.clone();
        let plc = plc.clone();
        let op = op.clone();
        let (sender, result) = crate::computation::new_async_value();
        let tasks = std::sync::Arc::clone(&self.tasks);
        let task: tokio::task::JoinHandle<crate::error::Result<()>> = tokio::spawn(async move {
            let receiver = sess.find_role_assignment(&op.receiver)?;
            let operands = futures::future::join_all(operands).await;
            let x: Value = operands
                .get(0)
                .ok_or_else(|| {
                    crate::error::Error::MalformedEnvironment(format!("Argument {} is missing", 0))
                })?
                .clone()
                .map_err(crate::execution::map_receive_error)?;

            sess.networking
                .send(&x, receiver, &op.rendezvous_key, &sess.session_id)
                .await?;
            let result = Unit(plc);
            crate::execution::map_send_result(sender.send(result.into()))?;
            Ok(())
        });
        let mut tasks = tasks.write().unwrap();
        tasks.push(task);

        Ok(result)
    }
}

impl Session for AsyncSession {
    type Value = AsyncValue;
    fn execute(
        &self,
        op: Operator,
        plc: &Placement,
        operands: Vec<Self::Value>,
    ) -> Result<Self::Value> {
        // The kernels that are doing funny things to the async context, such as awaiting for more than their inputs.
        match (&op, plc) {
            (Operator::Load(op), Placement::Host(plc)) => {
                return self.storage_load(op, plc, operands)
            }
            (Operator::Save(op), Placement::Host(plc)) => {
                return self.storage_save(op, plc, operands)
            }
            (Operator::Send(op), Placement::Host(plc)) => {
                return self.networking_send(op, plc, operands)
            }
            (Operator::Receive(op), Placement::Host(plc)) => {
                return self.networking_receive(op, plc, operands)
            }
            _ => (),
        };
        // The regular kernels, which use the dispatch kernel to await for the inputs and are not touching async in their kernels.
        use Operator::*;
        let kernel = match op {
            Shape(op) => DispatchKernel::compile(&op, plc)?,
            BitFill(op) => DispatchKernel::compile(&op, plc)?,
            RingFill(op) => DispatchKernel::compile(&op, plc)?,
            PrimPrfKeyGen(op) => DispatchKernel::compile(&op, plc)?,
            BitSample(op) => DispatchKernel::compile(&op, plc)?,
            BitSampleSeeded(op) => DispatchKernel::compile(&op, plc)?,
            BitXor(op) => DispatchKernel::compile(&op, plc)?,
            BitAnd(op) => DispatchKernel::compile(&op, plc)?,
            BitNeg(op) => DispatchKernel::compile(&op, plc)?,
            BitExtract(op) => DispatchKernel::compile(&op, plc)?,
            RingSample(op) => DispatchKernel::compile(&op, plc)?,
            RingSampleSeeded(op) => DispatchKernel::compile(&op, plc)?,
            RingAdd(op) => DispatchKernel::compile(&op, plc)?,
            RingSub(op) => DispatchKernel::compile(&op, plc)?,
            RingMul(op) => DispatchKernel::compile(&op, plc)?,
            RingDot(op) => DispatchKernel::compile(&op, plc)?,
            RingNeg(op) => DispatchKernel::compile(&op, plc)?,
            RingShl(op) => DispatchKernel::compile(&op, plc)?,
            RingShr(op) => DispatchKernel::compile(&op, plc)?,
            RingSum(op) => DispatchKernel::compile(&op, plc)?,
            RingFixedpointMean(op) => DispatchKernel::compile(&op, plc)?,
            RingFixedpointEncode(op) => DispatchKernel::compile(&op, plc)?,
            RingFixedpointDecode(op) => DispatchKernel::compile(&op, plc)?,
            RingInject(op) => DispatchKernel::compile(&op, plc)?,
            RepFill(op) => DispatchKernel::compile(&op, plc)?,
            RepSetup(op) => DispatchKernel::compile(&op, plc)?,
            RepShare(op) => DispatchKernel::compile(&op, plc)?,
            RepReveal(op) => DispatchKernel::compile(&op, plc)?,
            RepAdd(op) => DispatchKernel::compile(&op, plc)?,
            RepSub(op) => DispatchKernel::compile(&op, plc)?,
            RepMul(op) => DispatchKernel::compile(&op, plc)?,
            RepDot(op) => DispatchKernel::compile(&op, plc)?,
            RepTruncPr(op) => DispatchKernel::compile(&op, plc)?,
            RepMsb(op) => DispatchKernel::compile(&op, plc)?,
            RepNeg(op) => DispatchKernel::compile(&op, plc)?,
            RepAbs(op) => DispatchKernel::compile(&op, plc)?,
            RepToAdt(op) => DispatchKernel::compile(&op, plc)?,
            RepFixedpointMean(op) => DispatchKernel::compile(&op, plc)?,
            RepSum(op) => DispatchKernel::compile(&op, plc)?,
            RepShl(op) => DispatchKernel::compile(&op, plc)?,
            RepIndexAxis(op) => DispatchKernel::compile(&op, plc)?,
            RepDiag(op) => DispatchKernel::compile(&op, plc)?,
            RepSlice(op) => DispatchKernel::compile(&op, plc)?,
            RepBitDec(op) => DispatchKernel::compile(&op, plc)?,
            RepShlDim(op) => DispatchKernel::compile(&op, plc)?,
            AdtAdd(op) => DispatchKernel::compile(&op, plc)?,
            AdtSub(op) => DispatchKernel::compile(&op, plc)?,
            AdtShl(op) => DispatchKernel::compile(&op, plc)?,
            AdtMul(op) => DispatchKernel::compile(&op, plc)?,
            AdtFill(op) => DispatchKernel::compile(&op, plc)?,
            AdtReveal(op) => DispatchKernel::compile(&op, plc)?,
            AdtToRep(op) => DispatchKernel::compile(&op, plc)?,
            PrimDeriveSeed(op) => DispatchKernel::compile(&op, plc)?,
            Constant(op) => DispatchKernel::compile(&op, plc)?,
            HostOnes(op) => DispatchKernel::compile(&op, plc)?,
            Input(op) => DispatchKernel::compile(&op, plc)?,
            Output(op) => DispatchKernel::compile(&op, plc)?,
            Load(op) => DispatchKernel::compile(&op, plc)?,
            Save(op) => DispatchKernel::compile(&op, plc)?,
            HostAtLeast2D(op) => DispatchKernel::compile(&op, plc)?,
            HostMean(op) => DispatchKernel::compile(&op, plc)?,
            HostSqrt(op) => DispatchKernel::compile(&op, plc)?,
            HostSum(op) => DispatchKernel::compile(&op, plc)?,
            FixedpointEncode(op) => DispatchKernel::compile(&op, plc)?,
            FixedpointDecode(op) => DispatchKernel::compile(&op, plc)?,
            FixedpointAdd(op) => DispatchKernel::compile(&op, plc)?,
            FixedpointSub(op) => DispatchKernel::compile(&op, plc)?,
            FixedpointMul(op) => DispatchKernel::compile(&op, plc)?,
            FixedpointDiv(op) => DispatchKernel::compile(&op, plc)?,
            FixedpointDot(op) => DispatchKernel::compile(&op, plc)?,
            FixedpointTruncPr(op) => DispatchKernel::compile(&op, plc)?,
            FixedpointSum(op) => DispatchKernel::compile(&op, plc)?,
            FixedpointMean(op) => DispatchKernel::compile(&op, plc)?,
            HostSlice(op) => DispatchKernel::compile(&op, plc)?,
            HostDiag(op) => DispatchKernel::compile(&op, plc)?,
            HostShlDim(op) => DispatchKernel::compile(&op, plc)?,
            HostIndexAxis(op) => DispatchKernel::compile(&op, plc)?,
            HostAdd(op) => DispatchKernel::compile(&op, plc)?,
            HostSub(op) => DispatchKernel::compile(&op, plc)?,
            HostMul(op) => DispatchKernel::compile(&op, plc)?,
            HostDiv(op) => DispatchKernel::compile(&op, plc)?,
            HostDot(op) => DispatchKernel::compile(&op, plc)?,
            HostExpandDims(op) => DispatchKernel::compile(&op, plc)?,
            HostSqueeze(op) => DispatchKernel::compile(&op, plc)?,
            HostConcat(op) => DispatchKernel::compile(&op, plc)?,
            Sign(op) => DispatchKernel::compile(&op, plc)?,
            FloatingpointAdd(op) => DispatchKernel::compile(&op, plc)?,
            FloatingpointSub(op) => DispatchKernel::compile(&op, plc)?,
            FloatingpointMul(op) => DispatchKernel::compile(&op, plc)?,
            FloatingpointDiv(op) => DispatchKernel::compile(&op, plc)?,
            FloatingpointDot(op) => DispatchKernel::compile(&op, plc)?,
            FloatingpointAtLeast2D(op) => DispatchKernel::compile(&op, plc)?,
            FloatingpointOnes(op) => DispatchKernel::compile(&op, plc)?,
            FloatingpointConcat(op) => DispatchKernel::compile(&op, plc)?,
            FloatingpointExpandDims(op) => DispatchKernel::compile(&op, plc)?,
            FloatingpointTranspose(op) => DispatchKernel::compile(&op, plc)?,
            FloatingpointInverse(op) => DispatchKernel::compile(&op, plc)?,
            FloatingpointMean(op) => DispatchKernel::compile(&op, plc)?,
            FloatingpointSum(op) => DispatchKernel::compile(&op, plc)?,
            HostTranspose(op) => DispatchKernel::compile(&op, plc)?,
            HostInverse(op) => DispatchKernel::compile(&op, plc)?,
            HostBitDec(op) => DispatchKernel::compile(&op, plc)?,
            Identity(op) => DispatchKernel::compile(&op, plc)?,
            Cast(op) => DispatchKernel::compile(&op, plc)?,
            Send(op) => DispatchKernel::compile(&op, plc)?,
            Receive(op) => DispatchKernel::compile(&op, plc)?,
            HostReshape(op) => DispatchKernel::compile(&op, plc)?,
            AtLeast2D(op) => DispatchKernel::compile(&op, plc)?,
            Slice(op) => DispatchKernel::compile(&op, plc)?,
            Ones(op) => DispatchKernel::compile(&op, plc)?,
            ExpandDims(op) => DispatchKernel::compile(&op, plc)?,
            Concat(op) => DispatchKernel::compile(&op, plc)?,
            Transpose(op) => DispatchKernel::compile(&op, plc)?,
            Dot(op) => DispatchKernel::compile(&op, plc)?,
            Inverse(op) => DispatchKernel::compile(&op, plc)?,
            Add(op) => DispatchKernel::compile(&op, plc)?,
            Sub(op) => DispatchKernel::compile(&op, plc)?,
            Mul(op) => DispatchKernel::compile(&op, plc)?,
            Mean(op) => DispatchKernel::compile(&op, plc)?,
            Sum(op) => DispatchKernel::compile(&op, plc)?,
            Div(op) => DispatchKernel::compile(&op, plc)?,
            AddN(op) => DispatchKernel::compile(&op, plc)?,
            Exp(op) => DispatchKernel::compile(&op, plc)?,
            RepEqual(op) => DispatchKernel::compile(&op, plc)?,
            IfElse(op) => DispatchKernel::compile(&op, plc)?,
            LessThan(op) => DispatchKernel::compile(&op, plc)?,
            GreaterThan(op) => DispatchKernel::compile(&op, plc)?,
            _ => todo!(),
        };
        kernel(self, operands)
    }

    type ReplicatedSetup = ReplicatedSetup;
    fn replicated_setup(&self, _plc: &ReplicatedPlacement) -> Arc<Self::ReplicatedSetup> {
        unimplemented!()
    }
}

impl RuntimeSession for AsyncSession {
    fn session_id(&self) -> &SessionId {
        &self.session_id
    }

    fn find_argument(&self, key: &str) -> Option<Value> {
        self.arguments.get(key).cloned()
    }

    fn find_role_assignment(&self, role: &Role) -> Result<&Identity> {
        self.role_assignments
            .get(role)
            .ok_or_else(|| Error::Networking(format!("Missing role assignemnt for {}", role)))
    }
}

pub trait DispatchKernel<S: Session> {
    #[allow(clippy::type_complexity)] // TODO
    fn compile(
        &self,
        plc: &Placement,
    ) -> Result<Box<dyn Fn(&S, Vec<S::Value>) -> Result<S::Value> + Send>>;
}

// TODO if rustc can't figure out how to optimize Box<dyn Fn...> for
// function kernels then we could consider returning an enum over
// fn.. and Box<dyn Fn...> in the traits below instead

pub trait NullaryKernel<S: Session, P, Y> {
    #[allow(clippy::type_complexity)] // TODO
    fn compile(&self, plc: &P) -> Result<Box<dyn Fn(&S, &P) -> Result<Y> + Send>>;
}

pub trait UnaryKernel<S: Session, P, X0, Y> {
    #[allow(clippy::type_complexity)] // TODO
    fn compile(&self, plc: &P) -> Result<Box<dyn Fn(&S, &P, X0) -> Result<Y> + Send>>;
}

pub trait BinaryKernel<S: Session, P, X0, X1, Y> {
    #[allow(clippy::type_complexity)] // TODO
    fn compile(&self, plc: &P) -> Result<Box<dyn Fn(&S, &P, X0, X1) -> Result<Y> + Send>>;
}

pub trait TernaryKernel<S: Session, P, X0, X1, X2, Y> {
    #[allow(clippy::type_complexity)] // TODO
    fn compile(&self, plc: &P) -> Result<Box<dyn Fn(&S, &P, X0, X1, X2) -> Result<Y> + Send>>;
}

pub trait VariadicKernel<S: Session, P, XS, Y> {
    #[allow(clippy::type_complexity)] // TODO
    fn compile(&self, plc: &P) -> Result<Box<dyn Fn(&S, &P, Vec<XS>) -> Result<Y> + Send>>;
}

pub(crate) trait NullaryKernelCheck<S: Session, P, Y>
where
    Self: NullaryKernel<S, P, Y>,
{
}

pub(crate) trait UnaryKernelCheck<S: Session, P, X0, Y>
where
    Self: UnaryKernel<S, P, X0, Y>,
{
}

pub(crate) trait BinaryKernelCheck<S: Session, P, X0, X1, Y>
where
    Self: BinaryKernel<S, P, X0, X1, Y>,
{
}

pub(crate) trait TernaryKernelCheck<S: Session, P, X0, X1, X2, Y>
where
    Self: TernaryKernel<S, P, X0, X1, X2, Y>,
{
}

pub(crate) trait VariadicKernelCheck<S: Session, P, XS, Y>
where
    Self: VariadicKernel<S, P, XS, Y>,
{
}

pub trait Tensor<S: Session> {
    type Scalar;
}

pub trait PlacementShape<S: Session, T, ShapeT> {
    fn shape(&self, sess: &S, x: &T) -> ShapeT;
}

pub trait PlacementReshape<S: Session, T, ShapeT, O> {
    fn reshape(&self, sess: &S, x: &T, shape: &ShapeT) -> O;
}

pub trait PlacementDecrypt<S: Session, KeyT, C, O> {
    fn decrypt(&self, sess: &S, key: &KeyT, ciphertext: &C) -> O;
}

pub trait PlacementKeyGen<S: Session, KeyT> {
    fn gen_key(&self, sess: &S) -> KeyT;
}

pub trait PlacementSetupGen<S: Session, SetupT> {
    fn gen_setup(&self, sess: &S) -> SetupT;
}

pub trait PlacementDeriveSeed<S: Session, KeyT, SeedT> {
    fn derive_seed(&self, sess: &S, sync_key: SyncKey, key: &KeyT) -> SeedT;
}

pub trait PlacementAdd<S: Session, T, U, O> {
    fn add(&self, sess: &S, x: &T, y: &U) -> O;
}

pub trait PlacementSub<S: Session, T, U, O> {
    fn sub(&self, sess: &S, x: &T, y: &U) -> O;
}

pub trait PlacementNeg<S: Session, T, O> {
    fn neg(&self, sess: &S, x: &T) -> O;
}

pub trait PlacementMul<S: Session, T, U, O> {
    fn mul(&self, sess: &S, x: &T, y: &U) -> O;
}

pub trait PlacementDiv<S: Session, T, U, O> {
    fn div(&self, sess: &S, x: &T, y: &U) -> O;
}

pub trait PlacementDot<S: Session, T, U, O> {
    fn dot(&self, sess: &S, x: &T, y: &U) -> O;
}

pub trait PlacementShl<S: Session, T, O> {
    fn shl(&self, sess: &S, amount: usize, x: &T) -> O;
}

pub trait PlacementShr<S: Session, T, O> {
    fn shr(&self, sess: &S, amount: usize, x: &T) -> O;
}

pub trait PlacementXor<S: Session, T, U, O> {
    fn xor(&self, sess: &S, x: &T, y: &U) -> O;
}

pub trait PlacementAnd<S: Session, T, U, O> {
    fn and(&self, sess: &S, x: &T, y: &U) -> O;
}

pub trait PlacementBitExtract<S: Session, T, O> {
    fn bit_extract(&self, sess: &S, bit_idx: usize, x: &T) -> O;
}

pub trait PlacementBitDec<S: Session, T, O> {
    fn bit_decompose(&self, sess: &S, x: &T) -> O;
}

pub trait PlacementBitCompose<S: Session, T, O> {
    fn bit_compose(&self, sess: &S, x: &T) -> O;
}

pub trait PlacementRingInject<S: Session, T, O> {
    fn ring_inject(&self, sess: &S, bit_idx: usize, x: &T) -> O;
}

pub trait PlacementShare<S: Session, T, O> {
    fn share(&self, sess: &S, x: &T) -> O;
}

pub trait PlacementReveal<S: Session, T, O> {
    fn reveal(&self, sess: &S, x: &T) -> O;
}

pub trait PlacementFill<S: Session, ShapeT, O> {
    fn fill(&self, sess: &S, value: Constant, shape: &ShapeT) -> O;
}

pub trait PlacementZeros<S: Session, ShapeT, O> {
    fn zeros(&self, sess: &S, shape: &ShapeT) -> O;
}

pub trait PlacementMean<S: Session, T, O> {
    fn mean(&self, sess: &S, axis: Option<u32>, x: &T) -> O;
}

pub trait PlacementMeanAsFixedpoint<S: Session, T, O> {
    fn mean_as_fixedpoint(
        &self,
        sess: &S,
        axis: Option<u32>,
        scaling_base: u64,
        scaling_exp: u32,
        x: &T,
    ) -> O;
}

pub trait PlacementSqrt<S: Session, T, O> {
    fn sqrt(&self, sess: &S, x: &T) -> O;
}

pub trait PlacementAddN<S: Session, T, O> {
    fn add_n(&self, sess: &S, x: &[T]) -> O;
}

pub trait PlacementSum<S: Session, T, O> {
    fn sum(&self, sess: &S, axis: Option<u32>, x: &T) -> O;
}

pub trait PlacementEqual<S: Session, T, U, O> {
    fn equal(&self, sess: &S, x: &T, y: &U) -> O;
}

pub trait PlacementIfElse<S: Session, T, U, V, O> {
    fn if_else(&self, sess: &S, s: &T, x: &U, y: &V) -> O;
}

pub trait PlacementPow2<S: Session, T, O> {
    fn pow2(&self, sess: &S, x: &T) -> O;
}

pub trait PlacementExp<S: Session, T, O> {
    fn exp(&self, sess: &S, x: &T) -> O;
}

pub trait PlacementSigmoid<S: Session, T, O> {
    fn sigmoid(&self, sess: &S, x: &T) -> O;
}
pub trait PlacementLessThan<S: Session, T, U, O> {
    fn less_than(&self, sess: &S, x: &T, y: &U) -> O;
}

pub trait PlacementGreaterThan<S: Session, T, U, O> {
    fn greater_than(&self, sess: &S, x: &T, y: &U) -> O;
}

impl<S: Session, ShapeT, O, P> PlacementZeros<S, ShapeT, O> for P
where
    P: PlacementFill<S, ShapeT, O>,
    O: Tensor<S>,
    O::Scalar: Into<Constant>,
    O::Scalar: From<u8>,
{
    fn zeros(&self, sess: &S, shape: &ShapeT) -> O {
        let value = O::Scalar::from(0).into();
        self.fill(sess, value, shape)
    }
}

modelled!(PlacementOnes::ones, HostPlacement, (HostShape) -> HostFloat32Tensor, HostOnesOp);
modelled!(PlacementOnes::ones, HostPlacement, (HostShape) -> HostFloat64Tensor, HostOnesOp);
modelled!(PlacementOnes::ones, HostPlacement, (HostShape) -> HostInt8Tensor, HostOnesOp);
modelled!(PlacementOnes::ones, HostPlacement, (HostShape) -> HostInt16Tensor, HostOnesOp);
modelled!(PlacementOnes::ones, HostPlacement, (HostShape) -> HostInt32Tensor, HostOnesOp);
modelled!(PlacementOnes::ones, HostPlacement, (HostShape) -> HostInt64Tensor, HostOnesOp);

kernel! {
    HostOnesOp, [
        (HostPlacement, (HostShape) -> HostFloat32Tensor => [runtime] Self::kernel),
        (HostPlacement, (HostShape) -> HostFloat64Tensor => [runtime] Self::kernel),
        (HostPlacement, (HostShape) -> HostInt8Tensor => [runtime] Self::kernel),
        (HostPlacement, (HostShape) -> HostInt16Tensor => [runtime] Self::kernel),
        (HostPlacement, (HostShape) -> HostInt32Tensor => [runtime] Self::kernel),
        (HostPlacement, (HostShape) -> HostInt64Tensor => [runtime] Self::kernel),
    ]
}

pub trait PlacementOnes<S: Session, ShapeT, O> {
    fn ones(&self, sess: &S, shape: &ShapeT) -> O;
}

impl<S: Session, ShapeT, O, P> PlacementOnes<S, ShapeT, O> for P
where
    P: PlacementFill<S, ShapeT, O>,
    O: Tensor<S>,
    O::Scalar: Into<Constant>,
    O::Scalar: From<u8>,
{
    fn ones(&self, sess: &S, shape: &ShapeT) -> O {
        let value = O::Scalar::from(1).into();
        self.fill(sess, value, shape)
    }
}

pub trait PlacementSample<S: Session, ShapeT, O> {
    fn sample(&self, sess: &S, max_value: Option<u64>, shape: &ShapeT) -> O;
}

pub trait PlacementSampleUniform<S: Session, ShapeT, O> {
    fn sample_uniform(&self, sess: &S, shape: &ShapeT) -> O;
}

pub trait PlacementSampleBits<S: Session, ShapeT, O> {
    fn sample_bits(&self, sess: &S, shape: &ShapeT) -> O;
}

impl<S: Session, ShapeT, O, P> PlacementSampleUniform<S, ShapeT, O> for P
where
    P: PlacementSample<S, ShapeT, O>,
{
    fn sample_uniform(&self, sess: &S, shape: &ShapeT) -> O {
        self.sample(sess, None, shape)
    }
}

impl<S: Session, ShapeT, O, P> PlacementSampleBits<S, ShapeT, O> for P
where
    P: PlacementSample<S, ShapeT, O>,
{
    fn sample_bits(&self, sess: &S, shape: &ShapeT) -> O {
        self.sample(sess, Some(1), shape)
    }
}

pub trait PlacementSampleSeeded<S: Session, ShapeT, SeedT, O> {
    fn sample_seeded(&self, sess: &S, max_value: Option<u64>, shape: &ShapeT, seed: &SeedT) -> O;
}

pub trait PlacementSampleUniformSeeded<S: Session, ShapeT, SeedT, O> {
    fn sample_uniform_seeded(&self, sess: &S, shape: &ShapeT, seed: &SeedT) -> O;
}

pub trait PlacementSampleBitsSeeded<S: Session, ShapeT, SeedT, O> {
    fn sample_bits_seeded(&self, sess: &S, shape: &ShapeT, seed: &SeedT) -> O;
}

impl<S: Session, ShapeT, SeedT, O, P> PlacementSampleUniformSeeded<S, ShapeT, SeedT, O> for P
where
    P: PlacementSampleSeeded<S, ShapeT, SeedT, O>,
{
    fn sample_uniform_seeded(&self, sess: &S, shape: &ShapeT, seed: &SeedT) -> O {
        self.sample_seeded(sess, None, shape, seed)
    }
}

impl<S: Session, ShapeT, SeedT, O, P> PlacementSampleBitsSeeded<S, ShapeT, SeedT, O> for P
where
    P: PlacementSampleSeeded<S, ShapeT, SeedT, O>,
{
    fn sample_bits_seeded(&self, sess: &S, shape: &ShapeT, seed: &SeedT) -> O {
        self.sample_seeded(sess, Some(1), shape, seed)
    }
}

pub trait PlacementRepToAdt<S: Session, T, O> {
    fn rep_to_adt(&self, sess: &S, x: &T) -> O;
}

pub trait PlacementAdtToRep<S: Session, T, O> {
    fn adt_to_rep(&self, sess: &S, x: &T) -> O;
}

pub trait PlacementTruncPr<S: Session, T, O> {
    fn trunc_pr(&self, sess: &S, amount: u32, x: &T) -> O;
}

pub trait PlacementTruncPrProvider<S: Session, T, O> {
    fn trunc_pr(&self, sess: &S, amount: usize, provider: &HostPlacement, x: &T) -> O;
}

pub trait PlacementAbs<S: Session, T, O> {
    fn abs(&self, sess: &S, x: &T) -> O;
}

pub trait PlacementMsb<S: Session, T, O> {
    fn msb(&self, sess: &S, x: &T) -> O;
}

pub trait PlacementSign<S: Session, T, O> {
    fn sign(&self, sess: &S, x: &T) -> O;
}

pub trait PlacementPlace<S: Session, T> {
    fn place(&self, sess: &S, x: T) -> T;
}

pub trait PlacementConstant<S: Session, O> {
    fn constant(&self, sess: &S, value: Constant) -> O;
}

pub trait PlacementIdentity<S: Session, T, O> {
    fn identity(&self, sess: &S, x: &T) -> O;
}

pub trait PlacementInput<S: Session, O> {
    fn input(&self, sess: &S, arg_name: String) -> O;
}

pub trait PlacementOutput<S: Session, T, O> {
    fn output(&self, sess: &S, x: &T) -> O;
}

pub trait PlacementLoad<S: Session, KeyT, QueryT, O> {
    fn load(&self, sess: &S, key: &KeyT, query: &QueryT) -> O;
}

pub trait PlacementSave<S: Session, KeyT, T, O> {
    fn save(&self, sess: &S, key: &KeyT, x: &T) -> O;
}

pub trait PlacementSend<S: Session, T, O> {
    fn send(&self, sess: &S, rendezvous_key: RendezvousKey, receiver: Role, x: &T) -> O;
}

pub trait PlacementReceive<S: Session, O> {
    fn receive(&self, sess: &S, rendezvous_key: RendezvousKey, sender: Role) -> O;
}

pub trait PlacementAtLeast2D<S: Session, T, O> {
    fn at_least_2d(&self, sess: &S, to_column_vector: bool, x: &T) -> O;
}

pub trait PlacementRingFixedpointEncode<S: Session, T, O> {
    fn fixedpoint_ring_encode(&self, sess: &S, scaling_base: u64, scaling_exp: u32, x: &T) -> O;
}

pub trait PlacementRingFixedpointDecode<S: Session, T, O> {
    fn fixedpoint_ring_decode(&self, sess: &S, scaling_base: u64, scaling_exp: u32, x: &T) -> O;
}

pub trait PlacementFixedpointEncode<S: Session, T, O> {
    fn fixedpoint_encode(
        &self,
        sess: &S,
        fractional_precision: u32,
        integral_precision: u32,
        x: &T,
    ) -> O;
}

pub trait PlacementFixedpointDecode<S: Session, T, O> {
    fn fixedpoint_decode(&self, sess: &S, precision: u32, x: &T) -> O;
}

pub trait PlacementExpandDims<S: Session, T, O> {
    fn expand_dims(&self, sess: &S, axis: Vec<u32>, x: &T) -> O;
}

pub trait PlacementSqueeze<S: Session, T, O> {
    fn squeeze(&self, sess: &S, axis: Option<u32>, x: &T) -> O;
}

pub trait PlacementConcatenate<S: Session, TS, O> {
    fn concatenate(&self, sess: &S, axis: u32, xs: &[TS]) -> O;
}

pub trait PlacementTranspose<S: Session, T, O> {
    fn transpose(&self, sess: &S, x: &T) -> O;
}

pub trait PlacementInverse<S: Session, T, O> {
    fn inverse(&self, sess: &S, x: &T) -> O;
}

pub trait PlacementCast<S: Session, T, O> {
    fn cast(&self, sess: &S, x: &T) -> O;
}

pub trait EmptyTypeHolder<T> {}

pub trait PlacementSlice<S: Session, T, O> {
    fn slice(&self, sess: &S, slice_info: SliceInfo, x: &T) -> O;
}

pub trait PlacementDiag<S: Session, T, O> {
    fn diag(&self, sess: &S, x: &T) -> O;
}

pub trait PlacementIndexAxis<S: Session, T, O> {
    fn index_axis(&self, sess: &S, axis: usize, index: usize, x: &T) -> O;
}

pub trait PlacementIndex<S: Session, T, O> {
    fn index(&self, sess: &S, index: usize, x: &T) -> O;
}

pub trait PlacementShlDim<S: Session, T, O> {
    fn shl_dim(&self, sess: &S, amount: usize, ring_size: usize, x: &T) -> O;
}

<<<<<<< HEAD
fn check_type(v: &Value, expected: Ty) -> Result<()> {
    if v.ty() == expected {
        Ok(())
    } else {
        Err(Error::TypeMismatch {
            expected: format!("{:?}", expected),
            found: v.ty(),
        })
    }
}

impl Compile<SyncKernel> for Operator {
    fn compile(&self, ctx: &CompilationContext) -> Result<SyncKernel> {
        use Operator::*;
        match self {
            Identity(op) => Compile::<SyncKernel>::compile(op, ctx),
            Load(op) => Compile::<SyncKernel>::compile(op, ctx),
            Save(op) => Compile::<SyncKernel>::compile(op, ctx),
            Send(op) => Compile::<SyncKernel>::compile(op, ctx),
            Receive(op) => Compile::<SyncKernel>::compile(op, ctx),
            Input(op) => Compile::<SyncKernel>::compile(op, ctx),
            Output(op) => Compile::<SyncKernel>::compile(op, ctx),
            Constant(op) => Compile::<SyncKernel>::compile(op, ctx),
            Shape(op) => Compile::<SyncKernel>::compile(op, ctx),
            BitFill(op) => Compile::<SyncKernel>::compile(op, ctx),
            RingFill(op) => Compile::<SyncKernel>::compile(op, ctx),
            HostAdd(op) => Compile::<SyncKernel>::compile(op, ctx),
            HostSub(op) => Compile::<SyncKernel>::compile(op, ctx),
            HostMul(op) => Compile::<SyncKernel>::compile(op, ctx),
            HostDiv(op) => Compile::<SyncKernel>::compile(op, ctx),
            HostDot(op) => Compile::<SyncKernel>::compile(op, ctx),
            HostMean(op) => Compile::<SyncKernel>::compile(op, ctx),
            HostOnes(op) => Compile::<SyncKernel>::compile(op, ctx),
            HostExpandDims(op) => Compile::<SyncKernel>::compile(op, ctx),
            HostReshape(op) => Compile::<SyncKernel>::compile(op, ctx),
            HostAtLeast2D(op) => Compile::<SyncKernel>::compile(op, ctx),
            HostSlice(op) => Compile::<SyncKernel>::compile(op, ctx),
            HostSum(op) => Compile::<SyncKernel>::compile(op, ctx),
            HostTranspose(op) => Compile::<SyncKernel>::compile(op, ctx),
            HostInverse(op) => Compile::<SyncKernel>::compile(op, ctx),
            HostConcat(op) => Compile::<SyncKernel>::compile(op, ctx),
            RingNeg(op) => Compile::<SyncKernel>::compile(op, ctx),
            RingAdd(op) => Compile::<SyncKernel>::compile(op, ctx),
            RingSub(op) => Compile::<SyncKernel>::compile(op, ctx),
            RingMul(op) => Compile::<SyncKernel>::compile(op, ctx),
            RingDot(op) => Compile::<SyncKernel>::compile(op, ctx),
            RingSum(op) => Compile::<SyncKernel>::compile(op, ctx),
            RingFixedpointEncode(op) => Compile::<SyncKernel>::compile(op, ctx),
            RingFixedpointDecode(op) => Compile::<SyncKernel>::compile(op, ctx),
            RingFixedpointMean(op) => Compile::<SyncKernel>::compile(op, ctx),
            RingSample(op) => Compile::<SyncKernel>::compile(op, ctx),
            RingSampleSeeded(op) => Compile::<SyncKernel>::compile(op, ctx),
            RingShl(op) => Compile::<SyncKernel>::compile(op, ctx),
            RingShr(op) => Compile::<SyncKernel>::compile(op, ctx),
            RingInject(op) => Compile::<SyncKernel>::compile(op, ctx),
            BitExtract(op) => Compile::<SyncKernel>::compile(op, ctx),
            BitSample(op) => Compile::<SyncKernel>::compile(op, ctx),
            BitSampleSeeded(op) => Compile::<SyncKernel>::compile(op, ctx),
            BitXor(op) => Compile::<SyncKernel>::compile(op, ctx),
            BitAnd(op) => Compile::<SyncKernel>::compile(op, ctx),
            BitNeg(_) => unimplemented!(),
            PrimDeriveSeed(op) => Compile::<SyncKernel>::compile(op, ctx),
            PrimPrfKeyGen(op) => Compile::<SyncKernel>::compile(op, ctx),
            FixedpointEncode(op) => Compile::<SyncKernel>::compile(op, ctx),
            FixedpointDecode(op) => Compile::<SyncKernel>::compile(op, ctx),
            FixedpointAdd(op) => Compile::<SyncKernel>::compile(op, ctx),
            FixedpointSub(op) => Compile::<SyncKernel>::compile(op, ctx),
            FloatingpointAdd(op) => unimplemented!("Not done yet: {:?}", op),
            FloatingpointSub(op) => unimplemented!("Not done yet: {:?}", op),
            FloatingpointMul(op) => unimplemented!("Not done yet: {:?}", op),
            FloatingpointDiv(op) => unimplemented!("Not done yet: {:?}", op),
            FloatingpointDot(op) => unimplemented!("Not done yet: {:?}", op),
            FloatingpointAtLeast2D(op) => unimplemented!("Not done yet: {:?}", op),
            FloatingpointOnes(op) => unimplemented!("Not done yet: {:?}", op),
            FloatingpointConcat(op) => unimplemented!("Not done yet: {:?}", op),
            FloatingpointExpandDims(op) => unimplemented!("Not done yet: {:?}", op),
            FloatingpointTranspose(op) => unimplemented!("Not done yet: {:?}", op),
            FloatingpointInverse(op) => unimplemented!("Not done yet: {:?}", op),
            FloatingpointMean(op) => unimplemented!("Not done yet: {:?}", op),
            FloatingpointSum(op) => unimplemented!("Not done yet: {:?}", op),
            AtLeast2D(op) => unimplemented!("Not done yet: {:?}", op),
            Slice(op) => unimplemented!("Not done yet: {:?}", op),
            Ones(op) => unimplemented!("Not done yet: {:?}", op),
            ExpandDims(op) => unimplemented!("Not done yet: {:?}", op),
            Concat(op) => unimplemented!("Not done yet: {:?}", op),
            Transpose(op) => unimplemented!("Not done yet: {:?}", op),
            Dot(op) => unimplemented!("Not done yet: {:?}", op),
            Inverse(op) => unimplemented!("Not done yet: {:?}", op),
            Add(op) => unimplemented!("Not done yet: {:?}", op),
            Sub(op) => unimplemented!("Not done yet: {:?}", op),
            Mul(op) => unimplemented!("Not done yet: {:?}", op),
            Mean(op) => unimplemented!("Not done yet: {:?}", op),
            Neg(op) => unimplemented!("Not done yet: {:?}", op),
            Sum(op) => unimplemented!("Not done yet: {:?}", op),
            Div(op) => unimplemented!("Not done yet: {:?}", op),
            Pow2(op) => unimplemented!("Not done yet: {:?}", op),
            Exp(op) => unimplemented!("Not done yet: {:?}", op),
            Sigmoid(op) => unimplemented!("Not done yet: {:?}", op),
            LessThan(op) => unimplemented!("Not done yet: {:?}", op),
            GreaterThan(op) => unimplemented!("Not done yet: {:?}", op),
            // TODO
            AesDecrypt(_) => unimplemented!(),
            HostIndexAxis(_) => unimplemented!(),
            HostBitDec(_) => unimplemented!(),
            HostShlDim(_) => unimplemented!(),
            HostSqrt(_) => unimplemented!(),
            HostDiag(_) => unimplemented!(),
            HostSqueeze(_) => unimplemented!(),
            Cast(_) => unimplemented!("No implementation of Cast for the old framework"),
            _ => {
                unimplemented!("Not supported {:?}", self)
            }
        }
    }
}

impl Compile<AsyncKernel> for Operator {
    fn compile(&self, ctx: &CompilationContext) -> Result<AsyncKernel> {
        use Operator::*;
        match self {
            Identity(op) => Compile::<AsyncKernel>::compile(op, ctx),
            Load(op) => Compile::<AsyncKernel>::compile(op, ctx),
            Save(op) => Compile::<AsyncKernel>::compile(op, ctx),
            Send(op) => Compile::<AsyncKernel>::compile(op, ctx),
            Receive(op) => Compile::<AsyncKernel>::compile(op, ctx),
            Input(op) => Compile::<AsyncKernel>::compile(op, ctx),
            Output(op) => Compile::<AsyncKernel>::compile(op, ctx),
            Constant(op) => Compile::<AsyncKernel>::compile(op, ctx),
            Shape(op) => Compile::<AsyncKernel>::compile(op, ctx),
            BitFill(op) => Compile::<AsyncKernel>::compile(op, ctx),
            RingFill(op) => Compile::<AsyncKernel>::compile(op, ctx),
            HostAdd(op) => Compile::<AsyncKernel>::compile(op, ctx),
            HostSub(op) => Compile::<AsyncKernel>::compile(op, ctx),
            HostMul(op) => Compile::<AsyncKernel>::compile(op, ctx),
            HostDiv(op) => Compile::<AsyncKernel>::compile(op, ctx),
            HostDot(op) => Compile::<AsyncKernel>::compile(op, ctx),
            HostMean(op) => Compile::<AsyncKernel>::compile(op, ctx),
            HostOnes(op) => Compile::<AsyncKernel>::compile(op, ctx),
            HostExpandDims(op) => Compile::<AsyncKernel>::compile(op, ctx),
            HostReshape(op) => Compile::<AsyncKernel>::compile(op, ctx),
            HostAtLeast2D(op) => Compile::<AsyncKernel>::compile(op, ctx),
            HostSlice(op) => Compile::<AsyncKernel>::compile(op, ctx),
            HostSum(op) => Compile::<AsyncKernel>::compile(op, ctx),
            HostTranspose(op) => Compile::<AsyncKernel>::compile(op, ctx),
            HostInverse(op) => Compile::<AsyncKernel>::compile(op, ctx),
            HostConcat(op) => Compile::<AsyncKernel>::compile(op, ctx),
            RingNeg(op) => Compile::<AsyncKernel>::compile(op, ctx),
            RingAdd(op) => Compile::<AsyncKernel>::compile(op, ctx),
            RingSub(op) => Compile::<AsyncKernel>::compile(op, ctx),
            RingMul(op) => Compile::<AsyncKernel>::compile(op, ctx),
            RingDot(op) => Compile::<AsyncKernel>::compile(op, ctx),
            RingSum(op) => Compile::<AsyncKernel>::compile(op, ctx),
            RingFixedpointEncode(op) => Compile::<AsyncKernel>::compile(op, ctx),
            RingFixedpointDecode(op) => Compile::<AsyncKernel>::compile(op, ctx),
            RingFixedpointMean(op) => Compile::<AsyncKernel>::compile(op, ctx),
            RingSample(op) => Compile::<AsyncKernel>::compile(op, ctx),
            RingSampleSeeded(op) => Compile::<AsyncKernel>::compile(op, ctx),
            RingShl(op) => Compile::<AsyncKernel>::compile(op, ctx),
            RingShr(op) => Compile::<AsyncKernel>::compile(op, ctx),
            RingInject(op) => Compile::<AsyncKernel>::compile(op, ctx),
            BitExtract(op) => Compile::<AsyncKernel>::compile(op, ctx),
            BitSample(op) => Compile::<AsyncKernel>::compile(op, ctx),
            BitSampleSeeded(op) => Compile::<AsyncKernel>::compile(op, ctx),
            BitXor(op) => Compile::<AsyncKernel>::compile(op, ctx),
            BitAnd(op) => Compile::<AsyncKernel>::compile(op, ctx),
            BitNeg(_) => unimplemented!(),
            PrimDeriveSeed(op) => Compile::<AsyncKernel>::compile(op, ctx),
            PrimPrfKeyGen(op) => Compile::<AsyncKernel>::compile(op, ctx),
            AddN(op) => unimplemented!("Not done yet: {:?}", op),
            AtLeast2D(op) => unimplemented!("Not done yet: {:?}", op),
            Slice(op) => unimplemented!("Not done yet: {:?}", op),
            Ones(op) => unimplemented!("Not done yet: {:?}", op),
            ExpandDims(op) => unimplemented!("Not done yet: {:?}", op),
            Concat(op) => unimplemented!("Not done yet: {:?}", op),
            Transpose(op) => unimplemented!("Not done yet: {:?}", op),
            Dot(op) => unimplemented!("Not done yet: {:?}", op),
            Inverse(op) => unimplemented!("Not done yet: {:?}", op),
            Add(op) => unimplemented!("Not done yet: {:?}", op),
            Sub(op) => unimplemented!("Not done yet: {:?}", op),
            Mul(op) => unimplemented!("Not done yet: {:?}", op),
            Mean(op) => unimplemented!("Not done yet: {:?}", op),
            Neg(op) => unimplemented!("Not done yet: {:?}", op),
            Sum(op) => unimplemented!("Not done yet: {:?}", op),
            Div(op) => unimplemented!("Not done yet: {:?}", op),
            Pow2(op) => unimplemented!("Not done yet: {:?}", op),
            Exp(op) => unimplemented!("Not done yet: {:?}", op),
            Sigmoid(op) => unimplemented!("Not done yet: {:?}", op),
            LessThan(op) => unimplemented!("Not done yet: {:?}", op),
            GreaterThan(op) => unimplemented!("Not done yet: {:?}", op),
            // TODO implement below (needed until we switch to new framework for execution)
            AesDecrypt(_) => unimplemented!(),
            FixedpointEncode(_) | FixedpointDecode(_) | FixedpointAdd(_) | FixedpointSub(_)
            | FixedpointMul(_) | FixedpointDot(_) | FixedpointTruncPr(_) | FixedpointMean(_)
            | FixedpointSum(_) | HostBitDec(_) | HostIndexAxis(_) | HostShlDim(_) | HostSqrt(_)
            | HostSqueeze(_) | HostDiag(_) | Cast(_) => {
                unimplemented!("deprecated, not impl {:?}", self)
            }
            FloatingpointAdd(op) => unimplemented!("Not done yet: {:?}", op),
            FloatingpointSub(op) => unimplemented!("Not done yet: {:?}", op),
            FloatingpointMul(op) => unimplemented!("Not done yet: {:?}", op),
            FloatingpointDiv(op) => unimplemented!("Not done yet: {:?}", op),
            FloatingpointDot(op) => unimplemented!("Not done yet: {:?}", op),
            FloatingpointAtLeast2D(op) => unimplemented!("Not done yet: {:?}", op),
            FloatingpointOnes(op) => unimplemented!("Not done yet: {:?}", op),
            FloatingpointConcat(op) => unimplemented!("Not done yet: {:?}", op),
            FloatingpointExpandDims(op) => unimplemented!("Not done yet: {:?}", op),
            FloatingpointTranspose(op) => unimplemented!("Not done yet: {:?}", op),
            FloatingpointInverse(op) => unimplemented!("Not done yet: {:?}", op),
            FloatingpointMean(op) => unimplemented!("Not done yet: {:?}", op),
            FloatingpointSum(op) => unimplemented!("Not done yet: {:?}", op),
            _ => {
                unimplemented!("Not supported {:?}", self)
            }
        }
    }
}

macro_rules! signature {
    (() -> $ret: pat) => {
        Signature::Nullary(NullarySignature { ret: $ret })
    };
    (($t0: pat) -> $ret: pat) => {
        Signature::Unary(UnarySignature {
            arg0: $t0,
            ret: $ret,
        })
    };
    (($t0: pat, $t1: pat) -> $ret: pat) => {
        Signature::Binary(BinarySignature {
            arg0: $t0,
            arg1: $t1,
            ret: $ret,
        })
    };
    (($t0: pat, $t1: pat, $t2: pat) -> $ret: pat) => {
        Signature::Ternary(TernarySignature {
            arg0: $t0,
            arg1: $t1,
            arg2: $t2,
            ret: $ret,
        })
    };
    (vec[$ts: pat] -> $ret: pat) => {
        Signature::Variadic(VariadicSignature {
            args: $ts,
            ret: $ret,
        })
    };
}

macro_rules! host_unary_kernel {
    ($op:ty, $k:expr) => {
        impl Compile<Kernel> for $op {
            fn compile(&self, _ctx: &CompilationContext) -> Result<Kernel> {
                match self.sig {
                    signature![(Ty::HostFloat32Tensor) -> _] => {
                        function_kernel!(HostFloat32Tensor, $k)
                    }
                    signature![(Ty::HostFloat64Tensor) -> _] => {
                        function_kernel!(HostFloat64Tensor, $k)
                    }
                    signature![(Ty::HostInt32Tensor) -> _] => {
                        function_kernel!(HostInt32Tensor, $k)
                    }
                    signature![(Ty::HostInt64Tensor) -> _] => {
                        function_kernel!(HostInt64Tensor, $k)
                    }
                    signature![(Ty::HostUint32Tensor) -> _] => {
                        function_kernel!(HostUint32Tensor, $k)
                    }
                    signature![(Ty::HostUint64Tensor) -> _] => {
                        function_kernel!(HostUint64Tensor, $k)
                    }
                    _ => Err(Error::UnimplementedOperator(format!("{:?}", self))),
                }
            }
        }
    };
}

macro_rules! host_binary_kernel {
    ($op:ident, $k:expr) => {
        impl Compile<Kernel> for $op {
            fn compile(&self, _ctx: &CompilationContext) -> Result<Kernel> {
                match self.sig {
                    signature![(Ty::HostFloat32Tensor, Ty::HostFloat32Tensor) -> _] => {
                        function_kernel!(HostFloat32Tensor, HostFloat32Tensor, $k)
                    }
                    signature![(Ty::HostFloat64Tensor, Ty::HostFloat64Tensor) -> _] => {
                        function_kernel!(HostFloat64Tensor, HostFloat64Tensor, $k)
                    }
                    signature![(Ty::HostInt32Tensor, Ty::HostInt32Tensor) -> _] => {
                        function_kernel!(HostInt32Tensor, HostInt32Tensor, $k)
                    }
                    signature![(Ty::HostInt64Tensor, Ty::HostInt64Tensor) -> _] => {
                        function_kernel!(HostInt64Tensor, HostInt64Tensor, $k)
                    }
                    signature![(Ty::HostUint32Tensor, Ty::HostUint32Tensor) -> _] => {
                        function_kernel!(HostUint32Tensor, HostUint32Tensor, $k)
                    }
                    signature![(Ty::HostUint64Tensor, Ty::HostUint64Tensor) -> _] => {
                        function_kernel!(HostUint64Tensor, HostUint64Tensor, $k)
                    }
                    _ => Err(Error::UnimplementedOperator(format!("{:?}", self))),
                }
            }
        }
    };
}

#[cfg(not(feature = "exclude_old_framework"))]
host_binary_kernel!(HostAddOp, |x, y| x + y);
#[cfg(not(feature = "exclude_old_framework"))]
host_binary_kernel!(HostSubOp, |x, y| x - y);
#[cfg(not(feature = "exclude_old_framework"))]
host_binary_kernel!(HostMulOp, |x, y| x * y);
#[cfg(not(feature = "exclude_old_framework"))]
host_binary_kernel!(HostDivOp, |x, y| x / y);
#[cfg(not(feature = "exclude_old_framework"))]
host_binary_kernel!(HostDotOp, |x, y| x.dot(y));
#[cfg(not(feature = "exclude_old_framework"))]
host_unary_kernel!(HostTransposeOp, |x| x.transpose());

impl Compile<Kernel> for HostInverseOp {
    fn compile(&self, _ctx: &CompilationContext) -> Result<Kernel> {
        // Using a fake owner for the old kernel
        match self.sig {
            #[cfg(feature = "blas")]
            signature![(_) -> Ty::HostFloat32Tensor] => {
                closure_kernel!(HostFloat32Tensor, |x| x.inv())
            }
            #[cfg(feature = "blas")]
            signature![(_) -> Ty::HostFloat64Tensor] => {
                closure_kernel!(HostFloat64Tensor, |x| x.inv())
            }
            _ => Err(Error::UnimplementedOperator(format!("{:?}", self))),
        }
    }
}

impl Compile<Kernel> for HostMeanOp {
    fn compile(&self, _ctx: &CompilationContext) -> Result<Kernel> {
        let axis = self.axis.map(|x| x as usize);
        match self.sig {
            signature![(_) -> Ty::HostFloat32Tensor] => {
                closure_kernel!(HostFloat32Tensor, |x| x.mean(axis).unwrap())
            }
            signature![(_) -> Ty::HostFloat64Tensor] => {
                closure_kernel!(HostFloat64Tensor, |x| x.mean(axis).unwrap())
            }
            signature![(_) -> Ty::HostInt32Tensor] => {
                closure_kernel!(HostInt32Tensor, |x| x.mean(axis).unwrap())
            }
            signature![(_) -> Ty::HostInt64Tensor] => {
                closure_kernel!(HostInt64Tensor, |x| x.mean(axis).unwrap())
            }
            signature![(_) -> Ty::HostUint32Tensor] => {
                closure_kernel!(HostUint32Tensor, |x| x.mean(axis).unwrap())
            }
            signature![(_) -> Ty::HostUint64Tensor] => {
                closure_kernel!(HostUint64Tensor, |x| x.mean(axis).unwrap())
            }
            _ => Err(Error::UnimplementedOperator(format!("{:?}", self))),
        }
    }
}

impl Compile<Kernel> for HostOnesOp {
    fn compile(&self, _ctx: &CompilationContext) -> Result<Kernel> {
        match self.sig {
            signature![(_) -> Ty::HostFloat32Tensor] => {
                function_kernel!(HostShape, |shape| HostFloat32Tensor::ones(shape))
            }
            signature![(_) -> Ty::HostFloat64Tensor] => {
                function_kernel!(HostShape, |shape| HostFloat64Tensor::ones(shape))
            }
            signature![(_) -> Ty::HostInt32Tensor] => {
                function_kernel!(HostShape, |shape| HostInt32Tensor::ones(shape))
            }
            signature![(_) -> Ty::HostInt64Tensor] => {
                function_kernel!(HostShape, |shape| HostInt64Tensor::ones(shape))
            }
            signature![(_) -> Ty::HostUint32Tensor] => {
                function_kernel!(HostShape, |shape| HostUint32Tensor::ones(shape))
            }
            signature![(_) -> Ty::HostUint64Tensor] => {
                function_kernel!(HostShape, |shape| HostUint64Tensor::ones(shape))
            }
            _ => Err(Error::UnimplementedOperator(format!("{:?}", self))),
        }
    }
}

impl Compile<Kernel> for HostConcatOp {
    fn compile(&self, _ctx: &CompilationContext) -> Result<Kernel> {
        let axis = self.axis as usize;
        match self.sig {
            signature![vec[_] -> Ty::HostFloat32Tensor] => {
                closure_kernel!(vec[HostFloat32Tensor], |xs| concatenate(axis, &xs))
            }
            signature![vec[_] -> Ty::HostFloat64Tensor] => {
                closure_kernel!(vec[HostFloat64Tensor], |xs| concatenate(axis, &xs))
            }
            signature![vec[_]  -> Ty::HostInt32Tensor] => {
                closure_kernel!(vec[HostInt32Tensor], |xs| concatenate(axis, &xs))
            }
            signature![vec[_]  -> Ty::HostInt64Tensor] => {
                closure_kernel!(vec[HostInt64Tensor], |xs| concatenate(axis, &xs))
            }
            signature![vec[_] -> Ty::HostUint32Tensor] => {
                closure_kernel!(vec[HostUint32Tensor], |xs| concatenate(axis, &xs))
            }
            signature![vec[_]  -> Ty::HostUint64Tensor] => {
                closure_kernel!(vec[HostUint64Tensor], |xs| concatenate(axis, &xs))
            }
            _ => Err(Error::UnimplementedOperator(format!("{:?}", self))),
        }
    }
}

impl Compile<Kernel> for HostExpandDimsOp {
    fn compile(&self, _ctx: &CompilationContext) -> Result<Kernel> {
        let axis: Vec<usize> = self.axis.iter().map(|a| *a as usize).collect();
        match self.sig {
            signature![(_) -> Ty::HostFloat32Tensor] => {
                closure_kernel!(HostFloat32Tensor, |x| x.expand_dims(axis.clone()))
            }
            signature![(_) -> Ty::HostFloat64Tensor] => {
                closure_kernel!(HostFloat64Tensor, |x| x.expand_dims(axis.clone()))
            }
            signature![(_) -> Ty::HostInt32Tensor] => {
                closure_kernel!(HostInt32Tensor, |x| x.expand_dims(axis.clone()))
            }
            signature![(_) -> Ty::HostInt64Tensor] => {
                closure_kernel!(HostInt64Tensor, |x| x.expand_dims(axis.clone()))
            }
            signature![(_) -> Ty::HostUint32Tensor] => {
                closure_kernel!(HostUint32Tensor, |x| x.expand_dims(axis.clone()))
            }
            signature![(_) -> Ty::HostUint64Tensor] => {
                closure_kernel!(HostUint64Tensor, |x| x.expand_dims(axis.clone()))
            }
            _ => Err(Error::UnimplementedOperator(format!("{:?}", self))),
        }
    }
}

impl Compile<Kernel> for HostReshapeOp {
    fn compile(&self, _ctx: &CompilationContext) -> Result<Kernel> {
        match self.sig {
            signature![(_, _) -> Ty::HostFloat32Tensor] => {
                function_kernel!(HostFloat32Tensor, HostShape, |x, newshape| x
                    .reshape(newshape))
            }
            signature![(_, _) -> Ty::HostFloat64Tensor] => {
                function_kernel!(HostFloat64Tensor, HostShape, |x, newshape| x
                    .reshape(newshape))
            }
            signature![(_, _) -> Ty::HostInt32Tensor] => {
                function_kernel!(HostInt32Tensor, HostShape, |x, newshape| x
                    .reshape(newshape))
            }
            signature![(_, _) -> Ty::HostInt64Tensor] => {
                function_kernel!(HostInt64Tensor, HostShape, |x, newshape| x
                    .reshape(newshape))
            }
            signature![(_, _) -> Ty::HostUint32Tensor] => {
                function_kernel!(HostUint32Tensor, HostShape, |x, newshape| x
                    .reshape(newshape))
            }
            signature![(_, _) -> Ty::HostUint64Tensor] => {
                function_kernel!(HostUint64Tensor, HostShape, |x, newshape| x
                    .reshape(newshape))
            }
            _ => Err(Error::UnimplementedOperator(format!("{:?}", self))),
        }
    }
}

impl Compile<Kernel> for HostAtLeast2DOp {
    fn compile(&self, _ctx: &CompilationContext) -> Result<Kernel> {
        let tcv = self.to_column_vector;
        match self.sig {
            signature![(_) -> Ty::HostFloat32Tensor] => {
                closure_kernel!(HostFloat64Tensor, |x| x.atleast_2d(tcv))
            }
            signature![(_) -> Ty::HostFloat64Tensor] => {
                closure_kernel!(HostFloat64Tensor, |x| x.atleast_2d(tcv))
            }
            signature![(_) -> Ty::HostInt32Tensor] => {
                closure_kernel!(HostFloat64Tensor, |x| x.atleast_2d(tcv))
            }
            signature![(_) -> Ty::HostInt64Tensor] => {
                closure_kernel!(HostFloat64Tensor, |x| x.atleast_2d(tcv))
            }
            signature![(_) -> Ty::HostUint32Tensor] => {
                closure_kernel!(HostFloat64Tensor, |x| x.atleast_2d(tcv))
            }
            signature![(_) -> Ty::HostUint64Tensor] => {
                closure_kernel!(HostFloat64Tensor, |x| x.atleast_2d(tcv))
            }
            _ => Err(Error::UnimplementedOperator(format!("{:?}", self))),
        }
    }
}

impl Compile<Kernel> for HostSliceOp {
    fn compile(&self, _ctx: &CompilationContext) -> Result<Kernel> {
        assert!(self.slice.0.len() == 1);
        let start = self.slice.0[0].start as usize;
        let end = self.slice.0[0].end;

        if let Some(end) = end {
            match self.sig {
                signature![(_) -> Ty::HostShape] => {
                    closure_kernel!(HostShape, |x| HostShape(
                        x.0.slice(start, end as usize),
                        x.1
                    ))
                }
                _ => Err(Error::UnimplementedOperator(format!("{:?}", self))),
            }
        } else {
            Err(Error::UnimplementedOperator(format!("{:?}", self)))
        }
    }
}

#[cfg(not(feature = "exclude_old_framework"))]
impl Compile<Kernel> for HostSumOp {
    fn compile(&self, _ctx: &CompilationContext) -> Result<Kernel> {
        let axis = self.axis.map(|a| a as usize);
        match self.sig {
            signature![(_) -> Ty::HostFloat32Tensor] => {
                closure_kernel!(HostFloat32Tensor, |x| x.sum(axis).unwrap())
            }
            signature![(_) -> Ty::HostFloat64Tensor] => {
                closure_kernel!(HostFloat64Tensor, |x| x.sum(axis).unwrap())
            }
            signature![(_) -> Ty::HostInt32Tensor] => {
                closure_kernel!(HostInt32Tensor, |x| x.sum(axis).unwrap())
            }
            signature![(_) -> Ty::HostInt64Tensor] => {
                closure_kernel!(HostInt64Tensor, |x| x.sum(axis).unwrap())
            }
            signature![(_) -> Ty::HostUint32Tensor] => {
                closure_kernel!(HostUint32Tensor, |x| x.sum(axis).unwrap())
            }
            signature![(_) -> Ty::HostUint64Tensor] => {
                closure_kernel!(HostUint64Tensor, |x| x.sum(axis).unwrap())
            }
            _ => Err(Error::UnimplementedOperator(format!("{:?}", self))),
        }
    }
}

// This impl is only used by the old kernels, which are not aware of the placements. See PrimDeriveSeedOp::kernel for the new code
#[cfg(not(feature = "exclude_old_framework"))]
impl Compile<Kernel> for PrimDeriveSeedOp {
    fn compile(&self, _ctx: &CompilationContext) -> Result<Kernel> {
        let sync_key = self.sync_key.clone();
        closure_kernel!(PrfKey, |key| Seed(
            RawSeed::from_prf(&key.0, &sync_key),
            HostPlacement {
                owner: "TODO".into() // Fake owner for the older kernels.
            }
        ))
    }
}

// This impl is only used by the old kernels, which are not aware of the placements. See PrimPrfKeyGenOp::kernel for the new code
#[cfg(not(feature = "exclude_old_framework"))]
impl Compile<Kernel> for PrimPrfKeyGenOp {
    fn compile(&self, _ctx: &CompilationContext) -> Result<Kernel> {
        function_kernel!(|| PrfKey(
            RawPrfKey::generate(),
            HostPlacement {
                owner: "TODO".into() // Fake owner for the older kernels.
            }
        ))
    }
}

#[cfg(not(feature = "exclude_old_framework"))]
impl Compile<Kernel> for RingAddOp {
    fn compile(&self, _ctx: &CompilationContext) -> Result<Kernel> {
        match self.sig {
            signature![(Ty::HostRing64Tensor, Ty::HostRing64Tensor) -> _] => {
                function_kernel!(HostRing64Tensor, HostRing64Tensor, |x, y| x + y)
            }
            signature![(Ty::HostRing128Tensor, Ty::HostRing128Tensor) -> _] => {
                function_kernel!(HostRing128Tensor, HostRing128Tensor, |x, y| x + y)
            }
            _ => Err(Error::UnimplementedOperator(format!("{:?}", self))),
        }
    }
}

#[cfg(not(feature = "exclude_old_framework"))]
impl Compile<Kernel> for RingSubOp {
    fn compile(&self, _ctx: &CompilationContext) -> Result<Kernel> {
        match self.sig {
            signature![(Ty::HostRing64Tensor, Ty::HostRing64Tensor) -> _] => {
                function_kernel!(HostRing64Tensor, HostRing64Tensor, |x, y| x - y)
            }
            signature![(Ty::HostRing128Tensor, Ty::HostRing128Tensor) -> _] => {
                function_kernel!(HostRing128Tensor, HostRing128Tensor, |x, y| x - y)
            }
            _ => Err(Error::UnimplementedOperator(format!("{:?}", self))),
        }
    }
}

#[cfg(not(feature = "exclude_old_framework"))]
impl Compile<Kernel> for RingMulOp {
    fn compile(&self, _ctx: &CompilationContext) -> Result<Kernel> {
        match self.sig {
            signature![(Ty::HostRing64Tensor, Ty::HostRing64Tensor) -> _] => {
                function_kernel!(HostRing64Tensor, HostRing64Tensor, |x, y| x * y)
            }
            signature![(Ty::HostRing128Tensor, Ty::HostRing128Tensor) -> _] => {
                function_kernel!(HostRing128Tensor, HostRing128Tensor, |x, y| x * y)
            }
            _ => Err(Error::UnimplementedOperator(format!("{:?}", self))),
        }
    }
}

#[cfg(not(feature = "exclude_old_framework"))]
impl Compile<Kernel> for RingDotOp {
    fn compile(&self, _ctx: &CompilationContext) -> Result<Kernel> {
        match self.sig {
            signature![(Ty::HostRing64Tensor, Ty::HostRing64Tensor) -> _] => {
                function_kernel!(HostRing64Tensor, HostRing64Tensor, |x, y| x.dot(y).unwrap())
            }
            signature![(Ty::HostRing128Tensor, Ty::HostRing128Tensor) -> _] => {
                function_kernel!(HostRing128Tensor, HostRing128Tensor, |x, y| x
                    .dot(y)
                    .unwrap())
            }
            _ => Err(Error::UnimplementedOperator(format!("{:?}", self))),
        }
    }
}

#[cfg(not(feature = "exclude_old_framework"))]
impl Compile<Kernel> for RingSumOp {
    fn compile(&self, _ctx: &CompilationContext) -> Result<Kernel> {
        let axis = self.axis.map(|a| a as usize);
        match self.sig {
            signature![(_) -> Ty::HostRing64Tensor] => {
                closure_kernel!(HostRing64Tensor, |x| x.sum(axis).unwrap())
            }
            signature![(_) -> Ty::HostRing128Tensor] => {
                closure_kernel!(HostRing128Tensor, |x| x.sum(axis).unwrap())
            }
            _ => Err(Error::UnimplementedOperator(format!("{:?}", self))),
        }
    }
}

#[cfg(not(feature = "exclude_old_framework"))]
impl Compile<Kernel> for ShapeOp {
    fn compile(&self, _ctx: &CompilationContext) -> Result<Kernel> {
        match self.sig {
            signature![(Ty::HostFloat32Tensor) -> Ty::HostShape] => {
                function_kernel!(HostFloat32Tensor, |x| x.shape())
            }
            signature![(Ty::HostFloat64Tensor) -> Ty::HostShape] => {
                function_kernel!(HostFloat64Tensor, |x| x.shape())
            }
            signature![(Ty::HostRing64Tensor) -> Ty::HostShape] => {
                function_kernel!(HostRing64Tensor, |x| x.shape())
            }
            signature![(Ty::HostRing128Tensor) -> Ty::HostShape] => {
                function_kernel!(HostRing128Tensor, |x| x.shape())
            }
            _ => Err(Error::UnimplementedOperator(format!("{:?}", self))),
        }
    }
}

#[cfg(not(feature = "exclude_old_framework"))]
impl Compile<Kernel> for BitFillOp {
    fn compile(&self, _ctx: &CompilationContext) -> Result<Kernel> {
        match (&self.sig, self.value.clone()) {
            (signature![(_) -> Ty::HostBitTensor], Constant::Ring64(value)) => {
                closure_kernel!(HostShape, |shape| {
                    assert!(value == 0 || value == 1);
                    HostBitTensor::fill(&shape.0, value as u8)
                })
            }
            _ => Err(Error::UnimplementedOperator(format!("{:?}", self))),
        }
    }
}

#[cfg(not(feature = "exclude_old_framework"))]
impl Compile<Kernel> for RingFillOp {
    fn compile(&self, _ctx: &CompilationContext) -> Result<Kernel> {
        match (&self.sig, self.value.clone()) {
            (signature![(_) -> Ty::HostRing64Tensor], Constant::Ring64(value)) => {
                closure_kernel!(HostShape, |shape| HostRing64Tensor::fill(&shape.0, value))
            }
            (signature![(_) -> Ty::HostRing128Tensor], Constant::Ring64(value)) => {
                closure_kernel!(HostShape, |shape| HostRing128Tensor::fill(
                    &shape.0,
                    value as u128
                ))
            }
            (signature![(_) -> Ty::HostRing128Tensor], Constant::Ring128(value)) => {
                closure_kernel!(HostShape, |shape| HostRing128Tensor::fill(&shape.0, value))
            }
            _ => Err(Error::UnimplementedOperator(format!("{:?}", self))),
        }
    }
}

#[cfg(not(feature = "exclude_old_framework"))]
impl Compile<Kernel> for RingSampleOp {
    fn compile(&self, _ctx: &CompilationContext) -> Result<Kernel> {
        match (&self.sig, self.max_value) {
            (signature![(_) -> Ty::HostRing64Tensor], None) => {
                function_kernel!(HostShape, |shape| {
                    HostRing64Tensor::sample_uniform(&shape.0)
                })
            }
            (signature!((_) -> Ty::HostRing64Tensor), Some(max_value)) if max_value == 1 => {
                function_kernel!(HostShape, |shape| HostRing64Tensor::sample_bits(&shape.0))
            }
            (signature![(_) -> Ty::HostRing128Tensor], None) => {
                function_kernel!(HostShape, |shape| {
                    HostRing128Tensor::sample_uniform(&shape.0)
                })
            }
            (signature![(_) -> Ty::HostRing128Tensor], Some(max_value)) if max_value == 1 => {
                function_kernel!(HostShape, |shape| {
                    HostRing128Tensor::sample_bits(&shape.0)
                })
            }
            _ => Err(Error::UnimplementedOperator(format!("{:?}", self))),
        }
    }
}

#[cfg(not(feature = "exclude_old_framework"))]
impl Compile<Kernel> for RingSampleSeededOp {
    fn compile(&self, _ctx: &CompilationContext) -> Result<Kernel> {
        match (&self.sig, self.max_value) {
            (signature![(_, _) -> Ty::HostRing64Tensor], None) => {
                function_kernel!(HostShape, Seed, |shape, seed| {
                    HostRing64Tensor::sample_uniform_seeded(&shape.0, &seed.0)
                })
            }
            (signature!((_, _) -> Ty::HostRing64Tensor), Some(max_value)) if max_value == 1 => {
                function_kernel!(HostShape, Seed, |shape, seed| {
                    HostRing64Tensor::sample_bits_seeded(&shape.0, &seed.0)
                })
            }
            (signature![(_, _) -> Ty::HostRing128Tensor], None) => {
                function_kernel!(HostShape, Seed, |shape, seed| {
                    HostRing128Tensor::sample_uniform_seeded(&shape.0, &seed.0)
                })
            }
            (signature![(_, _) -> Ty::HostRing128Tensor], Some(max_value)) if max_value == 1 => {
                function_kernel!(HostShape, Seed, |shape, seed| {
                    HostRing128Tensor::sample_bits_seeded(&shape.0, &seed.0)
                })
            }
            _ => Err(Error::UnimplementedOperator(format!("{:?}", self))),
        }
    }
}

#[cfg(not(feature = "exclude_old_framework"))]
impl Compile<Kernel> for RingNegOp {
    fn compile(&self, _ctx: &CompilationContext) -> Result<Kernel> {
        match self.sig {
            signature![(_) -> Ty::HostRing64Tensor] => {
                closure_kernel!(HostRing64Tensor, |x| AbstractHostRingTensor(-x.0, x.1))
            }
            signature![(_) -> Ty::HostRing128Tensor] => {
                closure_kernel!(HostRing128Tensor, |x| AbstractHostRingTensor(-x.0, x.1))
            }
            _ => Err(Error::UnimplementedOperator(format!("{:?}", self))),
        }
    }
}

#[cfg(not(feature = "exclude_old_framework"))]
impl Compile<Kernel> for RingShlOp {
    fn compile(&self, _ctx: &CompilationContext) -> Result<Kernel> {
        let amount = self.amount;
        match self.sig {
            signature![(_) -> Ty::HostRing64Tensor] => {
                closure_kernel!(HostRing64Tensor, |x| x << amount)
            }
            signature![(_) -> Ty::HostRing128Tensor] => {
                closure_kernel!(HostRing128Tensor, |x| x << amount)
            }
            _ => Err(Error::UnimplementedOperator(format!("{:?}", self))),
        }
    }
}

#[cfg(not(feature = "exclude_old_framework"))]
impl Compile<Kernel> for RingShrOp {
    fn compile(&self, _ctx: &CompilationContext) -> Result<Kernel> {
        let amount = self.amount;
        match self.sig {
            signature![(_) -> Ty::HostRing64Tensor] => {
                closure_kernel!(HostRing64Tensor, |x| x >> amount)
            }
            signature![(_) -> Ty::HostRing128Tensor] => {
                closure_kernel!(HostRing128Tensor, |x| x >> amount)
            }
            _ => Err(Error::UnimplementedOperator(format!("{:?}", self))),
        }
    }
}

#[cfg(not(feature = "exclude_old_framework"))]
impl Compile<Kernel> for RingInjectOp {
    fn compile(&self, _ctx: &CompilationContext) -> Result<Kernel> {
        let bit_idx = self.bit_idx;
        match self.sig {
            signature![(_) -> Ty::HostRing64Tensor] => {
                closure_kernel!(HostBitTensor, |x| HostRing64Tensor::from(x) << bit_idx)
            }
            signature![(_) -> Ty::HostRing128Tensor] => {
                closure_kernel!(HostBitTensor, |x| HostRing128Tensor::from(x) << bit_idx)
            }
            _ => Err(Error::UnimplementedOperator(format!("{:?}", self))),
        }
    }
}

#[cfg(not(feature = "exclude_old_framework"))]
impl Compile<Kernel> for BitExtractOp {
    fn compile(&self, _ctx: &CompilationContext) -> Result<Kernel> {
        let bit_idx = self.bit_idx;
        match self.sig {
            signature![(Ty::HostRing64Tensor) -> _] => {
                closure_kernel!(HostRing64Tensor, |x| x.bit_extract(bit_idx))
            }
            signature![(Ty::HostRing128Tensor) -> _] => {
                closure_kernel!(HostRing128Tensor, |x| x.bit_extract(bit_idx))
            }
            _ => Err(Error::UnimplementedOperator(format!("{:?}", self))),
        }
    }
}

#[cfg(not(feature = "exclude_old_framework"))]
impl Compile<Kernel> for BitSampleOp {
    fn compile(&self, _ctx: &CompilationContext) -> Result<Kernel> {
        function_kernel!(HostShape, |shape| HostBitTensor::sample_uniform(&shape.0))
    }
}

#[cfg(not(feature = "exclude_old_framework"))]
impl Compile<Kernel> for BitSampleSeededOp {
    fn compile(&self, _ctx: &CompilationContext) -> Result<Kernel> {
        function_kernel!(HostShape, Seed, |shape, seed| {
            HostBitTensor::sample_uniform_seeded(&shape.0, &seed.0)
        })
    }
}

#[cfg(not(feature = "exclude_old_framework"))]
impl Compile<Kernel> for BitXorOp {
    fn compile(&self, _ctx: &CompilationContext) -> Result<Kernel> {
        function_kernel!(HostBitTensor, HostBitTensor, |x, y| x ^ y)
    }
}

#[cfg(not(feature = "exclude_old_framework"))]
impl Compile<Kernel> for BitAndOp {
    fn compile(&self, _ctx: &CompilationContext) -> Result<Kernel> {
        match self.sig {
            signature![(Ty::HostRing64Tensor, Ty::HostRing64Tensor) -> _] => {
                closure_kernel!(HostRing64Tensor, HostRing64Tensor, |x, y| x & y)
            }
            signature![(Ty::HostRing128Tensor, Ty::HostRing128Tensor) -> _] => {
                closure_kernel!(HostRing128Tensor, HostRing128Tensor, |x, y| x & y)
            }
            signature![(Ty::HostBitTensor, Ty::HostBitTensor) -> _] => {
                closure_kernel!(HostBitTensor, HostBitTensor, |x, y| x & y)
            }
            _ => Err(Error::UnimplementedOperator(format!("{:?}", self))),
        }
    }
}

#[cfg(not(feature = "exclude_old_framework"))]
impl Compile<Kernel> for RingFixedpointEncodeOp {
    fn compile(&self, _ctx: &CompilationContext) -> Result<Kernel> {
        match self.sig {
            signature![(Ty::HostFloat64Tensor) -> Ty::HostRing64Tensor] => {
                let scaling_factor = u64::pow(self.scaling_base, self.scaling_exp);
                closure_kernel!(HostFloat64Tensor, |x| HostRing64Tensor::encode(
                    &x,
                    scaling_factor
                ))
            }
            signature![(Ty::HostFloat64Tensor) -> Ty::HostRing128Tensor] => {
                let scaling_factor = u128::pow(self.scaling_base as u128, self.scaling_exp);
                closure_kernel!(HostFloat64Tensor, |x| HostRing128Tensor::encode(
                    &x,
                    scaling_factor
                ))
            }
            _ => Err(Error::UnimplementedOperator(format!("{:?}", self))),
        }
    }
}

#[cfg(not(feature = "exclude_old_framework"))]
impl Compile<Kernel> for RingFixedpointDecodeOp {
    fn compile(&self, _ctx: &CompilationContext) -> Result<Kernel> {
        match self.sig {
            signature![(Ty::HostRing64Tensor) -> _] => {
                let scaling_factor = u64::pow(self.scaling_base, self.scaling_exp);
                closure_kernel!(HostRing64Tensor, |x| HostRing64Tensor::decode(
                    &x,
                    scaling_factor
                ))
            }
            signature![(Ty::HostRing128Tensor) -> _] => {
                let scaling_factor = u128::pow(self.scaling_base as u128, self.scaling_exp);
                closure_kernel!(HostRing128Tensor, |x| HostRing128Tensor::decode(
                    &x,
                    scaling_factor
                ))
            }
            _ => Err(Error::UnimplementedOperator(format!("{:?}", self))),
        }
    }
}

#[cfg(not(feature = "exclude_old_framework"))]
impl Compile<Kernel> for RingFixedpointMeanOp {
    fn compile(&self, _ctx: &CompilationContext) -> Result<Kernel> {
        let axis = self.axis.map(|a| a as usize);
        match self.sig {
            signature![(_) -> Ty::HostRing64Tensor] => {
                let scaling_factor = u64::pow(self.scaling_base, self.scaling_exp);
                closure_kernel!(HostRing64Tensor, |x| HostRing64Tensor::fixedpoint_mean(
                    x,
                    axis,
                    scaling_factor
                )
                .unwrap())
            }
            signature![(_) -> Ty::HostRing128Tensor] => {
                let scaling_factor = u128::pow(self.scaling_base as u128, self.scaling_exp);
                closure_kernel!(HostRing128Tensor, |x| HostRing128Tensor::fixedpoint_mean(
                    x,
                    axis,
                    scaling_factor
                )
                .unwrap())
            }
            _ => Err(Error::UnimplementedOperator(format!("{:?}", self))),
        }
    }
}

#[cfg(not(feature = "exclude_old_framework"))]
impl Compile<Kernel> for FixedpointEncodeOp {
    fn compile(&self, _ctx: &CompilationContext) -> Result<Kernel> {
        match self.sig {
            signature![(Ty::HostFloat64Tensor) -> Ty::HostRing64Tensor] => {
                let scaling_factor = u64::pow(2, self.fractional_precision);
                closure_kernel!(HostFloat64Tensor, |x| HostRing64Tensor::encode(
                    &x,
                    scaling_factor
                ))
            }
            signature![(Ty::HostFloat64Tensor) -> Ty::HostRing128Tensor] => {
                let scaling_factor = u128::pow(2, self.fractional_precision);
                closure_kernel!(HostFloat64Tensor, |x| HostRing128Tensor::encode(
                    &x,
                    scaling_factor
                ))
            }
            _ => Err(Error::UnimplementedOperator(format!("{:?}", self))),
        }
    }
}

#[cfg(not(feature = "exclude_old_framework"))]
impl Compile<Kernel> for FixedpointDecodeOp {
    fn compile(&self, _ctx: &CompilationContext) -> Result<Kernel> {
        match self.sig {
            signature![(Ty::HostRing64Tensor) -> _] => {
                let scaling_factor = u64::pow(2, self.fractional_precision);
                closure_kernel!(HostRing64Tensor, |x| HostRing64Tensor::decode(
                    &x,
                    scaling_factor
                ))
            }
            signature![(Ty::HostRing128Tensor) -> _] => {
                let scaling_factor = u128::pow(2, self.fractional_precision);
                closure_kernel!(HostRing128Tensor, |x| HostRing128Tensor::decode(
                    &x,
                    scaling_factor
                ))
            }
            _ => Err(Error::UnimplementedOperator(format!("{:?}", self))),
        }
    }
}

#[cfg(not(feature = "exclude_old_framework"))]
impl Compile<Kernel> for FixedpointAddOp {
    fn compile(&self, _ctx: &CompilationContext) -> Result<Kernel> {
        match self.sig {
            signature![(Ty::HostFixed64Tensor, Ty::HostFixed64Tensor) -> _] => {
                function_kernel!(HostFixed64Tensor, HostFixed64Tensor, |x, y| {
                    assert_eq!(x.fractional_precision, y.fractional_precision);
                    AbstractHostFixedTensor {
                        tensor: x.tensor + y.tensor,
                        fractional_precision: x.fractional_precision,
                        integral_precision: u32::max(x.integral_precision, y.integral_precision),
                    }
                })
            }
            signature![(Ty::HostFixed128Tensor, Ty::HostFixed128Tensor) -> _] => {
                function_kernel!(HostFixed128Tensor, HostFixed128Tensor, |x, y| {
                    assert_eq!(x.fractional_precision, y.fractional_precision);
                    AbstractHostFixedTensor {
                        tensor: x.tensor + y.tensor,
                        fractional_precision: x.fractional_precision,
                        integral_precision: u32::max(x.integral_precision, y.integral_precision),
                    }
                })
            }
            _ => Err(Error::UnimplementedOperator(format!("{:?}", self))),
        }
    }
}

#[cfg(not(feature = "exclude_old_framework"))]
impl Compile<Kernel> for FixedpointSubOp {
    fn compile(&self, _ctx: &CompilationContext) -> Result<Kernel> {
        match self.sig {
            signature![(Ty::HostFixed64Tensor, Ty::HostFixed64Tensor) -> _] => {
                function_kernel!(HostFixed64Tensor, HostFixed64Tensor, |x, y| {
                    assert_eq!(x.fractional_precision, y.fractional_precision);
                    AbstractHostFixedTensor {
                        tensor: x.tensor - y.tensor,
                        fractional_precision: x.fractional_precision,
                        integral_precision: u32::max(x.integral_precision, y.integral_precision),
                    }
                })
            }
            signature![(Ty::HostFixed128Tensor, Ty::HostFixed128Tensor) -> _] => {
                function_kernel!(HostFixed128Tensor, HostFixed128Tensor, |x, y| {
                    assert_eq!(x.fractional_precision, y.fractional_precision);
                    AbstractHostFixedTensor {
                        tensor: x.tensor - y.tensor,
                        fractional_precision: x.fractional_precision,
                        integral_precision: u32::max(x.integral_precision, y.integral_precision),
                    }
                })
            }
            _ => Err(Error::UnimplementedOperator(format!("{:?}", self))),
        }
    }
}

#[cfg(not(feature = "exclude_old_framework"))]
impl Compile<Kernel> for FixedpointMulOp {
    fn compile(&self, _ctx: &CompilationContext) -> Result<Kernel> {
        match self.sig {
            signature![(Ty::HostFixed64Tensor, Ty::HostFixed64Tensor) -> _] => {
                function_kernel!(HostFixed64Tensor, HostFixed64Tensor, |x, y| {
                    assert_eq!(x.fractional_precision, y.fractional_precision);
                    AbstractHostFixedTensor {
                        tensor: x.tensor * y.tensor,
                        fractional_precision: x.fractional_precision + y.fractional_precision,
                        integral_precision: u32::max(x.integral_precision, y.integral_precision),
                    }
                })
            }
            signature![(Ty::HostFixed128Tensor, Ty::HostFixed128Tensor) -> _] => {
                function_kernel!(HostFixed128Tensor, HostFixed128Tensor, |x, y| {
                    assert_eq!(x.fractional_precision, y.fractional_precision);
                    AbstractHostFixedTensor {
                        tensor: x.tensor * y.tensor,
                        fractional_precision: x.fractional_precision + y.fractional_precision,
                        integral_precision: u32::max(x.integral_precision, y.integral_precision),
                    }
                })
            }
            _ => Err(Error::UnimplementedOperator(format!("{:?}", self))),
        }
    }
}

// This impl is only used by the old kernels, which are not aware of the placements. See ConstantOp::kernel for the new code
#[cfg(not(feature = "exclude_old_framework"))]
impl Compile<Kernel> for ConstantOp {
    fn compile(&self, _ctx: &CompilationContext) -> Result<Kernel> {
        let value = self.value.clone();
        Ok(Kernel::NullaryClosure(Arc::new(move || {
            Ok(value.place(&HostPlacement {
                owner: "TODO".into(), // Fake owner for the older kernels.
            }))
        })))
    }
}

=======
>>>>>>> 661bdacf
macro_rules! constant_kernels {
    ($($val:ident),+) => {
        $(
            modelled!(PlacementConstant::constant, HostPlacement, attributes[value: Constant] () -> $val, ConstantOp);
        )+
        modelled!(PlacementConstant::constant, HostPlacement, attributes[value: Constant] () -> HostString, ConstantOp);
        modelled!(PlacementConstant::constant, HostPlacement, attributes[value: Constant] () -> HostShape, ConstantOp);
        modelled!(PlacementConstant::constant, HostPlacement, attributes[value: Constant] () -> PrfKey, ConstantOp);
        modelled!(PlacementConstant::constant, HostPlacement, attributes[value: Constant] () -> Seed, ConstantOp);
        modelled!(PlacementConstant::constant, HostPlacement, attributes[value: Constant] () -> crate::logical::Tensor, ConstantOp);
        modelled!(PlacementConstant::constant, HostPlacement, attributes[value: Constant] () -> Float32Tensor, ConstantOp);
        modelled!(PlacementConstant::constant, HostPlacement, attributes[value: Constant] () -> Float64Tensor, ConstantOp);

        kernel! {
            ConstantOp, [
                $(
                    (HostPlacement, () -> $val => [runtime] attributes[value: $val] Self::kernel),
                )+
                (HostPlacement, () -> HostString => [runtime] attributes[value: String] Self::string_kernel),
                (HostPlacement, () -> HostShape => [runtime] attributes[value: RawShape] Self::shape_kernel),
                (HostPlacement, () -> PrfKey => [runtime] attributes[value: RawPrfKey] Self::prf_key_kernel),
                (HostPlacement, () -> Seed => [runtime] attributes[value: RawSeed] Self::seed_kernel),
                (HostPlacement, () -> crate::logical::Tensor => [hybrid] attributes[sig, value] Self::logical_kernel),
                (HostPlacement, () -> Float32Tensor => [hybrid] attributes[value] Self::float32_kernel),
                (HostPlacement, () -> Float64Tensor => [hybrid] attributes[value] Self::float64_kernel),
            ]
        }
    };
}

constant_kernels![
    HostRing64Tensor,
    HostRing128Tensor,
    HostFloat32Tensor,
    HostFloat64Tensor,
    HostInt8Tensor,
    HostInt16Tensor,
    HostInt32Tensor,
    HostInt64Tensor,
    HostUint8Tensor,
    HostUint16Tensor,
    HostUint32Tensor,
    HostUint64Tensor
];

macro_rules! wrapping_constant_kernel {
    ($name:ident for $wrapping:tt($inner:ty)) => {
        impl ConstantOp {
            fn $name<S: RuntimeSession>(
                _sess: &S,
                plc: &HostPlacement,
                value: $inner,
            ) -> Result<$wrapping> {
                Ok($wrapping(value.clone(), plc.clone()))
            }
        }
    };
}

wrapping_constant_kernel!(string_kernel for HostString(String));
wrapping_constant_kernel!(shape_kernel for HostShape(RawShape));
wrapping_constant_kernel!(prf_key_kernel for PrfKey(RawPrfKey));
wrapping_constant_kernel!(seed_kernel for Seed(RawSeed));

impl ConstantOp {
    fn kernel<S: RuntimeSession, T: Placed>(sess: &S, plc: &HostPlacement, value: T) -> Result<T>
    where
        HostPlacement: PlacementPlace<S, T>,
    {
        Ok(plc.place(sess, value))
    }
}

for_all_values! {( $($value:ty),* ) => (
    $(
        modelled!(PlacementSend::send, HostPlacement, attributes[rendezvous_key: RendezvousKey, receiver: Role] ($value) -> Unit, SendOp);
    )*
)}

kernel! {
    SendOp, [
        (HostPlacement, (HostString) -> Unit => [runtime] attributes[rendezvous_key, receiver] Self::kernel),
        (HostPlacement, (Unit) -> Unit => [runtime] attributes[rendezvous_key, receiver] Self::kernel),
        (HostPlacement, (HostShape) -> Unit => [runtime] attributes[rendezvous_key, receiver] Self::kernel),
        (HostPlacement, (Seed) -> Unit => [runtime] attributes[rendezvous_key, receiver] Self::kernel),
        (HostPlacement, (PrfKey) -> Unit => [runtime] attributes[rendezvous_key, receiver] Self::kernel),
        (HostPlacement, (HostBitTensor) -> Unit => [runtime] attributes[rendezvous_key, receiver] Self::kernel),
        (HostPlacement, (HostRing64Tensor) -> Unit => [runtime] attributes[rendezvous_key, receiver] Self::kernel),
        (HostPlacement, (HostRing128Tensor) -> Unit => [runtime] attributes[rendezvous_key, receiver] Self::kernel),
        (HostPlacement, (HostFloat32Tensor) -> Unit => [runtime] attributes[rendezvous_key, receiver] Self::kernel),
        (HostPlacement, (HostFloat64Tensor) -> Unit => [runtime] attributes[rendezvous_key, receiver] Self::kernel),
        (HostPlacement, (HostInt8Tensor) -> Unit => [runtime] attributes[rendezvous_key, receiver] Self::kernel),
        (HostPlacement, (HostInt16Tensor) -> Unit => [runtime] attributes[rendezvous_key, receiver] Self::kernel),
        (HostPlacement, (HostInt32Tensor) -> Unit => [runtime] attributes[rendezvous_key, receiver] Self::kernel),
        (HostPlacement, (HostInt64Tensor) -> Unit => [runtime] attributes[rendezvous_key, receiver] Self::kernel),
        (HostPlacement, (HostUint8Tensor) -> Unit => [runtime] attributes[rendezvous_key, receiver] Self::kernel),
        (HostPlacement, (HostUint16Tensor) -> Unit => [runtime] attributes[rendezvous_key, receiver] Self::kernel),
        (HostPlacement, (HostUint32Tensor) -> Unit => [runtime] attributes[rendezvous_key, receiver] Self::kernel),
        (HostPlacement, (HostUint64Tensor) -> Unit => [runtime] attributes[rendezvous_key, receiver] Self::kernel),
        (HostPlacement, (HostFixed64Tensor) -> Unit => [runtime] attributes[rendezvous_key, receiver] Self::kernel),
        (HostPlacement, (HostFixed128Tensor) -> Unit => [runtime] attributes[rendezvous_key, receiver] Self::kernel),
    ]
}

impl SendOp {
    fn kernel<S: RuntimeSession, T>(
        _sess: &S,
        _plc: &HostPlacement,
        _rendezvous_key: RendezvousKey,
        _receiver: Role,
        _x: T,
    ) -> Result<Unit>
    where
        Value: From<T>,
    {
        // let x: Value = x.into();
        // sess.networking.send(&x, &receiver, &rendezvous_key)?;
        // Ok(Unit(plc.clone()))
        todo!()
    }
}

for_all_values! {( $($value:ty),* ) => (
    $(
        modelled!(PlacementReceive::receive, HostPlacement, attributes[rendezvous_key: RendezvousKey, sender: Role] () -> $value, ReceiveOp);
    )*
)}

kernel! {
    ReceiveOp, [
        (HostPlacement, () -> HostString => [runtime] attributes[rendezvous_key, sender] Self::kernel),
        (HostPlacement, () -> Unit => [runtime] attributes[rendezvous_key, sender] Self::missing_kernel),
        (HostPlacement, () -> HostShape => [runtime] attributes[rendezvous_key, sender] Self::kernel),
        (HostPlacement, () -> Seed => [runtime] attributes[rendezvous_key, sender] Self::kernel),
        (HostPlacement, () -> PrfKey => [runtime] attributes[rendezvous_key, sender] Self::kernel),
        (HostPlacement, () -> HostBitTensor => [runtime] attributes[rendezvous_key, sender] Self::kernel),
        (HostPlacement, () -> HostRing64Tensor => [runtime] attributes[rendezvous_key, sender] Self::kernel),
        (HostPlacement, () -> HostRing128Tensor => [runtime] attributes[rendezvous_key, sender] Self::kernel),
        (HostPlacement, () -> HostFloat32Tensor => [runtime] attributes[rendezvous_key, sender] Self::kernel),
        (HostPlacement, () -> HostFloat64Tensor => [runtime] attributes[rendezvous_key, sender] Self::kernel),
        (HostPlacement, () -> HostInt8Tensor => [runtime] attributes[rendezvous_key, sender] Self::kernel),
        (HostPlacement, () -> HostInt16Tensor => [runtime] attributes[rendezvous_key, sender] Self::kernel),
        (HostPlacement, () -> HostInt32Tensor => [runtime] attributes[rendezvous_key, sender] Self::kernel),
        (HostPlacement, () -> HostInt64Tensor => [runtime] attributes[rendezvous_key, sender] Self::kernel),
        (HostPlacement, () -> HostUint8Tensor => [runtime] attributes[rendezvous_key, sender] Self::kernel),
        (HostPlacement, () -> HostUint16Tensor => [runtime] attributes[rendezvous_key, sender] Self::kernel),
        (HostPlacement, () -> HostUint32Tensor => [runtime] attributes[rendezvous_key, sender] Self::kernel),
        (HostPlacement, () -> HostUint64Tensor => [runtime] attributes[rendezvous_key, sender] Self::kernel),
        (HostPlacement, () -> HostFixed64Tensor => [runtime] attributes[rendezvous_key, sender] Self::missing_kernel),
        (HostPlacement, () -> HostFixed128Tensor => [runtime] attributes[rendezvous_key, sender] Self::missing_kernel),

    ]
}

impl ReceiveOp {
    fn kernel<S: RuntimeSession, T>(
        _sess: &S,
        _plc: &HostPlacement,
        _rendezvous_key: RendezvousKey,
        _sender: Role,
    ) -> Result<T>
    where
        T: TryFrom<Value, Error = Error>,
        T: std::fmt::Debug,
        HostPlacement: PlacementPlace<S, T>,
    {
        // use std::convert::TryInto;
        // let value = sess.networking.receive(&sender, &rendezvous_key)?;
        // Ok(plc.place(sess, value.try_into()?))
        todo!()
    }

    fn missing_kernel<S: RuntimeSession, T>(
        _sess: &S,
        _plc: &HostPlacement,
        _rendezvous_key: RendezvousKey,
        _sender: Role,
    ) -> Result<T>
    where
        T: KnownType<S>,
    {
        Err(Error::KernelError(format!(
            "missing HostPlacement: PlacementPlace trait implementation for '{}'",
            &<T as KnownType<S>>::TY
        )))
    }
}

for_all_values! {( $($value:ty),* ) => (
    $(
        modelled!(PlacementIdentity::identity, HostPlacement, ($value) -> $value, IdentityOp);
    )*
)}

kernel! {
    IdentityOp, [
        (HostPlacement, (HostString) -> HostString => [runtime] Self::kernel),
        (HostPlacement, (Unit) -> Unit => [runtime] Self::missing_kernel),
        (HostPlacement, (HostShape) -> HostShape => [runtime] Self::kernel),
        (HostPlacement, (Seed) -> Seed => [runtime] Self::kernel),
        (HostPlacement, (PrfKey) -> PrfKey => [runtime] Self::kernel),
        (HostPlacement, (HostBitTensor) -> HostBitTensor => [runtime] Self::kernel),
        (HostPlacement, (HostRing64Tensor) -> HostRing64Tensor => [runtime] Self::kernel),
        (HostPlacement, (HostRing128Tensor) -> HostRing128Tensor => [runtime] Self::kernel),
        (HostPlacement, (HostFloat32Tensor) -> HostFloat32Tensor => [runtime] Self::kernel),
        (HostPlacement, (HostFloat64Tensor) -> HostFloat64Tensor => [runtime] Self::kernel),
        (HostPlacement, (HostInt8Tensor) -> HostInt8Tensor => [runtime] Self::kernel),
        (HostPlacement, (HostInt16Tensor) -> HostInt16Tensor => [runtime] Self::kernel),
        (HostPlacement, (HostInt32Tensor) -> HostInt32Tensor => [runtime] Self::kernel),
        (HostPlacement, (HostInt64Tensor) -> HostInt64Tensor => [runtime] Self::kernel),
        (HostPlacement, (HostUint8Tensor) -> HostUint8Tensor => [runtime] Self::kernel),
        (HostPlacement, (HostUint16Tensor) -> HostUint16Tensor => [runtime] Self::kernel),
        (HostPlacement, (HostUint32Tensor) -> HostUint32Tensor => [runtime] Self::kernel),
        (HostPlacement, (HostUint64Tensor) -> HostUint64Tensor => [runtime] Self::kernel),
        (HostPlacement, (HostFixed64Tensor) -> HostFixed64Tensor => [runtime] Self::missing_kernel),
        (HostPlacement, (HostFixed128Tensor) -> HostFixed128Tensor => [runtime] Self::missing_kernel),

    ]
}

impl IdentityOp {
    fn kernel<S: RuntimeSession, T>(sess: &S, plc: &HostPlacement, x: T) -> Result<T>
    where
        HostPlacement: PlacementPlace<S, T>,
    {
        let value = plc.place(sess, x);
        Ok(value)
    }

    fn missing_kernel<S: RuntimeSession, T>(_sess: &S, _plc: &HostPlacement, _x: T) -> Result<T>
    where
        T: KnownType<S>,
    {
        Err(Error::KernelError(format!(
            "missing HostPlacement: PlacementPlace trait implementation for '{}'",
            &<T as KnownType<S>>::TY
        )))
    }
}

for_all_values! {( $($value:ty),* ) => (
    $(
        modelled!(PlacementInput::input, HostPlacement, attributes[arg_name: String] () -> $value, InputOp);
    )*
)}

modelled!(PlacementInput::input, HostPlacement, attributes[arg_name: String] () -> crate::logical::Tensor, InputOp);
modelled!(PlacementInput::input, HostPlacement, attributes[arg_name: String] () -> Float32Tensor, InputOp);
modelled!(PlacementInput::input, HostPlacement, attributes[arg_name: String] () -> Float64Tensor, InputOp);
modelled!(PlacementInput::input, HostPlacement, attributes[arg_name: String] () -> HostBitArray64, InputOp);
modelled!(PlacementInput::input, HostPlacement, attributes[arg_name: String] () -> HostBitArray128, InputOp);
modelled!(PlacementInput::input, HostPlacement, attributes[arg_name: String] () -> HostBitArray224, InputOp);
modelled!(PlacementInput::input, HostPlacement, attributes[arg_name: String] () -> HostAesKey, InputOp);
modelled!(PlacementInput::input, ReplicatedPlacement, attributes[arg_name: String] () -> ReplicatedBitTensor, InputOp);
modelled!(PlacementInput::input, ReplicatedPlacement, attributes[arg_name: String] () -> ReplicatedRing64Tensor, InputOp);
modelled!(PlacementInput::input, ReplicatedPlacement, attributes[arg_name: String] () -> ReplicatedRing128Tensor, InputOp);
modelled!(PlacementInput::input, ReplicatedPlacement, attributes[arg_name: String] () -> ReplicatedFixed64Tensor, InputOp);
modelled!(PlacementInput::input, ReplicatedPlacement, attributes[arg_name: String] () -> ReplicatedFixed128Tensor, InputOp);
modelled!(PlacementInput::input, ReplicatedPlacement, attributes[arg_name: String] () -> ReplicatedBitArray64, InputOp);
modelled!(PlacementInput::input, ReplicatedPlacement, attributes[arg_name: String] () -> ReplicatedBitArray128, InputOp);
modelled!(PlacementInput::input, ReplicatedPlacement, attributes[arg_name: String] () -> ReplicatedBitArray224, InputOp);
modelled!(PlacementInput::input, ReplicatedPlacement, attributes[arg_name: String] () -> ReplicatedAesKey, InputOp);
modelled!(PlacementInput::input, HostPlacement, attributes[arg_name: String] () -> AesKey, InputOp);
modelled!(PlacementInput::input, ReplicatedPlacement, attributes[arg_name: String] () -> AesKey, InputOp);
modelled!(PlacementInput::input, HostPlacement, attributes[arg_name: String] () -> AesTensor, InputOp);
modelled!(PlacementInput::input, HostPlacement, attributes[arg_name: String] () -> Fixed128AesTensor, InputOp);
modelled!(PlacementInput::input, HostPlacement, attributes[arg_name: String] () -> HostFixed128AesTensor, InputOp);

kernel! {
    InputOp, [
        (HostPlacement, () -> HostString => [runtime] attributes[arg_name] Self::kernel),
        (HostPlacement, () -> Unit => [runtime] attributes[arg_name] Self::missing_kernel),
        (HostPlacement, () -> HostShape => [runtime] attributes[arg_name] Self::kernel),
        (HostPlacement, () -> Seed => [runtime] attributes[arg_name] Self::kernel),
        (HostPlacement, () -> PrfKey => [runtime] attributes[arg_name] Self::kernel),
        (HostPlacement, () -> HostBitArray64 => [hybrid] attributes[arg_name] Self::host_bitarray64),
        (HostPlacement, () -> HostBitArray128 => [hybrid] attributes[arg_name] Self::host_bitarray128),
        (HostPlacement, () -> HostBitArray224 => [hybrid] attributes[arg_name] Self::host_bitarray224),
        (HostPlacement, () -> HostBitTensor => [runtime] attributes[arg_name] Self::kernel),
        (HostPlacement, () -> HostRing64Tensor => [runtime] attributes[arg_name] Self::kernel),
        (HostPlacement, () -> HostRing128Tensor => [runtime] attributes[arg_name] Self::kernel),
        (HostPlacement, () -> HostFloat32Tensor => [runtime] attributes[arg_name] Self::kernel),
        (HostPlacement, () -> HostFloat64Tensor => [runtime] attributes[arg_name] Self::kernel),
        (HostPlacement, () -> HostInt8Tensor => [runtime] attributes[arg_name] Self::kernel),
        (HostPlacement, () -> HostInt16Tensor => [runtime] attributes[arg_name] Self::kernel),
        (HostPlacement, () -> HostInt32Tensor => [runtime] attributes[arg_name] Self::kernel),
        (HostPlacement, () -> HostInt64Tensor => [runtime] attributes[arg_name] Self::kernel),
        (HostPlacement, () -> HostUint8Tensor => [runtime] attributes[arg_name] Self::kernel),
        (HostPlacement, () -> HostUint16Tensor => [runtime] attributes[arg_name] Self::kernel),
        (HostPlacement, () -> HostUint32Tensor => [runtime] attributes[arg_name] Self::kernel),
        (HostPlacement, () -> HostUint64Tensor => [runtime] attributes[arg_name] Self::kernel),
        (HostPlacement, () -> HostFixed64Tensor => [runtime] attributes[arg_name] Self::missing_kernel),
        (HostPlacement, () -> HostFixed128Tensor => [runtime] attributes[arg_name] Self::missing_kernel),
        (HostPlacement, () -> crate::logical::Tensor => [hybrid] attributes[sig, arg_name] Self::logical_kernel),
        (HostPlacement, () -> Float32Tensor => [hybrid] attributes[arg_name] Self::float32_kernel),
        (HostPlacement, () -> Float64Tensor => [hybrid] attributes[arg_name] Self::float64_kernel),
        (HostPlacement, () -> AesKey => [hybrid] attributes[arg_name] Self::aes_kernel_on_host),
        (HostPlacement, () -> HostAesKey => [hybrid] attributes[arg_name] Self::host_aes_kernel),
        (HostPlacement, () -> AesTensor => [hybrid] attributes[arg_name] Self::aestensor),
        (HostPlacement, () -> Fixed128AesTensor => [hybrid] attributes[arg_name] Self::fixed_aestensor),
        (HostPlacement, () -> HostFixed128AesTensor => [hybrid] attributes[sig, arg_name] Self::host_fixed_aestensor),
        (ReplicatedPlacement, () -> ReplicatedBitTensor => [hybrid] attributes[arg_name] Self::replicated_ring_kernel),
        (ReplicatedPlacement, () -> ReplicatedRing64Tensor => [hybrid] attributes[arg_name] Self::replicated_ring_kernel),
        (ReplicatedPlacement, () -> ReplicatedRing128Tensor => [hybrid] attributes[arg_name] Self::replicated_ring_kernel),
        (ReplicatedPlacement, () -> ReplicatedFixed64Tensor => [hybrid] attributes[sig, arg_name] Self::replicated_fixed_kernel),
        (ReplicatedPlacement, () -> ReplicatedFixed128Tensor => [hybrid] attributes[sig, arg_name] Self::replicated_fixed_kernel),
        (ReplicatedPlacement, () -> ReplicatedBitArray64 => [hybrid] attributes[arg_name] Self::replicated_bitarray64),
        (ReplicatedPlacement, () -> ReplicatedBitArray128 => [hybrid] attributes[arg_name] Self::replicated_bitarray128),
        (ReplicatedPlacement, () -> ReplicatedBitArray224 => [hybrid] attributes[arg_name] Self::replicated_bitarray224),
        (ReplicatedPlacement, () -> AesKey => [hybrid] attributes[arg_name] Self::aes_kernel_on_replicated),
        (ReplicatedPlacement, () -> ReplicatedAesKey => [hybrid] attributes[arg_name] Self::replicated_aes_kernel),
    ]
}

impl InputOp {
    fn kernel<S: RuntimeSession, O>(sess: &S, plc: &HostPlacement, arg_name: String) -> Result<O>
    where
        O: TryFrom<Value, Error = Error>,
        HostPlacement: PlacementPlace<S, O>,
    {
        use std::convert::TryInto;
        let value = sess
            .find_argument(&arg_name)
            .ok_or_else(|| Error::MissingArgument(arg_name.clone()))?;
        let value = plc.place(sess, value.try_into()?);
        Ok(value)
    }

    fn missing_kernel<S: RuntimeSession, O>(
        _sess: &S,
        _plc: &HostPlacement,
        _arg_name: String,
    ) -> Result<O>
    where
        O: KnownType<S>,
    {
        Err(Error::KernelError(format!(
            "missing HostPlacement: PlacementPlace trait implementation for '{}'",
            &<O as KnownType<S>>::TY
        )))
    }
}

for_all_values! {( $($value:ty),* ) => (
    $(
        modelled!(PlacementOutput::output, HostPlacement, ($value) -> $value, OutputOp);
    )*
)}
modelled!(PlacementOutput::output, HostPlacement, (crate::logical::Tensor) -> crate::logical::Tensor, OutputOp);
modelled!(PlacementOutput::output, HostPlacement, (Float32Tensor) -> Float32Tensor, OutputOp);
modelled!(PlacementOutput::output, HostPlacement, (Float64Tensor) -> Float64Tensor, OutputOp);

kernel! {
    OutputOp, [
        (HostPlacement, (Unit) -> Unit => [runtime] Self::kernel),
        (HostPlacement, (HostShape) -> HostShape => [runtime] Self::kernel),
        (HostPlacement, (Seed) -> Seed => [runtime] Self::kernel),
        (HostPlacement, (PrfKey) -> PrfKey => [runtime] Self::kernel),
        (HostPlacement, (HostString) -> HostString => [runtime] Self::kernel),
        (HostPlacement, (HostBitTensor) -> HostBitTensor => [runtime] Self::kernel),
        (HostPlacement, (HostRing64Tensor) -> HostRing64Tensor => [runtime] Self::kernel),
        (HostPlacement, (HostRing128Tensor) -> HostRing128Tensor => [runtime] Self::kernel),
        (HostPlacement, (HostFloat32Tensor) -> HostFloat32Tensor => [runtime] Self::kernel),
        (HostPlacement, (HostFloat64Tensor) -> HostFloat64Tensor => [runtime] Self::kernel),
        (HostPlacement, (HostInt8Tensor) -> HostInt8Tensor => [runtime] Self::kernel),
        (HostPlacement, (HostInt16Tensor) -> HostInt16Tensor => [runtime] Self::kernel),
        (HostPlacement, (HostInt32Tensor) -> HostInt32Tensor => [runtime] Self::kernel),
        (HostPlacement, (HostInt64Tensor) -> HostInt64Tensor => [runtime] Self::kernel),
        (HostPlacement, (HostUint8Tensor) -> HostUint8Tensor => [runtime] Self::kernel),
        (HostPlacement, (HostUint16Tensor) -> HostUint16Tensor => [runtime] Self::kernel),
        (HostPlacement, (HostUint32Tensor) -> HostUint32Tensor => [runtime] Self::kernel),
        (HostPlacement, (HostUint64Tensor) -> HostUint64Tensor => [runtime] Self::kernel),
        (HostPlacement, (HostFixed64Tensor) -> HostFixed64Tensor => [runtime] Self::non_placing_kernel),
        (HostPlacement, (HostFixed128Tensor) -> HostFixed128Tensor => [runtime] Self::non_placing_kernel),
        (HostPlacement, (crate::logical::Tensor) -> crate::logical::Tensor => [hybrid] Self::logical_kernel),
        (HostPlacement, (Float32Tensor) -> Float32Tensor => [hybrid] Self::float_kernel),
        (HostPlacement, (Float64Tensor) -> Float64Tensor => [hybrid] Self::float_kernel),
    ]
}

impl OutputOp {
    fn kernel<S: RuntimeSession, O>(sess: &S, plc: &HostPlacement, x: O) -> Result<O>
    where
        HostPlacement: PlacementPlace<S, O>,
    {
        // Output is not doing anything now, it is just a marker on the graph.
        // But it has to return a value because that's how we collect outputs in the old framework
        let x = plc.place(sess, x);
        Ok(x)
    }

    fn non_placing_kernel<S: RuntimeSession, O>(
        _sess: &S,
        _plc: &HostPlacement,
        x: O,
    ) -> Result<O> {
        // Output is not doing anything now, it is just a marker on the graph.
        // But it has to return a value because that's how we collect outputs in the old framework
        Ok(x)
    }
}

for_all_values! {( $($value:ty),* ) => (
    $(
        modelled!(PlacementSave::save, HostPlacement, (HostString, $value) -> Unit, SaveOp);
    )*
)}

modelled!(PlacementSave::save, HostPlacement, (HostString, crate::logical::Tensor) -> Unit, SaveOp);
modelled!(PlacementSave::save, HostPlacement, (HostString, Float32Tensor) -> Unit, SaveOp);
modelled!(PlacementSave::save, HostPlacement, (HostString, Float64Tensor) -> Unit, SaveOp);

kernel! {
    SaveOp, [
        (HostPlacement, (HostString, Unit) -> Unit => [runtime] Self::kernel),
        (HostPlacement, (HostString, HostShape) -> Unit => [runtime] Self::kernel),
        (HostPlacement, (HostString, Seed) -> Unit => [runtime] Self::kernel),
        (HostPlacement, (HostString, PrfKey) -> Unit => [runtime] Self::kernel),
        (HostPlacement, (HostString, HostString) -> Unit => [runtime] Self::kernel),
        (HostPlacement, (HostString, HostBitTensor) -> Unit => [runtime] Self::kernel),
        (HostPlacement, (HostString, HostRing64Tensor) -> Unit => [runtime] Self::kernel),
        (HostPlacement, (HostString, HostRing128Tensor) -> Unit => [runtime] Self::kernel),
        (HostPlacement, (HostString, HostFloat32Tensor) -> Unit => [runtime] Self::kernel),
        (HostPlacement, (HostString, HostFloat64Tensor) -> Unit => [runtime] Self::kernel),
        (HostPlacement, (HostString, HostInt8Tensor) -> Unit => [runtime] Self::kernel),
        (HostPlacement, (HostString, HostInt16Tensor) -> Unit => [runtime] Self::kernel),
        (HostPlacement, (HostString, HostInt32Tensor) -> Unit => [runtime] Self::kernel),
        (HostPlacement, (HostString, HostInt64Tensor) -> Unit => [runtime] Self::kernel),
        (HostPlacement, (HostString, HostUint8Tensor) -> Unit => [runtime] Self::kernel),
        (HostPlacement, (HostString, HostUint16Tensor) -> Unit => [runtime] Self::kernel),
        (HostPlacement, (HostString, HostUint32Tensor) -> Unit => [runtime] Self::kernel),
        (HostPlacement, (HostString, HostUint64Tensor) -> Unit => [runtime] Self::kernel),
        (HostPlacement, (HostString, HostFixed64Tensor) -> Unit => [runtime] Self::kernel),
        (HostPlacement, (HostString, HostFixed128Tensor) -> Unit => [runtime] Self::kernel),
        (HostPlacement, (HostString, crate::logical::Tensor) -> Unit => [hybrid] Self::logical_kernel),
        (HostPlacement, (HostString, Float32Tensor) -> Unit => [hybrid] Self::float_kernel),
        (HostPlacement, (HostString, Float64Tensor) -> Unit => [hybrid] Self::float_kernel),
    ]
}

impl SaveOp {
    fn kernel<S: RuntimeSession, O>(
        _sess: &S,
        _plc: &HostPlacement,
        _key: HostString,
        _x: O,
    ) -> Result<Unit>
    where
        Value: From<O>,
    {
        // let x: Value = x.into();
        // sess.storage.save(&key.0, &x)?;
        // Ok(Unit(plc.clone()))
        todo!()
    }
}

modelled!(PlacementLoad::load, HostPlacement, (HostString, HostString) -> HostFloat64Tensor, LoadOp);
modelled!(PlacementLoad::load, HostPlacement, (HostString, HostString) -> Float64Tensor, LoadOp);
modelled!(PlacementLoad::load, HostPlacement, (HostString, HostString) -> crate::logical::Tensor, LoadOp);

kernel! {
    LoadOp, [
        (HostPlacement, (HostString, HostString) -> Unit => [runtime] Self::missing_kernel),
        (HostPlacement, (HostString, HostString) -> HostShape => [runtime] Self::kernel),
        (HostPlacement, (HostString, HostString) -> Seed => [runtime] Self::kernel),
        (HostPlacement, (HostString, HostString) -> PrfKey => [runtime] Self::kernel),
        (HostPlacement, (HostString, HostString) -> HostString => [runtime] Self::kernel),
        (HostPlacement, (HostString, HostString) -> HostBitTensor => [runtime] Self::kernel),
        (HostPlacement, (HostString, HostString) -> HostRing64Tensor => [runtime] Self::kernel),
        (HostPlacement, (HostString, HostString) -> HostRing128Tensor => [runtime] Self::kernel),
        (HostPlacement, (HostString, HostString) -> HostFloat32Tensor => [runtime] Self::kernel),
        (HostPlacement, (HostString, HostString) -> HostFloat64Tensor => [runtime] Self::kernel),
        (HostPlacement, (HostString, HostString) -> HostInt8Tensor => [runtime] Self::kernel),
        (HostPlacement, (HostString, HostString) -> HostInt16Tensor => [runtime] Self::kernel),
        (HostPlacement, (HostString, HostString) -> HostInt32Tensor => [runtime] Self::kernel),
        (HostPlacement, (HostString, HostString) -> HostInt64Tensor => [runtime] Self::kernel),
        (HostPlacement, (HostString, HostString) -> HostUint8Tensor => [runtime] Self::kernel),
        (HostPlacement, (HostString, HostString) -> HostUint16Tensor => [runtime] Self::kernel),
        (HostPlacement, (HostString, HostString) -> HostUint32Tensor => [runtime] Self::kernel),
        (HostPlacement, (HostString, HostString) -> HostUint64Tensor => [runtime] Self::kernel),
        (HostPlacement, (HostString, HostString) -> HostFixed64Tensor => [runtime] Self::missing_kernel),
        (HostPlacement, (HostString, HostString) -> HostFixed128Tensor => [runtime] Self::missing_kernel),
        (HostPlacement, (HostString, HostString) -> Float64Tensor => [hybrid] Self::float_kernel),
        (HostPlacement, (HostString, HostString) -> crate::logical::Tensor => [hybrid] Self::logical_kernel),
    ]
}

impl LoadOp {
    fn kernel<S: RuntimeSession, O>(
        _sess: &S,
        _plc: &HostPlacement,
        _key: HostString,
        _query: HostString,
    ) -> Result<O>
    where
        O: KnownType<S>,
        O: TryFrom<Value, Error = Error>,
        HostPlacement: PlacementPlace<S, O>,
    {
        // use std::convert::TryInto;
        // let value = sess.storage.load(&key.0, &query.0, Some(<O as KnownType<S>>::TY))?;
        // let value = plc.place(sess, value.try_into()?);
        // Ok(value)
        todo!()
    }

    fn missing_kernel<S: RuntimeSession, O>(
        _sess: &S,
        _plc: &HostPlacement,
        _key: HostString,
        _query: HostString,
    ) -> Result<O>
    where
        O: KnownType<S>,
    {
        Err(Error::KernelError(format!(
            "missing HostPlacement: PlacementPlace trait implementation for '{}'",
            &<O as KnownType<S>>::TY
        )))
    }
}

kernel! {
    SigmoidOp,
    [
        (ReplicatedPlacement, (Fixed64Tensor) -> Fixed64Tensor => [hybrid] Self::fixed_rep_kernel),
        (ReplicatedPlacement, (Fixed128Tensor) -> Fixed128Tensor => [hybrid] Self::fixed_rep_kernel),
        (ReplicatedPlacement, (ReplicatedFixed64Tensor) -> ReplicatedFixed64Tensor => [transparent] Self::rep_rep_kernel),
        (ReplicatedPlacement, (ReplicatedFixed128Tensor) -> ReplicatedFixed128Tensor => [transparent] Self::rep_rep_kernel),
        (ReplicatedPlacement, (crate::logical::Tensor) -> crate::logical::Tensor => [hybrid] Self::logical_kernel),
    ]
}

kernel! {
    LessThanOp,
    [
        (HostPlacement, (HostRing64Tensor, HostRing64Tensor) -> HostRing64Tensor => [runtime] Self::host_kernel),
        (HostPlacement, (HostRing128Tensor, HostRing128Tensor) -> HostRing128Tensor => [runtime] Self::host_kernel),
        (ReplicatedPlacement, (Mirrored3Fixed128Tensor, ReplicatedFixed128Tensor) -> ReplicatedBitTensor => [hybrid] Self::rep_mir_fixed_kernel),
        (ReplicatedPlacement, (Mirrored3Fixed64Tensor, ReplicatedFixed64Tensor) -> ReplicatedBitTensor => [hybrid] Self::rep_mir_fixed_kernel),
        (ReplicatedPlacement, (Mirrored3Ring64Tensor, ReplicatedRing64Tensor) -> ReplicatedBitTensor => [transparent] Self::mir_rep_kernel),
        (ReplicatedPlacement, (Mirrored3Ring128Tensor, ReplicatedRing128Tensor) -> ReplicatedBitTensor => [transparent] Self::mir_rep_kernel),
        (ReplicatedPlacement, (ReplicatedFixed128Tensor, Mirrored3Fixed128Tensor) -> ReplicatedBitTensor => [hybrid] Self::rep_fixed_mir_kernel),
        (ReplicatedPlacement, (ReplicatedFixed128Tensor, ReplicatedFixed128Tensor) -> ReplicatedBitTensor => [hybrid] Self::rep_fixed_kernel),
        (ReplicatedPlacement, (ReplicatedFixed64Tensor, Mirrored3Fixed64Tensor) -> ReplicatedBitTensor => [hybrid] Self::rep_fixed_mir_kernel),
        (ReplicatedPlacement, (ReplicatedFixed64Tensor, ReplicatedFixed64Tensor) -> ReplicatedBitTensor => [hybrid] Self::rep_fixed_kernel),
        (ReplicatedPlacement, (ReplicatedRing128Tensor, Mirrored3Ring128Tensor) -> ReplicatedBitTensor => [transparent] Self::rep_mir_kernel),
        (ReplicatedPlacement, (ReplicatedRing128Tensor, ReplicatedRing128Tensor) -> ReplicatedBitTensor => [transparent] Self::rep_kernel),
        (ReplicatedPlacement, (ReplicatedRing64Tensor, Mirrored3Ring64Tensor) -> ReplicatedBitTensor => [transparent] Self::rep_mir_kernel),
        (ReplicatedPlacement, (ReplicatedRing64Tensor, ReplicatedRing64Tensor) -> ReplicatedBitTensor => [transparent] Self::rep_kernel),
        // TODO(Dragos) these do not work now as they should output a boolean/ring type. makes no sense to output a fixed tensor
        // (ReplicatedPlacement, (Fixed64Tensor, Fixed64Tensor) -> Fixed64Tensor => [transparent] Self::fixed_kernel),
        // instead it should be
        // (ReplicatedPlacement, (Fixed128Tensor, Fixed128Tensor) -> BitTensor => [transparent] Self::fixed_kernel),
    ]
}

kernel! {
    GreaterThanOp,
    [
        (HostPlacement, (HostRing128Tensor, HostRing128Tensor) -> HostRing128Tensor => [runtime] Self::host_kernel),
        (HostPlacement, (HostRing64Tensor, HostRing64Tensor) -> HostRing64Tensor => [runtime] Self::host_kernel),
        (ReplicatedPlacement, (Mirrored3Fixed128Tensor, ReplicatedFixed128Tensor) -> ReplicatedBitTensor => [hybrid] Self::rep_mir_fixed_kernel),
        (ReplicatedPlacement, (Mirrored3Fixed64Tensor, ReplicatedFixed64Tensor) -> ReplicatedBitTensor => [hybrid] Self::rep_mir_fixed_kernel),
        (ReplicatedPlacement, (Mirrored3Ring64Tensor, ReplicatedRing64Tensor) -> ReplicatedBitTensor => [transparent] Self::mir_rep_kernel),
        (ReplicatedPlacement, (Mirrored3Ring128Tensor, ReplicatedRing128Tensor) -> ReplicatedBitTensor => [transparent] Self::mir_rep_kernel),
        (ReplicatedPlacement, (ReplicatedFixed128Tensor, Mirrored3Fixed128Tensor) -> ReplicatedBitTensor => [hybrid] Self::rep_fixed_mir_kernel),
        (ReplicatedPlacement, (ReplicatedFixed128Tensor, ReplicatedFixed128Tensor) -> ReplicatedBitTensor => [hybrid] Self::rep_fixed_kernel),
        (ReplicatedPlacement, (ReplicatedFixed64Tensor, Mirrored3Fixed64Tensor) -> ReplicatedBitTensor => [hybrid] Self::rep_fixed_mir_kernel),
        (ReplicatedPlacement, (ReplicatedFixed64Tensor, ReplicatedFixed64Tensor) -> ReplicatedBitTensor => [hybrid] Self::rep_fixed_kernel),
        (ReplicatedPlacement, (ReplicatedRing128Tensor, Mirrored3Ring128Tensor) -> ReplicatedBitTensor => [transparent] Self::rep_mir_kernel),
        (ReplicatedPlacement, (ReplicatedRing128Tensor, ReplicatedRing128Tensor) -> ReplicatedBitTensor => [transparent] Self::rep_kernel),
        (ReplicatedPlacement, (ReplicatedRing64Tensor, Mirrored3Ring64Tensor) -> ReplicatedBitTensor => [transparent] Self::rep_mir_kernel),
        (ReplicatedPlacement, (ReplicatedRing64Tensor, ReplicatedRing64Tensor) -> ReplicatedBitTensor => [transparent] Self::rep_kernel),
    ]
}

kernel! {
    IfElseOp,
    [

        (ReplicatedPlacement, (ReplicatedRing128Tensor, ReplicatedRing128Tensor, ReplicatedRing128Tensor) -> ReplicatedRing128Tensor  => [transparent] Self::rep_kernel),
        (ReplicatedPlacement, (ReplicatedRing64Tensor, ReplicatedRing64Tensor, ReplicatedRing64Tensor) -> ReplicatedRing64Tensor => [transparent] Self::rep_kernel),
        (ReplicatedPlacement, (ReplicatedRing128Tensor, ReplicatedFixed128Tensor, ReplicatedFixed128Tensor) -> ReplicatedFixed128Tensor => [hybrid] Self::rep_fixed_kernel),
        (ReplicatedPlacement, (ReplicatedRing64Tensor, ReplicatedFixed64Tensor, ReplicatedFixed64Tensor) -> ReplicatedFixed64Tensor => [hybrid] Self::rep_fixed_kernel),
    ]
}

pub struct TestSyncExecutor {
    // Placeholder for the future state we want to keep
}

impl Default for TestSyncExecutor {
    fn default() -> Self {
        TestSyncExecutor {}
    }
}

impl TestSyncExecutor {
    pub fn run_computation(
        &self,
        computation: &Computation,
        session: &SyncSession,
    ) -> anyhow::Result<HashMap<String, Value>> {
        let mut env: HashMap<String, Value> = HashMap::default();

        let output_names: Vec<String> = computation
            .operations
            .iter() // guessing that par_iter won't help here
            .filter_map(|op| match op.kind {
                Operator::Output(_) => Some(op.name.clone()),
                _ => None,
            })
            .collect();

        for op in computation.operations.iter() {
            let operator = op.kind.clone();
            let operands = op
                .inputs
                .iter()
                .map(|input_name| env.get(input_name).unwrap().clone())
                .collect();
            let value = session
                .execute(operator, &op.placement, operands)
                .map_err(|e| {
                    Error::Compilation(format!(
                        "SyncSession failed to execute computation due to an error: {:?}",
                        e,
                    ))
                })?;
            env.insert(op.name.clone(), value);
        }

        let outputs: HashMap<String, Value> = output_names
            .iter()
            .map(|op_name| (op_name.clone(), env.get(op_name).cloned().unwrap()))
            .collect();
        Ok(outputs)
    }
}<|MERGE_RESOLUTION|>--- conflicted
+++ resolved
@@ -1232,1123 +1232,6 @@
     fn shl_dim(&self, sess: &S, amount: usize, ring_size: usize, x: &T) -> O;
 }
 
-<<<<<<< HEAD
-fn check_type(v: &Value, expected: Ty) -> Result<()> {
-    if v.ty() == expected {
-        Ok(())
-    } else {
-        Err(Error::TypeMismatch {
-            expected: format!("{:?}", expected),
-            found: v.ty(),
-        })
-    }
-}
-
-impl Compile<SyncKernel> for Operator {
-    fn compile(&self, ctx: &CompilationContext) -> Result<SyncKernel> {
-        use Operator::*;
-        match self {
-            Identity(op) => Compile::<SyncKernel>::compile(op, ctx),
-            Load(op) => Compile::<SyncKernel>::compile(op, ctx),
-            Save(op) => Compile::<SyncKernel>::compile(op, ctx),
-            Send(op) => Compile::<SyncKernel>::compile(op, ctx),
-            Receive(op) => Compile::<SyncKernel>::compile(op, ctx),
-            Input(op) => Compile::<SyncKernel>::compile(op, ctx),
-            Output(op) => Compile::<SyncKernel>::compile(op, ctx),
-            Constant(op) => Compile::<SyncKernel>::compile(op, ctx),
-            Shape(op) => Compile::<SyncKernel>::compile(op, ctx),
-            BitFill(op) => Compile::<SyncKernel>::compile(op, ctx),
-            RingFill(op) => Compile::<SyncKernel>::compile(op, ctx),
-            HostAdd(op) => Compile::<SyncKernel>::compile(op, ctx),
-            HostSub(op) => Compile::<SyncKernel>::compile(op, ctx),
-            HostMul(op) => Compile::<SyncKernel>::compile(op, ctx),
-            HostDiv(op) => Compile::<SyncKernel>::compile(op, ctx),
-            HostDot(op) => Compile::<SyncKernel>::compile(op, ctx),
-            HostMean(op) => Compile::<SyncKernel>::compile(op, ctx),
-            HostOnes(op) => Compile::<SyncKernel>::compile(op, ctx),
-            HostExpandDims(op) => Compile::<SyncKernel>::compile(op, ctx),
-            HostReshape(op) => Compile::<SyncKernel>::compile(op, ctx),
-            HostAtLeast2D(op) => Compile::<SyncKernel>::compile(op, ctx),
-            HostSlice(op) => Compile::<SyncKernel>::compile(op, ctx),
-            HostSum(op) => Compile::<SyncKernel>::compile(op, ctx),
-            HostTranspose(op) => Compile::<SyncKernel>::compile(op, ctx),
-            HostInverse(op) => Compile::<SyncKernel>::compile(op, ctx),
-            HostConcat(op) => Compile::<SyncKernel>::compile(op, ctx),
-            RingNeg(op) => Compile::<SyncKernel>::compile(op, ctx),
-            RingAdd(op) => Compile::<SyncKernel>::compile(op, ctx),
-            RingSub(op) => Compile::<SyncKernel>::compile(op, ctx),
-            RingMul(op) => Compile::<SyncKernel>::compile(op, ctx),
-            RingDot(op) => Compile::<SyncKernel>::compile(op, ctx),
-            RingSum(op) => Compile::<SyncKernel>::compile(op, ctx),
-            RingFixedpointEncode(op) => Compile::<SyncKernel>::compile(op, ctx),
-            RingFixedpointDecode(op) => Compile::<SyncKernel>::compile(op, ctx),
-            RingFixedpointMean(op) => Compile::<SyncKernel>::compile(op, ctx),
-            RingSample(op) => Compile::<SyncKernel>::compile(op, ctx),
-            RingSampleSeeded(op) => Compile::<SyncKernel>::compile(op, ctx),
-            RingShl(op) => Compile::<SyncKernel>::compile(op, ctx),
-            RingShr(op) => Compile::<SyncKernel>::compile(op, ctx),
-            RingInject(op) => Compile::<SyncKernel>::compile(op, ctx),
-            BitExtract(op) => Compile::<SyncKernel>::compile(op, ctx),
-            BitSample(op) => Compile::<SyncKernel>::compile(op, ctx),
-            BitSampleSeeded(op) => Compile::<SyncKernel>::compile(op, ctx),
-            BitXor(op) => Compile::<SyncKernel>::compile(op, ctx),
-            BitAnd(op) => Compile::<SyncKernel>::compile(op, ctx),
-            BitNeg(_) => unimplemented!(),
-            PrimDeriveSeed(op) => Compile::<SyncKernel>::compile(op, ctx),
-            PrimPrfKeyGen(op) => Compile::<SyncKernel>::compile(op, ctx),
-            FixedpointEncode(op) => Compile::<SyncKernel>::compile(op, ctx),
-            FixedpointDecode(op) => Compile::<SyncKernel>::compile(op, ctx),
-            FixedpointAdd(op) => Compile::<SyncKernel>::compile(op, ctx),
-            FixedpointSub(op) => Compile::<SyncKernel>::compile(op, ctx),
-            FloatingpointAdd(op) => unimplemented!("Not done yet: {:?}", op),
-            FloatingpointSub(op) => unimplemented!("Not done yet: {:?}", op),
-            FloatingpointMul(op) => unimplemented!("Not done yet: {:?}", op),
-            FloatingpointDiv(op) => unimplemented!("Not done yet: {:?}", op),
-            FloatingpointDot(op) => unimplemented!("Not done yet: {:?}", op),
-            FloatingpointAtLeast2D(op) => unimplemented!("Not done yet: {:?}", op),
-            FloatingpointOnes(op) => unimplemented!("Not done yet: {:?}", op),
-            FloatingpointConcat(op) => unimplemented!("Not done yet: {:?}", op),
-            FloatingpointExpandDims(op) => unimplemented!("Not done yet: {:?}", op),
-            FloatingpointTranspose(op) => unimplemented!("Not done yet: {:?}", op),
-            FloatingpointInverse(op) => unimplemented!("Not done yet: {:?}", op),
-            FloatingpointMean(op) => unimplemented!("Not done yet: {:?}", op),
-            FloatingpointSum(op) => unimplemented!("Not done yet: {:?}", op),
-            AtLeast2D(op) => unimplemented!("Not done yet: {:?}", op),
-            Slice(op) => unimplemented!("Not done yet: {:?}", op),
-            Ones(op) => unimplemented!("Not done yet: {:?}", op),
-            ExpandDims(op) => unimplemented!("Not done yet: {:?}", op),
-            Concat(op) => unimplemented!("Not done yet: {:?}", op),
-            Transpose(op) => unimplemented!("Not done yet: {:?}", op),
-            Dot(op) => unimplemented!("Not done yet: {:?}", op),
-            Inverse(op) => unimplemented!("Not done yet: {:?}", op),
-            Add(op) => unimplemented!("Not done yet: {:?}", op),
-            Sub(op) => unimplemented!("Not done yet: {:?}", op),
-            Mul(op) => unimplemented!("Not done yet: {:?}", op),
-            Mean(op) => unimplemented!("Not done yet: {:?}", op),
-            Neg(op) => unimplemented!("Not done yet: {:?}", op),
-            Sum(op) => unimplemented!("Not done yet: {:?}", op),
-            Div(op) => unimplemented!("Not done yet: {:?}", op),
-            Pow2(op) => unimplemented!("Not done yet: {:?}", op),
-            Exp(op) => unimplemented!("Not done yet: {:?}", op),
-            Sigmoid(op) => unimplemented!("Not done yet: {:?}", op),
-            LessThan(op) => unimplemented!("Not done yet: {:?}", op),
-            GreaterThan(op) => unimplemented!("Not done yet: {:?}", op),
-            // TODO
-            AesDecrypt(_) => unimplemented!(),
-            HostIndexAxis(_) => unimplemented!(),
-            HostBitDec(_) => unimplemented!(),
-            HostShlDim(_) => unimplemented!(),
-            HostSqrt(_) => unimplemented!(),
-            HostDiag(_) => unimplemented!(),
-            HostSqueeze(_) => unimplemented!(),
-            Cast(_) => unimplemented!("No implementation of Cast for the old framework"),
-            _ => {
-                unimplemented!("Not supported {:?}", self)
-            }
-        }
-    }
-}
-
-impl Compile<AsyncKernel> for Operator {
-    fn compile(&self, ctx: &CompilationContext) -> Result<AsyncKernel> {
-        use Operator::*;
-        match self {
-            Identity(op) => Compile::<AsyncKernel>::compile(op, ctx),
-            Load(op) => Compile::<AsyncKernel>::compile(op, ctx),
-            Save(op) => Compile::<AsyncKernel>::compile(op, ctx),
-            Send(op) => Compile::<AsyncKernel>::compile(op, ctx),
-            Receive(op) => Compile::<AsyncKernel>::compile(op, ctx),
-            Input(op) => Compile::<AsyncKernel>::compile(op, ctx),
-            Output(op) => Compile::<AsyncKernel>::compile(op, ctx),
-            Constant(op) => Compile::<AsyncKernel>::compile(op, ctx),
-            Shape(op) => Compile::<AsyncKernel>::compile(op, ctx),
-            BitFill(op) => Compile::<AsyncKernel>::compile(op, ctx),
-            RingFill(op) => Compile::<AsyncKernel>::compile(op, ctx),
-            HostAdd(op) => Compile::<AsyncKernel>::compile(op, ctx),
-            HostSub(op) => Compile::<AsyncKernel>::compile(op, ctx),
-            HostMul(op) => Compile::<AsyncKernel>::compile(op, ctx),
-            HostDiv(op) => Compile::<AsyncKernel>::compile(op, ctx),
-            HostDot(op) => Compile::<AsyncKernel>::compile(op, ctx),
-            HostMean(op) => Compile::<AsyncKernel>::compile(op, ctx),
-            HostOnes(op) => Compile::<AsyncKernel>::compile(op, ctx),
-            HostExpandDims(op) => Compile::<AsyncKernel>::compile(op, ctx),
-            HostReshape(op) => Compile::<AsyncKernel>::compile(op, ctx),
-            HostAtLeast2D(op) => Compile::<AsyncKernel>::compile(op, ctx),
-            HostSlice(op) => Compile::<AsyncKernel>::compile(op, ctx),
-            HostSum(op) => Compile::<AsyncKernel>::compile(op, ctx),
-            HostTranspose(op) => Compile::<AsyncKernel>::compile(op, ctx),
-            HostInverse(op) => Compile::<AsyncKernel>::compile(op, ctx),
-            HostConcat(op) => Compile::<AsyncKernel>::compile(op, ctx),
-            RingNeg(op) => Compile::<AsyncKernel>::compile(op, ctx),
-            RingAdd(op) => Compile::<AsyncKernel>::compile(op, ctx),
-            RingSub(op) => Compile::<AsyncKernel>::compile(op, ctx),
-            RingMul(op) => Compile::<AsyncKernel>::compile(op, ctx),
-            RingDot(op) => Compile::<AsyncKernel>::compile(op, ctx),
-            RingSum(op) => Compile::<AsyncKernel>::compile(op, ctx),
-            RingFixedpointEncode(op) => Compile::<AsyncKernel>::compile(op, ctx),
-            RingFixedpointDecode(op) => Compile::<AsyncKernel>::compile(op, ctx),
-            RingFixedpointMean(op) => Compile::<AsyncKernel>::compile(op, ctx),
-            RingSample(op) => Compile::<AsyncKernel>::compile(op, ctx),
-            RingSampleSeeded(op) => Compile::<AsyncKernel>::compile(op, ctx),
-            RingShl(op) => Compile::<AsyncKernel>::compile(op, ctx),
-            RingShr(op) => Compile::<AsyncKernel>::compile(op, ctx),
-            RingInject(op) => Compile::<AsyncKernel>::compile(op, ctx),
-            BitExtract(op) => Compile::<AsyncKernel>::compile(op, ctx),
-            BitSample(op) => Compile::<AsyncKernel>::compile(op, ctx),
-            BitSampleSeeded(op) => Compile::<AsyncKernel>::compile(op, ctx),
-            BitXor(op) => Compile::<AsyncKernel>::compile(op, ctx),
-            BitAnd(op) => Compile::<AsyncKernel>::compile(op, ctx),
-            BitNeg(_) => unimplemented!(),
-            PrimDeriveSeed(op) => Compile::<AsyncKernel>::compile(op, ctx),
-            PrimPrfKeyGen(op) => Compile::<AsyncKernel>::compile(op, ctx),
-            AddN(op) => unimplemented!("Not done yet: {:?}", op),
-            AtLeast2D(op) => unimplemented!("Not done yet: {:?}", op),
-            Slice(op) => unimplemented!("Not done yet: {:?}", op),
-            Ones(op) => unimplemented!("Not done yet: {:?}", op),
-            ExpandDims(op) => unimplemented!("Not done yet: {:?}", op),
-            Concat(op) => unimplemented!("Not done yet: {:?}", op),
-            Transpose(op) => unimplemented!("Not done yet: {:?}", op),
-            Dot(op) => unimplemented!("Not done yet: {:?}", op),
-            Inverse(op) => unimplemented!("Not done yet: {:?}", op),
-            Add(op) => unimplemented!("Not done yet: {:?}", op),
-            Sub(op) => unimplemented!("Not done yet: {:?}", op),
-            Mul(op) => unimplemented!("Not done yet: {:?}", op),
-            Mean(op) => unimplemented!("Not done yet: {:?}", op),
-            Neg(op) => unimplemented!("Not done yet: {:?}", op),
-            Sum(op) => unimplemented!("Not done yet: {:?}", op),
-            Div(op) => unimplemented!("Not done yet: {:?}", op),
-            Pow2(op) => unimplemented!("Not done yet: {:?}", op),
-            Exp(op) => unimplemented!("Not done yet: {:?}", op),
-            Sigmoid(op) => unimplemented!("Not done yet: {:?}", op),
-            LessThan(op) => unimplemented!("Not done yet: {:?}", op),
-            GreaterThan(op) => unimplemented!("Not done yet: {:?}", op),
-            // TODO implement below (needed until we switch to new framework for execution)
-            AesDecrypt(_) => unimplemented!(),
-            FixedpointEncode(_) | FixedpointDecode(_) | FixedpointAdd(_) | FixedpointSub(_)
-            | FixedpointMul(_) | FixedpointDot(_) | FixedpointTruncPr(_) | FixedpointMean(_)
-            | FixedpointSum(_) | HostBitDec(_) | HostIndexAxis(_) | HostShlDim(_) | HostSqrt(_)
-            | HostSqueeze(_) | HostDiag(_) | Cast(_) => {
-                unimplemented!("deprecated, not impl {:?}", self)
-            }
-            FloatingpointAdd(op) => unimplemented!("Not done yet: {:?}", op),
-            FloatingpointSub(op) => unimplemented!("Not done yet: {:?}", op),
-            FloatingpointMul(op) => unimplemented!("Not done yet: {:?}", op),
-            FloatingpointDiv(op) => unimplemented!("Not done yet: {:?}", op),
-            FloatingpointDot(op) => unimplemented!("Not done yet: {:?}", op),
-            FloatingpointAtLeast2D(op) => unimplemented!("Not done yet: {:?}", op),
-            FloatingpointOnes(op) => unimplemented!("Not done yet: {:?}", op),
-            FloatingpointConcat(op) => unimplemented!("Not done yet: {:?}", op),
-            FloatingpointExpandDims(op) => unimplemented!("Not done yet: {:?}", op),
-            FloatingpointTranspose(op) => unimplemented!("Not done yet: {:?}", op),
-            FloatingpointInverse(op) => unimplemented!("Not done yet: {:?}", op),
-            FloatingpointMean(op) => unimplemented!("Not done yet: {:?}", op),
-            FloatingpointSum(op) => unimplemented!("Not done yet: {:?}", op),
-            _ => {
-                unimplemented!("Not supported {:?}", self)
-            }
-        }
-    }
-}
-
-macro_rules! signature {
-    (() -> $ret: pat) => {
-        Signature::Nullary(NullarySignature { ret: $ret })
-    };
-    (($t0: pat) -> $ret: pat) => {
-        Signature::Unary(UnarySignature {
-            arg0: $t0,
-            ret: $ret,
-        })
-    };
-    (($t0: pat, $t1: pat) -> $ret: pat) => {
-        Signature::Binary(BinarySignature {
-            arg0: $t0,
-            arg1: $t1,
-            ret: $ret,
-        })
-    };
-    (($t0: pat, $t1: pat, $t2: pat) -> $ret: pat) => {
-        Signature::Ternary(TernarySignature {
-            arg0: $t0,
-            arg1: $t1,
-            arg2: $t2,
-            ret: $ret,
-        })
-    };
-    (vec[$ts: pat] -> $ret: pat) => {
-        Signature::Variadic(VariadicSignature {
-            args: $ts,
-            ret: $ret,
-        })
-    };
-}
-
-macro_rules! host_unary_kernel {
-    ($op:ty, $k:expr) => {
-        impl Compile<Kernel> for $op {
-            fn compile(&self, _ctx: &CompilationContext) -> Result<Kernel> {
-                match self.sig {
-                    signature![(Ty::HostFloat32Tensor) -> _] => {
-                        function_kernel!(HostFloat32Tensor, $k)
-                    }
-                    signature![(Ty::HostFloat64Tensor) -> _] => {
-                        function_kernel!(HostFloat64Tensor, $k)
-                    }
-                    signature![(Ty::HostInt32Tensor) -> _] => {
-                        function_kernel!(HostInt32Tensor, $k)
-                    }
-                    signature![(Ty::HostInt64Tensor) -> _] => {
-                        function_kernel!(HostInt64Tensor, $k)
-                    }
-                    signature![(Ty::HostUint32Tensor) -> _] => {
-                        function_kernel!(HostUint32Tensor, $k)
-                    }
-                    signature![(Ty::HostUint64Tensor) -> _] => {
-                        function_kernel!(HostUint64Tensor, $k)
-                    }
-                    _ => Err(Error::UnimplementedOperator(format!("{:?}", self))),
-                }
-            }
-        }
-    };
-}
-
-macro_rules! host_binary_kernel {
-    ($op:ident, $k:expr) => {
-        impl Compile<Kernel> for $op {
-            fn compile(&self, _ctx: &CompilationContext) -> Result<Kernel> {
-                match self.sig {
-                    signature![(Ty::HostFloat32Tensor, Ty::HostFloat32Tensor) -> _] => {
-                        function_kernel!(HostFloat32Tensor, HostFloat32Tensor, $k)
-                    }
-                    signature![(Ty::HostFloat64Tensor, Ty::HostFloat64Tensor) -> _] => {
-                        function_kernel!(HostFloat64Tensor, HostFloat64Tensor, $k)
-                    }
-                    signature![(Ty::HostInt32Tensor, Ty::HostInt32Tensor) -> _] => {
-                        function_kernel!(HostInt32Tensor, HostInt32Tensor, $k)
-                    }
-                    signature![(Ty::HostInt64Tensor, Ty::HostInt64Tensor) -> _] => {
-                        function_kernel!(HostInt64Tensor, HostInt64Tensor, $k)
-                    }
-                    signature![(Ty::HostUint32Tensor, Ty::HostUint32Tensor) -> _] => {
-                        function_kernel!(HostUint32Tensor, HostUint32Tensor, $k)
-                    }
-                    signature![(Ty::HostUint64Tensor, Ty::HostUint64Tensor) -> _] => {
-                        function_kernel!(HostUint64Tensor, HostUint64Tensor, $k)
-                    }
-                    _ => Err(Error::UnimplementedOperator(format!("{:?}", self))),
-                }
-            }
-        }
-    };
-}
-
-#[cfg(not(feature = "exclude_old_framework"))]
-host_binary_kernel!(HostAddOp, |x, y| x + y);
-#[cfg(not(feature = "exclude_old_framework"))]
-host_binary_kernel!(HostSubOp, |x, y| x - y);
-#[cfg(not(feature = "exclude_old_framework"))]
-host_binary_kernel!(HostMulOp, |x, y| x * y);
-#[cfg(not(feature = "exclude_old_framework"))]
-host_binary_kernel!(HostDivOp, |x, y| x / y);
-#[cfg(not(feature = "exclude_old_framework"))]
-host_binary_kernel!(HostDotOp, |x, y| x.dot(y));
-#[cfg(not(feature = "exclude_old_framework"))]
-host_unary_kernel!(HostTransposeOp, |x| x.transpose());
-
-impl Compile<Kernel> for HostInverseOp {
-    fn compile(&self, _ctx: &CompilationContext) -> Result<Kernel> {
-        // Using a fake owner for the old kernel
-        match self.sig {
-            #[cfg(feature = "blas")]
-            signature![(_) -> Ty::HostFloat32Tensor] => {
-                closure_kernel!(HostFloat32Tensor, |x| x.inv())
-            }
-            #[cfg(feature = "blas")]
-            signature![(_) -> Ty::HostFloat64Tensor] => {
-                closure_kernel!(HostFloat64Tensor, |x| x.inv())
-            }
-            _ => Err(Error::UnimplementedOperator(format!("{:?}", self))),
-        }
-    }
-}
-
-impl Compile<Kernel> for HostMeanOp {
-    fn compile(&self, _ctx: &CompilationContext) -> Result<Kernel> {
-        let axis = self.axis.map(|x| x as usize);
-        match self.sig {
-            signature![(_) -> Ty::HostFloat32Tensor] => {
-                closure_kernel!(HostFloat32Tensor, |x| x.mean(axis).unwrap())
-            }
-            signature![(_) -> Ty::HostFloat64Tensor] => {
-                closure_kernel!(HostFloat64Tensor, |x| x.mean(axis).unwrap())
-            }
-            signature![(_) -> Ty::HostInt32Tensor] => {
-                closure_kernel!(HostInt32Tensor, |x| x.mean(axis).unwrap())
-            }
-            signature![(_) -> Ty::HostInt64Tensor] => {
-                closure_kernel!(HostInt64Tensor, |x| x.mean(axis).unwrap())
-            }
-            signature![(_) -> Ty::HostUint32Tensor] => {
-                closure_kernel!(HostUint32Tensor, |x| x.mean(axis).unwrap())
-            }
-            signature![(_) -> Ty::HostUint64Tensor] => {
-                closure_kernel!(HostUint64Tensor, |x| x.mean(axis).unwrap())
-            }
-            _ => Err(Error::UnimplementedOperator(format!("{:?}", self))),
-        }
-    }
-}
-
-impl Compile<Kernel> for HostOnesOp {
-    fn compile(&self, _ctx: &CompilationContext) -> Result<Kernel> {
-        match self.sig {
-            signature![(_) -> Ty::HostFloat32Tensor] => {
-                function_kernel!(HostShape, |shape| HostFloat32Tensor::ones(shape))
-            }
-            signature![(_) -> Ty::HostFloat64Tensor] => {
-                function_kernel!(HostShape, |shape| HostFloat64Tensor::ones(shape))
-            }
-            signature![(_) -> Ty::HostInt32Tensor] => {
-                function_kernel!(HostShape, |shape| HostInt32Tensor::ones(shape))
-            }
-            signature![(_) -> Ty::HostInt64Tensor] => {
-                function_kernel!(HostShape, |shape| HostInt64Tensor::ones(shape))
-            }
-            signature![(_) -> Ty::HostUint32Tensor] => {
-                function_kernel!(HostShape, |shape| HostUint32Tensor::ones(shape))
-            }
-            signature![(_) -> Ty::HostUint64Tensor] => {
-                function_kernel!(HostShape, |shape| HostUint64Tensor::ones(shape))
-            }
-            _ => Err(Error::UnimplementedOperator(format!("{:?}", self))),
-        }
-    }
-}
-
-impl Compile<Kernel> for HostConcatOp {
-    fn compile(&self, _ctx: &CompilationContext) -> Result<Kernel> {
-        let axis = self.axis as usize;
-        match self.sig {
-            signature![vec[_] -> Ty::HostFloat32Tensor] => {
-                closure_kernel!(vec[HostFloat32Tensor], |xs| concatenate(axis, &xs))
-            }
-            signature![vec[_] -> Ty::HostFloat64Tensor] => {
-                closure_kernel!(vec[HostFloat64Tensor], |xs| concatenate(axis, &xs))
-            }
-            signature![vec[_]  -> Ty::HostInt32Tensor] => {
-                closure_kernel!(vec[HostInt32Tensor], |xs| concatenate(axis, &xs))
-            }
-            signature![vec[_]  -> Ty::HostInt64Tensor] => {
-                closure_kernel!(vec[HostInt64Tensor], |xs| concatenate(axis, &xs))
-            }
-            signature![vec[_] -> Ty::HostUint32Tensor] => {
-                closure_kernel!(vec[HostUint32Tensor], |xs| concatenate(axis, &xs))
-            }
-            signature![vec[_]  -> Ty::HostUint64Tensor] => {
-                closure_kernel!(vec[HostUint64Tensor], |xs| concatenate(axis, &xs))
-            }
-            _ => Err(Error::UnimplementedOperator(format!("{:?}", self))),
-        }
-    }
-}
-
-impl Compile<Kernel> for HostExpandDimsOp {
-    fn compile(&self, _ctx: &CompilationContext) -> Result<Kernel> {
-        let axis: Vec<usize> = self.axis.iter().map(|a| *a as usize).collect();
-        match self.sig {
-            signature![(_) -> Ty::HostFloat32Tensor] => {
-                closure_kernel!(HostFloat32Tensor, |x| x.expand_dims(axis.clone()))
-            }
-            signature![(_) -> Ty::HostFloat64Tensor] => {
-                closure_kernel!(HostFloat64Tensor, |x| x.expand_dims(axis.clone()))
-            }
-            signature![(_) -> Ty::HostInt32Tensor] => {
-                closure_kernel!(HostInt32Tensor, |x| x.expand_dims(axis.clone()))
-            }
-            signature![(_) -> Ty::HostInt64Tensor] => {
-                closure_kernel!(HostInt64Tensor, |x| x.expand_dims(axis.clone()))
-            }
-            signature![(_) -> Ty::HostUint32Tensor] => {
-                closure_kernel!(HostUint32Tensor, |x| x.expand_dims(axis.clone()))
-            }
-            signature![(_) -> Ty::HostUint64Tensor] => {
-                closure_kernel!(HostUint64Tensor, |x| x.expand_dims(axis.clone()))
-            }
-            _ => Err(Error::UnimplementedOperator(format!("{:?}", self))),
-        }
-    }
-}
-
-impl Compile<Kernel> for HostReshapeOp {
-    fn compile(&self, _ctx: &CompilationContext) -> Result<Kernel> {
-        match self.sig {
-            signature![(_, _) -> Ty::HostFloat32Tensor] => {
-                function_kernel!(HostFloat32Tensor, HostShape, |x, newshape| x
-                    .reshape(newshape))
-            }
-            signature![(_, _) -> Ty::HostFloat64Tensor] => {
-                function_kernel!(HostFloat64Tensor, HostShape, |x, newshape| x
-                    .reshape(newshape))
-            }
-            signature![(_, _) -> Ty::HostInt32Tensor] => {
-                function_kernel!(HostInt32Tensor, HostShape, |x, newshape| x
-                    .reshape(newshape))
-            }
-            signature![(_, _) -> Ty::HostInt64Tensor] => {
-                function_kernel!(HostInt64Tensor, HostShape, |x, newshape| x
-                    .reshape(newshape))
-            }
-            signature![(_, _) -> Ty::HostUint32Tensor] => {
-                function_kernel!(HostUint32Tensor, HostShape, |x, newshape| x
-                    .reshape(newshape))
-            }
-            signature![(_, _) -> Ty::HostUint64Tensor] => {
-                function_kernel!(HostUint64Tensor, HostShape, |x, newshape| x
-                    .reshape(newshape))
-            }
-            _ => Err(Error::UnimplementedOperator(format!("{:?}", self))),
-        }
-    }
-}
-
-impl Compile<Kernel> for HostAtLeast2DOp {
-    fn compile(&self, _ctx: &CompilationContext) -> Result<Kernel> {
-        let tcv = self.to_column_vector;
-        match self.sig {
-            signature![(_) -> Ty::HostFloat32Tensor] => {
-                closure_kernel!(HostFloat64Tensor, |x| x.atleast_2d(tcv))
-            }
-            signature![(_) -> Ty::HostFloat64Tensor] => {
-                closure_kernel!(HostFloat64Tensor, |x| x.atleast_2d(tcv))
-            }
-            signature![(_) -> Ty::HostInt32Tensor] => {
-                closure_kernel!(HostFloat64Tensor, |x| x.atleast_2d(tcv))
-            }
-            signature![(_) -> Ty::HostInt64Tensor] => {
-                closure_kernel!(HostFloat64Tensor, |x| x.atleast_2d(tcv))
-            }
-            signature![(_) -> Ty::HostUint32Tensor] => {
-                closure_kernel!(HostFloat64Tensor, |x| x.atleast_2d(tcv))
-            }
-            signature![(_) -> Ty::HostUint64Tensor] => {
-                closure_kernel!(HostFloat64Tensor, |x| x.atleast_2d(tcv))
-            }
-            _ => Err(Error::UnimplementedOperator(format!("{:?}", self))),
-        }
-    }
-}
-
-impl Compile<Kernel> for HostSliceOp {
-    fn compile(&self, _ctx: &CompilationContext) -> Result<Kernel> {
-        assert!(self.slice.0.len() == 1);
-        let start = self.slice.0[0].start as usize;
-        let end = self.slice.0[0].end;
-
-        if let Some(end) = end {
-            match self.sig {
-                signature![(_) -> Ty::HostShape] => {
-                    closure_kernel!(HostShape, |x| HostShape(
-                        x.0.slice(start, end as usize),
-                        x.1
-                    ))
-                }
-                _ => Err(Error::UnimplementedOperator(format!("{:?}", self))),
-            }
-        } else {
-            Err(Error::UnimplementedOperator(format!("{:?}", self)))
-        }
-    }
-}
-
-#[cfg(not(feature = "exclude_old_framework"))]
-impl Compile<Kernel> for HostSumOp {
-    fn compile(&self, _ctx: &CompilationContext) -> Result<Kernel> {
-        let axis = self.axis.map(|a| a as usize);
-        match self.sig {
-            signature![(_) -> Ty::HostFloat32Tensor] => {
-                closure_kernel!(HostFloat32Tensor, |x| x.sum(axis).unwrap())
-            }
-            signature![(_) -> Ty::HostFloat64Tensor] => {
-                closure_kernel!(HostFloat64Tensor, |x| x.sum(axis).unwrap())
-            }
-            signature![(_) -> Ty::HostInt32Tensor] => {
-                closure_kernel!(HostInt32Tensor, |x| x.sum(axis).unwrap())
-            }
-            signature![(_) -> Ty::HostInt64Tensor] => {
-                closure_kernel!(HostInt64Tensor, |x| x.sum(axis).unwrap())
-            }
-            signature![(_) -> Ty::HostUint32Tensor] => {
-                closure_kernel!(HostUint32Tensor, |x| x.sum(axis).unwrap())
-            }
-            signature![(_) -> Ty::HostUint64Tensor] => {
-                closure_kernel!(HostUint64Tensor, |x| x.sum(axis).unwrap())
-            }
-            _ => Err(Error::UnimplementedOperator(format!("{:?}", self))),
-        }
-    }
-}
-
-// This impl is only used by the old kernels, which are not aware of the placements. See PrimDeriveSeedOp::kernel for the new code
-#[cfg(not(feature = "exclude_old_framework"))]
-impl Compile<Kernel> for PrimDeriveSeedOp {
-    fn compile(&self, _ctx: &CompilationContext) -> Result<Kernel> {
-        let sync_key = self.sync_key.clone();
-        closure_kernel!(PrfKey, |key| Seed(
-            RawSeed::from_prf(&key.0, &sync_key),
-            HostPlacement {
-                owner: "TODO".into() // Fake owner for the older kernels.
-            }
-        ))
-    }
-}
-
-// This impl is only used by the old kernels, which are not aware of the placements. See PrimPrfKeyGenOp::kernel for the new code
-#[cfg(not(feature = "exclude_old_framework"))]
-impl Compile<Kernel> for PrimPrfKeyGenOp {
-    fn compile(&self, _ctx: &CompilationContext) -> Result<Kernel> {
-        function_kernel!(|| PrfKey(
-            RawPrfKey::generate(),
-            HostPlacement {
-                owner: "TODO".into() // Fake owner for the older kernels.
-            }
-        ))
-    }
-}
-
-#[cfg(not(feature = "exclude_old_framework"))]
-impl Compile<Kernel> for RingAddOp {
-    fn compile(&self, _ctx: &CompilationContext) -> Result<Kernel> {
-        match self.sig {
-            signature![(Ty::HostRing64Tensor, Ty::HostRing64Tensor) -> _] => {
-                function_kernel!(HostRing64Tensor, HostRing64Tensor, |x, y| x + y)
-            }
-            signature![(Ty::HostRing128Tensor, Ty::HostRing128Tensor) -> _] => {
-                function_kernel!(HostRing128Tensor, HostRing128Tensor, |x, y| x + y)
-            }
-            _ => Err(Error::UnimplementedOperator(format!("{:?}", self))),
-        }
-    }
-}
-
-#[cfg(not(feature = "exclude_old_framework"))]
-impl Compile<Kernel> for RingSubOp {
-    fn compile(&self, _ctx: &CompilationContext) -> Result<Kernel> {
-        match self.sig {
-            signature![(Ty::HostRing64Tensor, Ty::HostRing64Tensor) -> _] => {
-                function_kernel!(HostRing64Tensor, HostRing64Tensor, |x, y| x - y)
-            }
-            signature![(Ty::HostRing128Tensor, Ty::HostRing128Tensor) -> _] => {
-                function_kernel!(HostRing128Tensor, HostRing128Tensor, |x, y| x - y)
-            }
-            _ => Err(Error::UnimplementedOperator(format!("{:?}", self))),
-        }
-    }
-}
-
-#[cfg(not(feature = "exclude_old_framework"))]
-impl Compile<Kernel> for RingMulOp {
-    fn compile(&self, _ctx: &CompilationContext) -> Result<Kernel> {
-        match self.sig {
-            signature![(Ty::HostRing64Tensor, Ty::HostRing64Tensor) -> _] => {
-                function_kernel!(HostRing64Tensor, HostRing64Tensor, |x, y| x * y)
-            }
-            signature![(Ty::HostRing128Tensor, Ty::HostRing128Tensor) -> _] => {
-                function_kernel!(HostRing128Tensor, HostRing128Tensor, |x, y| x * y)
-            }
-            _ => Err(Error::UnimplementedOperator(format!("{:?}", self))),
-        }
-    }
-}
-
-#[cfg(not(feature = "exclude_old_framework"))]
-impl Compile<Kernel> for RingDotOp {
-    fn compile(&self, _ctx: &CompilationContext) -> Result<Kernel> {
-        match self.sig {
-            signature![(Ty::HostRing64Tensor, Ty::HostRing64Tensor) -> _] => {
-                function_kernel!(HostRing64Tensor, HostRing64Tensor, |x, y| x.dot(y).unwrap())
-            }
-            signature![(Ty::HostRing128Tensor, Ty::HostRing128Tensor) -> _] => {
-                function_kernel!(HostRing128Tensor, HostRing128Tensor, |x, y| x
-                    .dot(y)
-                    .unwrap())
-            }
-            _ => Err(Error::UnimplementedOperator(format!("{:?}", self))),
-        }
-    }
-}
-
-#[cfg(not(feature = "exclude_old_framework"))]
-impl Compile<Kernel> for RingSumOp {
-    fn compile(&self, _ctx: &CompilationContext) -> Result<Kernel> {
-        let axis = self.axis.map(|a| a as usize);
-        match self.sig {
-            signature![(_) -> Ty::HostRing64Tensor] => {
-                closure_kernel!(HostRing64Tensor, |x| x.sum(axis).unwrap())
-            }
-            signature![(_) -> Ty::HostRing128Tensor] => {
-                closure_kernel!(HostRing128Tensor, |x| x.sum(axis).unwrap())
-            }
-            _ => Err(Error::UnimplementedOperator(format!("{:?}", self))),
-        }
-    }
-}
-
-#[cfg(not(feature = "exclude_old_framework"))]
-impl Compile<Kernel> for ShapeOp {
-    fn compile(&self, _ctx: &CompilationContext) -> Result<Kernel> {
-        match self.sig {
-            signature![(Ty::HostFloat32Tensor) -> Ty::HostShape] => {
-                function_kernel!(HostFloat32Tensor, |x| x.shape())
-            }
-            signature![(Ty::HostFloat64Tensor) -> Ty::HostShape] => {
-                function_kernel!(HostFloat64Tensor, |x| x.shape())
-            }
-            signature![(Ty::HostRing64Tensor) -> Ty::HostShape] => {
-                function_kernel!(HostRing64Tensor, |x| x.shape())
-            }
-            signature![(Ty::HostRing128Tensor) -> Ty::HostShape] => {
-                function_kernel!(HostRing128Tensor, |x| x.shape())
-            }
-            _ => Err(Error::UnimplementedOperator(format!("{:?}", self))),
-        }
-    }
-}
-
-#[cfg(not(feature = "exclude_old_framework"))]
-impl Compile<Kernel> for BitFillOp {
-    fn compile(&self, _ctx: &CompilationContext) -> Result<Kernel> {
-        match (&self.sig, self.value.clone()) {
-            (signature![(_) -> Ty::HostBitTensor], Constant::Ring64(value)) => {
-                closure_kernel!(HostShape, |shape| {
-                    assert!(value == 0 || value == 1);
-                    HostBitTensor::fill(&shape.0, value as u8)
-                })
-            }
-            _ => Err(Error::UnimplementedOperator(format!("{:?}", self))),
-        }
-    }
-}
-
-#[cfg(not(feature = "exclude_old_framework"))]
-impl Compile<Kernel> for RingFillOp {
-    fn compile(&self, _ctx: &CompilationContext) -> Result<Kernel> {
-        match (&self.sig, self.value.clone()) {
-            (signature![(_) -> Ty::HostRing64Tensor], Constant::Ring64(value)) => {
-                closure_kernel!(HostShape, |shape| HostRing64Tensor::fill(&shape.0, value))
-            }
-            (signature![(_) -> Ty::HostRing128Tensor], Constant::Ring64(value)) => {
-                closure_kernel!(HostShape, |shape| HostRing128Tensor::fill(
-                    &shape.0,
-                    value as u128
-                ))
-            }
-            (signature![(_) -> Ty::HostRing128Tensor], Constant::Ring128(value)) => {
-                closure_kernel!(HostShape, |shape| HostRing128Tensor::fill(&shape.0, value))
-            }
-            _ => Err(Error::UnimplementedOperator(format!("{:?}", self))),
-        }
-    }
-}
-
-#[cfg(not(feature = "exclude_old_framework"))]
-impl Compile<Kernel> for RingSampleOp {
-    fn compile(&self, _ctx: &CompilationContext) -> Result<Kernel> {
-        match (&self.sig, self.max_value) {
-            (signature![(_) -> Ty::HostRing64Tensor], None) => {
-                function_kernel!(HostShape, |shape| {
-                    HostRing64Tensor::sample_uniform(&shape.0)
-                })
-            }
-            (signature!((_) -> Ty::HostRing64Tensor), Some(max_value)) if max_value == 1 => {
-                function_kernel!(HostShape, |shape| HostRing64Tensor::sample_bits(&shape.0))
-            }
-            (signature![(_) -> Ty::HostRing128Tensor], None) => {
-                function_kernel!(HostShape, |shape| {
-                    HostRing128Tensor::sample_uniform(&shape.0)
-                })
-            }
-            (signature![(_) -> Ty::HostRing128Tensor], Some(max_value)) if max_value == 1 => {
-                function_kernel!(HostShape, |shape| {
-                    HostRing128Tensor::sample_bits(&shape.0)
-                })
-            }
-            _ => Err(Error::UnimplementedOperator(format!("{:?}", self))),
-        }
-    }
-}
-
-#[cfg(not(feature = "exclude_old_framework"))]
-impl Compile<Kernel> for RingSampleSeededOp {
-    fn compile(&self, _ctx: &CompilationContext) -> Result<Kernel> {
-        match (&self.sig, self.max_value) {
-            (signature![(_, _) -> Ty::HostRing64Tensor], None) => {
-                function_kernel!(HostShape, Seed, |shape, seed| {
-                    HostRing64Tensor::sample_uniform_seeded(&shape.0, &seed.0)
-                })
-            }
-            (signature!((_, _) -> Ty::HostRing64Tensor), Some(max_value)) if max_value == 1 => {
-                function_kernel!(HostShape, Seed, |shape, seed| {
-                    HostRing64Tensor::sample_bits_seeded(&shape.0, &seed.0)
-                })
-            }
-            (signature![(_, _) -> Ty::HostRing128Tensor], None) => {
-                function_kernel!(HostShape, Seed, |shape, seed| {
-                    HostRing128Tensor::sample_uniform_seeded(&shape.0, &seed.0)
-                })
-            }
-            (signature![(_, _) -> Ty::HostRing128Tensor], Some(max_value)) if max_value == 1 => {
-                function_kernel!(HostShape, Seed, |shape, seed| {
-                    HostRing128Tensor::sample_bits_seeded(&shape.0, &seed.0)
-                })
-            }
-            _ => Err(Error::UnimplementedOperator(format!("{:?}", self))),
-        }
-    }
-}
-
-#[cfg(not(feature = "exclude_old_framework"))]
-impl Compile<Kernel> for RingNegOp {
-    fn compile(&self, _ctx: &CompilationContext) -> Result<Kernel> {
-        match self.sig {
-            signature![(_) -> Ty::HostRing64Tensor] => {
-                closure_kernel!(HostRing64Tensor, |x| AbstractHostRingTensor(-x.0, x.1))
-            }
-            signature![(_) -> Ty::HostRing128Tensor] => {
-                closure_kernel!(HostRing128Tensor, |x| AbstractHostRingTensor(-x.0, x.1))
-            }
-            _ => Err(Error::UnimplementedOperator(format!("{:?}", self))),
-        }
-    }
-}
-
-#[cfg(not(feature = "exclude_old_framework"))]
-impl Compile<Kernel> for RingShlOp {
-    fn compile(&self, _ctx: &CompilationContext) -> Result<Kernel> {
-        let amount = self.amount;
-        match self.sig {
-            signature![(_) -> Ty::HostRing64Tensor] => {
-                closure_kernel!(HostRing64Tensor, |x| x << amount)
-            }
-            signature![(_) -> Ty::HostRing128Tensor] => {
-                closure_kernel!(HostRing128Tensor, |x| x << amount)
-            }
-            _ => Err(Error::UnimplementedOperator(format!("{:?}", self))),
-        }
-    }
-}
-
-#[cfg(not(feature = "exclude_old_framework"))]
-impl Compile<Kernel> for RingShrOp {
-    fn compile(&self, _ctx: &CompilationContext) -> Result<Kernel> {
-        let amount = self.amount;
-        match self.sig {
-            signature![(_) -> Ty::HostRing64Tensor] => {
-                closure_kernel!(HostRing64Tensor, |x| x >> amount)
-            }
-            signature![(_) -> Ty::HostRing128Tensor] => {
-                closure_kernel!(HostRing128Tensor, |x| x >> amount)
-            }
-            _ => Err(Error::UnimplementedOperator(format!("{:?}", self))),
-        }
-    }
-}
-
-#[cfg(not(feature = "exclude_old_framework"))]
-impl Compile<Kernel> for RingInjectOp {
-    fn compile(&self, _ctx: &CompilationContext) -> Result<Kernel> {
-        let bit_idx = self.bit_idx;
-        match self.sig {
-            signature![(_) -> Ty::HostRing64Tensor] => {
-                closure_kernel!(HostBitTensor, |x| HostRing64Tensor::from(x) << bit_idx)
-            }
-            signature![(_) -> Ty::HostRing128Tensor] => {
-                closure_kernel!(HostBitTensor, |x| HostRing128Tensor::from(x) << bit_idx)
-            }
-            _ => Err(Error::UnimplementedOperator(format!("{:?}", self))),
-        }
-    }
-}
-
-#[cfg(not(feature = "exclude_old_framework"))]
-impl Compile<Kernel> for BitExtractOp {
-    fn compile(&self, _ctx: &CompilationContext) -> Result<Kernel> {
-        let bit_idx = self.bit_idx;
-        match self.sig {
-            signature![(Ty::HostRing64Tensor) -> _] => {
-                closure_kernel!(HostRing64Tensor, |x| x.bit_extract(bit_idx))
-            }
-            signature![(Ty::HostRing128Tensor) -> _] => {
-                closure_kernel!(HostRing128Tensor, |x| x.bit_extract(bit_idx))
-            }
-            _ => Err(Error::UnimplementedOperator(format!("{:?}", self))),
-        }
-    }
-}
-
-#[cfg(not(feature = "exclude_old_framework"))]
-impl Compile<Kernel> for BitSampleOp {
-    fn compile(&self, _ctx: &CompilationContext) -> Result<Kernel> {
-        function_kernel!(HostShape, |shape| HostBitTensor::sample_uniform(&shape.0))
-    }
-}
-
-#[cfg(not(feature = "exclude_old_framework"))]
-impl Compile<Kernel> for BitSampleSeededOp {
-    fn compile(&self, _ctx: &CompilationContext) -> Result<Kernel> {
-        function_kernel!(HostShape, Seed, |shape, seed| {
-            HostBitTensor::sample_uniform_seeded(&shape.0, &seed.0)
-        })
-    }
-}
-
-#[cfg(not(feature = "exclude_old_framework"))]
-impl Compile<Kernel> for BitXorOp {
-    fn compile(&self, _ctx: &CompilationContext) -> Result<Kernel> {
-        function_kernel!(HostBitTensor, HostBitTensor, |x, y| x ^ y)
-    }
-}
-
-#[cfg(not(feature = "exclude_old_framework"))]
-impl Compile<Kernel> for BitAndOp {
-    fn compile(&self, _ctx: &CompilationContext) -> Result<Kernel> {
-        match self.sig {
-            signature![(Ty::HostRing64Tensor, Ty::HostRing64Tensor) -> _] => {
-                closure_kernel!(HostRing64Tensor, HostRing64Tensor, |x, y| x & y)
-            }
-            signature![(Ty::HostRing128Tensor, Ty::HostRing128Tensor) -> _] => {
-                closure_kernel!(HostRing128Tensor, HostRing128Tensor, |x, y| x & y)
-            }
-            signature![(Ty::HostBitTensor, Ty::HostBitTensor) -> _] => {
-                closure_kernel!(HostBitTensor, HostBitTensor, |x, y| x & y)
-            }
-            _ => Err(Error::UnimplementedOperator(format!("{:?}", self))),
-        }
-    }
-}
-
-#[cfg(not(feature = "exclude_old_framework"))]
-impl Compile<Kernel> for RingFixedpointEncodeOp {
-    fn compile(&self, _ctx: &CompilationContext) -> Result<Kernel> {
-        match self.sig {
-            signature![(Ty::HostFloat64Tensor) -> Ty::HostRing64Tensor] => {
-                let scaling_factor = u64::pow(self.scaling_base, self.scaling_exp);
-                closure_kernel!(HostFloat64Tensor, |x| HostRing64Tensor::encode(
-                    &x,
-                    scaling_factor
-                ))
-            }
-            signature![(Ty::HostFloat64Tensor) -> Ty::HostRing128Tensor] => {
-                let scaling_factor = u128::pow(self.scaling_base as u128, self.scaling_exp);
-                closure_kernel!(HostFloat64Tensor, |x| HostRing128Tensor::encode(
-                    &x,
-                    scaling_factor
-                ))
-            }
-            _ => Err(Error::UnimplementedOperator(format!("{:?}", self))),
-        }
-    }
-}
-
-#[cfg(not(feature = "exclude_old_framework"))]
-impl Compile<Kernel> for RingFixedpointDecodeOp {
-    fn compile(&self, _ctx: &CompilationContext) -> Result<Kernel> {
-        match self.sig {
-            signature![(Ty::HostRing64Tensor) -> _] => {
-                let scaling_factor = u64::pow(self.scaling_base, self.scaling_exp);
-                closure_kernel!(HostRing64Tensor, |x| HostRing64Tensor::decode(
-                    &x,
-                    scaling_factor
-                ))
-            }
-            signature![(Ty::HostRing128Tensor) -> _] => {
-                let scaling_factor = u128::pow(self.scaling_base as u128, self.scaling_exp);
-                closure_kernel!(HostRing128Tensor, |x| HostRing128Tensor::decode(
-                    &x,
-                    scaling_factor
-                ))
-            }
-            _ => Err(Error::UnimplementedOperator(format!("{:?}", self))),
-        }
-    }
-}
-
-#[cfg(not(feature = "exclude_old_framework"))]
-impl Compile<Kernel> for RingFixedpointMeanOp {
-    fn compile(&self, _ctx: &CompilationContext) -> Result<Kernel> {
-        let axis = self.axis.map(|a| a as usize);
-        match self.sig {
-            signature![(_) -> Ty::HostRing64Tensor] => {
-                let scaling_factor = u64::pow(self.scaling_base, self.scaling_exp);
-                closure_kernel!(HostRing64Tensor, |x| HostRing64Tensor::fixedpoint_mean(
-                    x,
-                    axis,
-                    scaling_factor
-                )
-                .unwrap())
-            }
-            signature![(_) -> Ty::HostRing128Tensor] => {
-                let scaling_factor = u128::pow(self.scaling_base as u128, self.scaling_exp);
-                closure_kernel!(HostRing128Tensor, |x| HostRing128Tensor::fixedpoint_mean(
-                    x,
-                    axis,
-                    scaling_factor
-                )
-                .unwrap())
-            }
-            _ => Err(Error::UnimplementedOperator(format!("{:?}", self))),
-        }
-    }
-}
-
-#[cfg(not(feature = "exclude_old_framework"))]
-impl Compile<Kernel> for FixedpointEncodeOp {
-    fn compile(&self, _ctx: &CompilationContext) -> Result<Kernel> {
-        match self.sig {
-            signature![(Ty::HostFloat64Tensor) -> Ty::HostRing64Tensor] => {
-                let scaling_factor = u64::pow(2, self.fractional_precision);
-                closure_kernel!(HostFloat64Tensor, |x| HostRing64Tensor::encode(
-                    &x,
-                    scaling_factor
-                ))
-            }
-            signature![(Ty::HostFloat64Tensor) -> Ty::HostRing128Tensor] => {
-                let scaling_factor = u128::pow(2, self.fractional_precision);
-                closure_kernel!(HostFloat64Tensor, |x| HostRing128Tensor::encode(
-                    &x,
-                    scaling_factor
-                ))
-            }
-            _ => Err(Error::UnimplementedOperator(format!("{:?}", self))),
-        }
-    }
-}
-
-#[cfg(not(feature = "exclude_old_framework"))]
-impl Compile<Kernel> for FixedpointDecodeOp {
-    fn compile(&self, _ctx: &CompilationContext) -> Result<Kernel> {
-        match self.sig {
-            signature![(Ty::HostRing64Tensor) -> _] => {
-                let scaling_factor = u64::pow(2, self.fractional_precision);
-                closure_kernel!(HostRing64Tensor, |x| HostRing64Tensor::decode(
-                    &x,
-                    scaling_factor
-                ))
-            }
-            signature![(Ty::HostRing128Tensor) -> _] => {
-                let scaling_factor = u128::pow(2, self.fractional_precision);
-                closure_kernel!(HostRing128Tensor, |x| HostRing128Tensor::decode(
-                    &x,
-                    scaling_factor
-                ))
-            }
-            _ => Err(Error::UnimplementedOperator(format!("{:?}", self))),
-        }
-    }
-}
-
-#[cfg(not(feature = "exclude_old_framework"))]
-impl Compile<Kernel> for FixedpointAddOp {
-    fn compile(&self, _ctx: &CompilationContext) -> Result<Kernel> {
-        match self.sig {
-            signature![(Ty::HostFixed64Tensor, Ty::HostFixed64Tensor) -> _] => {
-                function_kernel!(HostFixed64Tensor, HostFixed64Tensor, |x, y| {
-                    assert_eq!(x.fractional_precision, y.fractional_precision);
-                    AbstractHostFixedTensor {
-                        tensor: x.tensor + y.tensor,
-                        fractional_precision: x.fractional_precision,
-                        integral_precision: u32::max(x.integral_precision, y.integral_precision),
-                    }
-                })
-            }
-            signature![(Ty::HostFixed128Tensor, Ty::HostFixed128Tensor) -> _] => {
-                function_kernel!(HostFixed128Tensor, HostFixed128Tensor, |x, y| {
-                    assert_eq!(x.fractional_precision, y.fractional_precision);
-                    AbstractHostFixedTensor {
-                        tensor: x.tensor + y.tensor,
-                        fractional_precision: x.fractional_precision,
-                        integral_precision: u32::max(x.integral_precision, y.integral_precision),
-                    }
-                })
-            }
-            _ => Err(Error::UnimplementedOperator(format!("{:?}", self))),
-        }
-    }
-}
-
-#[cfg(not(feature = "exclude_old_framework"))]
-impl Compile<Kernel> for FixedpointSubOp {
-    fn compile(&self, _ctx: &CompilationContext) -> Result<Kernel> {
-        match self.sig {
-            signature![(Ty::HostFixed64Tensor, Ty::HostFixed64Tensor) -> _] => {
-                function_kernel!(HostFixed64Tensor, HostFixed64Tensor, |x, y| {
-                    assert_eq!(x.fractional_precision, y.fractional_precision);
-                    AbstractHostFixedTensor {
-                        tensor: x.tensor - y.tensor,
-                        fractional_precision: x.fractional_precision,
-                        integral_precision: u32::max(x.integral_precision, y.integral_precision),
-                    }
-                })
-            }
-            signature![(Ty::HostFixed128Tensor, Ty::HostFixed128Tensor) -> _] => {
-                function_kernel!(HostFixed128Tensor, HostFixed128Tensor, |x, y| {
-                    assert_eq!(x.fractional_precision, y.fractional_precision);
-                    AbstractHostFixedTensor {
-                        tensor: x.tensor - y.tensor,
-                        fractional_precision: x.fractional_precision,
-                        integral_precision: u32::max(x.integral_precision, y.integral_precision),
-                    }
-                })
-            }
-            _ => Err(Error::UnimplementedOperator(format!("{:?}", self))),
-        }
-    }
-}
-
-#[cfg(not(feature = "exclude_old_framework"))]
-impl Compile<Kernel> for FixedpointMulOp {
-    fn compile(&self, _ctx: &CompilationContext) -> Result<Kernel> {
-        match self.sig {
-            signature![(Ty::HostFixed64Tensor, Ty::HostFixed64Tensor) -> _] => {
-                function_kernel!(HostFixed64Tensor, HostFixed64Tensor, |x, y| {
-                    assert_eq!(x.fractional_precision, y.fractional_precision);
-                    AbstractHostFixedTensor {
-                        tensor: x.tensor * y.tensor,
-                        fractional_precision: x.fractional_precision + y.fractional_precision,
-                        integral_precision: u32::max(x.integral_precision, y.integral_precision),
-                    }
-                })
-            }
-            signature![(Ty::HostFixed128Tensor, Ty::HostFixed128Tensor) -> _] => {
-                function_kernel!(HostFixed128Tensor, HostFixed128Tensor, |x, y| {
-                    assert_eq!(x.fractional_precision, y.fractional_precision);
-                    AbstractHostFixedTensor {
-                        tensor: x.tensor * y.tensor,
-                        fractional_precision: x.fractional_precision + y.fractional_precision,
-                        integral_precision: u32::max(x.integral_precision, y.integral_precision),
-                    }
-                })
-            }
-            _ => Err(Error::UnimplementedOperator(format!("{:?}", self))),
-        }
-    }
-}
-
-// This impl is only used by the old kernels, which are not aware of the placements. See ConstantOp::kernel for the new code
-#[cfg(not(feature = "exclude_old_framework"))]
-impl Compile<Kernel> for ConstantOp {
-    fn compile(&self, _ctx: &CompilationContext) -> Result<Kernel> {
-        let value = self.value.clone();
-        Ok(Kernel::NullaryClosure(Arc::new(move || {
-            Ok(value.place(&HostPlacement {
-                owner: "TODO".into(), // Fake owner for the older kernels.
-            }))
-        })))
-    }
-}
-
-=======
->>>>>>> 661bdacf
 macro_rules! constant_kernels {
     ($($val:ident),+) => {
         $(

--- conflicted
+++ resolved
@@ -4,16 +4,10 @@
 use crate::error::{Error, Result};
 use crate::fixedpoint::{Fixed128Tensor, Fixed64Tensor};
 use crate::host::{
-<<<<<<< HEAD
     HostBitTensor, HostFixed128Tensor, HostFixed64Tensor, HostFloat32Tensor, HostFloat64Tensor,
     HostInt16Tensor, HostInt32Tensor, HostInt64Tensor, HostInt8Tensor, HostRing128Tensor,
     HostRing64Tensor, HostShape, HostUint16Tensor, HostUint32Tensor, HostUint64Tensor,
-    HostUint8Tensor, RawShape,
-=======
-    HostBitTensor, HostFloat32Tensor, HostFloat64Tensor, HostInt16Tensor, HostInt32Tensor,
-    HostInt64Tensor, HostInt8Tensor, HostRing128Tensor, HostRing64Tensor, HostShape, HostTensor,
-    HostUint16Tensor, HostUint32Tensor, HostUint64Tensor, HostUint8Tensor, RawShape, SliceInfo,
->>>>>>> 3c345a93
+    HostUint8Tensor, RawShape, SliceInfo,
 };
 use crate::kernels::Session;
 use crate::prim::{PrfKey, RawPrfKey, RawSeed, Seed, SyncKey};
@@ -21,12 +15,8 @@
     ReplicatedBitTensor, ReplicatedFixed128Tensor, ReplicatedFixed64Tensor,
     ReplicatedRing128Tensor, ReplicatedRing64Tensor, ReplicatedSetup, ReplicatedShape,
 };
-<<<<<<< HEAD
 use crate::symbolic::Symbolic;
-=======
-use crate::symbolic::{Symbolic, SymbolicSession};
 use byteorder::{ByteOrder, LittleEndian};
->>>>>>> 3c345a93
 use derive_more::Display;
 use macros::ShortName;
 use paste::paste;
@@ -400,12 +390,10 @@
 }
 
 values![
-<<<<<<< HEAD
     Unit,
     HostShape,
     Seed,
     PrfKey,
-    Nonce,
     String,
     HostBitTensor,
     HostRing64Tensor,
@@ -435,80 +423,6 @@
     AdditiveRing64Tensor,
     AdditiveRing128Tensor,
     AdditiveShape,
-=======
-    (Unit, Symbolic<Unit>),
-    (HostShape, Symbolic<HostShape>),
-    (Seed, Symbolic<Seed>),
-    (PrfKey, Symbolic<PrfKey>),
-    (String, Symbolic<String>),
-    (HostBitTensor, Symbolic<HostBitTensor>),
-    (HostRing64Tensor, Symbolic<HostRing64Tensor>),
-    (HostRing128Tensor, Symbolic<HostRing128Tensor>),
-    (HostFloat32Tensor, Symbolic<HostFloat32Tensor>),
-    (HostFloat64Tensor, Symbolic<HostFloat64Tensor>),
-    (HostInt8Tensor, Symbolic<HostInt8Tensor>),
-    (HostInt16Tensor, Symbolic<HostInt16Tensor>),
-    (HostInt32Tensor, Symbolic<HostInt32Tensor>),
-    (HostInt64Tensor, Symbolic<HostInt64Tensor>),
-    (HostUint8Tensor, Symbolic<HostUint8Tensor>),
-    (HostUint16Tensor, Symbolic<HostUint16Tensor>),
-    (HostUint32Tensor, Symbolic<HostUint32Tensor>),
-    (HostUint64Tensor, Symbolic<HostUint64Tensor>),
-    (
-        Fixed64Tensor,
-        Symbolic<
-            FixedTensor<
-                <HostRing64Tensor as KnownType<SymbolicSession>>::Type,
-                <ReplicatedRing64Tensor as KnownType<SymbolicSession>>::Type,
-            >,
-        >
-    ),
-    (
-        Fixed128Tensor,
-        Symbolic<
-            FixedTensor<
-                <HostRing128Tensor as KnownType<SymbolicSession>>::Type,
-                <ReplicatedRing128Tensor as KnownType<SymbolicSession>>::Type,
-            >,
-        >
-    ),
-    (
-        ReplicatedRing64Tensor,
-        Symbolic<AbstractReplicatedTensor<<HostRing64Tensor as KnownType<SymbolicSession>>::Type>>
-    ),
-    (
-        ReplicatedRing128Tensor,
-        Symbolic<AbstractReplicatedTensor<<HostRing128Tensor as KnownType<SymbolicSession>>::Type>>
-    ),
-    (
-        ReplicatedBitTensor,
-        Symbolic<AbstractReplicatedTensor<<HostBitTensor as KnownType<SymbolicSession>>::Type>>
-    ),
-    (
-        ReplicatedSetup,
-        Symbolic<AbstractReplicatedSetup<<PrfKey as KnownType<SymbolicSession>>::Type>>
-    ),
-    (
-        ReplicatedShape,
-        Symbolic<AbstractReplicatedShape<<HostShape as KnownType<SymbolicSession>>::Type>>
-    ),
-    (
-        AdditiveRing64Tensor,
-        Symbolic<AbstractAdditiveTensor<<HostRing64Tensor as KnownType<SymbolicSession>>::Type>>
-    ),
-    (
-        AdditiveRing128Tensor,
-        Symbolic<AbstractAdditiveTensor<<HostRing128Tensor as KnownType<SymbolicSession>>::Type>>
-    ),
-    (
-        AdditiveShape,
-        Symbolic<AbstractAdditiveShape<<HostShape as KnownType<SymbolicSession>>::Type>>
-    ),
-    (
-        AdditiveBitTensor,
-        Symbolic<AbstractAdditiveTensor<<HostBitTensor as KnownType<SymbolicSession>>::Type>>
-    ),
->>>>>>> 3c345a93
 ];
 
 // A macros to define something common for all the possible values

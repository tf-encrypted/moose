--- conflicted
+++ resolved
@@ -1877,7 +1877,6 @@
     }
 }
 
-<<<<<<< HEAD
 impl ArgmaxOp {
     pub(crate) fn fixed_kernel<S: Session, HostFixedT, MirFixedT, RepFixedT, HostRingT, RepRingT>(
         sess: &S,
@@ -1902,12 +1901,8 @@
     }
 }
 
-impl Log2Op {
-    pub(crate) fn fixed_kernel<S: Session, HostFixedT, MirFixedT, RepFixedT>(
-=======
 impl LogOp {
     pub(crate) fn fixed_rep_kernel<S: Session, HostFixedT, MirFixedT, RepFixedT>(
->>>>>>> 647bc903
         sess: &S,
         plc: &ReplicatedPlacement,
         x: FixedTensor<HostFixedT, MirFixedT, RepFixedT>,

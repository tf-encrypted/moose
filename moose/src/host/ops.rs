--- conflicted
+++ resolved
@@ -2328,7 +2328,6 @@
     }
 }
 
-<<<<<<< HEAD
 impl MaximumOp {
     pub(crate) fn host_kernel<S: Session, T>(
         _sess: &S,
@@ -2379,7 +2378,9 @@
             }
             Ok(HostRingTensor(init, plc.clone()))
         }
-=======
+    }
+}
+
 impl ExpOp {
     pub(crate) fn host_kernel<S: RuntimeSession, T: 'static + Float>(
         _sess: &S,
@@ -2391,6 +2392,5 @@
     {
         let x_exp = x.0.mapv(T::exp);
         Ok(HostTensor::place(plc, x_exp.into_shared()))
->>>>>>> 6e643acd
     }
 }
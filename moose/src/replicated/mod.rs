//! Placements backed by replicated secret sharing
use crate::additive::{
    AbstractAdditiveTensor, AdditiveRing128Tensor, AdditiveRing64Tensor, PlacementDaBitProvider,
};
use crate::error::{Error, Result};
use crate::fixedpoint::FixedpointTensor;
use crate::host::{
    AbstractHostAesKey, AbstractHostBitArray, AbstractHostFixedTensor, HostAesKey, HostBitArray128,
    HostBitArray224, HostBitArray256, HostBitArray64, HostBitTensor, HostFixed128Tensor,
    HostFixed64Tensor, HostRing128Tensor, HostRing64Tensor, HostShape, SliceInfo,
};
use crate::kernels::*;
use crate::prim::{PrfKey, Seed, SyncKey};
use crate::replicated::aes::AbstractReplicatedAesKey;
use crate::symbolic::Symbolic;
use crate::{computation::*, BitArray};
use crate::{Const, Ring, N128, N224, N64};
use macros::with_context;
use serde::{Deserialize, Serialize};
use std::convert::{TryFrom, TryInto};
use std::marker::PhantomData;

pub mod aes;
pub mod control_flow;
pub mod division;
pub mod exp;
pub mod input;
pub mod log;
pub use self::aes::ReplicatedAesKey;

pub trait ShapeFill<S, TenT> {
    type Result;

    fn shape_fill<C: Into<Constant>>(
        &self,
        sess: &S,
        fill_value: C,
        shape_from: &TenT,
    ) -> Self::Result;
}

impl<S: Session, TenT> ShapeFill<S, TenT> for ReplicatedPlacement
where
    TenT: Underlying,
    Self: PlacementShape<S, TenT, m!(ReplicatedShape)>,
    Self: PlacementFill<S, m!(ReplicatedShape), m!(c!(MirTen<TenT::TensorType>))>,

    ReplicatedShape: KnownType<S>,
    MirTen<TenT::TensorType>: CanonicalType,
    <MirTen<TenT::TensorType> as CanonicalType>::Type: KnownType<S>,
{
    type Result = m!(c!(MirTen<TenT::TensorType>));

    fn shape_fill<C: Into<Constant>>(
        &self,
        sess: &S,
        fill_value: C,
        shape_from: &TenT,
    ) -> Self::Result {
        let shape = self.shape(sess, shape_from);
        self.fill(sess, fill_value.into(), &shape)
    }
}

#[derive(Clone, Debug, PartialEq, Serialize, Deserialize)]
pub struct AbstractReplicatedRingTensor<HostRingT> {
    pub shares: [[HostRingT; 2]; 3],
}

impl<HostRingT: Ring> Ring for AbstractReplicatedRingTensor<HostRingT> {
    type BitLength = HostRingT::BitLength;
}

#[derive(Clone, Debug, PartialEq, Serialize, Deserialize)]
pub struct Mirrored3RingTensor<HostRingT> {
    pub values: [HostRingT; 3],
}

moose_type!(ReplicatedRing64Tensor = AbstractReplicatedRingTensor<HostRing64Tensor>);
moose_type!(ReplicatedRing128Tensor = AbstractReplicatedRingTensor<HostRing128Tensor>);
moose_type!(ReplicatedBitTensor = AbstractReplicatedRingTensor<HostBitTensor>);
moose_type!(Mirrored3Ring64Tensor = Mirrored3RingTensor<HostRing64Tensor>);
moose_type!(Mirrored3Ring128Tensor = Mirrored3RingTensor<HostRing128Tensor>);
moose_type!(Mirrored3BitTensor = Mirrored3RingTensor<HostBitTensor>);

pub trait Underlying {
    type TensorType;
}

impl<HostRingT> Underlying for AbstractReplicatedRingTensor<HostRingT> {
    type TensorType = HostRingT;
}

impl<HostRingT> Underlying for Mirrored3RingTensor<HostRingT> {
    type TensorType = HostRingT;
}

impl<T: Placed + Underlying> Underlying for Symbolic<T> {
    type TensorType = <T as Underlying>::TensorType;
}

#[derive(Clone, Debug, PartialEq, Serialize, Deserialize)]
pub struct AbstractReplicatedBitArray<RepBitTensorT, N>(RepBitTensorT, PhantomData<N>);

impl<RepBitTensorT, N: Const> BitArray for AbstractReplicatedBitArray<RepBitTensorT, N> {
    type Len = N;
}

impl<RepBitTensorT: Placed, N: Const> BitArray
    for Symbolic<AbstractReplicatedBitArray<RepBitTensorT, N>>
{
    type Len = N;
}

pub type ReplicatedBitArray64 = AbstractReplicatedBitArray<ReplicatedBitTensor, N64>;

pub type ReplicatedBitArray128 = AbstractReplicatedBitArray<ReplicatedBitTensor, N128>;

pub type ReplicatedBitArray224 = AbstractReplicatedBitArray<ReplicatedBitTensor, N224>;

// TODO implement using moose_type macro
impl<RepBitTensorT: Placed, N> Placed for AbstractReplicatedBitArray<RepBitTensorT, N> {
    type Placement = RepBitTensorT::Placement;

    fn placement(&self) -> Result<Self::Placement> {
        self.0.placement()
    }
}

impl<N> SymbolicType for AbstractReplicatedBitArray<ReplicatedBitTensor, N> {
    type Type =
        Symbolic<AbstractReplicatedBitArray<<ReplicatedBitTensor as SymbolicType>::Type, N>>;
}

impl<N> CanonicalType for AbstractReplicatedBitArray<ReplicatedBitTensor, N> {
    type Type = Self;
}

impl<N> CanonicalType
    for AbstractReplicatedBitArray<<ReplicatedBitTensor as SymbolicType>::Type, N>
{
    type Type = AbstractReplicatedBitArray<ReplicatedBitTensor, N>;
}

impl<N> CanonicalType
    for Symbolic<AbstractReplicatedBitArray<<ReplicatedBitTensor as SymbolicType>::Type, N>>
{
    type Type = AbstractReplicatedBitArray<ReplicatedBitTensor, N>;
}

impl<RepBitT: Placed, N> From<AbstractReplicatedBitArray<RepBitT, N>>
    for Symbolic<AbstractReplicatedBitArray<RepBitT, N>>
where
    RepBitT: Placed<Placement = ReplicatedPlacement>,
{
    fn from(x: AbstractReplicatedBitArray<RepBitT, N>) -> Self {
        Symbolic::Concrete(x)
    }
}

impl<RepBitT, N> TryFrom<Symbolic<AbstractReplicatedBitArray<RepBitT, N>>>
    for AbstractReplicatedBitArray<RepBitT, N>
where
    RepBitT: Placed<Placement = ReplicatedPlacement>,
{
    type Error = Error;
    fn try_from(v: Symbolic<AbstractReplicatedBitArray<RepBitT, N>>) -> crate::error::Result<Self> {
        match v {
            Symbolic::Concrete(x) => Ok(x),
            _ => Err(Error::Unexpected(None)), // TODO err message
        }
    }
}

impl<HostTenT> Placed for Mirrored3RingTensor<HostTenT>
where
    HostTenT: Placed<Placement = HostPlacement>,
{
    type Placement = ReplicatedPlacement;

    fn placement(&self) -> Result<Self::Placement> {
        let Mirrored3RingTensor {
            values: [x0, x1, x2],
        } = self;

        let owner0 = x0.placement()?.owner;
        let owner1 = x1.placement()?.owner;
        let owner2 = x2.placement()?.owner;

        let owners = [owner0, owner1, owner2];
        Ok(ReplicatedPlacement { owners })
    }
}

impl<HostTenT> Placed for AbstractReplicatedRingTensor<HostTenT>
where
    HostTenT: Placed<Placement = HostPlacement>,
{
    type Placement = ReplicatedPlacement;

    fn placement(&self) -> Result<Self::Placement> {
        let AbstractReplicatedRingTensor {
            shares: [[x00, x10], [x11, x21], [x22, x02]],
        } = self;

        let owner0 = x00.placement()?.owner;
        let owner1 = x11.placement()?.owner;
        let owner2 = x22.placement()?.owner;

        if x10.placement()?.owner == owner0
            && x21.placement()?.owner == owner1
            && x02.placement()?.owner == owner2
        {
            let owners = [owner0, owner1, owner2];
            Ok(ReplicatedPlacement { owners })
        } else {
            Err(Error::MalformedPlacement)
        }
    }
}

impl<S: Session, R> PlacementPlace<S, AbstractReplicatedRingTensor<R>> for ReplicatedPlacement
where
    RepTen<R>: Placed<Placement = ReplicatedPlacement>,
    HostPlacement: PlacementPlace<S, R>,
{
    fn place(&self, sess: &S, x: RepTen<R>) -> RepTen<R> {
        match x.placement() {
            Ok(place) if &place == self => x,
            _ => {
                let RepTen {
                    shares: [[x00, x10], [x11, x21], [x22, x02]],
                } = x;

                let (player0, player1, player2) = self.host_placements();
                RepTen {
                    shares: [
                        [player0.place(sess, x00), player0.place(sess, x10)],
                        [player1.place(sess, x11), player1.place(sess, x21)],
                        [player2.place(sess, x22), player2.place(sess, x02)],
                    ],
                }
            }
        }
    }
}

#[derive(Serialize, Deserialize, Clone, Debug, PartialEq)]
pub struct AbstractReplicatedFixedTensor<RepRingT> {
    pub tensor: RepRingT,
    pub fractional_precision: u32,
    pub integral_precision: u32,
}

moose_type!(ReplicatedFixed64Tensor = AbstractReplicatedFixedTensor<ReplicatedRing64Tensor>);
moose_type!(ReplicatedFixed128Tensor = AbstractReplicatedFixedTensor<ReplicatedRing128Tensor>);

#[derive(Serialize, Deserialize, Clone, Debug, PartialEq)]
pub struct AbstractMirroredFixedTensor<MirroredT> {
    pub tensor: MirroredT,
    pub fractional_precision: u32,
    pub integral_precision: u32,
}

impl<RepRingT: Underlying> Underlying for AbstractReplicatedFixedTensor<RepRingT> {
    type TensorType = RepRingT::TensorType;
}

moose_type!(Mirrored3Fixed64Tensor = AbstractMirroredFixedTensor<Mirrored3Ring64Tensor>);
moose_type!(Mirrored3Fixed128Tensor = AbstractMirroredFixedTensor<Mirrored3Ring128Tensor>);

impl<RepRingT: Placed> Placed for AbstractReplicatedFixedTensor<RepRingT> {
    type Placement = RepRingT::Placement;

    fn placement(&self) -> Result<Self::Placement> {
        self.tensor.placement()
    }
}

impl<RepRingT: Placed> Placed for AbstractMirroredFixedTensor<RepRingT> {
    type Placement = RepRingT::Placement;

    fn placement(&self) -> Result<Self::Placement> {
        self.tensor.placement()
    }
}

#[derive(Clone, Debug, PartialEq, Serialize, Deserialize)]
pub struct AbstractReplicatedSetup<K> {
    pub keys: [[K; 2]; 3],
}

moose_type!(ReplicatedSetup = AbstractReplicatedSetup<PrfKey>);

impl<K> Placed for AbstractReplicatedSetup<K>
where
    K: Placed<Placement = HostPlacement>,
{
    type Placement = ReplicatedPlacement;

    fn placement(&self) -> Result<Self::Placement> {
        let AbstractReplicatedSetup {
            keys: [[k00, k10], [k11, k21], [k22, k02]],
        } = self;

        let owner0 = k00.placement()?.owner;
        let owner1 = k11.placement()?.owner;
        let owner2 = k22.placement()?.owner;

        if k10.placement()?.owner == owner0
            && k21.placement()?.owner == owner1
            && k02.placement()?.owner == owner2
        {
            let owners = [owner0, owner1, owner2];
            Ok(ReplicatedPlacement { owners })
        } else {
            Err(Error::MalformedPlacement)
        }
    }
}

#[derive(Clone, Debug, PartialEq, Serialize, Deserialize)]
pub struct AbstractReplicatedShape<S> {
    pub shapes: [S; 3],
}

moose_type!(ReplicatedShape = AbstractReplicatedShape<HostShape>);

impl<KeyT> Placed for AbstractReplicatedShape<KeyT>
where
    KeyT: Placed<Placement = HostPlacement>,
{
    type Placement = ReplicatedPlacement;

    fn placement(&self) -> Result<Self::Placement> {
        let AbstractReplicatedShape {
            shapes: [s0, s1, s2],
        } = self;

        let owner0 = s0.placement()?.owner;
        let owner1 = s1.placement()?.owner;
        let owner2 = s2.placement()?.owner;

        let owners = [owner0, owner1, owner2];
        Ok(ReplicatedPlacement { owners })
    }
}

// Type aliases to shorten out impl in replicated protocols
type RepTen<T> = AbstractReplicatedRingTensor<T>;
type AdtTen<T> = AbstractAdditiveTensor<T>;
type RepBits<N> = AbstractReplicatedBitArray<ReplicatedBitTensor, N>;
type MirTen<T> = Mirrored3RingTensor<T>;

modelled!(PlacementSetupGen::gen_setup, ReplicatedPlacement, () -> ReplicatedSetup, RepSetupOp);

kernel! {
    RepSetupOp,
    [
        (ReplicatedPlacement, () -> ReplicatedSetup => [concrete] Self::kernel),
    ]
}

impl RepSetupOp {
    fn kernel<S: Session, K: Clone>(
        sess: &S,
        rep: &ReplicatedPlacement,
    ) -> Result<AbstractReplicatedSetup<K>>
    where
        HostPlacement: PlacementKeyGen<S, K>,
        HostPlacement: PlacementPlace<S, K>,
    {
        let (player0, player1, player2) = rep.host_placements();

        let k0 = player0.gen_key(sess);
        let k1 = player1.gen_key(sess);
        let k2 = player2.gen_key(sess);

        Ok(AbstractReplicatedSetup {
            keys: [
                [
                    player0.place(sess, k0.clone()),
                    player0.place(sess, k1.clone()),
                ],
                [player1.place(sess, k1), player1.place(sess, k2.clone())],
                [player2.place(sess, k2), player2.place(sess, k0)],
            ],
        })
    }
}

modelled!(PlacementShare::share, ReplicatedPlacement, (HostFixed64Tensor) -> ReplicatedFixed64Tensor, RepShareOp);
modelled!(PlacementShare::share, ReplicatedPlacement, (HostFixed128Tensor) -> ReplicatedFixed128Tensor, RepShareOp);
modelled!(PlacementShare::share, ReplicatedPlacement, (HostRing64Tensor) -> ReplicatedRing64Tensor, RepShareOp);
modelled!(PlacementShare::share, ReplicatedPlacement, (HostRing128Tensor) -> ReplicatedRing128Tensor, RepShareOp);
modelled!(PlacementShare::share, ReplicatedPlacement, (HostBitTensor) -> ReplicatedBitTensor, RepShareOp);
modelled!(PlacementShare::share, ReplicatedPlacement, (HostBitArray64) -> ReplicatedBitArray64, RepShareOp);
modelled!(PlacementShare::share, ReplicatedPlacement, (HostBitArray128) -> ReplicatedBitArray128, RepShareOp);
modelled!(PlacementShare::share, ReplicatedPlacement, (HostBitArray224) -> ReplicatedBitArray224, RepShareOp);
modelled!(PlacementShare::share, ReplicatedPlacement, (HostAesKey) -> ReplicatedAesKey, RepShareOp);

kernel! {
    RepShareOp,
    [
        (ReplicatedPlacement, (HostFixed64Tensor) -> ReplicatedFixed64Tensor => [concrete] Self::fixed_kernel),
        (ReplicatedPlacement, (HostFixed128Tensor) -> ReplicatedFixed128Tensor => [concrete] Self::fixed_kernel),
        (ReplicatedPlacement, (HostRing64Tensor) -> ReplicatedRing64Tensor => [hybrid] Self::ring_kernel),
        (ReplicatedPlacement, (HostRing128Tensor) -> ReplicatedRing128Tensor => [hybrid] Self::ring_kernel),
        (ReplicatedPlacement, (HostBitTensor) -> ReplicatedBitTensor => [hybrid] Self::ring_kernel),
        (ReplicatedPlacement, (HostBitArray64) -> ReplicatedBitArray64 => [concrete] Self::array_kernel),
        (ReplicatedPlacement, (HostBitArray128) -> ReplicatedBitArray128 => [concrete] Self::array_kernel),
        (ReplicatedPlacement, (HostBitArray224) -> ReplicatedBitArray224 => [concrete] Self::array_kernel),
        (ReplicatedPlacement, (HostAesKey) -> ReplicatedAesKey => [concrete] Self::aeskey_kernel),
    ]
}

impl RepShareOp {
    fn aeskey_kernel<S: Session, HostBitArrayT, RepBitArrayT>(
        sess: &S,
        plc: &ReplicatedPlacement,
        key: AbstractHostAesKey<HostBitArrayT>,
    ) -> Result<AbstractReplicatedAesKey<RepBitArrayT>>
    where
        ReplicatedPlacement: PlacementShare<S, HostBitArrayT, RepBitArrayT>,
    {
        let bit_array = plc.share(sess, &key.0);
        Ok(AbstractReplicatedAesKey(bit_array))
    }

    fn fixed_kernel<S: Session, HostRingT, RepRingT>(
        sess: &S,
        plc: &ReplicatedPlacement,
        x: AbstractHostFixedTensor<HostRingT>,
    ) -> Result<AbstractReplicatedFixedTensor<RepRingT>>
    where
        ReplicatedPlacement: PlacementShare<S, HostRingT, RepRingT>,
    {
        Ok(AbstractReplicatedFixedTensor {
            tensor: plc.share(sess, &x.tensor),
            fractional_precision: x.fractional_precision,
            integral_precision: x.integral_precision,
        })
    }

    fn array_kernel<S: Session, HostBitTensorT, RepBitTensorT, N: Const>(
        sess: &S,
        plc: &ReplicatedPlacement,
        x: AbstractHostBitArray<HostBitTensorT, N>,
    ) -> Result<AbstractReplicatedBitArray<RepBitTensorT, N>>
    where
        ReplicatedPlacement: PlacementShare<S, HostBitTensorT, RepBitTensorT>,
    {
        let shared_tensor = plc.share(sess, &x.0);
        Ok(AbstractReplicatedBitArray(shared_tensor, x.1))
    }

    fn ring_kernel<S: Session, ShapeT, SeedT, KeyT, RingT>(
        sess: &S,
        plc: &ReplicatedPlacement,
        x: RingT,
    ) -> Result<RepTen<RingT>>
    where
        <S as Session>::ReplicatedSetup: Clone,
        <S as Session>::ReplicatedSetup: TryInto<AbstractReplicatedSetup<KeyT>>,
        RingT: Clone + Placed<Placement = HostPlacement>,
        HostPlacement: PlacementShape<S, RingT, ShapeT>,
        HostPlacement: PlacementSampleUniformSeeded<S, ShapeT, SeedT, RingT>,
        HostPlacement: PlacementZeros<S, ShapeT, RingT>,
        HostPlacement: PlacementDeriveSeed<S, KeyT, SeedT>,
        HostPlacement: PlacementAdd<S, RingT, RingT, RingT>,
        HostPlacement: PlacementSub<S, RingT, RingT, RingT>,
        ReplicatedPlacement: PlacementPlace<S, RepTen<RingT>>,
    {
        let x_player = x.placement()?;

        let setup = match (*sess.replicated_setup(plc)).clone().try_into() {
            Ok(setup) => setup,
            _ => todo!("not sure what to do with the symbolic setup yet"), // TODO: perhaps a custom kernel could instead output a symbolic op
        };
        let AbstractReplicatedSetup {
            keys: [[k00, k10], [k11, k21], [k22, k02]],
        } = &setup;

        let (player0, player1, player2) = plc.host_placements();

        let shares = match () {
            _ if x_player == player0 => {
                let sync_key = SyncKey::random();
                let shape = x_player.shape(sess, &x);

                let seed0 = player0.derive_seed(sess, sync_key.clone(), k00);
                let x00 = x_player.sample_uniform_seeded(sess, &shape, &seed0);
                let x10 = with_context!(x_player, sess, x - x00);

                let seed2 = player2.derive_seed(sess, sync_key, k02);
                let x22 = player2.zeros(sess, &shape);
                let x02 = player2.sample_uniform_seeded(sess, &shape, &seed2);

                let x11 = x10.clone();
                let x21 = player1.zeros(sess, &shape);

                [[x00, x10], [x11, x21], [x22, x02]]
            }
            _ if x_player == player1 => {
                let sync_key = SyncKey::random();
                let shape = x_player.shape(sess, &x);

                let seed1 = player1.derive_seed(sess, sync_key.clone(), k11);
                let x11 = x_player.sample_uniform_seeded(sess, &shape, &seed1);
                let x21 = with_context!(x_player, sess, x - x11);

                let seed0 = player0.derive_seed(sess, sync_key, k10);
                let x00 = player0.zeros(sess, &shape);
                let x10 = player0.sample_uniform_seeded(sess, &shape, &seed0);

                let x22 = x21.clone();
                let x02 = player2.zeros(sess, &shape);

                [[x00, x10], [x11, x21], [x22, x02]]
            }
            _ if x_player == player2 => {
                let sync_key = SyncKey::random();
                let shape = x_player.shape(sess, &x);

                let seed2 = player2.derive_seed(sess, sync_key.clone(), k22);
                let x22 = player2.sample_uniform_seeded(sess, &shape, &seed2);
                let x02 = with_context!(x_player, sess, x - x22);

                let seed1 = player1.derive_seed(sess, sync_key, k21);
                let x11 = player1.zeros(sess, &shape);
                let x21 = player1.sample_uniform_seeded(sess, &shape, &seed1);

                let x00 = x02.clone();
                let x10 = player0.zeros(sess, &shape);

                [[x00, x10], [x11, x21], [x22, x02]]
            }
            _ => {
                // in this case, where x_owner is _not_ among the replicated players,
                // we cannot use the zeros optimization trick but we can still make sure
                // that seeds are used as much as possible instead of dense random tensors;
                // however, we must make sure keys are not revealed to x_owner and only seeds

                let sync_key0 = SyncKey::random();
                let sync_key1 = SyncKey::random();
                let shape = x_player.shape(sess, &x);

                let seed00 = player0.derive_seed(sess, sync_key0.clone(), k00);
                let seed02 = player2.derive_seed(sess, sync_key0, k02);

                let seed11 = player1.derive_seed(sess, sync_key1.clone(), k11);
                let seed10 = player0.derive_seed(sess, sync_key1, k10);

                let x0 = x_player.sample_uniform_seeded(sess, &shape, &seed00);
                let x1 = x_player.sample_uniform_seeded(sess, &shape, &seed11);
                let x2 = with_context!(x_player, sess, x - x0 - x1);

                let x00 = player0.sample_uniform_seeded(sess, &shape, &seed00);
                let x10 = player0.sample_uniform_seeded(sess, &shape, &seed10);

                let x11 = player1.sample_uniform_seeded(sess, &shape, &seed11);
                let x21 = x2.clone();

                let x22 = x2;
                let x02 = player2.sample_uniform_seeded(sess, &shape, &seed02);

                [[x00, x10], [x11, x21], [x22, x02]]
            }
        };

        Ok(plc.place(sess, RepTen { shares }))
    }
}

modelled!(PlacementReveal::reveal, HostPlacement, (ReplicatedFixed64Tensor) -> HostFixed64Tensor, RepRevealOp);
modelled!(PlacementReveal::reveal, HostPlacement, (ReplicatedFixed128Tensor) -> HostFixed128Tensor, RepRevealOp);
modelled!(PlacementReveal::reveal, HostPlacement, (ReplicatedRing64Tensor) -> HostRing64Tensor, RepRevealOp);
modelled!(PlacementReveal::reveal, HostPlacement, (ReplicatedRing128Tensor) -> HostRing128Tensor, RepRevealOp);
modelled!(PlacementReveal::reveal, HostPlacement, (ReplicatedBitTensor) -> HostBitTensor, RepRevealOp);
modelled!(PlacementReveal::reveal, HostPlacement, (ReplicatedBitArray64) -> HostBitArray64, RepRevealOp);
modelled!(PlacementReveal::reveal, HostPlacement, (ReplicatedBitArray128) -> HostBitArray128, RepRevealOp);
modelled!(PlacementReveal::reveal, HostPlacement, (ReplicatedBitArray224) -> HostBitArray224, RepRevealOp);
modelled!(PlacementReveal::reveal, HostPlacement, (ReplicatedAesKey) -> HostAesKey, RepRevealOp);

kernel! {
    RepRevealOp,
    [
        (HostPlacement, (ReplicatedFixed64Tensor) -> HostFixed64Tensor => [concrete] Self::fixed_kernel),
        (HostPlacement, (ReplicatedFixed128Tensor) -> HostFixed128Tensor => [concrete] Self::fixed_kernel),
        (HostPlacement, (ReplicatedRing64Tensor) -> HostRing64Tensor => [hybrid] Self::ring_kernel),
        (HostPlacement, (ReplicatedRing128Tensor) -> HostRing128Tensor => [hybrid] Self::ring_kernel),
        (HostPlacement, (ReplicatedBitTensor) -> HostBitTensor => [hybrid] Self::ring_kernel),
        (HostPlacement, (ReplicatedBitArray64) -> HostBitArray64 => [concrete] Self::bit_array_kernel),
        (HostPlacement, (ReplicatedBitArray128) -> HostBitArray128 => [concrete] Self::bit_array_kernel),
        (HostPlacement, (ReplicatedBitArray224) -> HostBitArray224 => [concrete] Self::bit_array_kernel),
        (HostPlacement, (ReplicatedAesKey) -> HostAesKey => [concrete] Self::aeskey_kernel),
    ]
}

impl RepRevealOp {
    fn aeskey_kernel<S: Session, RepBitArrayT, HostBitArrayT>(
        sess: &S,
        receiver: &HostPlacement,
        key: AbstractReplicatedAesKey<RepBitArrayT>,
    ) -> Result<AbstractHostAesKey<HostBitArrayT>>
    where
        HostPlacement: PlacementReveal<S, RepBitArrayT, HostBitArrayT>,
    {
        let bit_array = receiver.reveal(sess, &key.0);
        Ok(AbstractHostAesKey(bit_array))
    }

    fn fixed_kernel<S: Session, RepRingT, HostRingT>(
        sess: &S,
        receiver: &HostPlacement,
        xe: AbstractReplicatedFixedTensor<RepRingT>,
    ) -> Result<AbstractHostFixedTensor<HostRingT>>
    where
        HostPlacement: PlacementReveal<S, RepRingT, HostRingT>,
    {
        let x = receiver.reveal(sess, &xe.tensor);
        Ok(AbstractHostFixedTensor {
            tensor: x,
            fractional_precision: xe.fractional_precision,
            integral_precision: xe.integral_precision,
        })
    }

    fn bit_array_kernel<S: Session, RepBitT, HostBitT, N>(
        sess: &S,
        receiver: &HostPlacement,
        xe: AbstractReplicatedBitArray<RepBitT, N>,
    ) -> Result<AbstractHostBitArray<HostBitT, N>>
    where
        HostPlacement: PlacementReveal<S, RepBitT, HostBitT>,
    {
        let x = receiver.reveal(sess, &xe.0);
        Ok(AbstractHostBitArray(x, PhantomData))
    }

    fn ring_kernel<S: Session, R: Clone>(
        sess: &S,
        receiver: &HostPlacement,
        xe: RepTen<R>,
    ) -> Result<R>
    where
        R: Placed<Placement = HostPlacement>,
        HostPlacement: PlacementAdd<S, R, R, R>,
    {
        let RepTen {
            shares: [[x00, x10], [x11, x21], [x22, x02]],
        } = &xe;

        let (player0, player1, player2) = &xe.placement()?.host_placements();

        let res = match () {
            _ if receiver == player0 => {
                // make sure to use both shares on player0
                with_context!(receiver, sess, x00 + x10 + x21)
            }
            _ if receiver == player1 => {
                // make sure to use both shares on player1
                with_context!(receiver, sess, x02 + x11 + x21)
            }
            _ if receiver == player2 => {
                // make sure to use both shares on player2
                with_context!(receiver, sess, x02 + x10 + x22)
            }
            _ => {
                with_context!(receiver, sess, x00 + x10 + x21)
            }
        };
        Ok(res)
    }
}

modelled!(PlacementAnd::and, ReplicatedPlacement, (ReplicatedBitTensor, ReplicatedBitTensor) -> ReplicatedBitTensor, RepAndOp);

kernel! {
    RepAndOp,
    [
        (ReplicatedPlacement, (ReplicatedBitTensor, ReplicatedBitTensor) -> ReplicatedBitTensor => [transparent] Self::bit_kernel),
    ]
}

impl RepAndOp {
    fn bit_kernel<S: Session, RepT>(
        sess: &S,
        rep: &ReplicatedPlacement,
        x: RepT,
        y: RepT,
    ) -> Result<RepT>
    where
        ReplicatedPlacement: PlacementMul<S, RepT, RepT, RepT>,
    {
        // and = mul in Z2
        Ok(rep.mul(sess, &x, &y))
    }
}

modelled!(PlacementXor::xor, ReplicatedPlacement, (ReplicatedBitTensor, ReplicatedBitTensor) -> ReplicatedBitTensor, RepXorOp);
modelled!(PlacementXor::xor, ReplicatedPlacement, (Mirrored3BitTensor, ReplicatedBitTensor) -> ReplicatedBitTensor, RepXorOp);
modelled!(PlacementXor::xor, ReplicatedPlacement, (ReplicatedBitTensor, Mirrored3BitTensor) -> ReplicatedBitTensor, RepXorOp);

kernel! {
    RepXorOp,
    [
        (ReplicatedPlacement, (ReplicatedBitTensor, ReplicatedBitTensor) -> ReplicatedBitTensor => [transparent] Self::bit_kernel),
        (ReplicatedPlacement, (Mirrored3BitTensor, ReplicatedBitTensor) -> ReplicatedBitTensor => [transparent] Self::bit_kernel),
        (ReplicatedPlacement, (ReplicatedBitTensor, Mirrored3BitTensor) -> ReplicatedBitTensor => [transparent] Self::bit_kernel),
    ]
}

impl RepXorOp {
    fn bit_kernel<S: Session, X1, X2, Y>(
        sess: &S,
        rep: &ReplicatedPlacement,
        x: X1,
        y: X2,
    ) -> Result<Y>
    where
        ReplicatedPlacement: PlacementAdd<S, X1, X2, Y>,
    {
        // add = xor in Z2
        Ok(rep.add(sess, &x, &y))
    }
}

modelled!(PlacementNeg::neg, ReplicatedPlacement, (ReplicatedBitTensor) -> ReplicatedBitTensor, RepNegOp);
modelled!(PlacementNeg::neg, ReplicatedPlacement, (ReplicatedRing64Tensor) -> ReplicatedRing64Tensor, RepNegOp);
modelled!(PlacementNeg::neg, ReplicatedPlacement, (ReplicatedRing128Tensor) -> ReplicatedRing128Tensor, RepNegOp);

kernel! {
    RepNegOp,
    [
        (ReplicatedPlacement, (ReplicatedBitTensor) -> ReplicatedBitTensor => [concrete] Self::rep_bit_kernel),
        (ReplicatedPlacement, (ReplicatedRing64Tensor) -> ReplicatedRing64Tensor => [concrete] Self::rep_rep_kernel),
        (ReplicatedPlacement, (ReplicatedRing128Tensor) -> ReplicatedRing128Tensor => [concrete] Self::rep_rep_kernel),
    ]
}

impl RepNegOp {
    fn rep_bit_kernel<S: Session, HostBitT>(
        sess: &S,
        rep: &ReplicatedPlacement,
        x: RepTen<HostBitT>,
    ) -> Result<RepTen<HostBitT>>
    where
        HostPlacement: PlacementNeg<S, HostBitT, HostBitT>,
    {
        let (player0, _player1, player2) = rep.host_placements();

        let RepTen {
            shares: [[x00, x10], [x11, x21], [x22, x02]],
        } = x;

        // TODO(Morten)
        // we could choose share to change at random
        // to more fairly distribute compute load
        let y00 = player0.neg(sess, &x00);
        let y10 = x10;
        let y11 = x11;
        let y21 = x21;
        let y22 = x22;
        let y02 = player2.neg(sess, &x02);

        Ok(RepTen {
            shares: [[y00, y10], [y11, y21], [y22, y02]],
        })
    }

    fn rep_rep_kernel<S: Session, HostRepT>(
        sess: &S,
        rep: &ReplicatedPlacement,
        x: RepTen<HostRepT>,
    ) -> Result<RepTen<HostRepT>>
    where
        HostPlacement: PlacementNeg<S, HostRepT, HostRepT>,
    {
        let (player0, player1, player2) = rep.host_placements();

        let RepTen {
            shares: [[x00, x10], [x11, x21], [x22, x02]],
        } = x;

        let y00 = player0.neg(sess, &x00);
        let y10 = player0.neg(sess, &x10);
        let y11 = player1.neg(sess, &x11);
        let y21 = player1.neg(sess, &x21);
        let y22 = player2.neg(sess, &x22);
        let y02 = player2.neg(sess, &x02);

        Ok(RepTen {
            shares: [[y00, y10], [y11, y21], [y22, y02]],
        })
    }
}

modelled!(PlacementAdd::add, ReplicatedPlacement, (ReplicatedRing64Tensor, ReplicatedRing64Tensor) -> ReplicatedRing64Tensor, RepAddOp);
modelled!(PlacementAdd::add, ReplicatedPlacement, (ReplicatedRing128Tensor, ReplicatedRing128Tensor) -> ReplicatedRing128Tensor, RepAddOp);
modelled!(PlacementAdd::add, ReplicatedPlacement, (HostRing64Tensor, ReplicatedRing64Tensor) -> ReplicatedRing64Tensor, RepAddOp);
modelled!(PlacementAdd::add, ReplicatedPlacement, (HostRing128Tensor, ReplicatedRing128Tensor) -> ReplicatedRing128Tensor, RepAddOp);
modelled!(PlacementAdd::add, ReplicatedPlacement, (ReplicatedRing64Tensor, HostRing64Tensor) -> ReplicatedRing64Tensor, RepAddOp);
modelled!(PlacementAdd::add, ReplicatedPlacement, (ReplicatedRing128Tensor, HostRing128Tensor) -> ReplicatedRing128Tensor, RepAddOp);
modelled!(PlacementAdd::add, ReplicatedPlacement, (ReplicatedBitTensor, ReplicatedBitTensor) -> ReplicatedBitTensor, RepAddOp);
modelled!(PlacementAdd::add, ReplicatedPlacement, (Mirrored3Ring64Tensor, ReplicatedRing64Tensor) -> ReplicatedRing64Tensor, RepAddOp);
modelled!(PlacementAdd::add, ReplicatedPlacement, (Mirrored3Ring128Tensor, ReplicatedRing128Tensor) -> ReplicatedRing128Tensor, RepAddOp);
modelled!(PlacementAdd::add, ReplicatedPlacement, (ReplicatedRing64Tensor, Mirrored3Ring64Tensor) -> ReplicatedRing64Tensor, RepAddOp);
modelled!(PlacementAdd::add, ReplicatedPlacement, (ReplicatedRing128Tensor, Mirrored3Ring128Tensor) -> ReplicatedRing128Tensor, RepAddOp);
modelled!(PlacementAdd::add, ReplicatedPlacement, (Mirrored3BitTensor, ReplicatedBitTensor) -> ReplicatedBitTensor, RepAddOp);
modelled!(PlacementAdd::add, ReplicatedPlacement, (ReplicatedBitTensor, Mirrored3BitTensor) -> ReplicatedBitTensor, RepAddOp);

kernel! {
    RepAddOp,
    [
        (ReplicatedPlacement, (ReplicatedRing64Tensor, ReplicatedRing64Tensor) -> ReplicatedRing64Tensor => [concrete] Self::rep_rep_kernel),
        (ReplicatedPlacement, (ReplicatedRing128Tensor, ReplicatedRing128Tensor) -> ReplicatedRing128Tensor => [concrete] Self::rep_rep_kernel),
        (ReplicatedPlacement, (HostRing64Tensor, ReplicatedRing64Tensor) -> ReplicatedRing64Tensor => [hybrid] Self::ring_rep_kernel),
        (ReplicatedPlacement, (HostRing128Tensor, ReplicatedRing128Tensor) -> ReplicatedRing128Tensor => [hybrid] Self::ring_rep_kernel),
        (ReplicatedPlacement, (ReplicatedRing64Tensor, HostRing64Tensor) -> ReplicatedRing64Tensor => [hybrid] Self::rep_ring_kernel),
        (ReplicatedPlacement, (ReplicatedRing128Tensor, HostRing128Tensor) -> ReplicatedRing128Tensor => [hybrid] Self::rep_ring_kernel),
        (ReplicatedPlacement, (ReplicatedBitTensor, ReplicatedBitTensor) -> ReplicatedBitTensor => [concrete] Self::rep_rep_kernel),
        (ReplicatedPlacement, (Mirrored3Ring64Tensor, ReplicatedRing64Tensor) -> ReplicatedRing64Tensor => [concrete] Self::mir_rep_kernel),
        (ReplicatedPlacement, (Mirrored3Ring128Tensor, ReplicatedRing128Tensor) -> ReplicatedRing128Tensor => [concrete] Self::mir_rep_kernel),
        (ReplicatedPlacement, (ReplicatedRing64Tensor, Mirrored3Ring64Tensor) -> ReplicatedRing64Tensor => [concrete] Self::rep_mir_kernel),
        (ReplicatedPlacement, (ReplicatedRing128Tensor, Mirrored3Ring128Tensor) -> ReplicatedRing128Tensor => [concrete] Self::rep_mir_kernel),
        (ReplicatedPlacement, (Mirrored3BitTensor, ReplicatedBitTensor) -> ReplicatedBitTensor => [concrete] Self::mir_rep_kernel),
        (ReplicatedPlacement, (ReplicatedBitTensor, Mirrored3BitTensor) -> ReplicatedBitTensor => [concrete] Self::rep_mir_kernel),
    ]
}

impl RepAddOp {
    fn rep_rep_kernel<S: Session, R>(
        sess: &S,
        rep: &ReplicatedPlacement,
        x: RepTen<R>,
        y: RepTen<R>,
    ) -> Result<RepTen<R>>
    where
        HostPlacement: PlacementAdd<S, R, R, R>,
    {
        let (player0, player1, player2) = rep.host_placements();

        let RepTen {
            shares: [[x00, x10], [x11, x21], [x22, x02]],
        } = &x;

        let RepTen {
            shares: [[y00, y10], [y11, y21], [y22, y02]],
        } = &y;

        let z00 = with_context!(player0, sess, x00 + y00);
        let z10 = with_context!(player0, sess, x10 + y10);

        let z11 = with_context!(player1, sess, x11 + y11);
        let z21 = with_context!(player1, sess, x21 + y21);

        let z22 = with_context!(player2, sess, x22 + y22);
        let z02 = with_context!(player2, sess, x02 + y02);

        Ok(RepTen {
            shares: [[z00, z10], [z11, z21], [z22, z02]],
        })
    }

    fn mir_rep_kernel<S: Session, R>(
        sess: &S,
        rep: &ReplicatedPlacement,
        x: MirTen<R>,
        y: RepTen<R>,
    ) -> Result<RepTen<R>>
    where
        HostPlacement: PlacementAdd<S, R, R, R>,
    {
        let (player0, _player1, player2) = rep.host_placements();

        let MirTen {
            values: [x0, _x1, x2],
        } = x;

        let RepTen {
            shares: [[y00, y10], [y11, y21], [y22, y02]],
        } = y;

        let z00 = with_context!(player0, sess, x0 + y00);
        let z02 = with_context!(player2, sess, x2 + y02);

        Ok(RepTen {
            shares: [[z00, y10], [y11, y21], [y22, z02]],
        })
    }

    fn rep_mir_kernel<S: Session, R>(
        sess: &S,
        rep: &ReplicatedPlacement,
        x: RepTen<R>,
        y: MirTen<R>,
    ) -> Result<RepTen<R>>
    where
        HostPlacement: PlacementAdd<S, R, R, R>,
    {
        let (player0, _player1, player2) = rep.host_placements();

        let MirTen {
            values: [y0, _y1, y2],
        } = y;

        let RepTen {
            shares: [[x00, x10], [x11, x21], [x22, x02]],
        } = x;

        let z00 = with_context!(player0, sess, x00 + y0);
        let z02 = with_context!(player2, sess, x02 + y2);

        Ok(RepTen {
            shares: [[z00, x10], [x11, x21], [x22, z02]],
        })
    }

    fn ring_rep_kernel<S: Session, R>(
        sess: &S,
        rep: &ReplicatedPlacement,
        x: R,
        y: RepTen<R>,
    ) -> Result<RepTen<R>>
    where
        R: Placed<Placement = HostPlacement>,
        HostPlacement: PlacementAdd<S, R, R, R>,
        ReplicatedPlacement: PlacementPlace<S, RepTen<R>>,
    {
        let (player0, player1, player2) = rep.host_placements();
        let x_plc = x.placement()?;

        let RepTen {
            shares: [[y00, y10], [y11, y21], [y22, y02]],
        } = y;

        let shares = match () {
            _ if x_plc == player0 => {
                // add x to y0
                [
                    [with_context!(player0, sess, x + y00), y10],
                    [y11, y21],
                    [y22, with_context!(player2, sess, x + y02)],
                ]
            }
            _ if x_plc == player1 => {
                // add x to y1
                [
                    [y00, with_context!(player0, sess, x + y10)],
                    [with_context!(player1, sess, x + y11), y21],
                    [y22, y02],
                ]
            }
            _ if x_plc == player2 => {
                // add x to y2
                [
                    [y00, y10],
                    [y11, with_context!(player1, sess, x + y21)],
                    [with_context!(player2, sess, x + y22), y02],
                ]
            }
            _ => {
                // add x to y0; we could randomize this
                [
                    [with_context!(player0, sess, x + y00), y10],
                    [y11, y21],
                    [y22, with_context!(player2, sess, x + y02)],
                ]
            }
        };

        Ok(rep.place(sess, RepTen { shares }))
    }

    fn rep_ring_kernel<S: Session, R>(
        sess: &S,
        rep: &ReplicatedPlacement,
        x: RepTen<R>,
        y: R,
    ) -> Result<RepTen<R>>
    where
        R: Placed<Placement = HostPlacement>,
        HostPlacement: PlacementAdd<S, R, R, R>,
        ReplicatedPlacement: PlacementPlace<S, RepTen<R>>,
    {
        let (player0, player1, player2) = rep.host_placements();
        let y_plc = y.placement()?;

        let RepTen {
            shares: [[x00, x10], [x11, x21], [x22, x02]],
        } = x;

        let shares = match () {
            _ if y_plc == player0 => {
                // add y to x0
                [
                    [with_context!(player0, sess, x00 + y), x10],
                    [x11, x21],
                    [x22, with_context!(player2, sess, x02 + y)],
                ]
            }
            _ if y_plc == player1 => {
                // add y to x1
                [
                    [x00, with_context!(player0, sess, x10 + y)],
                    [with_context!(player1, sess, x11 + y), x21],
                    [x22, x02],
                ]
            }
            _ if y_plc == player2 => {
                // add y to x2
                [
                    [x00, x10],
                    [x11, with_context!(player1, sess, x21 + y)],
                    [with_context!(player2, sess, x22 + y), x02],
                ]
            }
            _ => {
                // add y to x0; we could randomize this
                [
                    [with_context!(player0, sess, x00 + y), x10],
                    [x11, x21],
                    [x22, with_context!(player2, sess, x02 + y)],
                ]
            }
        };

        Ok(rep.place(sess, RepTen { shares }))
    }
}

modelled!(PlacementSub::sub, ReplicatedPlacement, (ReplicatedRing64Tensor, ReplicatedRing64Tensor) -> ReplicatedRing64Tensor, RepSubOp);
modelled!(PlacementSub::sub, ReplicatedPlacement, (ReplicatedRing128Tensor, ReplicatedRing128Tensor) -> ReplicatedRing128Tensor, RepSubOp);
modelled!(PlacementSub::sub, ReplicatedPlacement, (HostRing64Tensor, ReplicatedRing64Tensor) -> ReplicatedRing64Tensor, RepSubOp);
modelled!(PlacementSub::sub, ReplicatedPlacement, (HostRing128Tensor, ReplicatedRing128Tensor) -> ReplicatedRing128Tensor, RepSubOp);
modelled!(PlacementSub::sub, ReplicatedPlacement, (ReplicatedRing64Tensor, HostRing64Tensor) -> ReplicatedRing64Tensor, RepSubOp);
modelled!(PlacementSub::sub, ReplicatedPlacement, (ReplicatedRing128Tensor, HostRing128Tensor) -> ReplicatedRing128Tensor, RepSubOp);
modelled!(PlacementSub::sub, ReplicatedPlacement, (ReplicatedBitTensor, ReplicatedBitTensor) -> ReplicatedBitTensor, RepSubOp);
modelled!(PlacementSub::sub, ReplicatedPlacement, (Mirrored3Ring64Tensor, ReplicatedRing64Tensor) -> ReplicatedRing64Tensor, RepSubOp);
modelled!(PlacementSub::sub, ReplicatedPlacement, (Mirrored3Ring128Tensor, ReplicatedRing128Tensor) -> ReplicatedRing128Tensor, RepSubOp);
modelled!(PlacementSub::sub, ReplicatedPlacement, (ReplicatedRing64Tensor, Mirrored3Ring64Tensor) -> ReplicatedRing64Tensor, RepSubOp);
modelled!(PlacementSub::sub, ReplicatedPlacement, (ReplicatedRing128Tensor, Mirrored3Ring128Tensor) -> ReplicatedRing128Tensor, RepSubOp);

kernel! {
    RepSubOp,
    [
        (ReplicatedPlacement, (ReplicatedRing64Tensor, ReplicatedRing64Tensor) -> ReplicatedRing64Tensor => [concrete] Self::rep_rep_kernel),
        (ReplicatedPlacement, (ReplicatedRing128Tensor, ReplicatedRing128Tensor) -> ReplicatedRing128Tensor => [concrete] Self::rep_rep_kernel),
        (ReplicatedPlacement, (HostRing64Tensor, ReplicatedRing64Tensor) -> ReplicatedRing64Tensor => [hybrid] Self::ring_rep_kernel),
        (ReplicatedPlacement, (HostRing128Tensor, ReplicatedRing128Tensor) -> ReplicatedRing128Tensor => [hybrid] Self::ring_rep_kernel),
        (ReplicatedPlacement, (ReplicatedRing64Tensor, HostRing64Tensor) -> ReplicatedRing64Tensor => [hybrid] Self::rep_ring_kernel),
        (ReplicatedPlacement, (ReplicatedRing128Tensor, HostRing128Tensor) -> ReplicatedRing128Tensor => [hybrid] Self::rep_ring_kernel),
        (ReplicatedPlacement, (ReplicatedBitTensor, ReplicatedBitTensor) -> ReplicatedBitTensor => [concrete] Self::rep_rep_kernel),
        (ReplicatedPlacement, (Mirrored3Ring64Tensor, ReplicatedRing64Tensor) -> ReplicatedRing64Tensor => [concrete] Self::mir_rep_kernel),
        (ReplicatedPlacement, (Mirrored3Ring128Tensor, ReplicatedRing128Tensor) -> ReplicatedRing128Tensor => [concrete] Self::mir_rep_kernel),
        (ReplicatedPlacement, (ReplicatedRing64Tensor, Mirrored3Ring64Tensor) -> ReplicatedRing64Tensor => [concrete] Self::rep_mir_kernel),
        (ReplicatedPlacement, (ReplicatedRing128Tensor, Mirrored3Ring128Tensor) -> ReplicatedRing128Tensor => [concrete] Self::rep_mir_kernel),
    ]
}

impl RepSubOp {
    fn rep_rep_kernel<S: Session, R>(
        sess: &S,
        rep: &ReplicatedPlacement,
        x: RepTen<R>,
        y: RepTen<R>,
    ) -> Result<RepTen<R>>
    where
        HostPlacement: PlacementSub<S, R, R, R>,
    {
        let (player0, player1, player2) = rep.host_placements();

        let RepTen {
            shares: [[x00, x10], [x11, x21], [x22, x02]],
        } = &x;

        let RepTen {
            shares: [[y00, y10], [y11, y21], [y22, y02]],
        } = &y;

        let z00 = with_context!(player0, sess, x00 - y00);
        let z10 = with_context!(player0, sess, x10 - y10);

        let z11 = with_context!(player1, sess, x11 - y11);
        let z21 = with_context!(player1, sess, x21 - y21);

        let z22 = with_context!(player2, sess, x22 - y22);
        let z02 = with_context!(player2, sess, x02 - y02);

        Ok(RepTen {
            shares: [[z00, z10], [z11, z21], [z22, z02]],
        })
    }

    fn ring_rep_kernel<S: Session, R>(
        sess: &S,
        rep: &ReplicatedPlacement,
        x: R,
        y: RepTen<R>,
    ) -> Result<RepTen<R>>
    where
        R: Placed<Placement = HostPlacement>,
        HostPlacement: PlacementSub<S, R, R, R>,
        ReplicatedPlacement: PlacementPlace<S, RepTen<R>>,
    {
        let (player0, player1, player2) = rep.host_placements();
        let x_plc = x.placement()?;

        let RepTen {
            shares: [[y00, y10], [y11, y21], [y22, y02]],
        } = y;

        let shares = match () {
            _ if x_plc == player0 => {
                // sub y0 from x
                [
                    [with_context!(player0, sess, x - y00), y10],
                    [y11, y21],
                    [y22, with_context!(player2, sess, x - y02)],
                ]
            }
            _ if x_plc == player1 => {
                // sub y1 from x
                [
                    [y00, with_context!(player0, sess, x - y10)],
                    [with_context!(player1, sess, x - y11), y21],
                    [y22, y02],
                ]
            }
            _ if x_plc == player2 => {
                // sub y2 from x
                [
                    [y00, y10],
                    [y11, with_context!(player1, sess, x - y21)],
                    [with_context!(player2, sess, x - y22), y02],
                ]
            }
            _ => {
                // sub y0 from x; we could randomize this
                [
                    [with_context!(player0, sess, x - y00), y10],
                    [y11, y21],
                    [y22, with_context!(player2, sess, x - y02)],
                ]
            }
        };

        Ok(rep.place(sess, RepTen { shares }))
    }

    fn rep_ring_kernel<S: Session, R>(
        sess: &S,
        rep: &ReplicatedPlacement,
        x: RepTen<R>,
        y: R,
    ) -> Result<RepTen<R>>
    where
        R: Placed<Placement = HostPlacement>,
        HostPlacement: PlacementSub<S, R, R, R>,
        ReplicatedPlacement: PlacementPlace<S, RepTen<R>>,
    {
        let (player0, player1, player2) = rep.host_placements();
        let y_plc = y.placement()?;

        let RepTen {
            shares: [[x00, x10], [x11, x21], [x22, x02]],
        } = x;

        let shares = match () {
            _ if y_plc == player0 => {
                // sub y0 from x
                [
                    [with_context!(player0, sess, x00 - y), x10],
                    [x11, x21],
                    [x22, with_context!(player2, sess, x02 - y)],
                ]
            }
            _ if y_plc == player1 => {
                // sub y1 from x
                [
                    [x00, with_context!(player0, sess, x10 - y)],
                    [with_context!(player1, sess, x11 - y), x21],
                    [x22, x02],
                ]
            }
            _ if y_plc == player2 => {
                // sub y2 from x
                [
                    [x00, x10],
                    [x11, with_context!(player1, sess, x21 - y)],
                    [with_context!(player2, sess, x22 - y), x02],
                ]
            }
            _ => {
                // sub y0 from x; we could randomize this
                [
                    [with_context!(player0, sess, x00 - y), x10],
                    [x11, x21],
                    [x22, with_context!(player2, sess, x02 - y)],
                ]
            }
        };

        Ok(rep.place(sess, RepTen { shares }))
    }

    fn mir_rep_kernel<S: Session, R>(
        sess: &S,
        rep: &ReplicatedPlacement,
        x: MirTen<R>,
        y: RepTen<R>,
    ) -> Result<RepTen<R>>
    where
        HostPlacement: PlacementSub<S, R, R, R>,
        HostPlacement: PlacementNeg<S, R, R>,
    {
        let (player0, player1, player2) = rep.host_placements();

        let MirTen {
            values: [x0, _x1, x2],
        } = &x;

        let RepTen {
            shares: [[y00, y10], [y11, y21], [y22, y02]],
        } = &y;

        let z00 = with_context!(player0, sess, x0 - y00);
        let z10 = player0.neg(sess, y10);
        let z11 = player1.neg(sess, y11);
        let z21 = player1.neg(sess, y21);
        let z22 = player2.neg(sess, y22);
        let z02 = with_context!(player2, sess, x2 - y02);

        Ok(RepTen {
            shares: [[z00, z10], [z11, z21], [z22, z02]],
        })
    }

    fn rep_mir_kernel<S: Session, R>(
        sess: &S,
        rep: &ReplicatedPlacement,
        x: RepTen<R>,
        y: MirTen<R>,
    ) -> Result<RepTen<R>>
    where
        HostPlacement: PlacementSub<S, R, R, R>,
    {
        let (player0, _player1, player2) = rep.host_placements();

        let MirTen {
            values: [y0, _y1, y2],
        } = y;

        let RepTen {
            shares: [[x00, x10], [x11, x21], [x22, x02]],
        } = x;

        let z00 = with_context!(player0, sess, x00 - y0);
        let z02 = with_context!(player2, sess, x02 - y2);

        Ok(RepTen {
            shares: [[z00, x10], [x11, x21], [x22, z02]],
        })
    }
}

modelled!(PlacementMul::mul, ReplicatedPlacement, (ReplicatedRing64Tensor, ReplicatedRing64Tensor) -> ReplicatedRing64Tensor, RepMulOp);
modelled!(PlacementMul::mul, ReplicatedPlacement, (ReplicatedRing128Tensor, ReplicatedRing128Tensor) -> ReplicatedRing128Tensor, RepMulOp);
modelled!(PlacementMul::mul, ReplicatedPlacement, (HostRing64Tensor, ReplicatedRing64Tensor) -> ReplicatedRing64Tensor, RepMulOp);
modelled!(PlacementMul::mul, ReplicatedPlacement, (HostRing128Tensor, ReplicatedRing128Tensor) -> ReplicatedRing128Tensor, RepMulOp);
modelled!(PlacementMul::mul, ReplicatedPlacement, (ReplicatedRing64Tensor, HostRing64Tensor) -> ReplicatedRing64Tensor, RepMulOp);
modelled!(PlacementMul::mul, ReplicatedPlacement, (ReplicatedRing128Tensor, HostRing128Tensor) -> ReplicatedRing128Tensor, RepMulOp);
modelled!(PlacementMul::mul, ReplicatedPlacement, (ReplicatedBitTensor, ReplicatedBitTensor) -> ReplicatedBitTensor, RepMulOp);
modelled!(PlacementMul::mul, ReplicatedPlacement, (ReplicatedRing128Tensor, Mirrored3Ring128Tensor) -> ReplicatedRing128Tensor, RepMulOp);
modelled!(PlacementMul::mul, ReplicatedPlacement, (Mirrored3Ring128Tensor, ReplicatedRing128Tensor) -> ReplicatedRing128Tensor, RepMulOp);
modelled!(PlacementMul::mul, ReplicatedPlacement, (ReplicatedRing64Tensor, Mirrored3Ring64Tensor) -> ReplicatedRing64Tensor, RepMulOp);
modelled!(PlacementMul::mul, ReplicatedPlacement, (Mirrored3Ring64Tensor, ReplicatedRing64Tensor) -> ReplicatedRing64Tensor, RepMulOp);

kernel! {
    RepMulOp,
    [
        (ReplicatedPlacement, (ReplicatedRing64Tensor, ReplicatedRing64Tensor) -> ReplicatedRing64Tensor => [concrete] Self::rep_rep_kernel),
        (ReplicatedPlacement, (ReplicatedRing128Tensor, ReplicatedRing128Tensor) -> ReplicatedRing128Tensor => [concrete] Self::rep_rep_kernel),
        (ReplicatedPlacement, (ReplicatedBitTensor, ReplicatedBitTensor) -> ReplicatedBitTensor => [concrete] Self::rep_rep_kernel),
        (ReplicatedPlacement, (HostRing64Tensor, ReplicatedRing64Tensor) -> ReplicatedRing64Tensor => [hybrid] Self::ring_rep_kernel),
        (ReplicatedPlacement, (HostRing128Tensor, ReplicatedRing128Tensor) -> ReplicatedRing128Tensor => [hybrid] Self::ring_rep_kernel),
        (ReplicatedPlacement, (ReplicatedRing64Tensor, HostRing64Tensor) -> ReplicatedRing64Tensor => [hybrid] Self::rep_ring_kernel),
        (ReplicatedPlacement, (ReplicatedRing128Tensor, HostRing128Tensor) -> ReplicatedRing128Tensor => [hybrid] Self::rep_ring_kernel),
        (ReplicatedPlacement, (Mirrored3Ring128Tensor, ReplicatedRing128Tensor) -> ReplicatedRing128Tensor => [concrete] Self::mir_rep_kernel),
        (ReplicatedPlacement, (ReplicatedRing128Tensor, Mirrored3Ring128Tensor) -> ReplicatedRing128Tensor => [concrete] Self::rep_mir_kernel),
        (ReplicatedPlacement, (Mirrored3Ring64Tensor, ReplicatedRing64Tensor) -> ReplicatedRing64Tensor => [concrete] Self::mir_rep_kernel),
        (ReplicatedPlacement, (ReplicatedRing64Tensor, Mirrored3Ring64Tensor) -> ReplicatedRing64Tensor => [concrete] Self::rep_mir_kernel),
    ]
}

impl RepMulOp {
    fn rep_rep_kernel<S: Session, RingT, ShapeT>(
        sess: &S,
        rep: &ReplicatedPlacement,
        x: RepTen<RingT>,
        y: RepTen<RingT>,
    ) -> Result<RepTen<RingT>>
    where
        RingT: Clone,
        HostPlacement: PlacementAdd<S, RingT, RingT, RingT>,
        HostPlacement: PlacementMul<S, RingT, RingT, RingT>,
        HostPlacement: PlacementShape<S, RingT, ShapeT>,
        ReplicatedPlacement: ZeroShareGen<S, ShapeT, RingT>,
        ReplicatedPlacement: PlacementPlace<S, RepTen<RingT>>,
    {
        let (player0, player1, player2) = rep.host_placements();

        let RepTen {
            shares: [[x00, x10], [x11, x21], [x22, x02]],
        } = &x;

        let RepTen {
            shares: [[y00, y10], [y11, y21], [y22, y02]],
        } = &y;

        let v0 = with_context!(player0, sess, { x00 * y00 + x00 * y10 + x10 * y00 });
        let v1 = with_context!(player1, sess, { x11 * y11 + x11 * y21 + x21 * y11 });
        let v2 = with_context!(player2, sess, { x22 * y22 + x22 * y02 + x02 * y22 });

        let s0 = player0.shape(sess, &v0);
        let s1 = player1.shape(sess, &v1);
        let s2 = player2.shape(sess, &v2);
        let zero_shape = AbstractReplicatedShape {
            shapes: [s0, s1, s2],
        };

        let AbstractReplicatedZeroShare {
            alphas: [a0, a1, a2],
        } = rep.gen_zero_share(sess, &zero_shape);

        let z0 = with_context!(player0, sess, { v0 + a0 });
        let z1 = with_context!(player1, sess, { v1 + a1 });
        let z2 = with_context!(player2, sess, { v2 + a2 });

        Ok(rep.place(
            sess,
            RepTen {
                shares: [[z0.clone(), z1.clone()], [z1, z2.clone()], [z2, z0]],
            },
        ))
    }

    fn ring_rep_kernel<S: Session, RingT>(
        sess: &S,
        rep: &ReplicatedPlacement,
        x: RingT,
        y: RepTen<RingT>,
    ) -> Result<RepTen<RingT>>
    where
        HostPlacement: PlacementMul<S, RingT, RingT, RingT>,
    {
        let (player0, player1, player2) = rep.host_placements();

        let RepTen {
            shares: [[y00, y10], [y11, y21], [y22, y02]],
        } = &y;

        let z00 = with_context!(player0, sess, x * y00);
        let z10 = with_context!(player0, sess, x * y10);

        let z11 = with_context!(player1, sess, x * y11);
        let z21 = with_context!(player1, sess, x * y21);

        let z22 = with_context!(player2, sess, x * y22);
        let z02 = with_context!(player2, sess, x * y02);

        Ok(RepTen {
            shares: [[z00, z10], [z11, z21], [z22, z02]],
        })
    }

    fn rep_ring_kernel<S: Session, RingT>(
        sess: &S,
        rep: &ReplicatedPlacement,
        x: RepTen<RingT>,
        y: RingT,
    ) -> Result<RepTen<RingT>>
    where
        HostPlacement: PlacementMul<S, RingT, RingT, RingT>,
    {
        let (player0, player1, player2) = rep.host_placements();

        let RepTen {
            shares: [[x00, x10], [x11, x21], [x22, x02]],
        } = &x;

        let z00 = with_context!(player0, sess, x00 * y);
        let z10 = with_context!(player0, sess, x10 * y);

        let z11 = with_context!(player1, sess, x11 * y);
        let z21 = with_context!(player1, sess, x21 * y);

        let z22 = with_context!(player2, sess, x22 * y);
        let z02 = with_context!(player2, sess, x02 * y);

        Ok(RepTen {
            shares: [[z00, z10], [z11, z21], [z22, z02]],
        })
    }

    fn mir_rep_kernel<S: Session, RingT>(
        sess: &S,
        rep: &ReplicatedPlacement,
        x: MirTen<RingT>,
        y: RepTen<RingT>,
    ) -> Result<RepTen<RingT>>
    where
        HostPlacement: PlacementMul<S, RingT, RingT, RingT>,
    {
        let (player0, player1, player2) = rep.host_placements();

        let RepTen {
            shares: [[y00, y10], [y11, y21], [y22, y02]],
        } = &y;

        let MirTen {
            values: [x0, x1, x2],
        } = &x;

        let z00 = with_context!(player0, sess, x0 * y00);
        let z10 = with_context!(player0, sess, x0 * y10);

        let z11 = with_context!(player1, sess, x1 * y11);
        let z21 = with_context!(player1, sess, x1 * y21);

        let z22 = with_context!(player2, sess, x2 * y22);
        let z02 = with_context!(player2, sess, x2 * y02);

        Ok(RepTen {
            shares: [[z00, z10], [z11, z21], [z22, z02]],
        })
    }

    fn rep_mir_kernel<S: Session, RingT>(
        sess: &S,
        rep: &ReplicatedPlacement,
        x: RepTen<RingT>,
        y: MirTen<RingT>,
    ) -> Result<RepTen<RingT>>
    where
        HostPlacement: PlacementMul<S, RingT, RingT, RingT>,
    {
        let (player0, player1, player2) = rep.host_placements();

        let RepTen {
            shares: [[x00, x10], [x11, x21], [x22, x02]],
        } = &x;

        let MirTen {
            values: [y0, y1, y2],
        } = &y;

        let z00 = with_context!(player0, sess, x00 * y0);
        let z10 = with_context!(player0, sess, x10 * y0);

        let z11 = with_context!(player1, sess, x11 * y1);
        let z21 = with_context!(player1, sess, x21 * y1);

        let z22 = with_context!(player2, sess, x22 * y2);
        let z02 = with_context!(player2, sess, x02 * y2);

        Ok(RepTen {
            shares: [[z00, z10], [z11, z21], [z22, z02]],
        })
    }
}

modelled!(PlacementDot::dot, ReplicatedPlacement, (ReplicatedRing64Tensor, ReplicatedRing64Tensor) -> ReplicatedRing64Tensor, RepDotOp);
modelled!(PlacementDot::dot, ReplicatedPlacement, (ReplicatedRing128Tensor, ReplicatedRing128Tensor) -> ReplicatedRing128Tensor, RepDotOp);
modelled!(PlacementDot::dot, ReplicatedPlacement, (HostRing64Tensor, ReplicatedRing64Tensor) -> ReplicatedRing64Tensor, RepDotOp);
modelled!(PlacementDot::dot, ReplicatedPlacement, (HostRing128Tensor, ReplicatedRing128Tensor) -> ReplicatedRing128Tensor, RepDotOp);
modelled!(PlacementDot::dot, ReplicatedPlacement, (ReplicatedRing64Tensor, HostRing64Tensor) -> ReplicatedRing64Tensor, RepDotOp);
modelled!(PlacementDot::dot, ReplicatedPlacement, (ReplicatedRing128Tensor, HostRing128Tensor) -> ReplicatedRing128Tensor, RepDotOp);

kernel! {
    RepDotOp,
    [
        (ReplicatedPlacement, (ReplicatedRing64Tensor, ReplicatedRing64Tensor) -> ReplicatedRing64Tensor => [concrete] Self::rep_rep_kernel),
        (ReplicatedPlacement, (ReplicatedRing128Tensor, ReplicatedRing128Tensor) -> ReplicatedRing128Tensor => [concrete] Self::rep_rep_kernel),
        (ReplicatedPlacement, (HostRing64Tensor, ReplicatedRing64Tensor) -> ReplicatedRing64Tensor => [hybrid] Self::ring_rep_kernel),
        (ReplicatedPlacement, (HostRing128Tensor, ReplicatedRing128Tensor) -> ReplicatedRing128Tensor => [hybrid] Self::ring_rep_kernel),
        (ReplicatedPlacement, (ReplicatedRing64Tensor, HostRing64Tensor) -> ReplicatedRing64Tensor => [hybrid] Self::rep_ring_kernel),
        (ReplicatedPlacement, (ReplicatedRing128Tensor, HostRing128Tensor) -> ReplicatedRing128Tensor => [hybrid] Self::rep_ring_kernel),
    ]
}

impl RepDotOp {
    fn rep_rep_kernel<S: Session, ShapeT, RingT>(
        sess: &S,
        rep: &ReplicatedPlacement,
        x: RepTen<RingT>,
        y: RepTen<RingT>,
    ) -> Result<RepTen<RingT>>
    where
        RingT: Clone,
        HostPlacement: PlacementAdd<S, RingT, RingT, RingT>,
        HostPlacement: PlacementDot<S, RingT, RingT, RingT>,
        HostPlacement: PlacementShape<S, RingT, ShapeT>,
        ReplicatedPlacement: ZeroShareGen<S, ShapeT, RingT>,
        ReplicatedPlacement: PlacementPlace<S, RepTen<RingT>>,
    {
        let (player0, player1, player2) = rep.host_placements();

        let RepTen {
            shares: [[x00, x10], [x11, x21], [x22, x02]],
        } = &x;

        let RepTen {
            shares: [[y00, y10], [y11, y21], [y22, y02]],
        } = &y;

        let v0 = with_context!(player0, sess, {
            dot(x00, y00) + dot(x00, y10) + dot(x10, y00)
        });
        let v1 = with_context!(player1, sess, {
            dot(x11, y11) + dot(x11, y21) + dot(x21, y11)
        });
        let v2 = with_context!(player2, sess, {
            dot(x22, y22) + dot(x22, y02) + dot(x02, y22)
        });

        let s0 = player0.shape(sess, &v0);
        let s1 = player1.shape(sess, &v1);
        let s2 = player2.shape(sess, &v2);
        let zero_shape = AbstractReplicatedShape {
            shapes: [s0, s1, s2],
        };

        let AbstractReplicatedZeroShare {
            alphas: [a0, a1, a2],
        } = rep.gen_zero_share(sess, &zero_shape);

        let z0 = with_context!(player0, sess, { v0 + a0 });
        let z1 = with_context!(player1, sess, { v1 + a1 });
        let z2 = with_context!(player2, sess, { v2 + a2 });

        Ok(rep.place(
            sess,
            RepTen {
                shares: [[z0.clone(), z1.clone()], [z1, z2.clone()], [z2, z0]],
            },
        ))
    }

    fn ring_rep_kernel<S: Session, RingT>(
        sess: &S,
        rep: &ReplicatedPlacement,
        x: RingT,
        y: RepTen<RingT>,
    ) -> Result<RepTen<RingT>>
    where
        HostPlacement: PlacementDot<S, RingT, RingT, RingT>,
    {
        let (player0, player1, player2) = rep.host_placements();

        let RepTen {
            shares: [[y00, y10], [y11, y21], [y22, y02]],
        } = &y;

        let z00 = with_context!(player0, sess, dot(&x, y00));
        let z10 = with_context!(player0, sess, dot(&x, y10));

        let z11 = with_context!(player1, sess, dot(&x, y11));
        let z21 = with_context!(player1, sess, dot(&x, y21));

        let z22 = with_context!(player2, sess, dot(&x, y22));
        let z02 = with_context!(player2, sess, dot(&x, y02));

        Ok(RepTen {
            shares: [[z00, z10], [z11, z21], [z22, z02]],
        })
    }

    fn rep_ring_kernel<S: Session, RingT>(
        sess: &S,
        rep: &ReplicatedPlacement,
        x: RepTen<RingT>,
        y: RingT,
    ) -> Result<RepTen<RingT>>
    where
        HostPlacement: PlacementDot<S, RingT, RingT, RingT>,
    {
        let (player0, player1, player2) = rep.host_placements();

        let RepTen {
            shares: [[x00, x10], [x11, x21], [x22, x02]],
        } = &x;

        let z00 = with_context!(player0, sess, dot(x00, &y));
        let z10 = with_context!(player0, sess, dot(x10, &y));

        let z11 = with_context!(player1, sess, dot(x11, &y));
        let z21 = with_context!(player1, sess, dot(x21, &y));

        let z22 = with_context!(player2, sess, dot(x22, &y));
        let z02 = with_context!(player2, sess, dot(x02, &y));

        Ok(RepTen {
            shares: [[z00, z10], [z11, z21], [z22, z02]],
        })
    }
}

modelled!(PlacementMeanAsFixedpoint::mean_as_fixedpoint, ReplicatedPlacement, attributes[axis: Option<u32>, scaling_base: u64, scaling_exp: u32] (ReplicatedRing64Tensor) -> ReplicatedRing64Tensor, RepFixedpointMeanOp);
modelled!(PlacementMeanAsFixedpoint::mean_as_fixedpoint, ReplicatedPlacement, attributes[axis: Option<u32>, scaling_base: u64, scaling_exp: u32] (ReplicatedRing128Tensor) -> ReplicatedRing128Tensor, RepFixedpointMeanOp);

kernel! {
    RepFixedpointMeanOp,
    [
        (ReplicatedPlacement, (ReplicatedRing64Tensor) -> ReplicatedRing64Tensor => [concrete] attributes[axis, scaling_base, scaling_exp] Self::kernel),
        (ReplicatedPlacement, (ReplicatedRing128Tensor) -> ReplicatedRing128Tensor => [concrete] attributes[axis, scaling_base, scaling_exp] Self::kernel),
    ]
}

impl RepFixedpointMeanOp {
    fn kernel<S: Session, HostRingT>(
        sess: &S,
        rep: &ReplicatedPlacement,
        axis: Option<u32>,
        scaling_base: u64,
        scaling_exp: u32,
        x: RepTen<HostRingT>,
    ) -> Result<RepTen<HostRingT>>
    where
        HostPlacement: PlacementMeanAsFixedpoint<S, HostRingT, HostRingT>,
    {
        let (player0, player1, player2) = rep.host_placements();

        let RepTen {
            shares: [[x00, x10], [x11, x21], [x22, x02]],
        } = &x;

        let z00 = player0.mean_as_fixedpoint(sess, axis, scaling_base, scaling_exp, x00);
        let z10 = player0.mean_as_fixedpoint(sess, axis, scaling_base, scaling_exp, x10);
        let z11 = player1.mean_as_fixedpoint(sess, axis, scaling_base, scaling_exp, x11);
        let z21 = player1.mean_as_fixedpoint(sess, axis, scaling_base, scaling_exp, x21);
        let z22 = player2.mean_as_fixedpoint(sess, axis, scaling_base, scaling_exp, x22);
        let z02 = player2.mean_as_fixedpoint(sess, axis, scaling_base, scaling_exp, x02);

        Ok(RepTen {
            shares: [[z00, z10], [z11, z21], [z22, z02]],
        })
    }
}

impl AddNOp {
    pub(crate) fn rep_kernel<S: Session, HostRingT>(
        sess: &S,
        rep: &ReplicatedPlacement,
        xs: &[RepTen<HostRingT>],
    ) -> Result<RepTen<HostRingT>>
    where
        HostPlacement: PlacementAddN<S, HostRingT, HostRingT>,
        HostRingT: Clone,
    {
        let (player0, player1, player2) = rep.host_placements();

        let mut z00s: Vec<HostRingT> = Vec::new();
        let mut z10s: Vec<HostRingT> = Vec::new();
        let mut z11s: Vec<HostRingT> = Vec::new();
        let mut z21s: Vec<HostRingT> = Vec::new();
        let mut z22s: Vec<HostRingT> = Vec::new();
        let mut z02s: Vec<HostRingT> = Vec::new();
        for x in xs.iter() {
            let RepTen {
                shares: [[x00, x10], [x11, x21], [x22, x02]],
            } = &x;

            z00s.push(x00.clone());
            z10s.push(x10.clone());
            z11s.push(x11.clone());
            z21s.push(x21.clone());
            z22s.push(x22.clone());
            z02s.push(x02.clone());
        }

        let z00 = player0.add_n(sess, &z00s);
        let z10 = player0.add_n(sess, &z10s);
        let z11 = player1.add_n(sess, &z11s);
        let z21 = player1.add_n(sess, &z21s);
        let z22 = player2.add_n(sess, &z22s);
        let z02 = player2.add_n(sess, &z02s);

        Ok(RepTen {
            shares: [[z00, z10], [z11, z21], [z22, z02]],
        })
    }
}

modelled!(PlacementSum::sum, ReplicatedPlacement, attributes[axis: Option<u32>] (ReplicatedRing64Tensor) -> ReplicatedRing64Tensor, RepSumOp);
modelled!(PlacementSum::sum, ReplicatedPlacement, attributes[axis: Option<u32>] (ReplicatedRing128Tensor) -> ReplicatedRing128Tensor, RepSumOp);

kernel! {
    RepSumOp,
    [
        (ReplicatedPlacement, (ReplicatedRing64Tensor) -> ReplicatedRing64Tensor => [concrete] attributes[axis] Self::kernel),
        (ReplicatedPlacement, (ReplicatedRing128Tensor) -> ReplicatedRing128Tensor => [concrete] attributes[axis] Self::kernel),
    ]
}

impl RepSumOp {
    fn kernel<S: Session, RingT>(
        sess: &S,
        rep: &ReplicatedPlacement,
        axis: Option<u32>,
        x: RepTen<RingT>,
    ) -> Result<RepTen<RingT>>
    where
        HostPlacement: PlacementSum<S, RingT, RingT>,
        ReplicatedPlacement: PlacementPlace<S, RepTen<RingT>>,
    {
        let (player0, player1, player2) = rep.host_placements();

        let RepTen {
            shares: [[x00, x10], [x11, x21], [x22, x02]],
        } = &x;

        let z00 = player0.sum(sess, axis, x00);
        let z10 = player0.sum(sess, axis, x10);
        let z11 = player1.sum(sess, axis, x11);
        let z21 = player1.sum(sess, axis, x21);
        let z22 = player2.sum(sess, axis, x22);
        let z02 = player2.sum(sess, axis, x02);

        Ok(RepTen {
            shares: [[z00, z10], [z11, z21], [z22, z02]],
        })
    }
}

// TODO(Morten) should we rename this as a shift?
modelled!(PlacementTruncPr::trunc_pr, ReplicatedPlacement, attributes[amount: u32] (ReplicatedRing64Tensor) -> ReplicatedRing64Tensor, RepTruncPrOp);
modelled!(PlacementTruncPr::trunc_pr, ReplicatedPlacement, attributes[amount: u32] (ReplicatedRing128Tensor) -> ReplicatedRing128Tensor, RepTruncPrOp);

kernel! {
    RepTruncPrOp,
    [
        (ReplicatedPlacement,  (ReplicatedRing64Tensor) -> ReplicatedRing64Tensor => [hybrid] attributes[amount] Self::kernel),
        (ReplicatedPlacement,  (ReplicatedRing128Tensor) -> ReplicatedRing128Tensor => [hybrid] attributes[amount] Self::kernel),
    ]
}

impl RepTruncPrOp {
    fn kernel<S: Session, HostRingT>(
        sess: &S,
        rep: &ReplicatedPlacement,
        amount: u32,
        xe: RepTen<HostRingT>,
    ) -> Result<m!(c!(RepTen<HostRingT>))>
    where
        RepTen<HostRingT>: Clone,

        RepTen<HostRingT>: CanonicalType,
        <RepTen<HostRingT> as CanonicalType>::Type: KnownType<S>,

        AdtTen<HostRingT>: CanonicalType,
        <AdtTen<HostRingT> as CanonicalType>::Type: KnownType<S>,

        RepTen<HostRingT>: Into<st!(RepTen<HostRingT>)>,
        st!(AdtTen<HostRingT>): TryInto<AdtTen<HostRingT>>,
        AdtTen<HostRingT>: Into<st!(AdtTen<HostRingT>)>,

        AdditivePlacement: PlacementRepToAdt<S, st!(RepTen<HostRingT>), st!(AdtTen<HostRingT>)>,
        AdditivePlacement: PlacementTruncPrProvider<S, AdtTen<HostRingT>, AdtTen<HostRingT>>,
        ReplicatedPlacement: PlacementAdtToRep<S, st!(AdtTen<HostRingT>), st!(RepTen<HostRingT>)>,
    {
        let (player0, player1, player2) = rep.host_placements();

        let adt = AdditivePlacement {
            owners: [player0.owner, player1.owner],
        };
        let provider = player2;

        let x_adt = adt.rep_to_adt(sess, &xe.into()).try_into().ok().unwrap();
        let y_adt = adt.trunc_pr(sess, amount as usize, &provider, &x_adt);
        Ok(rep.adt_to_rep(sess, &y_adt.into()))
    }
}

modelled!(PlacementAdtToRep::adt_to_rep, ReplicatedPlacement, (AdditiveRing64Tensor) -> ReplicatedRing64Tensor, AdtToRepOp);
modelled!(PlacementAdtToRep::adt_to_rep, ReplicatedPlacement, (AdditiveRing128Tensor) -> ReplicatedRing128Tensor, AdtToRepOp);

kernel! {
    AdtToRepOp,
    [
        (ReplicatedPlacement, (AdditiveRing64Tensor) -> ReplicatedRing64Tensor => [concrete] Self::kernel),
        (ReplicatedPlacement, (AdditiveRing128Tensor) -> ReplicatedRing128Tensor => [concrete] Self::kernel),
    ]
}

impl AdtToRepOp {
    fn kernel<S: Session, ShapeT, SeedT, KeyT, RingT>(
        sess: &S,
        rep: &ReplicatedPlacement,
        x: AdtTen<RingT>,
    ) -> Result<RepTen<RingT>>
    where
        RingT: Placed<Placement = HostPlacement> + Clone,
        AdtTen<RingT>: CanonicalType,
        <AdtTen<RingT> as CanonicalType>::Type: KnownType<S>,

        RepTen<RingT>: CanonicalType,
        <RepTen<RingT> as CanonicalType>::Type: KnownType<S>,
        RepTen<RingT>: Into<st!(RepTen<RingT>)>,

        HostPlacement: PlacementShape<S, RingT, ShapeT>,
        HostPlacement: PlacementKeyGen<S, KeyT>,
        HostPlacement: PlacementSampleUniformSeeded<S, ShapeT, SeedT, RingT>,
        HostPlacement: PlacementDeriveSeed<S, KeyT, SeedT>,
        AdditivePlacement:
            PlacementSub<S, st!(AdtTen<RingT>, S), st!(AdtTen<RingT>, S), st!(AdtTen<RingT>, S)>,
        AdtTen<RingT>: Into<st!(AdtTen<RingT>, S)>,
        HostPlacement: PlacementReveal<S, st!(AdtTen<RingT>, S), RingT>,
        ReplicatedPlacement: PlacementPlace<S, RepTen<RingT>>,
    {
        let AdtTen { shares: [x0, x1] } = &x;

        let adt = x.placement()?;
        let (adt_player0, adt_player1) = adt.host_placements();
        let (rep_player0, rep_player1, rep_player2) = rep.host_placements();
        let (provider, provider_index, rep_others) = match () {
            _ if rep_player0 != adt_player0 && rep_player0 != adt_player1 => {
                (rep_player0, 0, [rep_player1, rep_player2])
            }
            _ if rep_player1 != adt_player0 && rep_player1 != adt_player1 => {
                (rep_player1, 1, [rep_player2, rep_player0])
            }
            _ if rep_player2 != adt_player0 && rep_player2 != adt_player1 => {
                (rep_player2, 2, [rep_player0, rep_player1])
            }
            _ => unimplemented!(), // something is wrong in the protocol otherwise
        };

        let sync_key0 = SyncKey::random();
        let sync_key1 = SyncKey::random();

        let k = provider.gen_key(sess);
        let seed1 = provider.derive_seed(sess, sync_key0, &k);
        let seed2 = provider.derive_seed(sess, sync_key1, &k);

        let shape0 = adt_player0.shape(sess, x0);
        let shape1 = adt_player1.shape(sess, x1);

        let y0 = adt_player0.sample_uniform_seeded(sess, &shape0, &seed1);
        let y1 = adt_player1.sample_uniform_seeded(sess, &shape1, &seed2);

        let y0_provider = provider.sample_uniform_seeded(sess, &shape0, &seed1);
        let y1_provider = provider.sample_uniform_seeded(sess, &shape0, &seed2);

        let y = AdtTen {
            shares: [y0.clone(), y1.clone()],
        };
        let c = adt_player0.reveal(sess, &adt.sub(sess, &x.into(), &y.into()));

        let shares = match () {
            _ if provider_index == 0 => {
                match () {
                    // (D, adt_0, adt_1) case
                    _ if adt_player0 == rep_others[0] => {
                        [[y1_provider, y0_provider], [y0, c.clone()], [c, y1]]
                    }
                    // (D, adt_1, adt_0) case
                    _ if adt_player0 == rep_others[1] => {
                        [[y0_provider, y1_provider], [y1, c.clone()], [c, y0]]
                    }
                    // same as previously, we don't care since parties sends their shares
                    _ => [[y0_provider, y1_provider], [y1, c.clone()], [c, y0]],
                }
            }
            _ if provider_index == 1 => {
                match () {
                    // (adt_1, D, adt_0)
                    _ if adt_player0 == rep_others[0] => {
                        [[c.clone(), y1], [y1_provider, y0_provider], [y0, c]]
                    }
                    // (adt_0, D, adt_1)
                    _ if adt_player0 == rep_others[1] => {
                        [[c.clone(), y0], [y0_provider, y1_provider], [y1, c]]
                    }
                    // same as previously, we don't care since parties sends their shares
                    _ => [[c.clone(), y0], [y0_provider, y1_provider], [y1, c]],
                }
            }
            _ => {
                match () {
                    // (adt0, adt1, D)
                    _ if adt_player0 == rep_others[0] => {
                        [[y0, c.clone()], [c, y1], [y1_provider, y0_provider]]
                    }
                    // (adt1, adt0, D)
                    _ if adt_player0 == rep_others[1] => {
                        [[y1, c.clone()], [c, y0], [y0_provider, y1_provider]]
                    }
                    // same as previously, we don't care since parties sends their shares
                    _ => [[y1, c.clone()], [c, y0], [y0_provider, y1_provider]],
                }
            }
        };
        Ok(rep.place(sess, RepTen { shares }))
    }
}

modelled!(PlacementFill::fill, ReplicatedPlacement, attributes[value: Constant] (ReplicatedShape) -> ReplicatedRing64Tensor, RepFillOp);
modelled!(PlacementFill::fill, ReplicatedPlacement, attributes[value: Constant] (ReplicatedShape) -> ReplicatedRing128Tensor, RepFillOp);
modelled!(PlacementFill::fill, ReplicatedPlacement, attributes[value: Constant] (ReplicatedShape) -> ReplicatedBitTensor, RepFillOp);
modelled!(PlacementFill::fill, ReplicatedPlacement, attributes[value: Constant] (ReplicatedShape) -> Mirrored3Ring64Tensor, RepFillOp);
modelled!(PlacementFill::fill, ReplicatedPlacement, attributes[value: Constant] (ReplicatedShape) -> Mirrored3Ring128Tensor, RepFillOp);
modelled!(PlacementFill::fill, ReplicatedPlacement, attributes[value: Constant] (ReplicatedShape) -> Mirrored3BitTensor, RepFillOp);

kernel! {
    RepFillOp,
    [
        (ReplicatedPlacement, (ReplicatedShape) -> ReplicatedRing64Tensor => [concrete] custom |op| {
                let value: u64 = match op.value {
                    Constant::Bit(v) => v as u64,
                    Constant::Ring64(v) => v,
                    Constant::Float64(v) => v as u64,
                    Constant::Fixed(FixedpointConstant {
                        value, precision
                    }) => {
                        (value * ((1u64 << precision) as f64)) as u64
                    },
                    _ => return Err(Error::UnimplementedOperator(
                    "RepFill64 cannot convert from this type".to_string())),
                };
                Ok(Box::new(move |sess, rep, rep_shape| {
                    Self::ring64_kernel(sess, rep, value, rep_shape)
                }))
            }),
        (ReplicatedPlacement, (ReplicatedShape) -> Mirrored3Ring64Tensor => [concrete] custom |op| {
                let value: u64 = match op.value {
                    Constant::Bit(v) => v as u64,
                    Constant::Ring64(v) => v,
                    Constant::Float64(v) => v as u64,
                    Constant::Fixed(FixedpointConstant {
                        value, precision
                    }) => {
                        (value * ((1u64 << precision) as f64)) as u64
                    },
                    _ => return Err(Error::UnimplementedOperator(
                    "RepFill64 cannot convert from this type".to_string())),
                };
                Ok(Box::new(move |sess, rep, rep_shape| {
                    Self::mir_ring64_kernel(sess, rep, value, rep_shape)
                }))
            }),
        (ReplicatedPlacement, (ReplicatedShape) -> ReplicatedRing128Tensor => [concrete] custom |op| {
                let value: u128 = match op.value {
                    Constant::Bit(v) => v as u128,
                    Constant::Ring64(v) => v as u128,
                    Constant::Ring128(v) => v,
                    Constant::Float64(v) => v as u128,
                    Constant::Fixed(FixedpointConstant{value, precision}) => {
                            (value * ((1u128 << precision) as f64)) as u128
                    },
                    _ => return Err(Error::UnimplementedOperator(
                        "RepFill128 cannot convert from this type".to_string())),
                };
                Ok(Box::new(move |sess, rep, rep_shape| {
                    Self::ring128_kernel(sess, rep, value, rep_shape)
                }))
        }),
        (ReplicatedPlacement, (ReplicatedShape) -> Mirrored3Ring128Tensor => [concrete] custom |op| {
                let value: u128 = match op.value {
                    Constant::Bit(v) => v as u128,
                    Constant::Ring64(v) => v as u128,
                    Constant::Ring128(v) => v,
                    Constant::Float64(v) => v as u128,
                    Constant::Fixed(FixedpointConstant{value, precision}) => {
                            (value * ((1u128 << precision) as f64)) as u128
                    },
                    _ => return Err(Error::UnimplementedOperator(
                        "RepFill128 cannot convert from this type".to_string())),
                };
                Ok(Box::new(move |sess, rep, rep_shape| {
                    Self::mir_ring128_kernel(sess, rep, value, rep_shape)
                }))
        }),
        (ReplicatedPlacement, (ReplicatedShape) -> ReplicatedBitTensor => [concrete] custom |op| {
                let value: u8 = match op.value {
                    Constant::Bit(v) => v,
                    Constant::Ring64(v) => v as u8,
                    Constant::Ring128(v) => v as u8,
                    _ => return Err(Error::UnimplementedOperator(
                        "RepFillBit cannot convert from this type".to_string())),
                };
                if value != 0 && value != 1 {
                    return Err(Error::InvalidArgument(format!("Could only support 0 and 1 for the bit tensor fill, got {}", value)));
                }
                Ok(Box::new(move |sess, rep, rep_shape| {
                    Self::rep_bit_kernel(sess, rep, value, rep_shape)
                }))
        }),
        (ReplicatedPlacement, (ReplicatedShape) -> Mirrored3BitTensor => [concrete] custom |op| {
                let value: u8 = match op.value {
                    Constant::Bit(v) => v,
                    Constant::Ring64(v) => v as u8,
                    Constant::Ring128(v) => v as u8,
                    _ => return Err(Error::UnimplementedOperator(
                        "RepFillBit cannot convert from this type".to_string())),
                };
                if value != 0 && value != 1 {
                    return Err(Error::InvalidArgument(format!("Could only support 0 and 1 for the bit tensor fill, got {}", value)));
                }
                Ok(Box::new(move |sess, rep, rep_shape| {
                    Self::mir_bit_kernel(sess, rep, value, rep_shape)
                }))
        }),
    ]
}

impl RepFillOp {
    fn ring64_kernel<S: Session, ShapeT, RingT>(
        sess: &S,
        rep: &ReplicatedPlacement,
        value: u64,
        rep_shape: AbstractReplicatedShape<ShapeT>,
    ) -> Result<RepTen<RingT>>
    where
        HostPlacement: PlacementFill<S, ShapeT, RingT>,
    {
        // TODO should really return PublicReplicatedTensor, but we don't have that type yet
        let (player0, player1, player2) = rep.host_placements();

        let AbstractReplicatedShape {
            shapes: [s0, s1, s2],
        } = &rep_shape;

        let shares = [
            [
                player0.fill(sess, Constant::Ring64(value), s0),
                player0.fill(sess, Constant::Ring64(0_u64), s0),
            ],
            [
                player1.fill(sess, Constant::Ring64(0_u64), s1),
                player1.fill(sess, Constant::Ring64(0_u64), s1),
            ],
            [
                player2.fill(sess, Constant::Ring64(0_u64), s2),
                player2.fill(sess, Constant::Ring64(value), s2),
            ],
        ];

        Ok(RepTen { shares })
    }

    fn ring128_kernel<S: Session, ShapeT, RingT>(
        sess: &S,
        rep: &ReplicatedPlacement,
        value: u128,
        rep_shape: AbstractReplicatedShape<ShapeT>,
    ) -> Result<RepTen<RingT>>
    where
        HostPlacement: PlacementFill<S, ShapeT, RingT>,
    {
        // TODO should really return PublicReplicatedTensor, but we don't have that type yet
        let (player0, player1, player2) = rep.host_placements();

        let AbstractReplicatedShape {
            shapes: [s0, s1, s2],
        } = &rep_shape;

        let shares = [
            [
                player0.fill(sess, Constant::Ring128(value), s0),
                player0.fill(sess, Constant::Ring128(0_u128), s0),
            ],
            [
                player1.fill(sess, Constant::Ring128(0_u128), s1),
                player1.fill(sess, Constant::Ring128(0_u128), s1),
            ],
            [
                player2.fill(sess, Constant::Ring128(0_u128), s2),
                player2.fill(sess, Constant::Ring128(value), s2),
            ],
        ];

        Ok(RepTen { shares })
    }

    fn mir_ring64_kernel<S: Session, ShapeT, RingT>(
        sess: &S,
        rep: &ReplicatedPlacement,
        value: u64,
        rep_shape: AbstractReplicatedShape<ShapeT>,
    ) -> Result<MirTen<RingT>>
    where
        HostPlacement: PlacementFill<S, ShapeT, RingT>,
    {
        let (player0, player1, player2) = rep.host_placements();

        let AbstractReplicatedShape {
            shapes: [s0, s1, s2],
        } = &rep_shape;

        let values = [
            player0.fill(sess, Constant::Ring64(value), s0),
            player1.fill(sess, Constant::Ring64(value), s1),
            player2.fill(sess, Constant::Ring64(value), s2),
        ];

        Ok(MirTen { values })
    }

    fn mir_ring128_kernel<S: Session, ShapeT, RingT>(
        sess: &S,
        rep: &ReplicatedPlacement,
        value: u128,
        rep_shape: AbstractReplicatedShape<ShapeT>,
    ) -> Result<MirTen<RingT>>
    where
        HostPlacement: PlacementFill<S, ShapeT, RingT>,
    {
        let (player0, player1, player2) = rep.host_placements();

        let AbstractReplicatedShape {
            shapes: [s0, s1, s2],
        } = &rep_shape;

        let values = [
            player0.fill(sess, Constant::Ring128(value), s0),
            player1.fill(sess, Constant::Ring128(value), s1),
            player2.fill(sess, Constant::Ring128(value), s2),
        ];

        Ok(MirTen { values })
    }

    fn rep_bit_kernel<S: Session, ShapeT, RingT>(
        sess: &S,
        rep: &ReplicatedPlacement,
        value: u8,
        rep_shape: AbstractReplicatedShape<ShapeT>,
    ) -> Result<RepTen<RingT>>
    where
        HostPlacement: PlacementFill<S, ShapeT, RingT>,
    {
        // TODO should really return PublicReplicatedTensor, but we don't have that type yet
        let (player0, player1, player2) = rep.host_placements();

        let AbstractReplicatedShape {
            shapes: [s0, s1, s2],
        } = &rep_shape;

        let shares = [
            [
                player0.fill(sess, Constant::Bit(value), s0),
                player0.fill(sess, Constant::Bit(0_u8), s0),
            ],
            [
                player1.fill(sess, Constant::Bit(0_u8), s1),
                player1.fill(sess, Constant::Bit(0_u8), s1),
            ],
            [
                player2.fill(sess, Constant::Bit(0_u8), s2),
                player2.fill(sess, Constant::Bit(value), s2),
            ],
        ];

        Ok(RepTen { shares })
    }

    fn mir_bit_kernel<S: Session, ShapeT, RingT>(
        sess: &S,
        rep: &ReplicatedPlacement,
        value: u8,
        shape: AbstractReplicatedShape<ShapeT>,
    ) -> Result<MirTen<RingT>>
    where
        HostPlacement: PlacementFill<S, ShapeT, RingT>,
    {
        let (player0, player1, player2) = rep.host_placements();

        let AbstractReplicatedShape {
            shapes: [s0, s1, s2],
        } = &shape;

        let values = [
            player0.fill(sess, Constant::Bit(value), s0),
            player1.fill(sess, Constant::Bit(value), s1),
            player2.fill(sess, Constant::Bit(value), s2),
        ];

        Ok(MirTen { values })
    }
}

modelled!(PlacementShl::shl, ReplicatedPlacement, attributes[amount: usize] (ReplicatedRing64Tensor) -> ReplicatedRing64Tensor, RepShlOp);
modelled!(PlacementShl::shl, ReplicatedPlacement, attributes[amount: usize] (ReplicatedRing128Tensor) -> ReplicatedRing128Tensor, RepShlOp);

kernel! {
    RepShlOp,
    [
        (ReplicatedPlacement, (ReplicatedRing64Tensor) -> ReplicatedRing64Tensor => [concrete] attributes[amount] Self::kernel),
        (ReplicatedPlacement, (ReplicatedRing128Tensor) -> ReplicatedRing128Tensor => [concrete] attributes[amount] Self::kernel),
    ]
}

impl RepShlOp {
    fn kernel<S: Session, HostRingT>(
        sess: &S,
        plc: &ReplicatedPlacement,
        amount: usize,
        x: RepTen<HostRingT>,
    ) -> Result<RepTen<HostRingT>>
    where
        HostPlacement: PlacementShl<S, HostRingT, HostRingT>,
    {
        let (player0, player1, player2) = plc.host_placements();
        let AbstractReplicatedRingTensor {
            shares: [[x00, x10], [x11, x21], [x22, x02]],
        } = &x;
        let z00 = player0.shl(sess, amount, x00);
        let z10 = player0.shl(sess, amount, x10);

        let z11 = player1.shl(sess, amount, x11);
        let z21 = player1.shl(sess, amount, x21);

        let z22 = player2.shl(sess, amount, x22);
        let z02 = player2.shl(sess, amount, x02);

        Ok(RepTen {
            shares: [[z00, z10], [z11, z21], [z22, z02]],
        })
    }
}

modelled!(PlacementIndexAxis::index_axis, ReplicatedPlacement, attributes[axis: usize, index: usize] (ReplicatedRing64Tensor) -> ReplicatedRing64Tensor, RepIndexAxisOp);
modelled!(PlacementIndexAxis::index_axis, ReplicatedPlacement, attributes[axis: usize, index: usize] (ReplicatedRing128Tensor) -> ReplicatedRing128Tensor, RepIndexAxisOp);
modelled!(PlacementIndexAxis::index_axis, ReplicatedPlacement, attributes[axis: usize, index: usize] (ReplicatedBitTensor) -> ReplicatedBitTensor, RepIndexAxisOp);

kernel! {
    RepIndexAxisOp,
    [
        (ReplicatedPlacement, (ReplicatedRing64Tensor) -> ReplicatedRing64Tensor => [concrete] attributes[axis, index] Self::kernel),
        (ReplicatedPlacement, (ReplicatedRing128Tensor) -> ReplicatedRing128Tensor => [concrete] attributes[axis, index] Self::kernel),
        (ReplicatedPlacement, (ReplicatedBitTensor) -> ReplicatedBitTensor => [concrete] attributes[axis, index] Self::kernel),
    ]
}

impl RepIndexAxisOp {
    fn kernel<S: Session, HostRingT>(
        sess: &S,
        plc: &ReplicatedPlacement,
        axis: usize,
        index: usize,
        x: RepTen<HostRingT>,
    ) -> Result<RepTen<HostRingT>>
    where
        HostPlacement: PlacementIndexAxis<S, HostRingT, HostRingT>,
    {
        let (player0, player1, player2) = plc.host_placements();
        let RepTen {
            shares: [[x00, x10], [x11, x21], [x22, x02]],
        } = &x;

        let z00 = player0.index_axis(sess, axis, index, x00);
        let z10 = player0.index_axis(sess, axis, index, x10);

        let z11 = player1.index_axis(sess, axis, index, x11);
        let z21 = player1.index_axis(sess, axis, index, x21);

        let z22 = player2.index_axis(sess, axis, index, x22);
        let z02 = player2.index_axis(sess, axis, index, x02);

        Ok(RepTen {
            shares: [[z00, z10], [z11, z21], [z22, z02]],
        })
    }
}

modelled!(PlacementIndex::index, ReplicatedPlacement, attributes[index: usize] (ReplicatedBitArray64) -> ReplicatedBitTensor, IndexOp);
modelled!(PlacementIndex::index, ReplicatedPlacement, attributes[index: usize] (ReplicatedBitArray128) -> ReplicatedBitTensor, IndexOp);
modelled!(PlacementIndex::index, ReplicatedPlacement, attributes[index: usize] (ReplicatedBitArray224) -> ReplicatedBitTensor, IndexOp);
modelled!(PlacementIndex::index, HostPlacement, attributes[index: usize] (HostBitArray64) -> HostBitTensor, IndexOp);
modelled!(PlacementIndex::index, HostPlacement, attributes[index: usize] (HostBitArray128) -> HostBitTensor, IndexOp);
modelled!(PlacementIndex::index, HostPlacement, attributes[index: usize] (HostBitArray224) -> HostBitTensor, IndexOp);
modelled!(PlacementIndex::index, HostPlacement, attributes[index: usize] (HostBitArray256) -> HostBitTensor, IndexOp);

kernel! {
    IndexOp,
    [
        (ReplicatedPlacement, (ReplicatedBitArray64) -> ReplicatedBitTensor => [hybrid] attributes[index] Self::rep_kernel),
        (ReplicatedPlacement, (ReplicatedBitArray128) -> ReplicatedBitTensor => [hybrid] attributes[index] Self::rep_kernel),
        (ReplicatedPlacement, (ReplicatedBitArray224) -> ReplicatedBitTensor => [hybrid] attributes[index] Self::rep_kernel),
        (HostPlacement, (HostBitArray64) -> HostBitTensor => [hybrid] attributes[index] Self::host_kernel),
        (HostPlacement, (HostBitArray128) -> HostBitTensor => [hybrid] attributes[index] Self::host_kernel),
        (HostPlacement, (HostBitArray224) -> HostBitTensor => [hybrid] attributes[index] Self::host_kernel),
        (HostPlacement, (HostBitArray256) -> HostBitTensor => [hybrid] attributes[index] Self::host_kernel),
    ]
}

impl IndexOp {
    fn rep_kernel<S: Session, RepBitT, N>(
        sess: &S,
        plc: &ReplicatedPlacement,
        index: usize,
        x: AbstractReplicatedBitArray<RepBitT, N>,
    ) -> Result<RepBitT>
    where
        ReplicatedPlacement: PlacementIndexAxis<S, RepBitT, RepBitT>,
    {
        // TODO until we have HostBitArrays we simply delegate to IndexAxis operations
        let stacked_tensor = x.0;
        Ok(plc.index_axis(sess, 0, index, &stacked_tensor))
    }
}

modelled!(PlacementDiag::diag, ReplicatedPlacement, (ReplicatedRing64Tensor) -> ReplicatedRing64Tensor, RepDiagOp);
modelled!(PlacementDiag::diag, ReplicatedPlacement, (ReplicatedRing128Tensor) -> ReplicatedRing128Tensor, RepDiagOp);
modelled!(PlacementDiag::diag, ReplicatedPlacement, (ReplicatedBitTensor) -> ReplicatedBitTensor, RepDiagOp);

kernel! {
    RepDiagOp,
    [
        (ReplicatedPlacement, (ReplicatedRing64Tensor) -> ReplicatedRing64Tensor => [concrete] Self::kernel),
        (ReplicatedPlacement, (ReplicatedRing128Tensor) -> ReplicatedRing128Tensor => [concrete] Self::kernel),
        (ReplicatedPlacement, (ReplicatedBitTensor) -> ReplicatedBitTensor => [concrete] Self::kernel),
    ]
}

impl RepDiagOp {
    fn kernel<S: Session, HostRingT>(
        sess: &S,
        plc: &ReplicatedPlacement,
        x: RepTen<HostRingT>,
    ) -> Result<RepTen<HostRingT>>
    where
        HostPlacement: PlacementDiag<S, HostRingT, HostRingT>,
    {
        let (player0, player1, player2) = plc.host_placements();
        let RepTen {
            shares: [[x00, x10], [x11, x21], [x22, x02]],
        } = &x;

        let z00 = player0.diag(sess, x00);
        let z10 = player0.diag(sess, x10);

        let z11 = player1.diag(sess, x11);
        let z21 = player1.diag(sess, x21);

        let z22 = player2.diag(sess, x22);
        let z02 = player2.diag(sess, x02);

        Ok(RepTen {
            shares: [[z00, z10], [z11, z21], [z22, z02]],
        })
    }
}

modelled!(PlacementSlice::slice, ReplicatedPlacement, attributes[slice: SliceInfo] (ReplicatedShape) -> ReplicatedShape, RepSliceOp);

kernel! {
    RepSliceOp,
    [
        (ReplicatedPlacement, (ReplicatedShape) -> ReplicatedShape => [concrete] attributes[slice] Self::shape_kernel),
    ]
}

impl RepSliceOp {
    pub fn shape_kernel<S: Session, ShapeT>(
        sess: &S,
        plc: &ReplicatedPlacement,
        slice_info: SliceInfo,
        shape: AbstractReplicatedShape<ShapeT>,
    ) -> Result<AbstractReplicatedShape<ShapeT>>
    where
        HostPlacement: PlacementSlice<S, ShapeT, ShapeT>,
    {
        let (player0, player1, player2) = plc.host_placements();

        let AbstractReplicatedShape {
            shapes: [shape0, shape1, shape2],
        } = shape;

        let new_shape0 = player0.slice(sess, slice_info.clone(), &shape0);
        let new_shape1 = player1.slice(sess, slice_info.clone(), &shape1);
        let new_shape2 = player2.slice(sess, slice_info, &shape2);

        Ok(AbstractReplicatedShape {
            shapes: [new_shape0, new_shape1, new_shape2],
        })
    }
}

modelled!(PlacementShlDim::shl_dim, ReplicatedPlacement, attributes[amount: usize, bit_length: usize] (ReplicatedBitTensor) -> ReplicatedBitTensor, RepShlDimOp);

kernel! {
    RepShlDimOp,
    [
        (ReplicatedPlacement, (ReplicatedBitTensor) -> ReplicatedBitTensor => [concrete] attributes[amount, bit_length] Self::kernel),
    ]
}

impl RepShlDimOp {
    fn kernel<S: Session, HostBitT>(
        sess: &S,
        plc: &ReplicatedPlacement,
        amount: usize,
        bit_length: usize,
        x: RepTen<HostBitT>,
    ) -> Result<RepTen<HostBitT>>
    where
        HostPlacement: PlacementShlDim<S, HostBitT, HostBitT>,
    {
        let (player0, player1, player2) = plc.host_placements();
        let RepTen {
            shares: [[x00, x10], [x11, x21], [x22, x02]],
        } = x;

        let z00 = player0.shl_dim(sess, amount, bit_length, &x00);
        let z10 = player0.shl_dim(sess, amount, bit_length, &x10);

        let z11 = player1.shl_dim(sess, amount, bit_length, &x11);
        let z21 = player1.shl_dim(sess, amount, bit_length, &x21);

        let z22 = player2.shl_dim(sess, amount, bit_length, &x22);
        let z02 = player2.shl_dim(sess, amount, bit_length, &x02);

        Ok(RepTen {
            shares: [[z00, z10], [z11, z21], [z22, z02]],
        })
    }
}

modelled!(PlacementMsb::msb, ReplicatedPlacement, (ReplicatedRing64Tensor) -> ReplicatedBitTensor, RepMsbOp);
modelled!(PlacementMsb::msb, ReplicatedPlacement, (ReplicatedRing128Tensor) -> ReplicatedBitTensor, RepMsbOp);
modelled!(PlacementMsb::msb, ReplicatedPlacement, (ReplicatedRing64Tensor) -> ReplicatedRing64Tensor, RepMsbOp);
modelled!(PlacementMsb::msb, ReplicatedPlacement, (ReplicatedRing128Tensor) -> ReplicatedRing128Tensor, RepMsbOp);

kernel! {
    RepMsbOp,
    [
        (ReplicatedPlacement,  (ReplicatedRing64Tensor) -> ReplicatedBitTensor => [transparent] Self::bit_kernel),
        (ReplicatedPlacement,  (ReplicatedRing128Tensor) -> ReplicatedBitTensor => [transparent] Self::bit_kernel),
        (ReplicatedPlacement,  (ReplicatedRing64Tensor) -> ReplicatedRing64Tensor => [transparent] Self::ring_kernel),
        (ReplicatedPlacement,  (ReplicatedRing128Tensor) -> ReplicatedRing128Tensor => [transparent] Self::ring_kernel),
    ]
}

impl RepMsbOp {
    fn bit_kernel<S: Session, RepRingT, RepBitT, N: Const>(
        sess: &S,
        rep: &ReplicatedPlacement,
        x: RepRingT,
    ) -> Result<RepBitT>
    where
        RepRingT: Ring<BitLength = N>,
        RepBits<N>: KnownType<S>,
        ReplicatedPlacement: PlacementBitDec<S, RepRingT, m!(RepBits<N>)>,
        ReplicatedPlacement: PlacementIndex<S, m!(RepBits<N>), RepBitT>,
    {
        let bits = rep.bit_decompose(sess, &x);
        Ok(rep.index(sess, N::VALUE - 1, &bits))
    }

    fn ring_kernel<S: Session, RepRingT>(
        sess: &S,
        rep: &ReplicatedPlacement,
        x: RepRingT,
    ) -> Result<RepRingT>
    where
        ReplicatedBitTensor: KnownType<S>,
        ReplicatedPlacement: PlacementMsb<S, RepRingT, m!(ReplicatedBitTensor)>,
        ReplicatedPlacement: PlacementRingInject<S, m!(ReplicatedBitTensor), RepRingT>,
    {
        let x_bin = rep.msb(sess, &x);
        Ok(rep.ring_inject(sess, 0, &x_bin))
    }
}

modelled!(PlacementAbs::abs, ReplicatedPlacement, (ReplicatedRing64Tensor) -> ReplicatedRing64Tensor, RepAbsOp);
modelled!(PlacementAbs::abs, ReplicatedPlacement, (ReplicatedRing128Tensor) -> ReplicatedRing128Tensor, RepAbsOp);

kernel! {
    RepAbsOp,
    [
        (ReplicatedPlacement,  (ReplicatedRing64Tensor) -> ReplicatedRing64Tensor => [transparent] Self::kernel),
        (ReplicatedPlacement,  (ReplicatedRing128Tensor) -> ReplicatedRing128Tensor => [transparent] Self::kernel),
    ]
}

impl RepAbsOp {
    fn kernel<S: Session, RepT, MirroredT>(
        sess: &S,
        rep: &ReplicatedPlacement,
        x: RepT,
    ) -> Result<RepT>
    where
        ReplicatedPlacement: PlacementMsb<S, RepT, RepT>,
        ReplicatedPlacement: PlacementMul<S, RepT, RepT, RepT>,
        ReplicatedPlacement: PlacementShl<S, RepT, RepT>,
        ReplicatedPlacement: PlacementSub<S, MirroredT, RepT, RepT>,
        ReplicatedPlacement: ShapeFill<S, RepT, Result = MirroredT>,
    {
        let msb_ring = rep.msb(sess, &x);
        let double = rep.shl(sess, 1, &msb_ring);
        let ones = rep.shape_fill(sess, Constant::Ring64(1), &msb_ring);
        let sign = rep.sub(sess, &ones, &double);
        Ok(rep.mul(sess, &sign, &x))
    }
}

impl ShapeOp {
    pub(crate) fn rep_kernel<S: Session, RingT, ShapeT>(
        sess: &S,
        rep: &ReplicatedPlacement,
        x: RepTen<RingT>,
    ) -> Result<AbstractReplicatedShape<ShapeT>>
    where
        HostPlacement: PlacementShape<S, RingT, ShapeT>,
    {
        let (player0, player1, player2) = rep.host_placements();
        let RepTen {
            shares: [[x00, _x10], [x11, _x21], [x22, _x02]],
        } = &x;
        Ok(AbstractReplicatedShape {
            shapes: [
                player0.shape(sess, x00),
                player1.shape(sess, x11),
                player2.shape(sess, x22),
            ],
        })
    }

    pub fn rep_repfixed_kernel<S: Session, RepRingT, RepShapeT>(
        sess: &S,
        rep: &ReplicatedPlacement,
        x: AbstractReplicatedFixedTensor<RepRingT>,
    ) -> Result<RepShapeT>
    where
        ReplicatedPlacement: PlacementShape<S, RepRingT, RepShapeT>,
    {
        Ok(rep.shape(sess, &x.tensor))
    }
}

pub(crate) trait BinaryAdder<S: Session, RepBitT> {
    fn binary_adder(&self, sess: &S, x: &RepBitT, y: &RepBitT, ring_size: usize) -> RepBitT;
}

/// Binary addition protocol for tensors
impl<S: Session, RepBitT> BinaryAdder<S, RepBitT> for ReplicatedPlacement
where
    RepBitT: Clone,
    ReplicatedPlacement: PlacementAnd<S, RepBitT, RepBitT, RepBitT>,
    ReplicatedPlacement: PlacementXor<S, RepBitT, RepBitT, RepBitT>,
    ReplicatedPlacement: PlacementShlDim<S, RepBitT, RepBitT>,
{
    fn binary_adder(&self, sess: &S, x: &RepBitT, y: &RepBitT, ring_size: usize) -> RepBitT {
        #![allow(clippy::many_single_char_names)]

        let rep = self;
        let log_r = (ring_size as f64).log2() as usize; // we know that R = 64/128

        // g is part of the generator set, p propagator set
        // A few helpful diagrams to understand what is happening here:
        // https://www.chessprogramming.org/Kogge-Stone_Algorithm or here: https://inst.eecs.berkeley.edu/~eecs151/sp19/files/lec20-adders.pdf

        // consider we have inputs a, b to the P,G computing gate
        // P = P_a and P_b
        // G = G_b xor (G_a and P_b)

        // P, G can be computed in a tree fashion, performing ops on chunks of len 2^i
        // Note the first level is computed as P0 = x ^ y, G0 = x & y;

        // Perform `g = x * y` for every tensor
        let mut g = rep.and(sess, x, y);

        // Perform `p_store = x + y` (just a helper to avoid compute xor() twice)
        let p_store = rep.xor(sess, x, y);
        let mut p = p_store.clone();

        // (Dragos) Note that in the future we might want to delete shl_dim op and replace it with
        // slice + stack op - however atm we can't do this. It can be unblocked after the following are implemented:
        // 1) slice tensors with unknown shape at compile time
        // 2) stack variable length of replicated tensors (variadic kernels + stack op)

        for i in 0..log_r {
            // computes p << (1<<i)
            // [ a[0], ... a[amount] ... a[ring_size - 1]
            // [ a[amount]...a[ring_size-1] 0 ... 0 ]
            let p1 = rep.shl_dim(sess, 1 << i, ring_size, &p);
            // computes g >> (1<<i)
            let g1 = rep.shl_dim(sess, 1 << i, ring_size, &g);

            // Note that the original algorithm had G_a and P_b, but we can have
            // G_a and P_a instead because the 1s in P_a do not matter in the final result
            // since they are cancelled out by the zeros in G_a
            let p_and_g = rep.and(sess, &p, &g1);

            // update `g = g xor p1 and g1`
            g = rep.xor(sess, &g, &p_and_g);

            // update `p = p * p1`
            p = rep.and(sess, &p, &p1);
        }

        // c is a copy of g with the first tensor (corresponding to the first bit) zeroed out
        let c = rep.shl_dim(sess, 1, ring_size, &g);

        // final result is `z = c xor p_store`
        rep.xor(sess, &c, &p_store)
    }
}

impl RingInjectOp {
<<<<<<< HEAD
    pub(crate) fn rep_kernel<
        S: Session,
        HostBitT,
        HostRingT,
        HostShapeT,
        AdtRingT,
        AdtBitT,
        RepBitT,
    >(
=======
    pub(crate) fn rep_kernel<S: Session, HostBitT, HostRingT, ShapeT, AdtRingT, AdtBitT>(
>>>>>>> 2a51e79a
        sess: &S,
        rep: &ReplicatedPlacement,
        bit_idx: usize,
        x: RepTen<HostBitT>,
    ) -> Result<RepTen<HostRingT>>
    where
        RepTen<HostRingT>: CanonicalType,
        <RepTen<HostRingT> as CanonicalType>::Type: KnownType<S>,
        RepTen<HostRingT>: Into<st!(RepTen<HostRingT>)>,
        st!(RepTen<HostRingT>): TryInto<RepTen<HostRingT>>,

        RepTen<HostBitT>: CanonicalType,
        <RepTen<HostBitT> as CanonicalType>::Type: KnownType<S>,
        RepTen<HostBitT>: Into<st!(RepTen<HostBitT>)>,

        AdtTen<HostRingT>: Into<AdtRingT>,
        AdtTen<HostBitT>: Into<AdtBitT>,

        HostPlacement: PlacementShape<S, HostBitT, HostShapeT>,
        ReplicatedPlacement: PlacementAdtToRep<S, AdtRingT, st!(RepTen<HostRingT>)>,
<<<<<<< HEAD
        AdditivePlacement: PlacementFill<S, HostShapeT, AdtRingT>,
        HostPlacement: PlacementFill<S, HostShapeT, HostRingT>,
        AdditivePlacement: PlacementDaBitProvider<S, HostShapeT, AdtRingT, AdtBitT>,
        AdditivePlacement: PlacementRepToAdt<S, RepBitT, AdtBitT>,
=======
        AdditivePlacement: PlacementFill<S, ShapeT, AdtRingT>,
        HostPlacement: PlacementFill<S, ShapeT, HostRingT>,
        AdditivePlacement: PlacementDaBitProvider<S, ShapeT, AdtTen<HostRingT>, AdtTen<HostBitT>>,
        AdditivePlacement: PlacementRepToAdt<S, st!(RepTen<HostBitT>), AdtBitT>,
>>>>>>> 2a51e79a
        AdditivePlacement: PlacementAdd<S, AdtBitT, AdtBitT, AdtBitT>,
        AdditivePlacement: PlacementAdd<S, AdtRingT, HostRingT, AdtRingT>,
        AdditivePlacement: PlacementMul<S, AdtRingT, HostRingT, AdtRingT>,
        AdditivePlacement: PlacementSub<S, AdtRingT, AdtRingT, AdtRingT>,
        AdditivePlacement: PlacementShl<S, AdtRingT, AdtRingT>,
        HostPlacement: PlacementReveal<S, AdtBitT, HostBitT>,
        HostPlacement: PlacementRingInject<S, HostBitT, HostRingT>,
    {
        let (player0, player1, player2) = rep.host_placements();

        let adt = AdditivePlacement {
            owners: [player0.clone().owner, player1.owner],
        };
        let provider = player2;

        let AbstractReplicatedRingTensor {
            shares: [[x00, _x10], [_x11, _x21], [x22, _x02]],
        } = &x;

        let shape_provider = provider.shape(sess, x22);
        let shape_player0 = player0.shape(sess, x00);

        // One could think to wrap this up into an additive shape for Hosts@(P0, P2)
        // but the additive placement that generates a dabit is Hosts@(P0, P1)
        // to avoid confusion the API corresponding gen_dabit takes two input shapes
        // 1) shape_provider - provider (dealer) shape
        // 2) shape_player0 - shape that corresponds to the party expanding the seeds received from provider.

        let (b_ring, b_bin) = adt.gen_dabit(sess, shape_provider, shape_player0, &provider);
        let b_ring = b_ring.into();
        let b_bin = b_bin.into();

        let x_adt = adt.rep_to_adt(sess, &x.into());

        let c = with_context!(adt, sess, x_adt + b_bin);
        let c_open = player0.reveal(sess, &c);
        let c_ring = player0.ring_inject(sess, 0, &c_open);
        let x_adt_ring = with_context!(
            adt,
            sess,
            b_ring + c_ring - b_ring * c_ring - b_ring * c_ring
        );
        let shifted_x_adt = adt.shl(sess, bit_idx, &x_adt_ring);

        Ok(rep
            .adt_to_rep(sess, &shifted_x_adt)
            .try_into()
            .ok()
            .unwrap())
    }
}

/// Splits a replicated secret x into 2 replicated bit tensor values (x1, x2)
/// such that when interpreted as ring tensors, they reconstruct to x
/// i.e. (x1 + x2) mod R = x
/// Useful for some protocols that don't necessarily need the full bit-decomposition such as exponentiation
pub trait PlacementSplit<S: Session, T, O1, O2> {
    fn split(&self, sess: &S, x: &T) -> (O1, O2);
}

impl<
        S: Session,
        HostRingT: Placed<Placement = HostPlacement>,
        HostBitT: Placed<Placement = HostPlacement>,
    >
    PlacementSplit<
        S,
        Symbolic<RepTen<HostRingT>>,
        Symbolic<RepTen<HostBitT>>,
        Symbolic<RepTen<HostBitT>>,
    > for ReplicatedPlacement
where
    ReplicatedPlacement: PlacementSplit<S, RepTen<HostRingT>, RepTen<HostBitT>, RepTen<HostBitT>>,
    RepTen<HostRingT>: Into<Symbolic<RepTen<HostRingT>>>,
    RepTen<HostBitT>: Into<Symbolic<RepTen<HostBitT>>>,
{
    fn split(
        &self,
        sess: &S,
        x: &Symbolic<RepTen<HostRingT>>,
    ) -> (Symbolic<RepTen<HostBitT>>, Symbolic<RepTen<HostBitT>>) {
        let concrete_x = match x {
            Symbolic::Concrete(x) => x,
            Symbolic::Symbolic(_) => unimplemented!(),
        };
        let (a, b) = Self::split(self, sess, concrete_x);
        (a.into(), b.into())
    }
}

impl<S: Session, HostRingT, HostBitT>
    PlacementSplit<S, RepTen<HostRingT>, RepTen<HostBitT>, RepTen<HostBitT>> for ReplicatedPlacement
where
    HostShape: KnownType<S>,
    HostBitT: Clone,

    HostPlacement: PlacementFill<S, cs!(HostShape), HostBitT>,
    HostPlacement: PlacementShape<S, HostBitT, cs!(HostShape)>,
    HostPlacement: PlacementAdd<S, HostRingT, HostRingT, HostRingT>,

    RepTen<HostBitT>: CanonicalType,
    <RepTen<HostBitT> as CanonicalType>::Type: KnownType<S>,
    st!(RepTen<HostBitT>): TryInto<RepTen<HostBitT>>,

    ReplicatedPlacement: PlacementShare<S, HostBitT, st!(RepTen<HostBitT>)>,
    HostPlacement: PlacementBitDec<S, HostRingT, HostBitT>,
    ReplicatedPlacement: PlacementSetupGen<S, S::ReplicatedSetup>,
{
    fn split(&self, sess: &S, x: &RepTen<HostRingT>) -> (RepTen<HostBitT>, RepTen<HostBitT>) {
        let (player0, player1, player2) = self.host_placements();

        let RepTen {
            shares: [[x00, x10], [_x11, x21], [x22, _x02]],
        } = &x;

        let left = with_context!(player0, sess, x00 + x10);
        let bsl = player0.bit_decompose(sess, &left);

        // transform x2 into boolean sharing
        let x2_on_1 = player1.bit_decompose(sess, x21);
        let x2_on_2 = player2.bit_decompose(sess, x22);

        let p0_zero = player0.fill(sess, 0_u8.into(), &player0.shape(sess, &bsl));
        let p1_zero = player1.fill(sess, 0_u8.into(), &player1.shape(sess, &x2_on_1));
        let p2_zero = player2.fill(sess, 0_u8.into(), &player2.shape(sess, &x2_on_2));

        let rep_bsl = self.share(sess, &bsl);
        let rep_bsr = RepTen {
            shares: [
                [p0_zero.clone(), p0_zero],
                [p1_zero, x2_on_1],
                [x2_on_2, p2_zero],
            ],
        };

        (rep_bsl.try_into().ok().unwrap(), rep_bsr)
    }
}

modelled!(PlacementBitDec::bit_decompose, ReplicatedPlacement, (ReplicatedRing64Tensor) -> ReplicatedBitArray64, RepBitDecOp);
modelled!(PlacementBitDec::bit_decompose, ReplicatedPlacement, (ReplicatedRing128Tensor) -> ReplicatedBitArray128, RepBitDecOp);

kernel! {
    RepBitDecOp,
    [
        (ReplicatedPlacement, (ReplicatedRing64Tensor) -> ReplicatedBitArray64 => [transparent] Self::ring_kernel),
        (ReplicatedPlacement, (ReplicatedRing128Tensor) -> ReplicatedBitArray128 => [transparent] Self::ring_kernel),
    ]
}

impl RepBitDecOp {
    fn ring_kernel<S: Session, RepRingT, RepBitT, N: Const>(
        sess: &S,
        rep: &ReplicatedPlacement,
        x: RepRingT,
    ) -> Result<m!(c!(AbstractReplicatedBitArray<RepBitT, N>))>
    where
        RepRingT: Ring<BitLength = N>,
        ReplicatedPlacement: PlacementSplit<S, RepRingT, RepBitT, RepBitT>,
        ReplicatedPlacement: BinaryAdder<S, RepBitT>,

        AbstractReplicatedBitArray<RepBitT, N>: CanonicalType,
        <AbstractReplicatedBitArray<RepBitT, N> as CanonicalType>::Type: KnownType<S>,

        AbstractReplicatedBitArray<RepBitT, N>:
            Into<m!(c!(AbstractReplicatedBitArray<RepBitT, N>))>,
    {
        let (x0, x1) = rep.split(sess, &x);
        let res = rep.binary_adder(sess, &x0, &x1, RepRingT::BitLength::VALUE);
        Ok(AbstractReplicatedBitArray(res, PhantomData).into())
    }
}

modelled!(PlacementBitCompose::bit_compose, ReplicatedPlacement, (ReplicatedBitArray64) -> ReplicatedRing64Tensor, RepBitComposeOp);
modelled!(PlacementBitCompose::bit_compose, ReplicatedPlacement, (ReplicatedBitArray128) -> ReplicatedRing128Tensor, RepBitComposeOp);

kernel! {
    RepBitComposeOp,
    [
        (ReplicatedPlacement, (ReplicatedBitArray64) -> ReplicatedRing64Tensor => [transparent] Self::rep_kernel),
        (ReplicatedPlacement, (ReplicatedBitArray128) -> ReplicatedRing128Tensor => [transparent] Self::rep_kernel),
    ]
}

impl RepBitComposeOp {
    fn rep_kernel<S: Session, ShapeT, RepRingT, RepBitArrayT, RepBitT, N: Const>(
        sess: &S,
        rep: &ReplicatedPlacement,
        x: RepBitArrayT,
    ) -> Result<RepRingT>
    where
        RepRingT: Ring<BitLength = N>,

        ReplicatedPlacement: PlacementIndex<S, RepBitArrayT, RepBitT>,
        ReplicatedPlacement: PlacementRingInject<S, RepBitT, RepRingT>,
        ReplicatedPlacement: PlacementAdd<S, RepRingT, RepRingT, RepRingT>,
        ReplicatedPlacement: PlacementShape<S, RepBitT, ShapeT>,
        ReplicatedPlacement: PlacementFill<S, ShapeT, RepRingT>,
    {
        let v: Vec<_> = (0..RepRingT::BitLength::VALUE)
            .map(|i| rep.index(sess, i, &x))
            .collect();

        let zeros = rep.fill(sess, 0u64.into(), &rep.shape(sess, &v[0]));
        Ok(v.iter().enumerate().fold(zeros, |x, (i, y)| {
            rep.add(sess, &x, &rep.ring_inject(sess, i, y))
        }))
    }
}

/// ShrRaw takes as input a replicated secret and shifts to the right all local shares
/// It should be used carefully since
/// [x]>>amount is NOT equal to [ [x0 >> amount, x1 >> amount], [x1 >> amount, x2 >> amount], [x2 >> amount, x0>>amount]
/// Used in conjunction with split operation so that we don't use the full bit-decomposition in order to perform exact truncation
pub trait PlacementShrRaw<S: Session, T, O> {
    fn shr_raw(&self, sess: &S, amount: usize, x: &T) -> O;
}

impl<S: Session, HostRingT: Placed<Placement = HostPlacement>>
    PlacementShrRaw<S, Symbolic<RepTen<HostRingT>>, Symbolic<RepTen<HostRingT>>>
    for ReplicatedPlacement
where
    ReplicatedPlacement: PlacementShrRaw<S, RepTen<HostRingT>, RepTen<HostRingT>>,
    RepTen<HostRingT>: Into<Symbolic<RepTen<HostRingT>>>,
{
    fn shr_raw(
        &self,
        sess: &S,
        amount: usize,
        x: &Symbolic<RepTen<HostRingT>>,
    ) -> Symbolic<RepTen<HostRingT>> {
        let concrete_x = match x {
            Symbolic::Concrete(x) => x,
            Symbolic::Symbolic(_) => unimplemented!(),
        };
        let concrete_y = Self::shr_raw(self, sess, amount, concrete_x);
        concrete_y.into()
    }
}

impl<S: Session, HostRingT> PlacementShrRaw<S, RepTen<HostRingT>, RepTen<HostRingT>>
    for ReplicatedPlacement
where
    HostPlacement: PlacementShr<S, HostRingT, HostRingT>,
{
    fn shr_raw(&self, sess: &S, amount: usize, x: &RepTen<HostRingT>) -> RepTen<HostRingT> {
        let (player0, player1, player2) = self.host_placements();
        let AbstractReplicatedRingTensor {
            shares: [[x00, x10], [x11, x21], [x22, x02]],
        } = &x;

        let z00 = player0.shr(sess, amount, x00);
        let z10 = player0.shr(sess, amount, x10);

        let z11 = player1.shr(sess, amount, x11);
        let z21 = player1.shr(sess, amount, x21);

        let z22 = player2.shr(sess, amount, x22);
        let z02 = player2.shr(sess, amount, x02);

        RepTen {
            shares: [[z00, z10], [z11, z21], [z22, z02]],
        }
    }
}

struct AbstractReplicatedSeeds<T> {
    seeds: [[T; 2]; 3],
}

trait ReplicatedSeedsGen<S: Session, KeyT, SeedT> {
    fn gen_seeds(
        &self,
        ctx: &S,
        setup: &AbstractReplicatedSetup<KeyT>,
    ) -> AbstractReplicatedSeeds<SeedT>;
}

impl<S: Session> ReplicatedSeedsGen<S, cs!(PrfKey), cs!(Seed)> for ReplicatedPlacement
where
    PrfKey: KnownType<S>,
    Seed: KnownType<S>,
    HostPlacement: PlacementDeriveSeed<S, cs!(PrfKey), cs!(Seed)>,
{
    fn gen_seeds(
        &self,
        ctx: &S,
        setup: &AbstractReplicatedSetup<cs!(PrfKey)>,
    ) -> AbstractReplicatedSeeds<cs!(Seed)> {
        let (player0, player1, player2) = self.host_placements();

        let AbstractReplicatedSetup {
            keys: [[k00, k10], [k11, k21], [k22, k02]],
        } = setup;

        // NOTE for now we pick random sync_keys _at compile time_, which is okay from
        // a security perspective since the seeds depend on both the keys and the sid.
        // however, with sub-computations we could fix these as eg `0`, `1`, and `2`
        // and make compilation a bit more deterministic
        let sync_key0 = SyncKey::random();
        let sync_key1 = SyncKey::random();
        let sync_key2 = SyncKey::random();

        let s00 = player0.derive_seed(ctx, sync_key0.clone(), k00);
        let s10 = player0.derive_seed(ctx, sync_key1.clone(), k10);

        let s11 = player1.derive_seed(ctx, sync_key1, k11);
        let s21 = player1.derive_seed(ctx, sync_key2.clone(), k21);

        let s22 = player2.derive_seed(ctx, sync_key2, k22);
        let s02 = player2.derive_seed(ctx, sync_key0, k02);

        let seeds = [[s00, s10], [s11, s21], [s22, s02]];
        AbstractReplicatedSeeds { seeds }
    }
}

#[derive(Clone, Debug, PartialEq, Serialize, Deserialize)]
struct AbstractReplicatedZeroShare<R> {
    alphas: [R; 3],
}

trait ZeroShareGen<S: Session, ShapeT, RingT> {
    fn gen_zero_share(
        &self,
        sess: &S,
        shape: &AbstractReplicatedShape<ShapeT>,
    ) -> AbstractReplicatedZeroShare<RingT>;
}

impl<S: Session, RingT, ShapeT> ZeroShareGen<S, ShapeT, RingT> for ReplicatedPlacement
where
    PrfKey: KnownType<S>,
    Seed: KnownType<S>,
    HostShape: KnownType<S>,
    <S as Session>::ReplicatedSetup: Clone,
    <S as Session>::ReplicatedSetup: TryInto<AbstractReplicatedSetup<m!(PrfKey)>>,
    HostPlacement: PlacementSampleUniformSeeded<S, ShapeT, m!(Seed), RingT>,
    HostPlacement: PlacementSub<S, RingT, RingT, RingT>,
    ReplicatedPlacement: ReplicatedSeedsGen<S, m!(PrfKey), m!(Seed)>,
{
    fn gen_zero_share(
        &self,
        sess: &S,
        shape: &AbstractReplicatedShape<ShapeT>,
    ) -> AbstractReplicatedZeroShare<RingT> {
        let setup = match (*sess.replicated_setup(self)).clone().try_into() {
            Ok(setup) => setup,
            _ => todo!("not sure what to do with the symbolic setup yet"), // TODO: perhaps a custom kernel could instead output a symbolic op
        };

        let (player0, player1, player2) = self.host_placements();

        let AbstractReplicatedShape {
            shapes: [shape0, shape1, shape2],
        } = shape;

        let AbstractReplicatedSeeds {
            seeds: [[s00, s10], [s11, s21], [s22, s02]],
        } = &self.gen_seeds(sess, &setup);

        let r00 = player0.sample_uniform_seeded(sess, shape0, s00);
        let r10 = player0.sample_uniform_seeded(sess, shape0, s10);
        let alpha0 = with_context!(player0, sess, r00 - r10);

        let r11 = player1.sample_uniform_seeded(sess, shape1, s11);
        let r21 = player1.sample_uniform_seeded(sess, shape1, s21);
        let alpha1 = with_context!(player1, sess, r11 - r21);

        let r22 = player2.sample_uniform_seeded(sess, shape2, s22);
        let r02 = player2.sample_uniform_seeded(sess, shape2, s02);
        let alpha2 = with_context!(player2, sess, r22 - r02);

        AbstractReplicatedZeroShare {
            alphas: [alpha0, alpha1, alpha2],
        }
    }
}

impl ReplicatedPlacement {
    pub fn prefix_op<S, RepT>(
        &self,
        sess: &S,
        x: Vec<RepT>,
        op: fn(&Self, &S, &RepT, &RepT) -> RepT,
    ) -> Vec<RepT> {
        let v_len = x.len();

        let log_r = ((v_len as f64).log2().ceil()) as u32;

        let mut res = x;
        for i in 0..log_r {
            for j in 0..(2_i32.pow(log_r) / 2_i32.pow(i + 1)) {
                let y = (2_i32.pow(i) + j * 2_i32.pow(i + 1) - 1) as usize;
                let k_bound = (2_i32.pow(i) + 1) as usize;
                for k in 1..k_bound {
                    if y + k < v_len {
                        res[y + k] = op(self, sess, &res[y], &res[y + k]);
                    }
                }
            }
        }
        res
    }

    pub fn prefix_or<S: Session, RepT>(&self, sess: &S, x: Vec<RepT>) -> Vec<RepT>
    where
        ReplicatedPlacement: PlacementAnd<S, RepT, RepT, RepT>,
        ReplicatedPlacement: PlacementXor<S, RepT, RepT, RepT>,
    {
        let elementwise_or = |rep: &ReplicatedPlacement, sess: &S, x: &RepT, y: &RepT| -> RepT {
            rep.xor(sess, &rep.xor(sess, x, y), &rep.and(sess, x, y))
        };

        self.prefix_op(sess, x, elementwise_or)
    }

    pub fn prefix_and<S: Session, RepT>(&self, sess: &S, x: Vec<RepT>) -> Vec<RepT>
    where
        ReplicatedPlacement: PlacementAnd<S, RepT, RepT, RepT>,
    {
        let elementwise_and = |rep: &ReplicatedPlacement, sess: &S, x: &RepT, y: &RepT| -> RepT {
            rep.and(sess, x, y)
        };

        self.prefix_op(sess, x, elementwise_and)
    }
}

impl SigmoidOp {
    pub(crate) fn rep_rep_kernel<S: Session, RepFixedT, ShapeT, RepRingT, RepBitT>(
        sess: &S,
        rep: &ReplicatedPlacement,
        x: RepFixedT,
    ) -> Result<RepFixedT>
    where
        RepRingT: Clone,
        RepFixedT: FixedpointTensor,
        AbstractReplicatedFixedTensor<RepRingT>: Into<RepFixedT>,
        ReplicatedPlacement: PlacementShape<S, RepFixedT, ShapeT>,
        ReplicatedPlacement: PlacementFill<S, ShapeT, RepRingT>,
        ReplicatedPlacement: PlacementAdd<S, RepFixedT, RepFixedT, RepFixedT>,
        ReplicatedPlacement: PlacementDiv<S, RepFixedT, RepFixedT, RepFixedT>,
        ReplicatedPlacement: PlacementExp<S, RepFixedT, RepFixedT>,
        ReplicatedPlacement: PlacementNeg<S, RepFixedT, RepFixedT>,
        ReplicatedPlacement: PlacementGreaterThan<S, RepFixedT, RepFixedT, RepBitT>,
        ReplicatedPlacement: PlacementIfElse<S, RepRingT, RepFixedT, RepFixedT, RepFixedT>,
        ReplicatedPlacement: PlacementRingInject<S, RepBitT, RepRingT>,
    {
        // TODO [Yann]: revisit once we support mixed arithmetic for division
        let ones = Constant::Fixed(FixedpointConstant {
            value: 1.0_f64,
            precision: x.fractional_precision() as usize,
        });

        let ones_fill = rep.fill(sess, ones, &rep.shape(sess, &x));
        let zeros_fill = rep.fill(sess, 0_u8.into(), &rep.shape(sess, &x));

        let ones_rep = AbstractReplicatedFixedTensor {
            tensor: ones_fill,
            integral_precision: x.integral_precision(),
            fractional_precision: x.fractional_precision(),
        }
        .into();
        let zeros_rep = AbstractReplicatedFixedTensor {
            tensor: zeros_fill,
            integral_precision: x.integral_precision(),
            fractional_precision: x.fractional_precision(),
        }
        .into();

        let denominator = rep.add(sess, &ones_rep, &rep.exp(sess, &rep.neg(sess, &x)));
        let output = rep.div(sess, &ones_rep, &denominator);

        // input sanitization
        let max_val = Constant::Fixed(FixedpointConstant {
            value: 2_f64.powf((x.integral_precision() - 1).into()).ln(),
            precision: x.fractional_precision() as usize,
        });
        let max_val_fill = rep.fill(sess, max_val, &rep.shape(sess, &x));
        let max_val_rep = AbstractReplicatedFixedTensor {
            tensor: max_val_fill,
            integral_precision: x.integral_precision(),
            fractional_precision: x.fractional_precision(),
        }
        .into();

        // compute upper bound
        let upper = rep.greater_than(sess, &x, &max_val_rep); // x > max_val?
        let upper_ring = rep.ring_inject(sess, 0, &upper);
        let upper_wall = rep.if_else(sess, &upper_ring, &ones_rep, &output);

        // compute lower bound
        let lower = rep.greater_than(sess, &rep.neg(sess, &max_val_rep), &x); // -max_val > x?
        let lower_ring = rep.ring_inject(sess, 0, &lower);
        let res = rep.if_else(sess, &lower_ring, &zeros_rep, &upper_wall);

        Ok(res)
    }
}

modelled!(PlacementLessThan::less_than, ReplicatedPlacement, (Mirrored3Ring128Tensor, ReplicatedRing128Tensor) -> ReplicatedBitTensor, LessThanOp);
modelled!(PlacementLessThan::less_than, ReplicatedPlacement, (Mirrored3Ring64Tensor, ReplicatedRing64Tensor) -> ReplicatedBitTensor, LessThanOp);
modelled!(PlacementLessThan::less_than, ReplicatedPlacement, (ReplicatedRing128Tensor, Mirrored3Ring128Tensor) -> ReplicatedBitTensor, LessThanOp);
modelled!(PlacementLessThan::less_than, ReplicatedPlacement, (ReplicatedRing64Tensor, Mirrored3Ring64Tensor) -> ReplicatedBitTensor, LessThanOp);
modelled!(PlacementLessThan::less_than, ReplicatedPlacement, (ReplicatedRing128Tensor, ReplicatedRing128Tensor) -> ReplicatedBitTensor, LessThanOp);
modelled!(PlacementLessThan::less_than, ReplicatedPlacement, (ReplicatedRing64Tensor, ReplicatedRing64Tensor) -> ReplicatedBitTensor, LessThanOp);

impl LessThanOp {
    pub(crate) fn rep_kernel<S: Session, RepRingT, RepBitT>(
        sess: &S,
        rep: &ReplicatedPlacement,
        x: RepRingT,
        y: RepRingT,
    ) -> Result<RepBitT>
    where
        ReplicatedPlacement: PlacementSub<S, RepRingT, RepRingT, RepRingT>,
        ReplicatedPlacement: PlacementMsb<S, RepRingT, RepBitT>,
    {
        let z = rep.sub(sess, &x, &y);
        Ok(rep.msb(sess, &z))
    }

    pub(crate) fn rep_mir_kernel<S: Session, RepRingT, MirroredT, RepBitT>(
        sess: &S,
        rep: &ReplicatedPlacement,
        x: RepRingT,
        y: MirroredT,
    ) -> Result<RepBitT>
    where
        ReplicatedPlacement: PlacementSub<S, RepRingT, MirroredT, RepRingT>,
        ReplicatedPlacement: PlacementMsb<S, RepRingT, RepBitT>,
    {
        let z = rep.sub(sess, &x, &y);
        Ok(rep.msb(sess, &z))
    }

    pub(crate) fn mir_rep_kernel<S: Session, RepRingT, MirroredT, RepBitT>(
        sess: &S,
        rep: &ReplicatedPlacement,
        x: MirroredT,
        y: RepRingT,
    ) -> Result<RepBitT>
    where
        ReplicatedPlacement: PlacementSub<S, MirroredT, RepRingT, RepRingT>,
        ReplicatedPlacement: PlacementMsb<S, RepRingT, RepBitT>,
    {
        let z = rep.sub(sess, &x, &y);
        Ok(rep.msb(sess, &z))
    }
}

modelled!(PlacementGreaterThan::greater_than, ReplicatedPlacement, (Mirrored3Ring128Tensor, ReplicatedRing128Tensor) -> ReplicatedBitTensor, GreaterThanOp);
modelled!(PlacementGreaterThan::greater_than, ReplicatedPlacement, (Mirrored3Ring64Tensor, ReplicatedRing64Tensor) -> ReplicatedBitTensor, GreaterThanOp);
modelled!(PlacementGreaterThan::greater_than, ReplicatedPlacement, (ReplicatedRing128Tensor, Mirrored3Ring128Tensor) -> ReplicatedBitTensor, GreaterThanOp);
modelled!(PlacementGreaterThan::greater_than, ReplicatedPlacement, (ReplicatedRing128Tensor, ReplicatedRing128Tensor) -> ReplicatedBitTensor, GreaterThanOp);
modelled!(PlacementGreaterThan::greater_than, ReplicatedPlacement, (ReplicatedRing64Tensor, Mirrored3Ring64Tensor) -> ReplicatedBitTensor, GreaterThanOp);
modelled!(PlacementGreaterThan::greater_than, ReplicatedPlacement, (ReplicatedRing64Tensor, ReplicatedRing64Tensor) -> ReplicatedBitTensor, GreaterThanOp);

impl GreaterThanOp {
    pub(crate) fn rep_kernel<S: Session, RepRingT, RepBitT>(
        sess: &S,
        rep: &ReplicatedPlacement,
        x: RepRingT,
        y: RepRingT,
    ) -> Result<RepBitT>
    where
        ReplicatedPlacement: PlacementSub<S, RepRingT, RepRingT, RepRingT>,
        ReplicatedPlacement: PlacementMsb<S, RepRingT, RepBitT>,
    {
        let z = rep.sub(sess, &y, &x);
        Ok(rep.msb(sess, &z))
    }

<<<<<<< HEAD
    pub(crate) fn rep_mir_kernel<S: Session, RepRingT, MirRingT>(
        sess: &S,
        rep: &ReplicatedPlacement,
        x: RepRingT,
        y: MirRingT,
    ) -> Result<RepRingT>
    where
        ReplicatedPlacement: PlacementSub<S, MirRingT, RepRingT, RepRingT>,
        ReplicatedPlacement: PlacementMsb<S, RepRingT, RepRingT>,
=======
    pub(crate) fn rep_mir_kernel<S: Session, RepRingT, MirroredT, RepBitT>(
        sess: &S,
        rep: &ReplicatedPlacement,
        x: RepRingT,
        y: MirroredT,
    ) -> Result<RepBitT>
    where
        ReplicatedPlacement: PlacementSub<S, MirroredT, RepRingT, RepRingT>,
        ReplicatedPlacement: PlacementMsb<S, RepRingT, RepBitT>,
>>>>>>> 2a51e79a
    {
        let z = rep.sub(sess, &y, &x);
        Ok(rep.msb(sess, &z))
    }

<<<<<<< HEAD
    pub(crate) fn mir_rep_kernel<S: Session, RepRingT, MirRingT>(
=======
    pub(crate) fn mir_rep_kernel<S: Session, RepRingT, MirroredT, RepBitT>(
>>>>>>> 2a51e79a
        sess: &S,
        rep: &ReplicatedPlacement,
        x: MirRingT,
        y: RepRingT,
    ) -> Result<RepBitT>
    where
<<<<<<< HEAD
        ReplicatedPlacement: PlacementSub<S, RepRingT, MirRingT, RepRingT>,
        ReplicatedPlacement: PlacementMsb<S, RepRingT, RepRingT>,
=======
        ReplicatedPlacement: PlacementSub<S, RepRingT, MirroredT, RepRingT>,
        ReplicatedPlacement: PlacementMsb<S, RepRingT, RepBitT>,
>>>>>>> 2a51e79a
    {
        let z = rep.sub(sess, &y, &x);
        Ok(rep.msb(sess, &z))
    }
}

#[cfg(test)]
mod tests {
    use super::*;
    use crate::host::AbstractHostRingTensor;
    use crate::host::FromRawPlc;
    use crate::kernels::{
        PlacementRingFixedpointDecode, PlacementRingFixedpointEncode, SyncSession,
    };
    use ndarray::array;
    use proptest::prelude::*;

    #[test]
    fn test_adt_to_rep() {
        let alice = HostPlacement {
            owner: "alice".into(),
        };
        let bob = HostPlacement {
            owner: "bob".into(),
        };
        let carole = HostPlacement {
            owner: "carole".into(),
        };

        let rep = ReplicatedPlacement {
            owners: ["alice".into(), "bob".into(), "carole".into()],
        };

        let x1 = AdditiveRing64Tensor {
            shares: [
                AbstractHostRingTensor::from_raw_plc(
                    array![1, 2, 3],
                    HostPlacement {
                        owner: "alice".into(),
                    },
                ),
                AbstractHostRingTensor::from_raw_plc(
                    array![4, 5, 6],
                    HostPlacement {
                        owner: "bob".into(),
                    },
                ),
            ],
        };

        let sess = SyncSession::default();

        let x1_rep = rep.adt_to_rep(&sess, &x1);
        assert_eq!(alice.reveal(&sess, &x1_rep), alice.reveal(&sess, &x1));
        assert_eq!(bob.reveal(&sess, &x1_rep), bob.reveal(&sess, &x1));
        assert_eq!(carole.reveal(&sess, &x1_rep), carole.reveal(&sess, &x1));

        let x2 = AdditiveRing64Tensor {
            shares: [
                AbstractHostRingTensor::from_raw_plc(
                    array![1, 2, 3],
                    HostPlacement {
                        owner: "bob".into(),
                    },
                ),
                AbstractHostRingTensor::from_raw_plc(
                    array![4, 5, 6],
                    HostPlacement {
                        owner: "alice".into(),
                    },
                ),
            ],
        };

        let x2_rep = rep.adt_to_rep(&sess, &x2);
        assert_eq!(alice.reveal(&sess, &x2_rep), alice.reveal(&sess, &x2));
        assert_eq!(bob.reveal(&sess, &x2_rep), bob.reveal(&sess, &x2));
        assert_eq!(carole.reveal(&sess, &x2_rep), carole.reveal(&sess, &x2));

        let x3 = AdditiveRing64Tensor {
            shares: [
                AbstractHostRingTensor::from_raw_plc(
                    array![1, 2, 3],
                    HostPlacement {
                        owner: "david".into(),
                    },
                ),
                AbstractHostRingTensor::from_raw_plc(
                    array![4, 5, 6],
                    HostPlacement {
                        owner: "eric".into(),
                    },
                ),
            ],
        };

        let x3_rep = rep.adt_to_rep(&sess, &x3);
        assert_eq!(alice.reveal(&sess, &x3_rep), alice.reveal(&sess, &x3));
        assert_eq!(bob.reveal(&sess, &x3_rep), bob.reveal(&sess, &x3));
        assert_eq!(carole.reveal(&sess, &x3_rep), carole.reveal(&sess, &x3));

        let x4 = AdditiveRing64Tensor {
            shares: [
                AbstractHostRingTensor::from_raw_plc(
                    array![1, 2, 3],
                    HostPlacement {
                        owner: "alice".into(),
                    },
                ),
                AbstractHostRingTensor::from_raw_plc(
                    array![4, 5, 6],
                    HostPlacement {
                        owner: "eric".into(),
                    },
                ),
            ],
        };

        let x4_rep = rep.adt_to_rep(&sess, &x4);
        assert_eq!(alice.reveal(&sess, &x4_rep), alice.reveal(&sess, &x4));
        assert_eq!(bob.reveal(&sess, &x4_rep), bob.reveal(&sess, &x4));
        assert_eq!(carole.reveal(&sess, &x4_rep), carole.reveal(&sess, &x4));
    }

    #[test]
    fn test_rep_mean() {
        let alice = HostPlacement {
            owner: "alice".into(),
        };

        let rep = ReplicatedPlacement {
            owners: ["alice".into(), "bob".into(), "carole".into()],
        };

        let sess = SyncSession::default();

        let scaling_base = 2;
        let scaling_exp = 24;

        let x = crate::host::HostFloat64Tensor::from_raw_plc(
            array![1.0, 2.0, 3.0]
                .into_dimensionality::<IxDyn>()
                .unwrap(),
            alice.clone(),
        );
        let x = alice.fixedpoint_ring_encode(&sess, scaling_base, scaling_exp, &x);
        let x_shared = rep.share(&sess, &x);

        let mean = rep.mean_as_fixedpoint(&sess, None, scaling_base, scaling_exp, &x_shared);
        let mean = rep.trunc_pr(&sess, scaling_exp, &mean);
        let opened_result = alice.reveal(&sess, &mean);
        let decoded_result =
            alice.fixedpoint_ring_decode(&sess, scaling_base, scaling_exp, &opened_result);

        assert!(num_traits::abs(2.0 - decoded_result.0[[]]) < 0.01);
    }

    use ndarray::prelude::*;
    use rstest::rstest;

    #[test]
    fn test_rep_add_n() {
        let alice = HostPlacement {
            owner: "alice".into(),
        };
        let bob = HostPlacement {
            owner: "bob".into(),
        };
        let carole = HostPlacement {
            owner: "carole".into(),
        };
        let rep = ReplicatedPlacement {
            owners: ["alice".into(), "bob".into(), "carole".into()],
        };

        // 64 bit
        let a = AbstractHostRingTensor::from_raw_plc(array![1u64, 2, 3], alice.clone());
        let b = AbstractHostRingTensor::from_raw_plc(array![2u64, 3, 4], bob.clone());
        let c = AbstractHostRingTensor::from_raw_plc(array![5u64, 12, 13], carole.clone());

        let expected = AbstractHostRingTensor::from_raw_plc(array![8u64, 17, 20], alice.clone());

        let inputs = vec![a, b, c];

        let sess = SyncSession::default();

        let shares: Vec<AbstractReplicatedRingTensor<AbstractHostRingTensor<u64>>> =
            inputs.into_iter().map(|x| rep.share(&sess, &x)).collect();

        let sum = rep.add_n(&sess, &shares);
        let opened_result = alice.reveal(&sess, &sum);

        assert_eq!(expected, opened_result);

        // 128 bit
        let a = AbstractHostRingTensor::from_raw_plc(
            array![[1u128, 2, 3], [2u128, 3, 4]],
            alice.clone(),
        );
        let b = AbstractHostRingTensor::from_raw_plc(array![[2u128, 3, 4], [2u128, 3, 4]], bob);
        let c =
            AbstractHostRingTensor::from_raw_plc(array![[5u128, 12, 13], [1u128, 2, 3]], carole);

        let expected = AbstractHostRingTensor::from_raw_plc(
            array![[8u128, 17, 20], [5, 8, 11]],
            alice.clone(),
        );

        let inputs = vec![a, b, c];

        let sess = SyncSession::default();

        let shares: Vec<AbstractReplicatedRingTensor<AbstractHostRingTensor<u128>>> =
            inputs.into_iter().map(|x| rep.share(&sess, &x)).collect();

        let sum = rep.add_n(&sess, &shares);
        let opened_result = alice.reveal(&sess, &sum);

        assert_eq!(expected, opened_result);
    }

    #[test]
    fn test_rep_sum() {
        let alice = HostPlacement {
            owner: "alice".into(),
        };
        let rep = ReplicatedPlacement {
            owners: ["alice".into(), "bob".into(), "carole".into()],
        };

        let x = AbstractHostRingTensor::from_raw_plc(array![1u64, 2, 3], alice.clone());

        let sess = SyncSession::default();

        let x_shared = rep.share(&sess, &x);

        let sum = rep.sum(&sess, None, &x_shared);
        let opened_result = alice.reveal(&sess, &sum);

        assert_eq!(6, opened_result.0[[]].0);
    }

    macro_rules! diag_op_test {
        ($func_name:ident, $rt:ty, $tt:ident) => {
            fn $func_name() {
                let x = array![[1 as $rt, 2], [3, 4]].into_dyn();
                let exp = array![1 as $rt, 4].into_dyn();

                let alice = HostPlacement {
                    owner: "alice".into(),
                };
                let rep = ReplicatedPlacement {
                    owners: ["alice".into(), "bob".into(), "carole".into()],
                };

                let xr = $tt::from_raw_plc(x, alice.clone());

                let sess = SyncSession::default();

                let x_shared = rep.share(&sess, &xr);

                let diag = rep.diag(&sess, &x_shared);
                let opened_diag = alice.reveal(&sess, &diag);
                assert_eq!(opened_diag, $tt::from_raw_plc(exp, alice.clone()))
            }
        };
    }

    diag_op_test!(rep_diag_bit, u8, HostBitTensor);
    diag_op_test!(rep_diag_ring64, u64, AbstractHostRingTensor);
    diag_op_test!(rep_diag_ring128, u128, AbstractHostRingTensor);

    #[test]
    fn test_rep_diag_bit() {
        rep_diag_bit()
    }

    #[test]
    fn test_rep_diag_ring64() {
        rep_diag_ring64()
    }

    #[test]
    fn test_rep_diag_ring128() {
        rep_diag_ring128()
    }

    macro_rules! index_axis_op_test {
        ($func_name:ident, $rt:ty, $tt:ident) => {
            fn $func_name() {
                let x = array![[[1 as $rt, 2], [3, 4]], [[4, 5], [6, 7]]].into_dyn();
                let exp = array![[4 as $rt, 5], [6, 7]].into_dyn();

                let alice = HostPlacement {
                    owner: "alice".into(),
                };
                let rep = ReplicatedPlacement {
                    owners: ["alice".into(), "bob".into(), "carole".into()],
                };

                let xr = $tt::from_raw_plc(x, alice.clone());

                let sess = SyncSession::default();

                let x_shared = rep.share(&sess, &xr);

                let index_axis = rep.index_axis(&sess, 0, 1, &x_shared);
                let opened_index_axis = alice.reveal(&sess, &index_axis);
                assert_eq!(opened_index_axis, $tt::from_raw_plc(exp, alice.clone()))
            }
        };
    }

    index_axis_op_test!(rep_index_axis_bit, u8, HostBitTensor);
    index_axis_op_test!(rep_index_axis_ring64, u64, AbstractHostRingTensor);
    index_axis_op_test!(rep_index_axis_ring128, u128, AbstractHostRingTensor);

    #[test]
    fn test_rep_index_axis_bit() {
        rep_index_axis_bit()
    }

    #[test]
    fn test_rep_index_axis_ring64() {
        rep_index_axis_ring64()
    }

    #[test]
    fn test_rep_index_axis_ring128() {
        rep_index_axis_ring128()
    }

    macro_rules! index_op_test {
        ($func_name:ident, $rt:ty, $tt:ident, $n:ty) => {
            fn $func_name() {
                let x = array![[1 as $rt, 2], [3, 4]].into_dyn();
                let exp = array![1 as $rt, 2].into_dyn();

                let alice = HostPlacement {
                    owner: "alice".into(),
                };
                let rep = ReplicatedPlacement {
                    owners: ["alice".into(), "bob".into(), "carole".into()],
                };

                let xr = HostBitTensor::from_raw_plc(x, alice.clone());

                let sess = SyncSession::default();

                let x_shared = rep.share(&sess, &xr);
                let x_shared_bit_array =
                    AbstractReplicatedBitArray::<ReplicatedBitTensor, $n>(x_shared, PhantomData);

                let index = rep.index(&sess, 0, &x_shared_bit_array);
                let opened_index = alice.reveal(&sess, &index);
                assert_eq!(opened_index, $tt::from_raw_plc(exp, alice.clone()))
            }
        };
    }

    index_op_test!(rep_index_bit64, u8, HostBitTensor, N64);
    index_op_test!(rep_index_bit128, u8, HostBitTensor, N128);

    #[test]
    fn test_rep_index_bit64() {
        rep_index_bit64()
    }

    #[test]
    fn test_rep_index_bit128() {
        rep_index_bit128()
    }

    macro_rules! rep_add_test {
        ($func_name:ident, $tt: ident) => {
            fn $func_name(xs: ArrayD<$tt>, ys: ArrayD<$tt>, zs: ArrayD<$tt>) {
                let alice = HostPlacement {
                    owner: "alice".into(),
                };
                let rep = ReplicatedPlacement {
                    owners: ["alice".into(), "bob".into(), "carole".into()],
                };

                let x = AbstractHostRingTensor::from_raw_plc(xs, alice.clone());
                let y = AbstractHostRingTensor::from_raw_plc(ys, alice.clone());

                let sess = SyncSession::default();

                let x_shared = rep.share(&sess, &x);
                let y_shared = rep.share(&sess, &y);

                let sum = rep.add(&sess, &x_shared, &y_shared);
                let opened_sum = alice.reveal(&sess, &sum);
                assert_eq!(
                    opened_sum,
                    AbstractHostRingTensor::from_raw_plc(zs, alice.clone())
                );
            }
        };
    }

    rep_add_test!(test_rep_add64, u64);
    rep_add_test!(test_rep_add128, u128);

    #[rstest]
    #[case(array![1_u64, 2, 3].into_dyn(),
        array![1_u64, 2, 3].into_dyn(),
        array![2_u64, 4, 6].into_dyn())
    ]
    #[case(array![-1_i64 as u64, -2_i64 as u64, -3_i64 as u64].into_dyn(),
        array![1_u64, 2, 3].into_dyn(),
        array![0_u64, 0, 0].into_dyn())
    ]
    fn test_rep_add_64(#[case] x: ArrayD<u64>, #[case] y: ArrayD<u64>, #[case] z: ArrayD<u64>) {
        test_rep_add64(x, y, z);
    }

    #[rstest]
    #[case(array![1_u128, 2, 3].into_dyn(),
        array![1_u128, 2, 3].into_dyn(),
        array![2_u128, 4, 6].into_dyn())
    ]
    #[case(array![-1_i128 as u128, -2_i128 as u128, -3_i128 as u128].into_dyn(),
        array![1_u128, 2, 3].into_dyn(),
        array![0_u128, 0, 0].into_dyn())
    ]
    fn test_rep_add_128(#[case] x: ArrayD<u128>, #[case] y: ArrayD<u128>, #[case] z: ArrayD<u128>) {
        test_rep_add128(x, y, z);
    }

    macro_rules! rep_binary_func_test {
        ($func_name:ident, $test_func: ident<$tt: ty>) => {
            fn $func_name(xs: ArrayD<$tt>, ys: ArrayD<$tt>, zs: ArrayD<$tt>) {
                let alice = HostPlacement {
                    owner: "alice".into(),
                };
                let rep = ReplicatedPlacement {
                    owners: ["alice".into(), "bob".into(), "carole".into()],
                };

                let x = AbstractHostRingTensor::from_raw_plc(xs, alice.clone());
                let y = AbstractHostRingTensor::from_raw_plc(ys, alice.clone());

                let sess = SyncSession::default();

                let x_shared = rep.share(&sess, &x);
                let y_shared = rep.share(&sess, &y);

                let sum: AbstractReplicatedRingTensor<AbstractHostRingTensor<$tt>> =
                    rep.$test_func(&sess, &x_shared, &y_shared);
                let opened_product = alice.reveal(&sess, &sum);
                assert_eq!(
                    opened_product,
                    AbstractHostRingTensor::from_raw_plc(zs, alice.clone())
                );
            }
        };
    }

    rep_binary_func_test!(test_rep_mul64, mul<u64>);
    rep_binary_func_test!(test_rep_mul128, mul<u128>);
    rep_binary_func_test!(test_rep_dot64, dot<u64>);
    rep_binary_func_test!(test_rep_dot128, dot<u128>);

    macro_rules! pairwise_same_length {
        ($func_name:ident, $tt: ident) => {
            fn $func_name() -> impl Strategy<Value = (ArrayD<$tt>, ArrayD<$tt>)> {
                (1usize..25)
                    .prop_flat_map(|length| {
                        (
                            proptest::collection::vec(any::<$tt>(), length),
                            proptest::collection::vec(any::<$tt>(), length),
                        )
                    })
                    .prop_map(|(x, y)| {
                        let a = Array::from_shape_vec(IxDyn(&[x.len()]), x).unwrap();
                        let b = Array::from_shape_vec(IxDyn(&[y.len()]), y).unwrap();
                        (a, b)
                    })
                    .boxed()
            }
        };
    }

    pairwise_same_length!(pairwise_same_length64, u64);
    pairwise_same_length!(pairwise_same_length128, u128);

    proptest! {
        #[test]
        fn test_fuzzy_rep_mul64((a,b) in pairwise_same_length64())
        {
            let mut target = Array::from_shape_vec(IxDyn(&[a.len()]), vec![0u64; a.len()]).unwrap();
            for i in 0..a.len() {
                target[i] = (std::num::Wrapping(a[i]) * std::num::Wrapping(b[i])).0;
            }
            test_rep_mul64(a, b, target);
        }

        #[test]
        fn test_fuzzy_rep_mul128((a,b) in pairwise_same_length128())
        {
            let mut target = Array::from_shape_vec(IxDyn(&[a.len()]), vec![0u128; a.len()]).unwrap();
            for i in 0..a.len() {
                target[i] = (std::num::Wrapping(a[i]) * std::num::Wrapping(b[i])).0;
            }
            test_rep_mul128(a, b, target);
        }

        #[test]
        fn test_fuzzy_rep_dot64((a,b) in pairwise_same_length64())
        {
            let mut target = std::num::Wrapping(0);
            for i in 0..a.len() {
                target += std::num::Wrapping(a[i]) * std::num::Wrapping(b[i]);
            }
            let target = Array::from_shape_vec(IxDyn(&[]), vec![target.0]).unwrap();
            test_rep_dot64(a, b, target);
        }

        #[test]
        fn test_fuzzy_rep_dot128((a,b) in pairwise_same_length128())
        {
            let mut target = std::num::Wrapping(0);
            for i in 0..a.len() {
                target += std::num::Wrapping(a[i]) * std::num::Wrapping(b[i]);
            }
            let target = Array::from_shape_vec(IxDyn(&[]), vec![target.0]).unwrap();
            test_rep_dot128(a, b, target);
        }

    }

    macro_rules! rep_mir_binary_func_test {
        ($func_name:ident, $test_func: ident<$tt: ty>) => {
            fn $func_name(xs: ArrayD<$tt>, ys: $tt, zs_mir: ArrayD<$tt>, zmir_s: ArrayD<$tt>) {
                let alice = HostPlacement {
                    owner: "alice".into(),
                };
                let rep = ReplicatedPlacement {
                    owners: ["alice".into(), "bob".into(), "carole".into()],
                };

                let x = AbstractHostRingTensor::from_raw_plc(xs, alice.clone());
                let target_rep_mir = AbstractHostRingTensor::from_raw_plc(zs_mir, alice.clone());
                let target_mir_rep = AbstractHostRingTensor::from_raw_plc(zmir_s, alice.clone());

                let sess = SyncSession::default();

                let x_shared = rep.share(&sess, &x);
                let y_mir: MirTen<AbstractHostRingTensor<$tt>> =
                    rep.fill(&sess, ys.into(), &rep.shape(&sess, &x_shared));

                let result_rep_mir = rep.$test_func(&sess, &x_shared, &y_mir);
                let opened_result = alice.reveal(&sess, &result_rep_mir);

                assert_eq!(opened_result, target_rep_mir);

                let result_mir_rep = rep.$test_func(&sess, &y_mir, &x_shared);
                let opened_result = alice.reveal(&sess, &result_mir_rep);

                assert_eq!(opened_result, target_mir_rep);
            }
        };
    }

    rep_mir_binary_func_test!(test_rep_mir_add64, add<u64>);
    rep_mir_binary_func_test!(test_rep_mir_add128, add<u128>);
    rep_mir_binary_func_test!(test_rep_mir_sub64, sub<u64>);
    rep_mir_binary_func_test!(test_rep_mir_sub128, sub<u128>);

    #[test]
    fn test_rep_mir_add_64() {
        let x = array![0u64, 1, 2].into_dyn();
        let y = 2u64;
        let target_rep_mir = array![2u64, 3, 4].into_dyn();
        let target_mir_rep = array![2u64, 3, 4].into_dyn();
        test_rep_mir_add64(x, y, target_rep_mir, target_mir_rep);
    }

    #[test]
    fn test_rep_mir_add_128() {
        let x = array![0u128, 1, 2].into_dyn();
        let y = 2u128;
        let target_rep_mir = array![2u128, 3, 4].into_dyn();
        let target_mir_rep = array![2u128, 3, 4].into_dyn();
        test_rep_mir_add128(x, y, target_rep_mir, target_mir_rep);
    }

    #[test]
    fn test_rep_mir_sub_64() {
        let x = array![2u64, 3, 4].into_dyn();
        let y = 2u64;
        let target_rep_mir = array![0u64, 1, 2].into_dyn();
        let target_mir_rep = array![0u64, 18446744073709551615, 18446744073709551614].into_dyn();
        test_rep_mir_sub64(x, y, target_rep_mir, target_mir_rep);
    }

    #[test]
    fn test_rep_mir_sub_128() {
        let x = array![2u128, 3, 4].into_dyn();
        let y = 2u128;
        let target_rep_mir = array![0u128, 1, 2].into_dyn();
        let target_mir_rep = array![
            0u128,
            340282366920938463463374607431768211455,
            340282366920938463463374607431768211454
        ]
        .into_dyn();
        test_rep_mir_sub128(x, y, target_rep_mir, target_mir_rep);
    }

    macro_rules! rep_mir_mul_setup_func_test {
        ($func_name:ident, $test_func: ident<$tt: ty>) => {
            fn $func_name(xs: ArrayD<$tt>, ys: $tt, zs: ArrayD<$tt>) {
                let alice = HostPlacement {
                    owner: "alice".into(),
                };
                let rep = ReplicatedPlacement {
                    owners: ["alice".into(), "bob".into(), "carole".into()],
                };

                let x = AbstractHostRingTensor::from_raw_plc(xs, alice.clone());
                let target = AbstractHostRingTensor::from_raw_plc(zs, alice.clone());

                let sess = SyncSession::default();

                let x_shared = rep.share(&sess, &x);
                let y_mir: MirTen<AbstractHostRingTensor<$tt>> =
                    rep.fill(&sess, ys.into(), &rep.shape(&sess, &x_shared));

                let result_rep_mir = rep.$test_func(&sess, &x_shared, &y_mir);
                let opened_result = alice.reveal(&sess, &result_rep_mir);

                assert_eq!(opened_result, target);

                let result_mir_rep = rep.$test_func(&sess, &y_mir, &x_shared);
                let opened_result = alice.reveal(&sess, &result_mir_rep);

                assert_eq!(opened_result, target);
            }
        };
    }

    rep_mir_mul_setup_func_test!(test_rep_mir_mul64, mul<u64>);
    rep_mir_mul_setup_func_test!(test_rep_mir_mul128, mul<u128>);

    #[test]
    fn test_rep_mir_mul_64() {
        let x = array![0u64, 1, 2].into_dyn();
        let y = 2u64;
        let target = array![0u64, 2, 4].into_dyn();
        test_rep_mir_mul64(x, y, target);
    }

    #[test]
    fn test_rep_mir_mul_128() {
        let x = array![0u128, 1, 2].into_dyn();
        let y = 2u128;
        let target = array![0u128, 2, 4].into_dyn();
        test_rep_mir_mul128(x, y, target);
    }

    macro_rules! rep_truncation_test {
        ($func_name:ident, $tt: ident) => {
            fn $func_name(xs: ArrayD<$tt>, amount: u32, ys: ArrayD<$tt>) {
                let alice = HostPlacement {
                    owner: "alice".into(),
                };
                let bob = HostPlacement {
                    owner: "bob".into(),
                };
                let carole = HostPlacement {
                    owner: "carole".into(),
                };

                let rep = ReplicatedPlacement {
                    owners: ["alice".into(), "bob".into(), "carole".into()],
                };

                let sess = SyncSession::default();

                let alice_x1 = AbstractHostRingTensor::from_raw_plc(xs.clone(), alice.clone());
                let alice_rep = rep.share(&sess, &alice_x1);
                let alice_tr = rep.trunc_pr(&sess, amount, &alice_rep);
                let alice_open = alice.reveal(&sess, &alice_tr);

                let alice_y = AbstractHostRingTensor::from_raw_plc(ys.clone(), alice.clone());
                assert_eq!(alice_open.1, alice_y.1); // make sure placements are equal

                // truncation can be off by 1
                for (i, value) in alice_y.0.iter().enumerate() {
                    let diff = value - &alice_open.0[i];
                    assert!(
                        diff == std::num::Wrapping(1 as $tt)
                            || diff == std::num::Wrapping($tt::MAX)
                            || diff == std::num::Wrapping(0),
                        "difference = {}, lhs = {}, rhs = {}",
                        diff,
                        value,
                        &alice_open.0[i]
                    );
                }

                let bob_x1 = AbstractHostRingTensor::from_raw_plc(xs.clone(), bob.clone());
                let bob_rep = rep.share(&sess, &bob_x1);
                let bob_tr = rep.trunc_pr(&sess, amount, &bob_rep);
                let bob_open = bob.reveal(&sess, &bob_tr);

                let bob_y = AbstractHostRingTensor::from_raw_plc(ys.clone(), bob.clone());
                assert_eq!(bob_open.1, bob);

                for (i, value) in bob_y.0.iter().enumerate() {
                    let diff = value - &bob_open.0[i];
                    assert!(
                        diff == std::num::Wrapping(1 as $tt)
                            || diff == std::num::Wrapping($tt::MAX)
                            || diff == std::num::Wrapping(0),
                        "difference = {}, lhs = {}, rhs = {}",
                        diff,
                        value,
                        &bob_open.0[i]
                    );
                }

                let carole_x1 = AbstractHostRingTensor::from_raw_plc(xs.clone(), carole.clone());
                let carole_rep = rep.share(&sess, &carole_x1);
                let carole_tr = rep.trunc_pr(&sess, amount, &carole_rep);
                let carole_open = carole.reveal(&sess, &carole_tr);

                let carole_y = AbstractHostRingTensor::from_raw_plc(ys.clone(), bob.clone());
                assert_eq!(carole_open.1, carole);

                for (i, value) in carole_y.0.iter().enumerate() {
                    let diff = value - &carole_open.0[i];
                    assert!(
                        diff == std::num::Wrapping(1 as $tt)
                            || diff == std::num::Wrapping($tt::MAX)
                            || diff == std::num::Wrapping(0),
                        "difference = {}, lhs = {}, rhs = {}",
                        diff,
                        value,
                        &carole_open.0[i]
                    );
                }
            }
        };
    }

    rep_truncation_test!(test_rep_truncation64, u64);
    rep_truncation_test!(test_rep_truncation128, u128);

    #[rstest]
    #[case(array![1_u64, 2, 4, 8, 16, 32, 64, 128, 256, 512, 1024, 2048, 4096, 8192, 16384, 32768, 65536, 131072, 262144, 524288, 1048576, 2097152, 4194304, 8388608, 16777216, 33554432, 67108864, 134217728, 268435456, 536870912, 1073741824, 2147483648, 4294967296, 8589934592, 17179869184, 34359738368, 68719476736, 137438953472, 274877906944, 549755813888, 1099511627776, 2199023255552, 4398046511104, 8796093022208, 17592186044416, 35184372088832, 70368744177664, 140737488355328, 281474976710656, 562949953421312, 1125899906842624, 2251799813685248, 4503599627370496, 9007199254740992, 18014398509481984, 36028797018963968, 72057594037927936, 144115188075855872, 288230376151711744, 576460752303423488, 1152921504606846976, 2305843009213693952, 4611686018427387904].into_dyn(),
        1,
        array![0_u64, 1, 2, 4, 8, 16, 32, 64, 128, 256, 512, 1024, 2048, 4096, 8192, 16384, 32768, 65536, 131072, 262144, 524288, 1048576, 2097152, 4194304, 8388608, 16777216, 33554432, 67108864, 134217728, 268435456, 536870912, 1073741824, 2147483648, 4294967296, 8589934592, 17179869184, 34359738368, 68719476736, 137438953472, 274877906944, 549755813888, 1099511627776, 2199023255552, 4398046511104, 8796093022208, 17592186044416, 35184372088832, 70368744177664, 140737488355328, 281474976710656, 562949953421312, 1125899906842624, 2251799813685248, 4503599627370496, 9007199254740992, 18014398509481984, 36028797018963968, 72057594037927936, 144115188075855872, 288230376151711744, 576460752303423488, 1152921504606846976, 2305843009213693952].into_dyn())
    ]
    #[case(array![1_u64, 2, 4, 8, 16, 32, 64, 128, 256, 512, 1024, 2048, 4096, 8192, 16384, 32768, 65536, 131072, 262144, 524288, 1048576, 2097152, 4194304, 8388608, 16777216, 33554432, 67108864, 134217728, 268435456, 536870912, 1073741824, 2147483648, 4294967296, 8589934592, 17179869184, 34359738368, 68719476736, 137438953472, 274877906944, 549755813888, 1099511627776, 2199023255552, 4398046511104, 8796093022208, 17592186044416, 35184372088832, 70368744177664, 140737488355328, 281474976710656, 562949953421312, 1125899906842624, 2251799813685248, 4503599627370496, 9007199254740992, 18014398509481984, 36028797018963968, 72057594037927936, 144115188075855872, 288230376151711744, 576460752303423488, 1152921504606846976, 2305843009213693952, 4611686018427387904].into_dyn(),
        62,
        array![0_u64, 0, 0, 0, 0, 0, 0, 0, 0, 0, 0, 0, 0, 0, 0, 0, 0, 0, 0, 0, 0, 0, 0, 0, 0, 0, 0, 0, 0, 0, 0, 0, 0, 0, 0, 0, 0, 0, 0, 0, 0, 0, 0, 0, 0, 0, 0, 0, 0, 0, 0, 0, 0, 0, 0, 0, 0, 0, 0, 0, 0, 0, 1].into_dyn())
    ]
    #[case(array![1_u64, 2, 4, 8, 16, 32, 64, 128, 256, 512, 1024, 2048, 4096, 8192, 16384, 32768, 65536, 131072, 262144, 524288, 1048576, 2097152, 4194304, 8388608, 16777216, 33554432, 67108864, 134217728, 268435456, 536870912, 1073741824, 2147483648, 4294967296, 8589934592, 17179869184, 34359738368, 68719476736, 137438953472, 274877906944, 549755813888, 1099511627776, 2199023255552, 4398046511104, 8796093022208, 17592186044416, 35184372088832, 70368744177664, 140737488355328, 281474976710656, 562949953421312, 1125899906842624, 2251799813685248, 4503599627370496, 9007199254740992, 18014398509481984, 36028797018963968, 72057594037927936, 144115188075855872, 288230376151711744, 576460752303423488, 1152921504606846976, 2305843009213693952, 4611686018427387904].into_dyn(),
        61,
        array![0_u64, 0, 0, 0, 0, 0, 0, 0, 0, 0, 0, 0, 0, 0, 0, 0, 0, 0, 0, 0, 0, 0, 0, 0, 0, 0, 0, 0, 0, 0, 0, 0, 0, 0, 0, 0, 0, 0, 0, 0, 0, 0, 0, 0, 0, 0, 0, 0, 0, 0, 0, 0, 0, 0, 0, 0, 0, 0, 0, 0, 0, 1, 2].into_dyn())
    ]
    #[case(array![-10_i64 as u64].into_dyn(), 1, array![-5_i64 as u64].into_dyn())]
    #[case(array![-10_i64 as u64].into_dyn(), 0, array![-10_i64 as u64].into_dyn())]
    #[case(array![-1152921504606846976_i64 as u64].into_dyn(), 60, array![-1_i64 as u64].into_dyn())]
    fn test_rep_truncation_64(
        #[case] x: ArrayD<u64>,
        #[case] amount: u32,
        #[case] target: ArrayD<u64>,
    ) {
        test_rep_truncation64(x, amount, target);
    }

    #[rstest]
    #[case(array![1_u128, 2, 4, 8, 16, 32, 64, 128, 256, 512, 1024, 2048, 4096, 8192, 16384, 32768, 65536, 131072, 262144, 524288, 1048576, 2097152, 4194304, 8388608, 16777216, 33554432, 67108864, 134217728, 268435456, 536870912, 1073741824, 2147483648, 4294967296, 8589934592, 17179869184, 34359738368, 68719476736, 137438953472, 274877906944, 549755813888, 1099511627776, 2199023255552, 4398046511104, 8796093022208, 17592186044416, 35184372088832, 70368744177664, 140737488355328, 281474976710656, 562949953421312, 1125899906842624, 2251799813685248, 4503599627370496, 9007199254740992, 18014398509481984, 36028797018963968, 72057594037927936, 144115188075855872, 288230376151711744, 576460752303423488, 1152921504606846976, 2305843009213693952, 4611686018427387904].into_dyn(),
        1,
        array![0_u128, 1, 2, 4, 8, 16, 32, 64, 128, 256, 512, 1024, 2048, 4096, 8192, 16384, 32768, 65536, 131072, 262144, 524288, 1048576, 2097152, 4194304, 8388608, 16777216, 33554432, 67108864, 134217728, 268435456, 536870912, 1073741824, 2147483648, 4294967296, 8589934592, 17179869184, 34359738368, 68719476736, 137438953472, 274877906944, 549755813888, 1099511627776, 2199023255552, 4398046511104, 8796093022208, 17592186044416, 35184372088832, 70368744177664, 140737488355328, 281474976710656, 562949953421312, 1125899906842624, 2251799813685248, 4503599627370496, 9007199254740992, 18014398509481984, 36028797018963968, 72057594037927936, 144115188075855872, 288230376151711744, 576460752303423488, 1152921504606846976, 2305843009213693952].into_dyn())
    ]
    #[case(array![1_u128, 2, 4, 8, 16, 32, 64, 128, 256, 512, 1024, 2048, 4096, 8192, 16384, 32768, 65536, 131072, 262144, 524288, 1048576, 2097152, 4194304, 8388608, 16777216, 33554432, 67108864, 134217728, 268435456, 536870912, 1073741824, 2147483648, 4294967296, 8589934592, 17179869184, 34359738368, 68719476736, 137438953472, 274877906944, 549755813888, 1099511627776, 2199023255552, 4398046511104, 8796093022208, 17592186044416, 35184372088832, 70368744177664, 140737488355328, 281474976710656, 562949953421312, 1125899906842624, 2251799813685248, 4503599627370496, 9007199254740992, 18014398509481984, 36028797018963968, 72057594037927936, 144115188075855872, 288230376151711744, 576460752303423488, 1152921504606846976, 2305843009213693952, 4611686018427387904].into_dyn(),
        62,
        array![0_u128, 0, 0, 0, 0, 0, 0, 0, 0, 0, 0, 0, 0, 0, 0, 0, 0, 0, 0, 0, 0, 0, 0, 0, 0, 0, 0, 0, 0, 0, 0, 0, 0, 0, 0, 0, 0, 0, 0, 0, 0, 0, 0, 0, 0, 0, 0, 0, 0, 0, 0, 0, 0, 0, 0, 0, 0, 0, 0, 0, 0, 0, 1].into_dyn())
    ]
    #[case(array![1_u128, 2, 4, 8, 16, 32, 64, 128, 256, 512, 1024, 2048, 4096, 8192, 16384, 32768, 65536, 131072, 262144, 524288, 1048576, 2097152, 4194304, 8388608, 16777216, 33554432, 67108864, 134217728, 268435456, 536870912, 1073741824, 2147483648, 4294967296, 8589934592, 17179869184, 34359738368, 68719476736, 137438953472, 274877906944, 549755813888, 1099511627776, 2199023255552, 4398046511104, 8796093022208, 17592186044416, 35184372088832, 70368744177664, 140737488355328, 281474976710656, 562949953421312, 1125899906842624, 2251799813685248, 4503599627370496, 9007199254740992, 18014398509481984, 36028797018963968, 72057594037927936, 144115188075855872, 288230376151711744, 576460752303423488, 1152921504606846976, 2305843009213693952, 4611686018427387904].into_dyn(),
        61,
        array![0_u128, 0, 0, 0, 0, 0, 0, 0, 0, 0, 0, 0, 0, 0, 0, 0, 0, 0, 0, 0, 0, 0, 0, 0, 0, 0, 0, 0, 0, 0, 0, 0, 0, 0, 0, 0, 0, 0, 0, 0, 0, 0, 0, 0, 0, 0, 0, 0, 0, 0, 0, 0, 0, 0, 0, 0, 0, 0, 0, 0, 0, 1, 2].into_dyn())
    ]
    #[case(array![-10_i128 as u128].into_dyn(), 1, array![-5_i128 as u128].into_dyn())]
    #[case(array![-10_i128 as u128].into_dyn(), 0, array![-10_i128 as u128].into_dyn())]
    #[case(array![-1152921504606846976_i128 as u128].into_dyn(), 60, array![-1_i128 as u128].into_dyn())]
    fn test_rep_truncation_128(
        #[case] x: ArrayD<u128>,
        #[case] amount: u32,
        #[case] target: ArrayD<u128>,
    ) {
        test_rep_truncation128(x, amount, target);
    }

    fn any_bounded_u64() -> impl Strategy<Value = u64> {
        any::<u64>().prop_map(|x| (x >> 2) - 1)
    }

    fn any_bounded_u128() -> impl Strategy<Value = u128> {
        any::<u128>().prop_map(|x| (x >> 2) - 1)
    }

    proptest! {

        #[test]
        fn test_fuzzy_rep_trunc64(raw_vector in proptest::collection::vec(any_bounded_u64(), 1..5), amount in 0u32..62
        ) {
            let target = raw_vector.iter().map(|x| x >> amount).collect::<Vec<_>>();
            test_rep_truncation64(Array::from_shape_vec(IxDyn(&[raw_vector.len()]), raw_vector).unwrap(), amount, Array::from_shape_vec(IxDyn(&[target.len()]), target).unwrap());
        }

        #[test]
        fn test_fuzzy_rep_trunc128(raw_vector in proptest::collection::vec(any_bounded_u128(), 1..5), amount in 0u32..126
        ) {
            let target = raw_vector.iter().map(|x| x >> amount).collect::<Vec<_>>();
            test_rep_truncation128(Array::from_shape_vec(IxDyn(&[raw_vector.len()]), raw_vector).unwrap(), amount, Array::from_shape_vec(IxDyn(&[target.len()]), target).unwrap());
        }
    }

    macro_rules! rep_unary_func_test {
        ($func_name:ident, $test_func: ident<$tt: ty>) => {
            fn $func_name(xs: ArrayD<$tt>, zs: ArrayD<$tt>) {
                let alice = HostPlacement {
                    owner: "alice".into(),
                };
                let rep = ReplicatedPlacement {
                    owners: ["alice".into(), "bob".into(), "carole".into()],
                };

                let x = AbstractHostRingTensor::from_raw_plc(xs, alice.clone());

                let sess = SyncSession::default();

                let x_shared = rep.share(&sess, &x);

                let result: AbstractReplicatedRingTensor<AbstractHostRingTensor<$tt>> =
                    rep.$test_func(&sess, &x_shared);
                let opened_result = alice.reveal(&sess, &result);
                assert_eq!(
                    opened_result,
                    AbstractHostRingTensor::from_raw_plc(zs, alice.clone())
                );
            }
        };
    }

    rep_unary_func_test!(test_rep_msb64, msb<u64>);
    rep_unary_func_test!(test_rep_msb128, msb<u128>);

    #[rstest]
    #[case(array![-10_i64 as u64, -100_i64 as u64, -200000_i64 as u64, 0, 1].into_dyn(), array![1_u64, 1, 1, 0, 0].into_dyn())]
    fn test_rep_msb_64(#[case] x: ArrayD<u64>, #[case] target: ArrayD<u64>) {
        test_rep_msb64(x, target);
    }

    #[rstest]
    #[case(array![-10_i128 as u128, -100_i128 as u128, -200000_i128 as u128, 0, 1].into_dyn(), array![1_u128, 1, 1, 0, 0].into_dyn())]
    fn test_rep_msb_128(#[case] x: ArrayD<u128>, #[case] target: ArrayD<u128>) {
        test_rep_msb128(x, target);
    }

    proptest! {
        #![proptest_config(ProptestConfig::with_cases(10))]

        #[test]
        fn test_fuzzy_rep_msb64(raw_vector in proptest::collection::vec(any::<i64>().prop_map(|x| x as u64), 1..5)) {
            let target = raw_vector.iter().map(|x|
                (*x as i64).is_negative() as u64
            ).collect::<Vec<_>>();
            test_rep_msb64(Array::from_shape_vec(IxDyn(&[raw_vector.len()]), raw_vector).unwrap(), Array::from_shape_vec(IxDyn(&[target.len()]), target).unwrap());
        }

        #[test]
        fn test_fuzzy_rep_msb128(raw_vector in proptest::collection::vec(any::<i128>().prop_map(|x| x as u128), 1..5)) {
            let target = raw_vector.iter().map(|x|
                (*x as i128).is_negative() as u128
            ).collect::<Vec<_>>();
            test_rep_msb128(Array::from_shape_vec(IxDyn(&[raw_vector.len()]), raw_vector).unwrap(), Array::from_shape_vec(IxDyn(&[target.len()]), target).unwrap());
        }
    }

    #[rstest]
    #[case(array![0_u8, 1, 0].into_dyn())]
    fn test_ring_inject(#[case] xs: ArrayD<u8>) {
        let alice = HostPlacement {
            owner: "alice".into(),
        };
        let rep = ReplicatedPlacement {
            owners: ["alice".into(), "bob".into(), "carole".into()],
        };

        let x = HostBitTensor::from_raw_plc(xs.clone(), alice.clone());

        let sess = SyncSession::default();

        let x_shared = rep.share(&sess, &x);

        let x_ring64: ReplicatedRing64Tensor = rep.ring_inject(&sess, 0, &x_shared);
        let x_ring128: ReplicatedRing128Tensor = rep.ring_inject(&sess, 0, &x_shared);

        let target64 = HostRing64Tensor::from_raw_plc(xs.map(|x| *x as u64), alice.clone());
        let target128 = HostRing128Tensor::from_raw_plc(xs.map(|x| *x as u128), alice.clone());

        assert_eq!(alice.reveal(&sess, &x_ring64), target64);
        assert_eq!(alice.reveal(&sess, &x_ring128), target128);

        let shifted_x_ring64: ReplicatedRing64Tensor = rep.ring_inject(&sess, 20, &x_shared);
        assert_eq!(alice.reveal(&sess, &shifted_x_ring64), target64 << 20);
    }

    rep_unary_func_test!(test_rep_abs64, abs<u64>);
    rep_unary_func_test!(test_rep_abs128, abs<u128>);

    #[rstest]
    #[case(array![-10_i64 as u64, -100_i64 as u64, -200000_i64 as u64, 0, 1000].into_dyn(), array![10_u64, 100, 200000, 0, 1000].into_dyn())]
    fn test_rep_abs_64(#[case] x: ArrayD<u64>, #[case] target: ArrayD<u64>) {
        test_rep_abs64(x, target);
    }

    #[rstest]
    #[case(array![-10_i128 as u128, -100_i128 as u128, -200000_i128 as u128, 0, 1000].into_dyn(), array![10_u128, 100, 200000, 0, 1000].into_dyn())]
    fn test_rep_abs_128(#[case] x: ArrayD<u128>, #[case] target: ArrayD<u128>) {
        test_rep_abs128(x, target);
    }

    fn test_rep_bit_dec64(xs: ArrayD<u64>, zs: ArrayD<u8>) {
        let alice = HostPlacement {
            owner: "alice".into(),
        };
        let rep = ReplicatedPlacement {
            owners: ["alice".into(), "bob".into(), "carole".into()],
        };

        let x = AbstractHostRingTensor::from_raw_plc(xs, alice.clone());

        let sess = SyncSession::default();

        let x_shared = rep.share(&sess, &x);

        let result: ReplicatedBitArray64 = rep.bit_decompose(&sess, &x_shared);
        let opened_result = alice.reveal(&sess, &result);
        assert_eq!(opened_result, AbstractHostBitArray::from_raw_plc(zs, alice));
    }

    #[rstest]
    #[case(array![1073741823].into_dyn(),
        array![
            [1_u8],[1],[1],[1],[1],[1],[1],[1],
            [1],[1],[1],[1],[1],[1],[1],[1],
            [1],[1],[1],[1],[1],[1],[1],[1],
            [1],[1],[1],[1],[1],[1],[0],[0],
            [0],[0],[0],[0],[0],[0],[0],[0],
            [0],[0],[0],[0],[0],[0],[0],[0],
            [0],[0],[0],[0],[0],[0],[0],[0],
            [0],[0],[0],[0],[0],[0],[0],[0],
        ].into_dyn()
    )]
    fn test_rep_bit_dec_64(#[case] x: ArrayD<u64>, #[case] y: ArrayD<u8>) {
        test_rep_bit_dec64(x, y);
    }

    macro_rules! rep_bit_compose_test {
        ($func_name:ident, $tt:ty) => {
            fn $func_name(xs: ArrayD<$tt>) {
                let alice = HostPlacement {
                    owner: "alice".into(),
                };
                let rep = ReplicatedPlacement {
                    owners: ["alice".into(), "bob".into(), "carole".into()],
                };

                let expected = xs.clone();

                let x = AbstractHostRingTensor::from_raw_plc(xs, alice.clone());

                let sess = SyncSession::default();

                let x_shared = rep.share(&sess, &x);

                let decomposed = rep.bit_decompose(&sess, &x_shared);

                let composed = rep.bit_compose(&sess, &decomposed);

                let opened_result = alice.reveal(&sess, &composed);

                assert_eq!(
                    opened_result,
                    AbstractHostRingTensor::from_raw_plc(expected, alice)
                );
            }
        };
    }

    rep_bit_compose_test!(test_rep_bit_compose64, u64);
    rep_bit_compose_test!(test_rep_bit_compose128, u128);

    #[rstest]
    #[case(array![1073741823i128 as u128, 0, 6].into_dyn())]
    fn test_rep_bit_compose_128(#[case] xs: ArrayD<u128>) {
        test_rep_bit_compose128(xs);
    }

    #[rstest]
    #[case(array![1073741823, 0, 6].into_dyn())]
    fn test_rep_bit_compose_64(#[case] x: ArrayD<u64>) {
        test_rep_bit_compose64(x);
    }

    #[test]
    fn test_bit_dec_different_plc() {
        let xs = array![1073741823].into_dyn();
        let zs = array![
            [1_u8],
            [1],
            [1],
            [1],
            [1],
            [1],
            [1],
            [1],
            [1],
            [1],
            [1],
            [1],
            [1],
            [1],
            [1],
            [1],
            [1],
            [1],
            [1],
            [1],
            [1],
            [1],
            [1],
            [1],
            [1],
            [1],
            [1],
            [1],
            [1],
            [1],
            [0],
            [0],
            [0],
            [0],
            [0],
            [0],
            [0],
            [0],
            [0],
            [0],
            [0],
            [0],
            [0],
            [0],
            [0],
            [0],
            [0],
            [0],
            [0],
            [0],
            [0],
            [0],
            [0],
            [0],
            [0],
            [0],
            [0],
            [0],
            [0],
            [0],
            [0],
            [0],
            [0],
            [0],
        ]
        .into_dyn();

        let alice = HostPlacement {
            owner: "alice".into(),
        };

        let bob = HostPlacement {
            owner: "bob".into(),
        };

        let rep = ReplicatedPlacement {
            owners: ["alice".into(), "bob".into(), "carole".into()],
        };

        let x = AbstractHostRingTensor::from_raw_plc(xs, bob);

        let sess = SyncSession::default();

        let x_shared = rep.share(&sess, &x);

        let result: ReplicatedBitArray64 = rep.bit_decompose(&sess, &x_shared);
        let opened_result = alice.reveal(&sess, &result);
        assert_eq!(opened_result, AbstractHostBitArray::from_raw_plc(zs, alice));
    }

    macro_rules! rep_prefix_op_bit_test {
        ($func_name:ident, $test_func: ident) => {
            fn $func_name(x: ArrayD<u64>, y_target: Vec<u8>) {
                let alice = HostPlacement {
                    owner: "alice".into(),
                };
                let rep = ReplicatedPlacement {
                    owners: ["alice".into(), "bob".into(), "carole".into()],
                };

                let x = AbstractHostRingTensor::from_raw_plc(x, alice.clone());
                let sess = SyncSession::default();

                let x_shared = rep.share(&sess, &x);
                let x_bits: ReplicatedBitArray64 = rep.bit_decompose(&sess, &x_shared);
                let x_bits_vec: Vec<ReplicatedBitTensor> =
                    (0..64).map(|i| rep.index(&sess, i, &x_bits)).collect();

                let out = rep.$test_func(&sess, x_bits_vec);

                for (i, el) in out.iter().enumerate() {
                    let b = alice.reveal(&sess, el);
                    assert_eq!(b.0[0], y_target[i]);
                }
            }
        };
    }

    rep_prefix_op_bit_test!(test_rep_prefix_or, prefix_or);
    rep_prefix_op_bit_test!(test_rep_prefix_and, prefix_and);

    #[test]
    fn test_prefix_or() {
        let x = array![1024u64].into_dyn();
        let y_target = vec![
            0, 0, 0, 0, 0, 0, 0, 0, 0, 0, 1, 1, 1, 1, 1, 1, 1, 1, 1, 1, 1, 1, 1, 1, 1, 1, 1, 1, 1,
            1, 1, 1, 1, 1, 1, 1, 1, 1, 1, 1, 1, 1, 1, 1, 1, 1, 1, 1, 1, 1, 1, 1, 1, 1, 1, 1, 1, 1,
            1, 1, 1, 1, 1, 1,
        ];
        test_rep_prefix_or(x, y_target);
    }

    #[test]
    fn test_prefix_and() {
        let x = array![7u64].into_dyn();
        let y_target = vec![
            1, 1, 1, 0, 0, 0, 0, 0, 0, 0, 0, 0, 0, 0, 0, 0, 0, 0, 0, 0, 0, 0, 0, 0, 0, 0, 0, 0, 0,
            0, 0, 0, 0, 0, 0, 0, 0, 0, 0, 0, 0, 0, 0, 0, 0, 0, 0, 0, 0, 0, 0, 0, 0, 0, 0, 0, 0, 0,
            0, 0, 0, 0, 0, 0,
        ];
        test_rep_prefix_and(x, y_target);
    }

    macro_rules! rep_binary_func_test_bit {
        ($func_name:ident, $test_func: ident<$tt: ty>) => {
            fn $func_name(xs: ArrayD<$tt>, ys: ArrayD<$tt>, zs: ArrayD<u8>) {
                let alice = HostPlacement {
                    owner: "alice".into(),
                };
                let rep = ReplicatedPlacement {
                    owners: ["alice".into(), "bob".into(), "carole".into()],
                };

                let x = AbstractHostRingTensor::from_raw_plc(xs, alice.clone());
                let y = AbstractHostRingTensor::from_raw_plc(ys, alice.clone());

                let sess = SyncSession::default();

                let x_shared = rep.share(&sess, &x);
                let y_shared = rep.share(&sess, &y);

                let sum: AbstractReplicatedRingTensor<HostBitTensor> =
                    rep.$test_func(&sess, &x_shared, &y_shared);
                let opened_product = alice.reveal(&sess, &sum);
                assert_eq!(
                    opened_product,
                    HostBitTensor::from_raw_plc(zs, alice.clone())
                );
            }
        };
    }

    rep_binary_func_test_bit!(test_rep_lt64, less_than<u64>);
    rep_binary_func_test_bit!(test_rep_lt128, less_than<u128>);

    #[test]
    fn test_rep_lt_64() {
        let x = array![0u64, 1, 2, -1_i64 as u64, -2_i64 as u64].into_dyn();
        let y = array![
            -1_i64 as u64,
            -2_i64 as u64,
            3_u64,
            -1_i64 as u64,
            -1_i64 as u64
        ]
        .into_dyn();
        let target = array![0, 0, 1, 0, 1].into_dyn();
        test_rep_lt64(x, y, target);
    }

    #[test]
    fn test_rep_lt_128() {
        let x = array![0u128, 1, 2, -1_i128 as u128, -2_i128 as u128].into_dyn();
        let y = array![
            -1_i128 as u128,
            -2_i128 as u128,
            3_u128,
            -1_i128 as u128,
            -1_i128 as u128
        ]
        .into_dyn();
        let target = array![0, 0, 1, 0, 1].into_dyn();
        test_rep_lt128(x, y, target);
    }

    rep_binary_func_test_bit!(test_rep_gt64, greater_than<u64>);
    rep_binary_func_test_bit!(test_rep_gt128, greater_than<u128>);

    #[test]
    fn test_rep_gt_64() {
        let x = array![0u64, 1, 2, -1_i64 as u64, -2_i64 as u64, 2u64.pow(62)].into_dyn();
        let y = array![
            -1_i64 as u64,
            -2_i64 as u64,
            3_u64,
            -1_i64 as u64,
            -1_i64 as u64,
            (-4611686018427387904_i64 + 1) as u64 // -2^62+1
        ]
        .into_dyn();
        let target = array![1, 1, 0, 0, 0, 1].into_dyn();
        test_rep_gt64(x, y, target);
    }

    #[test]
    fn test_rep_gt_128() {
        let x = array![0u128, 1, 2, -1_i128 as u128, -2_i128 as u128].into_dyn();
        let y = array![
            -1_i128 as u128,
            -2_i128 as u128,
            3_u128,
            -1_i128 as u128,
            -1_i128 as u128
        ]
        .into_dyn();
        let target = array![1, 1, 0, 0, 0].into_dyn();
        test_rep_gt128(x, y, target);
    }
}<|MERGE_RESOLUTION|>--- conflicted
+++ resolved
@@ -2611,19 +2611,7 @@
 }
 
 impl RingInjectOp {
-<<<<<<< HEAD
-    pub(crate) fn rep_kernel<
-        S: Session,
-        HostBitT,
-        HostRingT,
-        HostShapeT,
-        AdtRingT,
-        AdtBitT,
-        RepBitT,
-    >(
-=======
-    pub(crate) fn rep_kernel<S: Session, HostBitT, HostRingT, ShapeT, AdtRingT, AdtBitT>(
->>>>>>> 2a51e79a
+    pub(crate) fn rep_kernel<S: Session, HostBitT, HostRingT, HostShapeT, AdtRingT, AdtBitT>(
         sess: &S,
         rep: &ReplicatedPlacement,
         bit_idx: usize,
@@ -2644,17 +2632,10 @@
 
         HostPlacement: PlacementShape<S, HostBitT, HostShapeT>,
         ReplicatedPlacement: PlacementAdtToRep<S, AdtRingT, st!(RepTen<HostRingT>)>,
-<<<<<<< HEAD
         AdditivePlacement: PlacementFill<S, HostShapeT, AdtRingT>,
         HostPlacement: PlacementFill<S, HostShapeT, HostRingT>,
-        AdditivePlacement: PlacementDaBitProvider<S, HostShapeT, AdtRingT, AdtBitT>,
-        AdditivePlacement: PlacementRepToAdt<S, RepBitT, AdtBitT>,
-=======
-        AdditivePlacement: PlacementFill<S, ShapeT, AdtRingT>,
-        HostPlacement: PlacementFill<S, ShapeT, HostRingT>,
-        AdditivePlacement: PlacementDaBitProvider<S, ShapeT, AdtTen<HostRingT>, AdtTen<HostBitT>>,
+        AdditivePlacement: PlacementDaBitProvider<S, HostShapeT, AdtTen<HostRingT>, AdtTen<HostBitT>>,
         AdditivePlacement: PlacementRepToAdt<S, st!(RepTen<HostBitT>), AdtBitT>,
->>>>>>> 2a51e79a
         AdditivePlacement: PlacementAdd<S, AdtBitT, AdtBitT, AdtBitT>,
         AdditivePlacement: PlacementAdd<S, AdtRingT, HostRingT, AdtRingT>,
         AdditivePlacement: PlacementMul<S, AdtRingT, HostRingT, AdtRingT>,
@@ -3229,50 +3210,29 @@
         Ok(rep.msb(sess, &z))
     }
 
-<<<<<<< HEAD
-    pub(crate) fn rep_mir_kernel<S: Session, RepRingT, MirRingT>(
+    pub(crate) fn rep_mir_kernel<S: Session, RepRingT, MirRingT, RepBitT>(
         sess: &S,
         rep: &ReplicatedPlacement,
         x: RepRingT,
         y: MirRingT,
-    ) -> Result<RepRingT>
+    ) -> Result<RepBitT>
     where
         ReplicatedPlacement: PlacementSub<S, MirRingT, RepRingT, RepRingT>,
-        ReplicatedPlacement: PlacementMsb<S, RepRingT, RepRingT>,
-=======
-    pub(crate) fn rep_mir_kernel<S: Session, RepRingT, MirroredT, RepBitT>(
-        sess: &S,
-        rep: &ReplicatedPlacement,
-        x: RepRingT,
-        y: MirroredT,
-    ) -> Result<RepBitT>
-    where
-        ReplicatedPlacement: PlacementSub<S, MirroredT, RepRingT, RepRingT>,
         ReplicatedPlacement: PlacementMsb<S, RepRingT, RepBitT>,
->>>>>>> 2a51e79a
     {
         let z = rep.sub(sess, &y, &x);
         Ok(rep.msb(sess, &z))
     }
 
-<<<<<<< HEAD
-    pub(crate) fn mir_rep_kernel<S: Session, RepRingT, MirRingT>(
-=======
-    pub(crate) fn mir_rep_kernel<S: Session, RepRingT, MirroredT, RepBitT>(
->>>>>>> 2a51e79a
+    pub(crate) fn mir_rep_kernel<S: Session, RepRingT, MirRingT, RepBitT>(
         sess: &S,
         rep: &ReplicatedPlacement,
         x: MirRingT,
         y: RepRingT,
     ) -> Result<RepBitT>
     where
-<<<<<<< HEAD
         ReplicatedPlacement: PlacementSub<S, RepRingT, MirRingT, RepRingT>,
-        ReplicatedPlacement: PlacementMsb<S, RepRingT, RepRingT>,
-=======
-        ReplicatedPlacement: PlacementSub<S, RepRingT, MirroredT, RepRingT>,
         ReplicatedPlacement: PlacementMsb<S, RepRingT, RepBitT>,
->>>>>>> 2a51e79a
     {
         let z = rep.sub(sess, &y, &x);
         Ok(rep.msb(sess, &z))

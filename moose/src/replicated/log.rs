use super::*;
use crate::computation::RepEqualOp;
use crate::error::Result;
use crate::execution::Session;
use crate::{Const, Ring};

impl RepEqualOp {
    pub(crate) fn rep_kernel<S: Session, RepRingT, RepBitT, RepBitArrayT, ShapeT, N: Const>(
        sess: &S,
        rep: &ReplicatedPlacement,
        x: RepRingT,
        y: RepRingT,
    ) -> Result<RepBitT>
    where
        RepRingT: Ring<BitLength = N>,

        ReplicatedPlacement: PlacementBitDec<S, RepRingT, RepBitArrayT>,
        ReplicatedPlacement: PlacementSub<S, RepRingT, RepRingT, RepRingT>,
        ReplicatedPlacement: PlacementXor<S, RepBitT, RepBitT, RepBitT>,
        ReplicatedPlacement: PlacementFill<S, ShapeT, RepBitT>,
        ReplicatedPlacement: PlacementShape<S, RepRingT, ShapeT>,
        ReplicatedPlacement: PlacementIndex<S, RepBitArrayT, RepBitT>,
        ReplicatedPlacement: PlacementMul<S, RepBitT, RepBitT, RepBitT>,
        ReplicatedPlacement: PlacementXor<S, RepBitT, RepBitT, RepBitT>,
    {
        let z = rep.sub(sess, &x, &y);
        let bits = rep.bit_decompose(sess, &z);

        let v: Vec<_> = (0..RepRingT::BitLength::VALUE)
            .map(|i| rep.index(sess, i, &bits))
            .collect();

        let ones = rep.fill(sess, 1u8.into(), &rep.shape(sess, &z));

        let v_not: Vec<_> = v.iter().map(|vi| rep.xor(sess, &ones, vi)).collect();

        // TODO we can optimize this by having a binary multipler like
        // we are doing with the binary adder in bit decompitision
        Ok(v_not.iter().fold(ones, |acc, y| rep.mul(sess, &acc, y)))
    }
}

#[cfg(test)]
mod tests {
<<<<<<< HEAD
    use crate::host::{HostBitTensor, HostPlacement, HostRingTensor};
=======
    use crate::computation::HostPlacement;
    use crate::execution::SyncSession;
    use crate::host::{HostBitTensor, HostRingTensor};
>>>>>>> d0cf8557
    use crate::kernels::*;
    use crate::replicated::{ReplicatedBitTensor, ReplicatedPlacement};
    use ndarray::{array, IxDyn};

    #[test]
    fn test_equal() {
        let alice = HostPlacement {
            owner: "alice".into(),
        };

        let bob = HostPlacement {
            owner: "bob".into(),
        };

        let rep = ReplicatedPlacement {
            owners: ["alice".into(), "bob".into(), "carole".into()],
        };

        let sess = SyncSession::default();

        let x = HostRingTensor::from_raw_plc(
            array![1024u64, 5, 4]
                .into_dimensionality::<IxDyn>()
                .unwrap(),
            alice.clone(),
        );

        let y = HostRingTensor::from_raw_plc(
            array![1024u64, 4, 5]
                .into_dimensionality::<IxDyn>()
                .unwrap(),
            bob,
        );

        let x_shared = rep.share(&sess, &x);

        let y_shared = rep.share(&sess, &y);

        let res: ReplicatedBitTensor = rep.equal(&sess, &x_shared, &y_shared);

        let opened_result = alice.reveal(&sess, &res);
        assert_eq!(
            opened_result,
            HostBitTensor::from_raw_plc(
                array![1, 0, 0].into_dimensionality::<IxDyn>().unwrap(),
                alice
            )
        );
    }
}<|MERGE_RESOLUTION|>--- conflicted
+++ resolved
@@ -42,13 +42,8 @@
 
 #[cfg(test)]
 mod tests {
-<<<<<<< HEAD
+    use crate::execution::SyncSession;
     use crate::host::{HostBitTensor, HostPlacement, HostRingTensor};
-=======
-    use crate::computation::HostPlacement;
-    use crate::execution::SyncSession;
-    use crate::host::{HostBitTensor, HostRingTensor};
->>>>>>> d0cf8557
     use crate::kernels::*;
     use crate::replicated::{ReplicatedBitTensor, ReplicatedPlacement};
     use ndarray::{array, IxDyn};

--- conflicted
+++ resolved
@@ -809,15 +809,9 @@
         #[case] run_async: bool,
     ) -> std::result::Result<(), anyhow::Error> {
         let source = r#"
-<<<<<<< HEAD
-        s = Constant{value=Int64Tensor([[1,2], [3, 4]])}: () -> Int64Tensor @Host(alice)
-        r = Transpose : (Int64Tensor) -> Int64Tensor (s) @Host(alice)
-        output = Output : (Int64Tensor) -> Int64Tensor (r) @Host(alice)
-=======
         s = Constant{value=HostInt64Tensor([[1,2], [3, 4]])}: () -> HostInt64Tensor @Host(alice)
-        r = HostTranspose : (HostInt64Tensor) -> HostInt64Tensor (s) @Host(alice)
+        r = Transpose : (HostInt64Tensor) -> HostInt64Tensor (s) @Host(alice)
         output = Output : (HostInt64Tensor) -> HostInt64Tensor (r) @Host(alice)
->>>>>>> 25c77846
         "#;
         let arguments: HashMap<String, Value> = hashmap!();
         let storage_mapping: HashMap<String, HashMap<String, Value>> =
@@ -849,15 +843,9 @@
     ) -> std::result::Result<(), anyhow::Error> {
         let source = format!(
             r#"
-<<<<<<< HEAD
-            x = Constant{{value=Float64Tensor([1.0, 1.0, 1.0])}}: () -> Float64Tensor @Host(alice)
-        res = AtLeast2D {{ to_column_vector = {} }} : (Float64Tensor) -> Float64Tensor (x) @Host(alice)
-        output = Output : (Float64Tensor) -> Float64Tensor (res) @Host(alice)
-=======
             x = Constant{{value=HostFloat64Tensor([1.0, 1.0, 1.0])}}: () -> HostFloat64Tensor @Host(alice)
-        res = HostAtLeast2D {{ to_column_vector = {} }} : (HostFloat64Tensor) -> HostFloat64Tensor (x) @Host(alice)
+        res = AtLeast2D {{ to_column_vector = {} }} : (HostFloat64Tensor) -> HostFloat64Tensor (x) @Host(alice)
         output = Output : (HostFloat64Tensor) -> HostFloat64Tensor (res) @Host(alice)
->>>>>>> 25c77846
         "#,
             to_column_vector
         );

use crate::bit::BitTensor;
use crate::computation::*;
use crate::error::{Error, Result};
use crate::execution::{
    map_receive_error, map_send_result, AsyncKernel, CompilationContext, Compile, Kernel,
    SyncKernel,
};
use crate::prim::{PrfKey, RawNonce, RawPrfKey, RawSeed, Seed};
use crate::replicated::ReplicatedSetup;
use crate::ring::{Ring128Tensor, Ring64Tensor};
use crate::standard::{
    Float32Tensor, Float64Tensor, Int32Tensor, Int64Tensor, Shape, Uint32Tensor, Uint64Tensor,
};
use crate::{closure_kernel, function_kernel};
use std::collections::HashMap;
use std::convert::TryFrom;
use std::sync::Arc;

pub trait Session {
    type Value;
    fn execute(&self, op: Operator, plc: &Placement, operands: Vec<Self::Value>) -> Self::Value;

    type ReplicatedSetup;
    fn replicated_setup(&self, plc: &ReplicatedPlacement) -> &Self::ReplicatedSetup;
}

pub trait RuntimeSession {
    fn session_id(&self) -> &SessionId;
}

pub struct NewSyncSession {
    session_id: SessionId,
    replicated_keys: HashMap<ReplicatedPlacement, ReplicatedSetup>,
}

impl Default for NewSyncSession {
    fn default() -> Self {
        NewSyncSession {
            session_id: "abcde".into(), // TODO
            replicated_keys: Default::default(),
        }
    }
}

impl Session for NewSyncSession {
    type Value = Value;

    fn execute(&self, op: Operator, plc: &Placement, operands: Vec<Value>) -> Value {
        match op {
<<<<<<< HEAD
            Operator::Shape(op) => DispatchKernel::compile(&op, plc)(self, operands),
            Operator::BitFill(op) => DispatchKernel::compile(&op, plc)(self, operands),
            Operator::RingFill(op) => DispatchKernel::compile(&op, plc)(self, operands),
            Operator::PrimPrfKeyGen(op) => DispatchKernel::compile(&op, plc)(self, operands),
            Operator::BitSample(op) => DispatchKernel::compile(&op, plc)(self, operands),
            Operator::BitXor(op) => DispatchKernel::compile(&op, plc)(self, operands),
            Operator::BitAnd(op) => DispatchKernel::compile(&op, plc)(self, operands),
            Operator::RingSample(op) => DispatchKernel::compile(&op, plc)(self, operands),
            Operator::RingAdd(op) => DispatchKernel::compile(&op, plc)(self, operands),
            Operator::RingSub(op) => DispatchKernel::compile(&op, plc)(self, operands),
            Operator::RingMul(op) => DispatchKernel::compile(&op, plc)(self, operands),
            Operator::RingNeg(op) => DispatchKernel::compile(&op, plc)(self, operands),
            Operator::RingShl(op) => DispatchKernel::compile(&op, plc)(self, operands),
            Operator::RingShr(op) => DispatchKernel::compile(&op, plc)(self, operands),
            Operator::RepSetup(op) => DispatchKernel::compile(&op, plc)(self, operands),
            Operator::RepShare(op) => DispatchKernel::compile(&op, plc)(self, operands),
            Operator::RepReveal(op) => DispatchKernel::compile(&op, plc)(self, operands),
            Operator::RepAdd(op) => DispatchKernel::compile(&op, plc)(self, operands),
            Operator::RepMul(op) => DispatchKernel::compile(&op, plc)(self, operands),
            Operator::RepToAdt(op) => DispatchKernel::compile(&op, plc)(self, operands),
            Operator::AdtAdd(op) => DispatchKernel::compile(&op, plc)(self, operands),
            Operator::AdtSub(op) => DispatchKernel::compile(&op, plc)(self, operands),
            Operator::AdtShl(op) => DispatchKernel::compile(&op, plc)(self, operands),
            Operator::AdtMul(op) => DispatchKernel::compile(&op, plc)(self, operands),
            Operator::AdtReveal(op) => DispatchKernel::compile(&op, plc)(self, operands),
            Operator::PrimDeriveSeed(op) => DispatchKernel::compile(&op, plc)(self, operands),
=======
            Operator::Shape(op) => DispatchKernel::compile(&op, self, plc)(operands),
            Operator::BitFill(op) => DispatchKernel::compile(&op, self, plc)(operands),
            Operator::RingFill(op) => DispatchKernel::compile(&op, self, plc)(operands),
            Operator::PrimPrfKeyGen(op) => DispatchKernel::compile(&op, self, plc)(operands),
            Operator::BitSample(op) => DispatchKernel::compile(&op, self, plc)(operands),
            Operator::BitXor(op) => DispatchKernel::compile(&op, self, plc)(operands),
            Operator::BitAnd(op) => DispatchKernel::compile(&op, self, plc)(operands),
            Operator::RingSample(op) => DispatchKernel::compile(&op, self, plc)(operands),
            Operator::RingAdd(op) => DispatchKernel::compile(&op, self, plc)(operands),
            Operator::RingSub(op) => DispatchKernel::compile(&op, self, plc)(operands),
            Operator::RingMul(op) => DispatchKernel::compile(&op, self, plc)(operands),
            Operator::RingNeg(op) => DispatchKernel::compile(&op, self, plc)(operands),
            Operator::RingShl(op) => DispatchKernel::compile(&op, self, plc)(operands),
            Operator::RingShr(op) => DispatchKernel::compile(&op, self, plc)(operands),
            Operator::RepSetup(op) => DispatchKernel::compile(&op, self, plc)(operands),
            Operator::RepShare(op) => DispatchKernel::compile(&op, self, plc)(operands),
            Operator::RepReveal(op) => DispatchKernel::compile(&op, self, plc)(operands),
            Operator::RepAdd(op) => DispatchKernel::compile(&op, self, plc)(operands),
            Operator::RepMul(op) => DispatchKernel::compile(&op, self, plc)(operands),
            Operator::RepToAdt(op) => DispatchKernel::compile(&op, self, plc)(operands),
            Operator::AdtAdd(op) => DispatchKernel::compile(&op, self, plc)(operands),
            Operator::AdtSub(op) => DispatchKernel::compile(&op, self, plc)(operands),
            Operator::AdtShl(op) => DispatchKernel::compile(&op, self, plc)(operands),
            Operator::AdtMul(op) => DispatchKernel::compile(&op, self, plc)(operands),
            Operator::AdtReveal(op) => DispatchKernel::compile(&op, self, plc)(operands),
            Operator::AdtToRep(op) => DispatchKernel::compile(&op, self, plc)(operands),
            Operator::PrimDeriveSeed(op) => DispatchKernel::compile(&op, self, plc)(operands),
>>>>>>> 3be5f5c3
            // Operator::Constant(op) => DispatchKernel::compile(&op, self, plc)(operands),
            op => unimplemented!("{:?}", op), // TODO
        }
    }

    type ReplicatedSetup = ReplicatedSetup;
    fn replicated_setup(&self, plc: &ReplicatedPlacement) -> &Self::ReplicatedSetup {
        self.replicated_keys.get(plc).unwrap()
    }
}

impl RuntimeSession for NewSyncSession {
    fn session_id(&self) -> &SessionId {
        &self.session_id
    }
}

pub trait DispatchKernel<S: Session> {
    #[allow(clippy::type_complexity)] // TODO
    fn compile(&self, plc: &Placement) -> Box<dyn Fn(&S, Vec<S::Value>) -> S::Value>;
}

// TODO if rustc can't figure out how to optimize Box<dyn Fn...> for
// function kernels then we could consider returning an enum over
// fn.. and Box<dyn Fn...> in the traits below instead

pub trait NullaryKernel<S: Session, P, Y> {
    fn compile(&self, plc: &P) -> Box<dyn Fn(&S, &P) -> Y>;
}

pub trait UnaryKernel<S: Session, P, X0, Y> {
    fn compile(&self, plc: &P) -> Box<dyn Fn(&S, &P, X0) -> Y>;
}

pub trait BinaryKernel<S: Session, P, X0, X1, Y> {
    fn compile(&self, plc: &P) -> Box<dyn Fn(&S, &P, X0, X1) -> Y>;
}

pub trait TernaryKernel<S: Session, P, X0, X1, X2, Y> {
    fn compile(&self, plc: &P) -> Box<dyn Fn(&S, &P, X0, X1, X2) -> Y>;
}

pub(crate) trait NullaryKernelCheck<S: Session, P, Y>
where
    Self: NullaryKernel<S, P, Y>,
{
}

pub(crate) trait UnaryKernelCheck<S: Session, P, X0, Y>
where
    Self: UnaryKernel<S, P, X0, Y>,
{
}

pub(crate) trait BinaryKernelCheck<S: Session, P, X0, X1, Y>
where
    Self: BinaryKernel<S, P, X0, X1, Y>,
{
}

pub(crate) trait TernaryKernelCheck<S: Session, P, X0, X1, X2, Y>
where
    Self: TernaryKernel<S, P, X0, X1, X2, Y>,
{
}

pub trait PlacementShape<S: Session, T, ShapeT> {
    fn shape(&self, sess: &S, x: &T) -> ShapeT;
}

pub trait PlacementKeyGen<S: Session, KeyT> {
    fn gen_key(&self, sess: &S) -> KeyT;
}

pub trait PlacementSetupGen<S: Session, SetupT> {
    fn gen_setup(&self, sess: &S) -> SetupT;
}

pub trait PlacementDeriveSeed<S: Session, KeyT, SeedT> {
    fn derive_seed(&self, sess: &S, sync_key: RawNonce, key: &KeyT) -> SeedT;
}

pub trait PlacementAdd<S: Session, T, U, O> {
    fn add(&self, sess: &S, x: &T, y: &U) -> O;
}

pub trait PlacementSub<S: Session, T, U, O> {
    fn sub(&self, sess: &S, x: &T, y: &U) -> O;
}

pub trait PlacementNeg<S: Session, T, O> {
    fn neg(&self, sess: &S, x: &T) -> O;
}

pub trait PlacementMul<S: Session, T, U, O> {
    fn mul(&self, sess: &S, x: &T, y: &U) -> O;
}

pub trait PlacementShl<S: Session, T, O> {
    fn shl(&self, sess: &S, amount: usize, x: &T) -> O;
}

pub trait PlacementShr<S: Session, T, O> {
    fn shr(&self, sess: &S, amount: usize, x: &T) -> O;
}

pub trait PlacementXor<S: Session, T, U, O> {
    fn xor(&self, sess: &S, x: &T, y: &U) -> O;
}

pub trait PlacementAnd<S: Session, T, U, O> {
    fn and(&self, sess: &S, x: &T, y: &U) -> O;
}

pub trait PlacementMulSetup<S: Session, SetupT, T, U, O> {
    fn mul(&self, sess: &S, setup: &SetupT, x: &T, y: &U) -> O;
}

pub trait PlacementShare<S: Session, T, O> {
    fn share(&self, sess: &S, x: &T) -> O;
}

pub trait PlacementShareSetup<S: Session, SetupT, T, O> {
    fn share(&self, sess: &S, setup: &SetupT, x: &T) -> O;
}

pub trait PlacementReveal<S: Session, T, O> {
    fn reveal(&self, sess: &S, x: &T) -> O;
}

pub trait PlacementFill<S: Session, ShapeT, O> {
    fn fill(&self, sess: &S, value: Constant, shape: &ShapeT) -> O;
}

pub trait PlacementZeros<S: Session, ShapeT, O> {
    fn zeros(&self, sess: &S, shape: &ShapeT) -> O;
}

impl<S: Session, ShapeT, O, P> PlacementZeros<S, ShapeT, O> for P
where
    P: PlacementFill<S, ShapeT, O>,
{
    fn zeros(&self, sess: &S, shape: &ShapeT) -> O {
        self.fill(sess, Constant::Ring64(0), shape)
    }
}

pub trait PlacementOnes<S: Session, ShapeT, O> {
    fn ones(&self, sess: &S, shape: &ShapeT) -> O;
}

impl<S: Session, ShapeT, O, P> PlacementOnes<S, ShapeT, O> for P
where
    P: PlacementFill<S, ShapeT, O>,
{
    fn ones(&self, sess: &S, shape: &ShapeT) -> O {
        self.fill(sess, Constant::Ring64(1), shape)
    }
}

pub trait PlacementSample<S: Session, SeedT, ShapeT, O> {
    fn sample(&self, sess: &S, max_value: Option<u64>, seed: &SeedT, shape: &ShapeT) -> O;
}

pub trait PlacementSampleUniform<S: Session, SeedT, ShapeT, O> {
    fn sample_uniform(&self, sess: &S, seed: &SeedT, shape: &ShapeT) -> O;
}

impl<S: Session, SeedT, ShapeT, O, P> PlacementSampleUniform<S, SeedT, ShapeT, O> for P
where
    P: PlacementSample<S, SeedT, ShapeT, O>,
{
    fn sample_uniform(&self, sess: &S, seed: &SeedT, shape: &ShapeT) -> O {
        self.sample(sess, None, seed, shape)
    }
}

pub trait PlacementSampleBits<S: Session, SeedT, ShapeT, O> {
    fn sample_bits(&self, sess: &S, seed: &SeedT, shape: &ShapeT) -> O;
}

impl<S: Session, SeedT, ShapeT, O, P> PlacementSampleBits<S, SeedT, ShapeT, O> for P
where
    P: PlacementSample<S, SeedT, ShapeT, O>,
{
    fn sample_bits(&self, sess: &S, seed: &SeedT, shape: &ShapeT) -> O {
        self.sample(sess, Some(1), seed, shape)
    }
}

pub trait PlacementRepToAdt<C: Session, T, O> {
    fn rep_to_adt(&self, sess: &C, x: &T) -> O;
}

<<<<<<< HEAD
pub trait PlacementAdtToRepSetup<S: Session, SetupT, T, O> {
    fn adt_to_rep(&self, sess: &S, setup: &SetupT, x: &T) -> O;
}

pub trait PlacementTruncPrSetup<S: Session, SetupT, T, O> {
    fn trunc_pr(&self, sess: &S, amount: usize, setup: &SetupT, x: &T) -> O;
=======
pub trait PlacementAdtToRep<C: Context, T, O> {
    fn adt_to_rep(&self, ctx: &C, x: &T) -> O;
}

pub trait PlacementTruncPr<C: Context, T, O> {
    fn trunc_pr(&self, ctx: &C, amount: usize, x: &T) -> O;
>>>>>>> 3be5f5c3
}

pub trait PlacementTruncPrProvider<S: Session, T, O> {
    fn trunc_pr(&self, sess: &S, amount: usize, provider: &HostPlacement, x: &T) -> O;
}

pub trait PlacementPlace<S: Session, T> {
    fn place(&self, sess: &S, x: T) -> T;
}

fn check_type(v: &Value, expected: Ty) -> Result<()> {
    if v.ty() == expected {
        Ok(())
    } else {
        Err(Error::TypeMismatch {
            expected: format!("{:?}", expected),
            found: v.ty(),
        })
    }
}

impl Compile<SyncKernel> for Operator {
    fn compile(&self, ctx: &CompilationContext) -> Result<SyncKernel> {
        use Operator::*;
        match self {
            Identity(op) => Compile::<SyncKernel>::compile(op, ctx),
            Load(op) => Compile::<SyncKernel>::compile(op, ctx),
            Save(op) => Compile::<SyncKernel>::compile(op, ctx),
            Send(op) => Compile::<SyncKernel>::compile(op, ctx),
            Receive(op) => Compile::<SyncKernel>::compile(op, ctx),
            Input(op) => Compile::<SyncKernel>::compile(op, ctx),
            Output(op) => Compile::<SyncKernel>::compile(op, ctx),
            Constant(op) => Compile::<SyncKernel>::compile(op, ctx),
            Shape(op) => Compile::<SyncKernel>::compile(op, ctx),
            BitFill(op) => Compile::<SyncKernel>::compile(op, ctx),
            RingFill(op) => Compile::<SyncKernel>::compile(op, ctx),
            StdAdd(op) => Compile::<SyncKernel>::compile(op, ctx),
            StdSub(op) => Compile::<SyncKernel>::compile(op, ctx),
            StdMul(op) => Compile::<SyncKernel>::compile(op, ctx),
            StdDiv(op) => Compile::<SyncKernel>::compile(op, ctx),
            StdDot(op) => Compile::<SyncKernel>::compile(op, ctx),
            StdMean(op) => Compile::<SyncKernel>::compile(op, ctx),
            StdOnes(op) => Compile::<SyncKernel>::compile(op, ctx),
            StdConcatenate(op) => Compile::<SyncKernel>::compile(op, ctx),
            StdExpandDims(op) => Compile::<SyncKernel>::compile(op, ctx),
            StdReshape(op) => Compile::<SyncKernel>::compile(op, ctx),
            StdAtLeast2D(op) => Compile::<SyncKernel>::compile(op, ctx),
            StdSlice(op) => Compile::<SyncKernel>::compile(op, ctx),
            StdSum(op) => Compile::<SyncKernel>::compile(op, ctx),
            StdTranspose(op) => Compile::<SyncKernel>::compile(op, ctx),
            StdInverse(op) => Compile::<SyncKernel>::compile(op, ctx),
            RingAdd(op) => Compile::<SyncKernel>::compile(op, ctx),
            RingSub(op) => Compile::<SyncKernel>::compile(op, ctx),
            RingMul(op) => Compile::<SyncKernel>::compile(op, ctx),
            RingDot(op) => Compile::<SyncKernel>::compile(op, ctx),
            RingSum(op) => Compile::<SyncKernel>::compile(op, ctx),
            RingSample(op) => Compile::<SyncKernel>::compile(op, ctx),
            RingShl(op) => Compile::<SyncKernel>::compile(op, ctx),
            RingShr(op) => Compile::<SyncKernel>::compile(op, ctx),
            RingInject(op) => Compile::<SyncKernel>::compile(op, ctx),
            BitExtract(op) => Compile::<SyncKernel>::compile(op, ctx),
            BitSample(op) => Compile::<SyncKernel>::compile(op, ctx),
            BitXor(op) => Compile::<SyncKernel>::compile(op, ctx),
            BitAnd(op) => Compile::<SyncKernel>::compile(op, ctx),
            PrimDeriveSeed(op) => Compile::<SyncKernel>::compile(op, ctx),
            PrimPrfKeyGen(op) => Compile::<SyncKernel>::compile(op, ctx),
            FixedpointRingEncode(op) => Compile::<SyncKernel>::compile(op, ctx),
            FixedpointRingDecode(op) => Compile::<SyncKernel>::compile(op, ctx),
            FixedpointRingMean(op) => Compile::<SyncKernel>::compile(op, ctx),
            op => unimplemented!("deprecated, should not impl for {:?}", op),
        }
    }
}

impl Compile<AsyncKernel> for Operator {
    fn compile(&self, ctx: &CompilationContext) -> Result<AsyncKernel> {
        use Operator::*;
        match self {
            Identity(op) => Compile::<AsyncKernel>::compile(op, ctx),
            Load(op) => Compile::<AsyncKernel>::compile(op, ctx),
            Save(op) => Compile::<AsyncKernel>::compile(op, ctx),
            Send(op) => Compile::<AsyncKernel>::compile(op, ctx),
            Receive(op) => Compile::<AsyncKernel>::compile(op, ctx),
            Input(op) => Compile::<AsyncKernel>::compile(op, ctx),
            Output(op) => Compile::<AsyncKernel>::compile(op, ctx),
            Constant(op) => Compile::<AsyncKernel>::compile(op, ctx),
            Shape(op) => Compile::<AsyncKernel>::compile(op, ctx),
            BitFill(op) => Compile::<AsyncKernel>::compile(op, ctx),
            RingFill(op) => Compile::<AsyncKernel>::compile(op, ctx),
            StdAdd(op) => Compile::<AsyncKernel>::compile(op, ctx),
            StdSub(op) => Compile::<AsyncKernel>::compile(op, ctx),
            StdMul(op) => Compile::<AsyncKernel>::compile(op, ctx),
            StdDiv(op) => Compile::<AsyncKernel>::compile(op, ctx),
            StdDot(op) => Compile::<AsyncKernel>::compile(op, ctx),
            StdMean(op) => Compile::<AsyncKernel>::compile(op, ctx),
            StdOnes(op) => Compile::<AsyncKernel>::compile(op, ctx),
            StdConcatenate(op) => Compile::<AsyncKernel>::compile(op, ctx),
            StdExpandDims(op) => Compile::<AsyncKernel>::compile(op, ctx),
            StdReshape(op) => Compile::<AsyncKernel>::compile(op, ctx),
            StdAtLeast2D(op) => Compile::<AsyncKernel>::compile(op, ctx),
            StdSlice(op) => Compile::<AsyncKernel>::compile(op, ctx),
            StdSum(op) => Compile::<AsyncKernel>::compile(op, ctx),
            StdTranspose(op) => Compile::<AsyncKernel>::compile(op, ctx),
            StdInverse(op) => Compile::<AsyncKernel>::compile(op, ctx),
            RingAdd(op) => Compile::<AsyncKernel>::compile(op, ctx),
            RingSub(op) => Compile::<AsyncKernel>::compile(op, ctx),
            RingMul(op) => Compile::<AsyncKernel>::compile(op, ctx),
            RingDot(op) => Compile::<AsyncKernel>::compile(op, ctx),
            RingSum(op) => Compile::<AsyncKernel>::compile(op, ctx),
            RingSample(op) => Compile::<AsyncKernel>::compile(op, ctx),
            RingShl(op) => Compile::<AsyncKernel>::compile(op, ctx),
            RingShr(op) => Compile::<AsyncKernel>::compile(op, ctx),
            RingInject(op) => Compile::<AsyncKernel>::compile(op, ctx),
            BitExtract(op) => Compile::<AsyncKernel>::compile(op, ctx),
            BitSample(op) => Compile::<AsyncKernel>::compile(op, ctx),
            BitXor(op) => Compile::<AsyncKernel>::compile(op, ctx),
            BitAnd(op) => Compile::<AsyncKernel>::compile(op, ctx),
            PrimDeriveSeed(op) => Compile::<AsyncKernel>::compile(op, ctx),
            PrimPrfKeyGen(op) => Compile::<AsyncKernel>::compile(op, ctx),
            FixedpointRingEncode(op) => Compile::<AsyncKernel>::compile(op, ctx),
            FixedpointRingDecode(op) => Compile::<AsyncKernel>::compile(op, ctx),
            FixedpointRingMean(op) => Compile::<AsyncKernel>::compile(op, ctx),
            op => unimplemented!("deprecated, should not impl for {:?}", op),
        }
    }
}

macro_rules! signature {
    (() -> $ret: pat) => {
        Signature::Nullary(NullarySignature { ret: $ret })
    };
    (($t0: pat) -> $ret: pat) => {
        Signature::Unary(UnarySignature {
            arg0: $t0,
            ret: $ret,
        })
    };
    (($t0: pat, $t1: pat) -> $ret: pat) => {
        Signature::Binary(BinarySignature {
            arg0: $t0,
            arg1: $t1,
            ret: $ret,
        })
    };
    (($t0: pat, $t1: pat, $t2: pat) -> $ret: pat) => {
        Signature::Ternary(TernarySignature {
            arg0: $t0,
            arg1: $t1,
            arg2: $t2,
            ret: $ret,
        })
    };
}

macro_rules! std_unary_kernel {
    ($op:ty, $k:expr) => {
        impl Compile<Kernel> for $op {
            fn compile(&self, _ctx: &CompilationContext) -> Result<Kernel> {
                match self.sig {
                    signature![(Ty::Float32Tensor) -> _] => {
                        function_kernel!(Float32Tensor, $k)
                    }
                    signature![(Ty::Float64Tensor) -> _] => {
                        function_kernel!(Float64Tensor, $k)
                    }
                    signature![(Ty::Int32Tensor) -> _] => {
                        function_kernel!(Int32Tensor, $k)
                    }
                    signature![(Ty::Int64Tensor) -> _] => {
                        function_kernel!(Int64Tensor, $k)
                    }
                    signature![(Ty::Uint32Tensor) -> _] => {
                        function_kernel!(Uint32Tensor, $k)
                    }
                    signature![(Ty::Uint64Tensor) -> _] => {
                        function_kernel!(Uint64Tensor, $k)
                    }
                    _ => Err(Error::UnimplementedOperator(format!("{:?}", self))),
                }
            }
        }
    };
}

macro_rules! std_binary_kernel {
    ($op:ty, $k:expr) => {
        impl Compile<Kernel> for $op {
            fn compile(&self, _ctx: &CompilationContext) -> Result<Kernel> {
                match self.sig {
                    signature![(Ty::Float32Tensor, Ty::Float32Tensor) -> _] => {
                        function_kernel!(Float32Tensor, Float32Tensor, $k)
                    }
                    signature![(Ty::Float64Tensor, Ty::Float64Tensor) -> _] => {
                        function_kernel!(Float64Tensor, Float64Tensor, $k)
                    }
                    signature![(Ty::Int32Tensor, Ty::Int32Tensor) -> _] => {
                        function_kernel!(Int32Tensor, Int32Tensor, $k)
                    }
                    signature![(Ty::Int64Tensor, Ty::Int64Tensor) -> _] => {
                        function_kernel!(Int64Tensor, Int64Tensor, $k)
                    }
                    signature![(Ty::Uint32Tensor, Ty::Uint32Tensor) -> _] => {
                        function_kernel!(Uint32Tensor, Uint32Tensor, $k)
                    }
                    signature![(Ty::Uint64Tensor, Ty::Uint64Tensor) -> _] => {
                        function_kernel!(Uint64Tensor, Uint64Tensor, $k)
                    }
                    _ => Err(Error::UnimplementedOperator(format!("{:?}", self))),
                }
            }
        }
    };
}

std_binary_kernel!(StdAddOp, |x, y| x + y);
std_binary_kernel!(StdSubOp, |x, y| x - y);
std_binary_kernel!(StdMulOp, |x, y| x * y);
std_binary_kernel!(StdDivOp, |x, y| x / y);
std_binary_kernel!(StdDotOp, |x, y| x.dot(y));
std_unary_kernel!(StdTransposeOp, |x| x.transpose());

impl Compile<Kernel> for StdInverseOp {
    fn compile(&self, _ctx: &CompilationContext) -> Result<Kernel> {
        match self.sig {
            signature![(_) -> Ty::Float32Tensor] => {
                closure_kernel!(Float32Tensor, |x| x.inv())
            }
            signature![(_) -> Ty::Float64Tensor] => {
                closure_kernel!(Float64Tensor, |x| x.inv())
            }
            _ => Err(Error::UnimplementedOperator(format!("{:?}", self))),
        }
    }
}

impl Compile<Kernel> for StdMeanOp {
    fn compile(&self, _ctx: &CompilationContext) -> Result<Kernel> {
        let axis = self.axis.map(|x| x as usize);
        match self.sig {
            signature![(_) -> Ty::Float32Tensor] => {
                closure_kernel!(Float32Tensor, |x| x.mean(axis))
            }
            signature![(_) -> Ty::Float64Tensor] => {
                closure_kernel!(Float64Tensor, |x| x.mean(axis))
            }
            signature![(_) -> Ty::Int32Tensor] => {
                closure_kernel!(Int32Tensor, |x| x.mean(axis))
            }
            signature![(_) -> Ty::Int64Tensor] => {
                closure_kernel!(Int64Tensor, |x| x.mean(axis))
            }
            signature![(_) -> Ty::Uint32Tensor] => {
                closure_kernel!(Uint32Tensor, |x| x.mean(axis))
            }
            signature![(_) -> Ty::Uint64Tensor] => {
                closure_kernel!(Uint64Tensor, |x| x.mean(axis))
            }
            _ => Err(Error::UnimplementedOperator(format!("{:?}", self))),
        }
    }
}

impl Compile<Kernel> for StdOnesOp {
    fn compile(&self, _ctx: &CompilationContext) -> Result<Kernel> {
        match self.sig {
            signature![(_) -> Ty::Float32Tensor] => {
                function_kernel!(Shape, |shape| Float32Tensor::ones(shape))
            }
            signature![(_) -> Ty::Float64Tensor] => {
                function_kernel!(Shape, |shape| Float64Tensor::ones(shape))
            }
            signature![(_) -> Ty::Int32Tensor] => {
                function_kernel!(Shape, |shape| Int32Tensor::ones(shape))
            }
            signature![(_) -> Ty::Int64Tensor] => {
                function_kernel!(Shape, |shape| Int64Tensor::ones(shape))
            }
            signature![(_) -> Ty::Uint32Tensor] => {
                function_kernel!(Shape, |shape| Uint32Tensor::ones(shape))
            }
            signature![(_) -> Ty::Uint64Tensor] => {
                function_kernel!(Shape, |shape| Uint64Tensor::ones(shape))
            }
            _ => Err(Error::UnimplementedOperator(format!("{:?}", self))),
        }
    }
}

impl Compile<Kernel> for StdConcatenateOp {
    fn compile(&self, _ctx: &CompilationContext) -> Result<Kernel> {
        use crate::standard::concatenate;
        let axis = self.axis as usize;
        match self.sig {
            signature![(_, _) -> Ty::Float32Tensor] => {
                closure_kernel!(vec[Float32Tensor], |xs| concatenate(axis, &xs))
            }
            signature![(_, _) -> Ty::Float64Tensor] => {
                closure_kernel!(vec[Float64Tensor], |xs| concatenate(axis, &xs))
            }
            signature![(_, _) -> Ty::Int32Tensor] => {
                closure_kernel!(vec[Int32Tensor], |xs| concatenate(axis, &xs))
            }
            signature![(_, _) -> Ty::Int64Tensor] => {
                closure_kernel!(vec[Int64Tensor], |xs| concatenate(axis, &xs))
            }
            signature![(_, _) -> Ty::Uint32Tensor] => {
                closure_kernel!(vec[Uint32Tensor], |xs| concatenate(axis, &xs))
            }
            signature![(_, _) -> Ty::Uint64Tensor] => {
                closure_kernel!(vec[Uint64Tensor], |xs| concatenate(axis, &xs))
            }
            _ => Err(Error::UnimplementedOperator(format!("{:?}", self))),
        }
    }
}

impl Compile<Kernel> for StdExpandDimsOp {
    fn compile(&self, _ctx: &CompilationContext) -> Result<Kernel> {
        let axis = self.axis as usize;
        match self.sig {
            signature![(_) -> Ty::Float32Tensor] => {
                closure_kernel!(Float32Tensor, |x| x.expand_dims(axis))
            }
            signature![(_) -> Ty::Float64Tensor] => {
                closure_kernel!(Float64Tensor, |x| x.expand_dims(axis))
            }
            signature![(_) -> Ty::Int32Tensor] => {
                closure_kernel!(Int32Tensor, |x| x.expand_dims(axis))
            }
            signature![(_) -> Ty::Int64Tensor] => {
                closure_kernel!(Int64Tensor, |x| x.expand_dims(axis))
            }
            signature![(_) -> Ty::Uint32Tensor] => {
                closure_kernel!(Uint32Tensor, |x| x.expand_dims(axis))
            }
            signature![(_) -> Ty::Uint64Tensor] => {
                closure_kernel!(Uint64Tensor, |x| x.expand_dims(axis))
            }
            _ => Err(Error::UnimplementedOperator(format!("{:?}", self))),
        }
    }
}

impl Compile<Kernel> for StdReshapeOp {
    fn compile(&self, _ctx: &CompilationContext) -> Result<Kernel> {
        match self.sig {
            signature![(_, _) -> Ty::Float32Tensor] => {
                function_kernel!(Float32Tensor, Shape, |x, newshape| x.reshape(newshape))
            }
            signature![(_, _) -> Ty::Float64Tensor] => {
                function_kernel!(Float64Tensor, Shape, |x, newshape| x.reshape(newshape))
            }
            signature![(_, _) -> Ty::Int32Tensor] => {
                function_kernel!(Int32Tensor, Shape, |x, newshape| x.reshape(newshape))
            }
            signature![(_, _) -> Ty::Int64Tensor] => {
                function_kernel!(Int64Tensor, Shape, |x, newshape| x.reshape(newshape))
            }
            signature![(_, _) -> Ty::Uint32Tensor] => {
                function_kernel!(Uint32Tensor, Shape, |x, newshape| x.reshape(newshape))
            }
            signature![(_, _) -> Ty::Uint64Tensor] => {
                function_kernel!(Uint64Tensor, Shape, |x, newshape| x.reshape(newshape))
            }
            _ => Err(Error::UnimplementedOperator(format!("{:?}", self))),
        }
    }
}

impl Compile<Kernel> for StdAtLeast2DOp {
    fn compile(&self, _ctx: &CompilationContext) -> Result<Kernel> {
        let tcv = self.to_column_vector;
        match self.sig {
            signature![(_) -> Ty::Float32Tensor] => {
                closure_kernel!(Float64Tensor, |x| x.atleast_2d(tcv))
            }
            signature![(_) -> Ty::Float64Tensor] => {
                closure_kernel!(Float64Tensor, |x| x.atleast_2d(tcv))
            }
            signature![(_) -> Ty::Int32Tensor] => {
                closure_kernel!(Float64Tensor, |x| x.atleast_2d(tcv))
            }
            signature![(_) -> Ty::Int64Tensor] => {
                closure_kernel!(Float64Tensor, |x| x.atleast_2d(tcv))
            }
            signature![(_) -> Ty::Uint32Tensor] => {
                closure_kernel!(Float64Tensor, |x| x.atleast_2d(tcv))
            }
            signature![(_) -> Ty::Uint64Tensor] => {
                closure_kernel!(Float64Tensor, |x| x.atleast_2d(tcv))
            }
            _ => Err(Error::UnimplementedOperator(format!("{:?}", self))),
        }
    }
}

impl Compile<Kernel> for StdSliceOp {
    fn compile(&self, _ctx: &CompilationContext) -> Result<Kernel> {
        let start = self.start as usize;
        let end = self.end as usize;
        match self.sig {
            signature![(_) -> Ty::Shape] => {
                closure_kernel!(Shape, |x| Shape(x.0.slice(start, end), x.1))
            }
            _ => Err(Error::UnimplementedOperator(format!("{:?}", self))),
        }
    }
}

impl Compile<Kernel> for StdSumOp {
    fn compile(&self, _ctx: &CompilationContext) -> Result<Kernel> {
        let axis = self.axis.map(|a| a as usize);
        match self.sig {
            signature![(_) -> Ty::Float32Tensor] => {
                closure_kernel!(Float32Tensor, |x| x.sum(axis))
            }
            signature![(_) -> Ty::Float64Tensor] => {
                closure_kernel!(Float64Tensor, |x| x.sum(axis))
            }
            signature![(_) -> Ty::Int32Tensor] => {
                closure_kernel!(Int32Tensor, |x| x.sum(axis))
            }
            signature![(_) -> Ty::Int64Tensor] => {
                closure_kernel!(Int64Tensor, |x| x.sum(axis))
            }
            signature![(_) -> Ty::Uint32Tensor] => {
                closure_kernel!(Uint32Tensor, |x| x.sum(axis))
            }
            signature![(_) -> Ty::Uint64Tensor] => {
                closure_kernel!(Uint64Tensor, |x| x.sum(axis))
            }
            _ => Err(Error::UnimplementedOperator(format!("{:?}", self))),
        }
    }
}

impl Compile<Kernel> for PrimDeriveSeedOp {
    fn compile(&self, _ctx: &CompilationContext) -> Result<Kernel> {
        let nonce = self.sync_key.clone();
        closure_kernel!(PrfKey, |key| Seed(
            RawSeed::from_prf(&key.0, &nonce),
            HostPlacement {
                owner: "TODO".into()
            }
        ))
    }
}

impl Compile<Kernel> for PrimPrfKeyGenOp {
    fn compile(&self, _ctx: &CompilationContext) -> Result<Kernel> {
        function_kernel!(|| PrfKey(
            RawPrfKey::generate(),
            HostPlacement {
                owner: "TODO".into()
            }
        ))
    }
}

impl Compile<Kernel> for RingAddOp {
    fn compile(&self, _ctx: &CompilationContext) -> Result<Kernel> {
        match self.sig {
            signature![(Ty::Ring64Tensor, Ty::Ring64Tensor) -> _] => {
                function_kernel!(Ring64Tensor, Ring64Tensor, |x, y| x + y)
            }
            signature![(Ty::Ring128Tensor, Ty::Ring128Tensor) -> _] => {
                function_kernel!(Ring128Tensor, Ring128Tensor, |x, y| x + y)
            }
            _ => Err(Error::UnimplementedOperator(format!("{:?}", self))),
        }
    }
}

impl Compile<Kernel> for RingSubOp {
    fn compile(&self, _ctx: &CompilationContext) -> Result<Kernel> {
        match self.sig {
            signature![(Ty::Ring64Tensor, Ty::Ring64Tensor) -> _] => {
                function_kernel!(Ring64Tensor, Ring64Tensor, |x, y| x - y)
            }
            signature![(Ty::Ring128Tensor, Ty::Ring128Tensor) -> _] => {
                function_kernel!(Ring128Tensor, Ring128Tensor, |x, y| x - y)
            }
            _ => Err(Error::UnimplementedOperator(format!("{:?}", self))),
        }
    }
}

impl Compile<Kernel> for RingMulOp {
    fn compile(&self, _ctx: &CompilationContext) -> Result<Kernel> {
        match self.sig {
            signature![(Ty::Ring64Tensor, Ty::Ring64Tensor) -> _] => {
                function_kernel!(Ring64Tensor, Ring64Tensor, |x, y| x * y)
            }
            signature![(Ty::Ring128Tensor, Ty::Ring128Tensor) -> _] => {
                function_kernel!(Ring128Tensor, Ring128Tensor, |x, y| x * y)
            }
            _ => Err(Error::UnimplementedOperator(format!("{:?}", self))),
        }
    }
}

impl Compile<Kernel> for RingDotOp {
    fn compile(&self, _ctx: &CompilationContext) -> Result<Kernel> {
        match self.sig {
            signature![(Ty::Ring64Tensor, Ty::Ring64Tensor) -> _] => {
                function_kernel!(Ring64Tensor, Ring64Tensor, |x, y| x.dot(y))
            }
            signature![(Ty::Ring128Tensor, Ty::Ring128Tensor) -> _] => {
                function_kernel!(Ring128Tensor, Ring128Tensor, |x, y| x.dot(y))
            }
            _ => Err(Error::UnimplementedOperator(format!("{:?}", self))),
        }
    }
}

impl Compile<Kernel> for RingSumOp {
    fn compile(&self, _ctx: &CompilationContext) -> Result<Kernel> {
        let axis = self.axis.map(|a| a as usize);
        match self.sig {
            signature![(_) -> Ty::Ring64Tensor] => closure_kernel!(Ring64Tensor, |x| x.sum(axis)),
            signature![(_) -> Ty::Ring128Tensor] => {
                closure_kernel!(Ring128Tensor, |x| x.sum(axis))
            }
            _ => Err(Error::UnimplementedOperator(format!("{:?}", self))),
        }
    }
}

impl Compile<Kernel> for ShapeOp {
    fn compile(&self, _ctx: &CompilationContext) -> Result<Kernel> {
        match self.sig {
            signature![(Ty::Float32Tensor) -> Ty::Shape] => {
                function_kernel!(Float32Tensor, |x| x.shape())
            }
            signature![(Ty::Float64Tensor) -> Ty::Shape] => {
                function_kernel!(Float64Tensor, |x| x.shape())
            }
            signature![(Ty::Ring64Tensor) -> Ty::Shape] => {
                function_kernel!(Ring64Tensor, |x| x.shape())
            }
            signature![(Ty::Ring128Tensor) -> Ty::Shape] => {
                function_kernel!(Ring128Tensor, |x| x.shape())
            }
            _ => Err(Error::UnimplementedOperator(format!("{:?}", self))),
        }
    }
}

impl Compile<Kernel> for BitFillOp {
    fn compile(&self, _ctx: &CompilationContext) -> Result<Kernel> {
        match (&self.sig, self.value.clone()) {
            (signature![(_) -> Ty::BitTensor], Constant::Ring64(value)) => {
                closure_kernel!(Shape, |shape| {
                    assert!(value == 0 || value == 1);
                    BitTensor::fill(&shape.0, value as u8)
                })
            }
            _ => Err(Error::UnimplementedOperator(format!("{:?}", self))),
        }
    }
}

impl Compile<Kernel> for RingFillOp {
    fn compile(&self, _ctx: &CompilationContext) -> Result<Kernel> {
        match (&self.sig, self.value.clone()) {
            (signature![(_) -> Ty::Ring64Tensor], Constant::Ring64(value)) => {
                closure_kernel!(Shape, |shape| Ring64Tensor::fill(&shape.0, value))
            }
            (signature![(_) -> Ty::Ring128Tensor], Constant::Ring64(value)) => {
                closure_kernel!(Shape, |shape| Ring128Tensor::fill(&shape.0, value as u128))
            }
            (signature![(_) -> Ty::Ring128Tensor], Constant::Ring128(value)) => {
                closure_kernel!(Shape, |shape| Ring128Tensor::fill(&shape.0, value))
            }
            _ => Err(Error::UnimplementedOperator(format!("{:?}", self))),
        }
    }
}

impl Compile<Kernel> for RingSampleOp {
    fn compile(&self, _ctx: &CompilationContext) -> Result<Kernel> {
        match (&self.sig, self.max_value) {
            (signature![(_, _) -> Ty::Ring64Tensor], None) => {
                function_kernel!(Shape, Seed, |shape, seed| Ring64Tensor::sample_uniform(
                    &shape.0, &seed.0
                ))
            }
            (signature!((_, _) -> Ty::Ring64Tensor), Some(max_value)) if max_value == 1 => {
                function_kernel!(Shape, Seed, |shape, seed| Ring64Tensor::sample_bits(
                    &shape.0, &seed.0
                ))
            }
            (signature![(_, _) -> Ty::Ring128Tensor], None) => {
                function_kernel!(Shape, Seed, |shape, seed| Ring128Tensor::sample_uniform(
                    &shape.0, &seed.0
                ))
            }
            (signature![(_, _) -> Ty::Ring128Tensor], Some(max_value)) if max_value == 1 => {
                function_kernel!(Shape, Seed, |shape, seed| Ring128Tensor::sample_bits(
                    &shape.0, &seed.0
                ))
            }
            _ => Err(Error::UnimplementedOperator(format!("{:?}", self))),
        }
    }
}

impl Compile<Kernel> for RingShlOp {
    fn compile(&self, _ctx: &CompilationContext) -> Result<Kernel> {
        let amount = self.amount;
        match self.sig {
            signature![(_) -> Ty::Ring64Tensor] => {
                closure_kernel!(Ring64Tensor, |x| x << amount)
            }
            signature![(_) -> Ty::Ring128Tensor] => {
                closure_kernel!(Ring128Tensor, |x| x << amount)
            }
            _ => Err(Error::UnimplementedOperator(format!("{:?}", self))),
        }
    }
}

impl Compile<Kernel> for RingShrOp {
    fn compile(&self, _ctx: &CompilationContext) -> Result<Kernel> {
        let amount = self.amount;
        match self.sig {
            signature![(_) -> Ty::Ring64Tensor] => {
                closure_kernel!(Ring64Tensor, |x| x >> amount)
            }
            signature![(_) -> Ty::Ring128Tensor] => {
                closure_kernel!(Ring128Tensor, |x| x >> amount)
            }
            _ => Err(Error::UnimplementedOperator(format!("{:?}", self))),
        }
    }
}

impl Compile<Kernel> for RingInjectOp {
    fn compile(&self, _ctx: &CompilationContext) -> Result<Kernel> {
        let bit_idx = self.bit_idx;
        match self.sig {
            signature![(_) -> Ty::Ring64Tensor] => {
                closure_kernel!(BitTensor, |x| Ring64Tensor::from(x) << bit_idx)
            }
            signature![(_) -> Ty::Ring128Tensor] => {
                closure_kernel!(BitTensor, |x| Ring128Tensor::from(x) << bit_idx)
            }
            _ => Err(Error::UnimplementedOperator(format!("{:?}", self))),
        }
    }
}

impl Compile<Kernel> for BitExtractOp {
    fn compile(&self, _ctx: &CompilationContext) -> Result<Kernel> {
        let bit_idx = self.bit_idx;
        match self.sig {
            signature![(Ty::Ring64Tensor) -> _] => {
                closure_kernel!(Ring64Tensor, |x| x.bit_extract(bit_idx))
            }
            signature![(Ty::Ring128Tensor) -> _] => {
                closure_kernel!(Ring128Tensor, |x| x.bit_extract(bit_idx))
            }
            _ => Err(Error::UnimplementedOperator(format!("{:?}", self))),
        }
    }
}

impl Compile<Kernel> for BitSampleOp {
    fn compile(&self, _ctx: &CompilationContext) -> Result<Kernel> {
        function_kernel!(Shape, Seed, |shape, seed| BitTensor::sample_uniform(
            &shape.0, &seed.0
        ))
    }
}

impl Compile<Kernel> for BitXorOp {
    fn compile(&self, _ctx: &CompilationContext) -> Result<Kernel> {
        function_kernel!(BitTensor, BitTensor, |x, y| x ^ y)
    }
}

impl Compile<Kernel> for BitAndOp {
    fn compile(&self, _ctx: &CompilationContext) -> Result<Kernel> {
        function_kernel!(BitTensor, BitTensor, |x, y| x & y)
    }
}

impl Compile<Kernel> for FixedpointRingEncodeOp {
    fn compile(&self, _ctx: &CompilationContext) -> Result<Kernel> {
        use crate::fixedpoint::Convert;
        match self.sig {
            signature![(Ty::Float64Tensor) -> Ty::Ring64Tensor] => {
                let scaling_factor = u64::pow(self.scaling_base, self.scaling_exp);
                closure_kernel!(Float64Tensor, |x| Ring64Tensor::encode(&x, scaling_factor))
            }
            signature![(Ty::Float64Tensor) -> Ty::Ring128Tensor] => {
                let scaling_factor = u128::pow(self.scaling_base as u128, self.scaling_exp);
                closure_kernel!(Float64Tensor, |x| Ring128Tensor::encode(&x, scaling_factor))
            }
            _ => Err(Error::UnimplementedOperator(format!("{:?}", self))),
        }
    }
}

impl Compile<Kernel> for FixedpointRingDecodeOp {
    fn compile(&self, _ctx: &CompilationContext) -> Result<Kernel> {
        use crate::fixedpoint::Convert;
        match self.sig {
            signature![(Ty::Ring64Tensor) -> _] => {
                let scaling_factor = u64::pow(self.scaling_base, self.scaling_exp);
                closure_kernel!(Ring64Tensor, |x| Ring64Tensor::decode(&x, scaling_factor))
            }
            signature![(Ty::Ring128Tensor) -> _] => {
                let scaling_factor = u128::pow(self.scaling_base as u128, self.scaling_exp);
                closure_kernel!(Ring128Tensor, |x| Ring128Tensor::decode(&x, scaling_factor))
            }
            _ => Err(Error::UnimplementedOperator(format!("{:?}", self))),
        }
    }
}

impl Compile<Kernel> for FixedpointRingMeanOp {
    fn compile(&self, _ctx: &CompilationContext) -> Result<Kernel> {
        let axis = self.axis;
        match self.sig {
            signature![(_) -> Ty::Ring64Tensor] => {
                let scaling_factor = u64::pow(self.scaling_base, self.scaling_exp);
                closure_kernel!(Ring64Tensor, |x| Ring64Tensor::ring_mean(
                    x,
                    axis,
                    scaling_factor
                ))
            }
            signature![(_) -> Ty::Ring128Tensor] => {
                let scaling_factor = u128::pow(self.scaling_base as u128, self.scaling_exp);
                closure_kernel!(Ring128Tensor, |x| Ring128Tensor::ring_mean(
                    x,
                    axis,
                    scaling_factor
                ))
            }
            _ => Err(Error::UnimplementedOperator(format!("{:?}", self))),
        }
    }
}

impl Compile<Kernel> for ConstantOp {
    fn compile(&self, _ctx: &CompilationContext) -> Result<Kernel> {
        let value = self.value.clone();
        Ok(Kernel::NullaryClosure(Arc::new(move || {
            Ok(value.place(&HostPlacement {
                owner: "TODO".into(),
            }))
        })))
    }
}

impl Compile<SyncKernel> for SendOp {
    fn compile(&self, ctx: &CompilationContext) -> Result<SyncKernel> {
        let rendezvous_key = self.rendezvous_key.clone();
        let receiver_id = ctx
            .role_assignment
            .get(&self.receiver)
            .cloned()
            .ok_or_else(|| {
                Error::Compilation(format!(
                    "missing identity assignment for '{}'",
                    &self.receiver
                ))
            })?;

        Ok(SyncKernel::Unary(Box::new(move |sess, v| {
            sess.networking
                .send(&v, &receiver_id, &rendezvous_key, &sess.sid)?;
            Ok(Value::Unit)
        })))
    }
}

impl Compile<AsyncKernel> for SendOp {
    fn compile(&self, ctx: &CompilationContext) -> Result<AsyncKernel> {
        let rendezvous_key = Arc::new(self.rendezvous_key.clone());
        let receiver_id = Arc::new(
            ctx.role_assignment
                .get(&self.receiver)
                .cloned()
                .ok_or_else(|| {
                    Error::Compilation(format!(
                        "missing identity assignment for '{}'",
                        &self.receiver
                    ))
                })?,
        );

        Ok(AsyncKernel::Unary(Box::new(move |sess, v, sender| {
            let sess = Arc::clone(sess);
            let rendezvous_key = Arc::clone(&rendezvous_key);
            let receiver_id = Arc::clone(&receiver_id);

            tokio::spawn(async move {
                let v: Value = v.await.map_err(map_receive_error)?;
                sess.networking
                    .send(&v, &receiver_id, &rendezvous_key, &sess.sid)
                    .await?;
                map_send_result(sender.send(Value::Unit))
            })
        })))
    }
}

impl Compile<SyncKernel> for ReceiveOp {
    fn compile(&self, ctx: &CompilationContext) -> Result<SyncKernel> {
        let expected_ty = self.sig.ret();
        let rendezvous_key = self.rendezvous_key.clone();
        let sender_id = ctx
            .role_assignment
            .get(&self.sender)
            .cloned()
            .ok_or_else(|| {
                Error::Compilation(format!(
                    "missing identity assignment for '{}'",
                    &self.sender
                ))
            })?;

        Ok(SyncKernel::Nullary(Box::new(move |sess| {
            let v: Value = sess
                .networking
                .receive(&sender_id, &rendezvous_key, &sess.sid)?;
            check_type(&v, expected_ty)?;
            Ok(v)
        })))
    }
}

impl Compile<AsyncKernel> for ReceiveOp {
    fn compile(&self, ctx: &CompilationContext) -> Result<AsyncKernel> {
        let expected_ty = self.sig.ret();
        let rendezvous_key = Arc::new(self.rendezvous_key.clone());
        let sender_id = Arc::new(ctx.role_assignment.get(&self.sender).cloned().ok_or_else(
            || {
                Error::Compilation(format!(
                    "missing identity assignment for '{}'",
                    &self.sender
                ))
            },
        )?);

        Ok(AsyncKernel::Nullary(Box::new(move |sess, sender| {
            let sess = Arc::clone(sess);
            let rendezvous_key = Arc::clone(&rendezvous_key);
            let sender_id = Arc::clone(&sender_id);

            tokio::spawn(async move {
                let v: Value = sess
                    .networking
                    .receive(&sender_id, &rendezvous_key, &sess.sid)
                    .await?;
                check_type(&v, expected_ty)?;
                map_send_result(sender.send(v))
            })
        })))
    }
}

impl Compile<SyncKernel> for IdentityOp {
    fn compile(&self, _ctx: &CompilationContext) -> Result<SyncKernel> {
        let expected_ty = self.sig.ret();

        Ok(SyncKernel::Unary(Box::new(move |_sess, v| {
            check_type(&v, expected_ty)?;
            Ok(v)
        })))
    }
}

impl Compile<AsyncKernel> for IdentityOp {
    fn compile(&self, _ctx: &CompilationContext) -> Result<AsyncKernel> {
        let expected_ty = self.sig.ret();

        Ok(AsyncKernel::Unary(Box::new(move |_sess, v, sender| {
            tokio::spawn(async move {
                let v: Value = v.await.map_err(map_receive_error)?;
                check_type(&v, expected_ty)?;
                map_send_result(sender.send(v))
            })
        })))
    }
}

impl Compile<SyncKernel> for InputOp {
    fn compile(&self, _ctx: &CompilationContext) -> Result<SyncKernel> {
        let arg_name = self.arg_name.clone();
        let expected_ty = self.sig.ret();

        Ok(SyncKernel::Nullary(Box::new(move |sess| {
            let arg = sess
                .arguments
                .get(&arg_name)
                .cloned()
                .ok_or_else(|| Error::MissingArgument(arg_name.clone()))?;
            check_type(&arg, expected_ty)?;
            Ok(arg)
        })))
    }
}

impl Compile<AsyncKernel> for InputOp {
    fn compile(&self, _ctx: &CompilationContext) -> Result<AsyncKernel> {
        let expected_ty = self.sig.ret();
        let arg_name = Arc::new(self.arg_name.clone());

        Ok(AsyncKernel::Nullary(Box::new(move |sess, sender| {
            let sess = Arc::clone(sess);
            let arg_name = Arc::clone(&arg_name);

            tokio::spawn(async move {
                let arg = sess
                    .arguments
                    .get(arg_name.as_ref())
                    .cloned()
                    .ok_or_else(|| Error::MissingArgument(arg_name.as_ref().clone()))?;
                check_type(&arg, expected_ty)?;
                map_send_result(sender.send(arg))
            })
        })))
    }
}

impl Compile<SyncKernel> for OutputOp {
    fn compile(&self, _ctx: &CompilationContext) -> Result<SyncKernel> {
        Ok(SyncKernel::Unary(Box::new(move |_sess, x0| Ok(x0))))
    }
}

impl Compile<AsyncKernel> for OutputOp {
    fn compile(&self, _ctx: &CompilationContext) -> Result<AsyncKernel> {
        Ok(AsyncKernel::Unary(Box::new(move |_sess, x0, sender| {
            tokio::spawn(async move {
                let val = x0.await.map_err(map_receive_error)?;
                map_send_result(sender.send(val))
            })
        })))
    }
}

impl Compile<SyncKernel> for SaveOp {
    fn compile(&self, _ctx: &CompilationContext) -> Result<SyncKernel> {
        let expected_ty = self.sig.arg(1)?;

        Ok(SyncKernel::Binary(Box::new(move |sess, key, val| {
            let key = String::try_from(key)?;
            check_type(&val, expected_ty)?;
            sess.storage.save(&key, &sess.sid, &val)?;
            Ok(Value::Unit)
        })))
    }
}

impl Compile<AsyncKernel> for SaveOp {
    fn compile(&self, _ctx: &CompilationContext) -> Result<AsyncKernel> {
        let expected_ty = self.sig.arg(1)?;

        Ok(AsyncKernel::Binary(Box::new(
            move |sess, key, val, sender| {
                let sess = Arc::clone(sess);

                tokio::spawn(async move {
                    let key = String::try_from(key.await.map_err(map_receive_error)?)?;
                    let val = val.await.map_err(map_receive_error)?;
                    check_type(&val, expected_ty)?;
                    sess.storage.save(&key, &sess.sid, &val).await?;
                    map_send_result(sender.send(Value::Unit))
                })
            },
        )))
    }
}

impl Compile<SyncKernel> for LoadOp {
    fn compile(&self, _ctx: &CompilationContext) -> Result<SyncKernel> {
        let expected_ty = self.sig.ret();

        Ok(SyncKernel::Binary(Box::new(move |sess, key, query| {
            let key = String::try_from(key)?;
            let _query = String::try_from(query)?;
            let val = sess
                .storage
                .load(&key, &sess.sid, Some(expected_ty), &_query)?;
            check_type(&val, expected_ty)?;
            Ok(val)
        })))
    }
}

impl Compile<AsyncKernel> for LoadOp {
    fn compile(&self, _ctx: &CompilationContext) -> Result<AsyncKernel> {
        let expected_ty = self.sig.ret();

        Ok(AsyncKernel::Binary(Box::new(
            move |sess, key, query, sender| {
                let sess = Arc::clone(sess);

                tokio::spawn(async move {
                    let key = String::try_from(key.await.map_err(map_receive_error)?)?;
                    let _query = String::try_from(query.await.map_err(map_receive_error)?)?;
                    let val = sess
                        .storage
                        .load(&key, &sess.sid, Some(expected_ty), &_query)
                        .await?;
                    check_type(&val, expected_ty)?;
                    map_send_result(sender.send(val))
                })
            },
        )))
    }
}

#[cfg(test)]
mod tests {
    use crate::execution::*;
    use std::convert::TryInto;

    #[test]
    fn test_standard_shape_ops() -> std::result::Result<(), anyhow::Error> {
        let source = r#"x = Constant{value = Float32Tensor([[1.0, 2.0], [3.0, 4.0]])} @Host(alice)
        shape = Shape: (Float32Tensor) -> Shape (x) @Host(alice)
        expand_dims = StdExpandDims {axis = 2}: (Float32Tensor) -> Float32Tensor (x) @Host(alice)
        transpose = StdTranspose : (Float32Tensor) -> Float32Tensor (x) @Host(alice)"#;

        let exec = TestExecutor::default();
        let _outputs = exec.run_computation(&source.try_into()?, SyncArgs::new())?;
        Ok(())
    }
}<|MERGE_RESOLUTION|>--- conflicted
+++ resolved
@@ -47,7 +47,6 @@
 
     fn execute(&self, op: Operator, plc: &Placement, operands: Vec<Value>) -> Value {
         match op {
-<<<<<<< HEAD
             Operator::Shape(op) => DispatchKernel::compile(&op, plc)(self, operands),
             Operator::BitFill(op) => DispatchKernel::compile(&op, plc)(self, operands),
             Operator::RingFill(op) => DispatchKernel::compile(&op, plc)(self, operands),
@@ -73,36 +72,8 @@
             Operator::AdtShl(op) => DispatchKernel::compile(&op, plc)(self, operands),
             Operator::AdtMul(op) => DispatchKernel::compile(&op, plc)(self, operands),
             Operator::AdtReveal(op) => DispatchKernel::compile(&op, plc)(self, operands),
+            Operator::AdtToRep(op) => DispatchKernel::compile(&op, plc)(self, operands),
             Operator::PrimDeriveSeed(op) => DispatchKernel::compile(&op, plc)(self, operands),
-=======
-            Operator::Shape(op) => DispatchKernel::compile(&op, self, plc)(operands),
-            Operator::BitFill(op) => DispatchKernel::compile(&op, self, plc)(operands),
-            Operator::RingFill(op) => DispatchKernel::compile(&op, self, plc)(operands),
-            Operator::PrimPrfKeyGen(op) => DispatchKernel::compile(&op, self, plc)(operands),
-            Operator::BitSample(op) => DispatchKernel::compile(&op, self, plc)(operands),
-            Operator::BitXor(op) => DispatchKernel::compile(&op, self, plc)(operands),
-            Operator::BitAnd(op) => DispatchKernel::compile(&op, self, plc)(operands),
-            Operator::RingSample(op) => DispatchKernel::compile(&op, self, plc)(operands),
-            Operator::RingAdd(op) => DispatchKernel::compile(&op, self, plc)(operands),
-            Operator::RingSub(op) => DispatchKernel::compile(&op, self, plc)(operands),
-            Operator::RingMul(op) => DispatchKernel::compile(&op, self, plc)(operands),
-            Operator::RingNeg(op) => DispatchKernel::compile(&op, self, plc)(operands),
-            Operator::RingShl(op) => DispatchKernel::compile(&op, self, plc)(operands),
-            Operator::RingShr(op) => DispatchKernel::compile(&op, self, plc)(operands),
-            Operator::RepSetup(op) => DispatchKernel::compile(&op, self, plc)(operands),
-            Operator::RepShare(op) => DispatchKernel::compile(&op, self, plc)(operands),
-            Operator::RepReveal(op) => DispatchKernel::compile(&op, self, plc)(operands),
-            Operator::RepAdd(op) => DispatchKernel::compile(&op, self, plc)(operands),
-            Operator::RepMul(op) => DispatchKernel::compile(&op, self, plc)(operands),
-            Operator::RepToAdt(op) => DispatchKernel::compile(&op, self, plc)(operands),
-            Operator::AdtAdd(op) => DispatchKernel::compile(&op, self, plc)(operands),
-            Operator::AdtSub(op) => DispatchKernel::compile(&op, self, plc)(operands),
-            Operator::AdtShl(op) => DispatchKernel::compile(&op, self, plc)(operands),
-            Operator::AdtMul(op) => DispatchKernel::compile(&op, self, plc)(operands),
-            Operator::AdtReveal(op) => DispatchKernel::compile(&op, self, plc)(operands),
-            Operator::AdtToRep(op) => DispatchKernel::compile(&op, self, plc)(operands),
-            Operator::PrimDeriveSeed(op) => DispatchKernel::compile(&op, self, plc)(operands),
->>>>>>> 3be5f5c3
             // Operator::Constant(op) => DispatchKernel::compile(&op, self, plc)(operands),
             op => unimplemented!("{:?}", op), // TODO
         }
@@ -293,25 +264,16 @@
     }
 }
 
-pub trait PlacementRepToAdt<C: Session, T, O> {
-    fn rep_to_adt(&self, sess: &C, x: &T) -> O;
-}
-
-<<<<<<< HEAD
-pub trait PlacementAdtToRepSetup<S: Session, SetupT, T, O> {
-    fn adt_to_rep(&self, sess: &S, setup: &SetupT, x: &T) -> O;
-}
-
-pub trait PlacementTruncPrSetup<S: Session, SetupT, T, O> {
-    fn trunc_pr(&self, sess: &S, amount: usize, setup: &SetupT, x: &T) -> O;
-=======
-pub trait PlacementAdtToRep<C: Context, T, O> {
-    fn adt_to_rep(&self, ctx: &C, x: &T) -> O;
-}
-
-pub trait PlacementTruncPr<C: Context, T, O> {
-    fn trunc_pr(&self, ctx: &C, amount: usize, x: &T) -> O;
->>>>>>> 3be5f5c3
+pub trait PlacementRepToAdt<S: Session, T, O> {
+    fn rep_to_adt(&self, sess: &S, x: &T) -> O;
+}
+
+pub trait PlacementAdtToRep<S: Session, T, O> {
+    fn adt_to_rep(&self, sess: &S, x: &T) -> O;
+}
+
+pub trait PlacementTruncPr<S: Session, T, O> {
+    fn trunc_pr(&self, sess: &S, amount: usize, x: &T) -> O;
 }
 
 pub trait PlacementTruncPrProvider<S: Session, T, O> {

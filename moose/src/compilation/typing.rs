use crate::computation::*;
use petgraph::Direction;
use std::collections::HashMap;

/// Updates the operators such that the type information is inferred by one-hop check, without any recursive graph traversal.
pub fn update_types_one_hop(comp: &Computation) -> anyhow::Result<Option<Computation>> {
    let mut operations = comp.operations.clone();
    let graph = comp.as_graph();

    for n in graph.node_indices() {
        // Prepare the raw data for the signature computation
        let inputs = &comp.operations[graph[n].1].inputs;
        let types: HashMap<&String, Ty> = graph
            .neighbors_directed(n, Direction::Incoming)
            .map(|i| (&graph[i].0, comp.operations[graph[i].1].kind.sig().ret()))
            .collect();
        let ret = comp.operations[graph[n].1].kind.sig().ret();

        let find_type = |i: usize| -> anyhow::Result<Ty> {
            match types.get(&inputs[i]) {
                Some(ty) => Ok(*ty),
                _ => Err(anyhow::anyhow!(
                    "Could not find type of input {}",
                    inputs[i]
                )),
            }
        };

        // Compute the new signature from the graph
        let new_sig = match inputs.len() {
            0 => Signature::nullary(ret),
            1 => Signature::unary(find_type(0)?, ret),
            2 => Signature::binary(find_type(0)?, find_type(1)?, ret),
            3 => Signature::ternary(find_type(0)?, find_type(1)?, find_type(2)?, ret),
            n => {
                assert!((0..n).all(|i| find_type(i).ok() == find_type(0).ok()));
                Signature::variadic(find_type(0)?, ret)
            }
        };

        // Update the existing signature with it.
        operations[graph[n].1].kind.sig_mut().merge(new_sig)?;
    }
    Ok(Some(Computation { operations }))
}

#[cfg(test)]
mod tests {
    use super::*;
    use crate::textual::ToTextual;
    use std::convert::TryInto;

    #[test]
    fn test_all_on_one_host() -> std::result::Result<(), anyhow::Error> {
        let source = r#"
<<<<<<< HEAD
        x = Constant{value=Float32Tensor([[1.0, 2.0], [3.0, 4.0]])}: () -> Float32Tensor @Host(alice)
        y = Constant{value=Float32Tensor([[1.0, 2.0], [3.0, 4.0]])}: () -> Float32Tensor @Host(alice)
        mul = Mul: (Float32Tensor, Float32Tensor) -> Float32Tensor (x, y) @Host(alice)
        dot = Dot: (Float32Tensor, Float32Tensor) -> Float32Tensor (x, y) @Host(alice)
        mean = HostMean{}: (Float32Tensor) -> Float32Tensor (dot) @Host(alice)
        constant_0 = Constant{value = String("regression_weights")}: () -> String () @Host(alice)
        save = Save: (String, Unknown) -> Unit (constant_0, mean) @Host(alice)
=======
        x = Constant{value=HostFloat32Tensor([[1.0, 2.0], [3.0, 4.0]])}: () -> HostFloat32Tensor @Host(alice)
        y = Constant{value=HostFloat32Tensor([[1.0, 2.0], [3.0, 4.0]])}: () -> HostFloat32Tensor @Host(alice)
        mul = HostMul: (HostFloat32Tensor, HostFloat32Tensor) -> HostFloat32Tensor (x, y) @Host(alice)
        dot = HostDot: (HostFloat32Tensor, HostFloat32Tensor) -> HostFloat32Tensor (x, y) @Host(alice)
        mean = HostMean{}: (HostFloat32Tensor) -> HostFloat32Tensor (dot) @Host(alice)
        constant_0 = Constant{value = HostString("regression_weights")}: () -> HostString () @Host(alice)
        save = Save: (HostString, Unknown) -> Unit (constant_0, mean) @Host(alice)
>>>>>>> 25c77846
        "#;

        let comp = update_types_one_hop(&source.try_into()?)?
            .unwrap()
            .to_textual();
        // The computation should now contain the type information
        assert!(comp.contains(
            "save = Save: (HostString, HostFloat32Tensor) -> Unit (constant_0, mean) @Host(alice)"
        ));
        Ok(())
    }
}<|MERGE_RESOLUTION|>--- conflicted
+++ resolved
@@ -53,23 +53,13 @@
     #[test]
     fn test_all_on_one_host() -> std::result::Result<(), anyhow::Error> {
         let source = r#"
-<<<<<<< HEAD
-        x = Constant{value=Float32Tensor([[1.0, 2.0], [3.0, 4.0]])}: () -> Float32Tensor @Host(alice)
-        y = Constant{value=Float32Tensor([[1.0, 2.0], [3.0, 4.0]])}: () -> Float32Tensor @Host(alice)
-        mul = Mul: (Float32Tensor, Float32Tensor) -> Float32Tensor (x, y) @Host(alice)
-        dot = Dot: (Float32Tensor, Float32Tensor) -> Float32Tensor (x, y) @Host(alice)
-        mean = HostMean{}: (Float32Tensor) -> Float32Tensor (dot) @Host(alice)
-        constant_0 = Constant{value = String("regression_weights")}: () -> String () @Host(alice)
-        save = Save: (String, Unknown) -> Unit (constant_0, mean) @Host(alice)
-=======
         x = Constant{value=HostFloat32Tensor([[1.0, 2.0], [3.0, 4.0]])}: () -> HostFloat32Tensor @Host(alice)
         y = Constant{value=HostFloat32Tensor([[1.0, 2.0], [3.0, 4.0]])}: () -> HostFloat32Tensor @Host(alice)
-        mul = HostMul: (HostFloat32Tensor, HostFloat32Tensor) -> HostFloat32Tensor (x, y) @Host(alice)
-        dot = HostDot: (HostFloat32Tensor, HostFloat32Tensor) -> HostFloat32Tensor (x, y) @Host(alice)
+        mul = Mul: (HostFloat32Tensor, HostFloat32Tensor) -> HostFloat32Tensor (x, y) @Host(alice)
+        dot = Dot: (HostFloat32Tensor, HostFloat32Tensor) -> HostFloat32Tensor (x, y) @Host(alice)
         mean = HostMean{}: (HostFloat32Tensor) -> HostFloat32Tensor (dot) @Host(alice)
         constant_0 = Constant{value = HostString("regression_weights")}: () -> HostString () @Host(alice)
         save = Save: (HostString, Unknown) -> Unit (constant_0, mean) @Host(alice)
->>>>>>> 25c77846
         "#;
 
         let comp = update_types_one_hop(&source.try_into()?)?

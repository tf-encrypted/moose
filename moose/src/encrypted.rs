use crate::computation::*;
use crate::error::Result;
use crate::fixedpoint::{Fixed128Tensor, FixedTensor};
use crate::host::{
    AbstractHostFixedAesTensor, AbstractHostFixedTensor, HostAesKey, HostFixed128AesTensor,
    HostFixed128Tensor,
};
use crate::kernels::{PlacementDecrypt, Session};
use crate::logical::{AbstractTensor, Tensor};
use crate::replicated::{
    aes::AbstractReplicatedAesKey, aes::ReplicatedAesKey, AbstractReplicatedFixedTensor,
    ReplicatedFixed128Tensor,
};
use serde::{Deserialize, Serialize};

#[derive(Clone, Debug, PartialEq, Serialize, Deserialize)]
pub enum FixedAesTensor<HostFixedAesT> {
    Host(HostFixedAesT),
}

moose_type!(Fixed128AesTensor = FixedAesTensor<HostFixed128AesTensor>);

impl<HostFixedAesT> Placed for FixedAesTensor<HostFixedAesT>
where
    HostFixedAesT: Placed,
    HostFixedAesT::Placement: Into<Placement>,
{
    type Placement = Placement;

    fn placement(&self) -> Result<Self::Placement> {
        match self {
            FixedAesTensor::Host(x) => Ok(x.placement()?.into()),
        }
    }
}

#[derive(Clone, Debug, PartialEq, Serialize, Deserialize)]
pub enum AbstractAesTensor<Fixed128AesT> {
    Fixed128(Fixed128AesT),
}

moose_type!(AesTensor = AbstractAesTensor<Fixed128AesTensor>);

impl<Fixed128T> Placed for AbstractAesTensor<Fixed128T>
where
    Fixed128T: Placed,
    Fixed128T::Placement: Into<Placement>,
{
    type Placement = Placement;

    fn placement(&self) -> Result<Self::Placement> {
        match self {
            AbstractAesTensor::Fixed128(x) => Ok(x.placement()?.into()),
        }
    }
}

modelled!(PlacementDecrypt::decrypt, HostPlacement, (HostAesKey, AesTensor) -> Tensor, AesDecryptOp);
modelled!(PlacementDecrypt::decrypt, HostPlacement, (HostAesKey, Fixed128AesTensor) -> Fixed128Tensor, AesDecryptOp);
modelled!(PlacementDecrypt::decrypt, HostPlacement, (HostAesKey, HostFixed128AesTensor) -> HostFixed128Tensor, AesDecryptOp);
modelled!(PlacementDecrypt::decrypt, ReplicatedPlacement, (ReplicatedAesKey, AesTensor) -> Tensor, AesDecryptOp);
modelled!(PlacementDecrypt::decrypt, ReplicatedPlacement, (ReplicatedAesKey, Fixed128AesTensor) -> Fixed128Tensor, AesDecryptOp);
modelled!(PlacementDecrypt::decrypt, ReplicatedPlacement, (ReplicatedAesKey, HostFixed128AesTensor) -> ReplicatedFixed128Tensor, AesDecryptOp);

kernel! {
    AesDecryptOp,
    [
        (HostPlacement, (HostAesKey, AesTensor) -> Tensor => [hybrid] Self::host_kernel),
        (HostPlacement, (HostAesKey, Fixed128AesTensor) -> Fixed128Tensor => [hybrid] Self::host_fixed_kernel),
        (HostPlacement, (HostAesKey, HostFixed128AesTensor) -> HostFixed128Tensor => [hybrid] Self::host_fixed_aes_kernel),
        (ReplicatedPlacement, (ReplicatedAesKey, AesTensor) -> Tensor => [hybrid] Self::rep_kernel),
        (ReplicatedPlacement, (ReplicatedAesKey, Fixed128AesTensor) -> Fixed128Tensor => [hybrid] Self::rep_fixed_kernel),
        (ReplicatedPlacement, (ReplicatedAesKey, HostFixed128AesTensor) -> ReplicatedFixed128Tensor => [hybrid] Self::rep_fixed_aes_kernel),
    ]
}

impl AesDecryptOp {
    pub(crate) fn host_kernel<S: Session, Fixed128AesT, Fixed64T, Fixed128T, Float32T, Float64T>(
        sess: &S,
        plc: &HostPlacement,
        key: m!(HostAesKey),
        ciphertext: AbstractAesTensor<Fixed128AesT>,
    ) -> Result<AbstractTensor<Fixed64T, Fixed128T, Float32T, Float64T>>
    where
        HostAesKey: KnownType<S>,
        HostPlacement: PlacementDecrypt<S, m!(HostAesKey), Fixed128AesT, Fixed128T>,
    {
        match ciphertext {
            AbstractAesTensor::Fixed128(c) => {
                let x = plc.decrypt(sess, &key, &c);
                Ok(AbstractTensor::Fixed128(x))
            }
        }
    }

    pub(crate) fn host_fixed_kernel<
        S: Session,
        HostFixed128AesT,
        HostFixed128T,
        ReplicatedFixed128T,
    >(
        sess: &S,
        plc: &HostPlacement,
        key: m!(HostAesKey),
        ciphertext: FixedAesTensor<HostFixed128AesT>,
    ) -> Result<FixedTensor<HostFixed128T, ReplicatedFixed128T>>
    where
        HostAesKey: KnownType<S>,
        HostPlacement: PlacementDecrypt<S, m!(HostAesKey), HostFixed128AesT, HostFixed128T>,
    {
        match ciphertext {
            FixedAesTensor::Host(c) => {
                let x = plc.decrypt(sess, &key, &c);
                Ok(FixedTensor::Host(x))
            }
        }
    }

    pub(crate) fn host_fixed_aes_kernel<S: Session, HostBitArrayT, HostRing128T>(
        _sess: &S,
        _plc: &HostPlacement,
        _key: m!(HostAesKey),
        _ciphertext: AbstractHostFixedAesTensor<HostBitArrayT>,
    ) -> Result<AbstractHostFixedTensor<HostRing128T>>
    where
        HostAesKey: KnownType<S>,
        // HostPlacement: PlacementBitDec<S, HostRing128Tensor, HostBitTensor>,
        // HostPlacement: PlacementIndexAxis<S, HostBitTensor, HostBitTensor>,
        // HostPlacement: PlacementRingInject<S, HostBitTensor, HostRing128Tensor>,
        // HostPlacement: PlacementShape<S, HostFixed128AesTensor, HostShape>,
        // HostPlacement: PlacementFill<S, HostShape, HostRing128Tensor>,
        // HostPlacement: PlacementAdd<S, HostRing128Tensor, HostRing128Tensor, HostRing128Tensor>,
        // HostPlacement: PlacementXor<S, HostBitTensor, HostBitTensor, HostBitTensor>,
        // HostPlacement: PlacementAnd<S, HostBitTensor, HostBitTensor, HostBitTensor>,
        // HostPlacement: PlacementNeg<S, HostBitTensor, HostBitTensor>,
    {
        unimplemented!()

        // let shape = plc.shape(sess, &c);
        // // let c_decomposed = plc.bit_decompose(sess, &c.tensor);

        // let m_bits = aes(sess, plc, c_bits.clone(), c_bits);
        // let zero = plc.fill(sess, Constant::Ring128(0), &shape);
        // let m = m_bits
        //     .iter()
        //     .enumerate()
        //     .map(|(i, b)| plc.ring_inject(sess, i, b))
        //     .fold(zero, |acc, x| plc.add(sess, &acc, &x));

        // Ok(HostFixed128Tensor {
        //     tensor: m,
        //     fractional_precision: c.precision,
        //     integral_precision: 0, // TODO
        // })
    }
}

impl AesDecryptOp {
    pub(crate) fn rep_kernel<
        S: Session,
        ReplicatedAesKeyT,
        Fixed128AesT,
        Fixed64T,
        Fixed128T,
        Float32T,
        Float64T,
    >(
        sess: &S,
        plc: &ReplicatedPlacement,
        key: ReplicatedAesKeyT,
        ciphertext: AbstractAesTensor<Fixed128AesT>,
    ) -> Result<AbstractTensor<Fixed64T, Fixed128T, Float32T, Float64T>>
    where
        ReplicatedPlacement: PlacementDecrypt<S, ReplicatedAesKeyT, Fixed128AesT, Fixed128T>,
    {
<<<<<<< HEAD
        let host = c.tensor.placement().unwrap();
        let setup = sess.replicated_setup(rep);
=======
        match ciphertext {
            AbstractAesTensor::Fixed128(c) => {
                let x = plc.decrypt(sess, &key, &c);
                Ok(AbstractTensor::Fixed128(x))
            }
        }
    }
>>>>>>> c4effe20

    pub(crate) fn rep_fixed_kernel<
        S: Session,
        ReplicatedAesKeyT,
        HostFixed128AesT,
        HostFixed128T,
        ReplicatedFixed128T,
    >(
        sess: &S,
        plc: &ReplicatedPlacement,
        key: ReplicatedAesKeyT,
        ciphertext: FixedAesTensor<HostFixed128AesT>,
    ) -> Result<FixedTensor<HostFixed128T, ReplicatedFixed128T>>
    where
        ReplicatedPlacement:
            PlacementDecrypt<S, ReplicatedAesKeyT, HostFixed128AesT, ReplicatedFixed128T>,
    {
        match ciphertext {
            FixedAesTensor::Host(c) => {
                let x = plc.decrypt(sess, &key, &c);
                Ok(FixedTensor::Replicated(x))
            }
        }
    }

    pub(crate) fn rep_fixed_aes_kernel<S: Session, RepRingT, HostBitArray128T, HostBitArray256T>(
        _sess: &S,
        _rep: &ReplicatedPlacement,
        _key: AbstractReplicatedAesKey<HostBitArray128T>,
        _ciphertext: AbstractHostFixedAesTensor<HostBitArray256T>,
    ) -> Result<AbstractReplicatedFixedTensor<RepRingT>>
where
        // HostShape: KnownType<S>,
        // ReplicatedShape: KnownType<S>,
        // HostBitArrayT: Placed<Placement = HostPlacement>,
        // ReplicatedPlacement: PlacementSetupGen<S, S::ReplicatedSetup>,
        // HostPlacement: PlacementShape<S, HostBitArrayT, m!(HostShape)>,
        // m!(HostShape): Clone,
        // HostPlacement: PlacementBitDec<S, HostBitArrayT, HostBitT>,
        // HostPlacement: PlacementIndexAxis<S, HostBitT, HostBitT>,
        // ReplicatedPlacement: PlacementShareSetup<S, S::ReplicatedSetup, HostBitT, RepBitT>,
        // RepBitT: Clone,
        // ReplicatedPlacement: PlacementXor<S, RepBitT, RepBitT, RepBitT>,
        // ReplicatedPlacement: PlacementAnd<S, RepBitT, RepBitT, RepBitT>,
        // ReplicatedPlacement: PlacementNeg<S, RepBitT, RepBitT>,
        // AbstractReplicatedShape<m!(HostShape)>: Into<m!(ReplicatedShape)>,
        // ReplicatedPlacement: PlacementFill<S, m!(ReplicatedShape), RepRingT>,
        // ReplicatedPlacement: PlacementRingInject<S, RepBitT, RepRingT>,
        // ReplicatedPlacement: PlacementAdd<S, RepRingT, RepRingT, RepRingT>,
    {
        unimplemented!()

        // let host = c.tensor.placement().unwrap();
        // let setup = rep.gen_setup(sess);

        // let host_shape = host.shape(sess, &c.tensor);
        // let shape = AbstractReplicatedShape {
        //     shapes: [host_shape.clone(), host_shape.clone(), host_shape],
        // }
        // .into(); // TODO use macro to call `into` here? or update modelled! to call into?

        // // decompose into bits on host
        // let c_decomposed = host.bit_decompose(sess, &c.tensor);
        // let c_bits = (0..128).map(|i| host.index_axis(sess, 0, i, &c_decomposed));

        // // sharing bits (could be public values but we don't have that yet)
        // let c_bits_shared: Vec<_> = c_bits.map(|b| rep.share(sess, &setup, &b)).collect();

        // // run AES
        // let m_bits: Vec<_> = aes(sess, rep, c_bits_shared.clone(), c_bits_shared);

        // // re-compose on rep
        // let zero = rep.fill(sess, Constant::Ring128(0), &shape);
        // let m = m_bits
        //     .iter()
        //     .enumerate()
        //     .map(|(i, b)| rep.ring_inject(sess, i, b))
        //     .fold(zero, |acc, x| rep.add(sess, &acc, &x));

        // // wrap up as fixed-point tensor
        // Ok(AbstractReplicatedFixedTensor {
        //     tensor: m,
        //     fractional_precision: c.precision,
        //     integral_precision: 0, // TODO
        // })
    }
}

#[cfg(test)]
mod tests {
    // use super::*;

    #[test]
    fn test_aes_decrypt_host() {}
}<|MERGE_RESOLUTION|>--- conflicted
+++ resolved
@@ -1,3 +1,4 @@
+
 use crate::computation::*;
 use crate::error::Result;
 use crate::fixedpoint::{Fixed128Tensor, FixedTensor};
@@ -173,10 +174,6 @@
     where
         ReplicatedPlacement: PlacementDecrypt<S, ReplicatedAesKeyT, Fixed128AesT, Fixed128T>,
     {
-<<<<<<< HEAD
-        let host = c.tensor.placement().unwrap();
-        let setup = sess.replicated_setup(rep);
-=======
         match ciphertext {
             AbstractAesTensor::Fixed128(c) => {
                 let x = plc.decrypt(sess, &key, &c);
@@ -184,7 +181,6 @@
             }
         }
     }
->>>>>>> c4effe20
 
     pub(crate) fn rep_fixed_kernel<
         S: Session,

--- conflicted
+++ resolved
@@ -821,13 +821,7 @@
         constant_literal_helper("Shape", vector(parse_int), |v| {
             Constant::RawShape(RawShape(v))
         }),
-<<<<<<< HEAD
-=======
-        constant_literal_helper("Nonce", vector(parse_int), |v| {
-            Constant::RawNonce(RawNonce(v))
-        }),
         constant_literal_helper("Bit", parse_int, Constant::Bit),
->>>>>>> 702ce39e
         // 1D arrars
         alt((
             constant_literal_helper("Int8Tensor", vector(parse_int), |v| {
@@ -1626,12 +1620,7 @@
             Value::String(x) => format!("String({})", x.to_textual()),
             Value::Ring64(x) => format!("Ring64({})", x),
             Value::Ring128(x) => format!("Ring128({})", x),
-<<<<<<< HEAD
-            Value::HostShape(HostShape(x, _)) => format!("Shape({:?})", x),
-=======
             Value::HostShape(HostShape(x, _)) => format!("HostShape({:?})", x),
-            Value::Nonce(Nonce(x, _)) => format!("Nonce({:?})", x.0.to_textual()),
->>>>>>> 702ce39e
             Value::Seed(Seed(x, _)) => format!("Seed({})", x.0.to_textual()),
             Value::PrfKey(PrfKey(x, _)) => format!("PrfKey({})", x.0.to_textual()),
             Value::Bit(x) => format!("Bit({})", x),

--- conflicted
+++ resolved
@@ -2,17 +2,10 @@
     BitAndOp, BitExtractOp, BitFillOp, BitSampleOp, BitSampleSeededOp, BitXorOp, CanonicalType,
     Constant, HostAddOp, HostBitDecOp, HostConcatOp, HostDivOp, HostDotOp, HostExpandDimsOp,
     HostIndexAxisOp, HostInverseOp, HostMeanOp, HostMulOp, HostOnesOp, HostPlacement,
-<<<<<<< HEAD
     HostReshapeOp, HostSliceOp, HostSqrtOp, HostSqueezeOp, HostSubOp, HostSumOp, HostTransposeOp,
-    Placed, Placement, RingAddOp, RingDotOp, RingFillOp, RingFixedpointMeanOp, RingInjectOp,
-    RingMulOp, RingNegOp, RingSampleOp, RingSampleSeededOp, RingShlOp, RingShrOp, RingSubOp,
-    RingSumOp, Role, ShapeOp, SymbolicType,
-=======
-    HostReshapeOp, HostSliceOp, HostSqrtOp, HostSubOp, HostSumOp, HostTransposeOp, KnownType,
-    Placed, Placement, ReplicatedPlacement, RingAddOp, RingDotOp, RingFillOp, RingFixedpointMeanOp,
-    RingInjectOp, RingMulOp, RingNegOp, RingSampleOp, RingSampleSeededOp, RingShlOp, RingShrOp,
-    RingSubOp, RingSumOp, Role, ShapeOp, SymbolicType,
->>>>>>> fcfafecb
+    KnownType, Placed, Placement, ReplicatedPlacement, RingAddOp, RingDotOp, RingFillOp,
+    RingFixedpointMeanOp, RingInjectOp, RingMulOp, RingNegOp, RingSampleOp, RingSampleSeededOp,
+    RingShlOp, RingShrOp, RingSubOp, RingSumOp, Role, ShapeOp, SymbolicType,
 };
 use crate::error::Error;
 use crate::error::Result;

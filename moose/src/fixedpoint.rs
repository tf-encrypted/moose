//! Support for fixed-point arithmetic

use crate::computation::*;
use crate::error::{Error, Result};
use crate::floatingpoint::{Float32Tensor, Float64Tensor, FloatTensor};
use crate::host::*;
use crate::kernels::*;
use crate::replicated::{
    AbstractMirroredFixedTensor, AbstractReplicatedFixedTensor, Mirrored3Fixed128Tensor,
    Mirrored3Fixed64Tensor, ReplicatedFixed128Tensor, ReplicatedFixed64Tensor, ShapeFill,
    Underlying,
};
use crate::symbolic::Symbolic;
use macros::with_context;
use ndarray::prelude::*;
use num_traits::{One, Zero};
use serde::{Deserialize, Serialize};
use std::num::Wrapping;
use std::ops::Mul;

#[derive(Clone, Debug, PartialEq, Serialize, Deserialize)]
pub enum FixedTensor<HostFixedT, RepFixedT> {
    Host(HostFixedT),
    Replicated(RepFixedT),
}

moose_type!(Fixed64Tensor = FixedTensor<HostFixed64Tensor, ReplicatedFixed64Tensor>);
moose_type!(Fixed128Tensor = FixedTensor<HostFixed128Tensor, ReplicatedFixed128Tensor>);

impl<HostFixedT, RepFixedT> Placed for FixedTensor<HostFixedT, RepFixedT>
where
    HostFixedT: Placed,
    HostFixedT::Placement: Into<Placement>,
    RepFixedT: Placed,
    RepFixedT::Placement: Into<Placement>,
{
    type Placement = Placement;

    fn placement(&self) -> Result<Self::Placement> {
        match self {
            FixedTensor::Host(x) => Ok(x.placement()?.into()),
            FixedTensor::Replicated(x) => Ok(x.placement()?.into()),
        }
    }
}

pub trait Convert<T> {
    type Scale: One + Clone;
    fn encode(x: &T, scaling_factor: Self::Scale) -> Self;
    fn decode(x: &Self, scaling_factor: Self::Scale) -> T;
}

impl Convert<HostFloat64Tensor> for HostRing64Tensor {
    type Scale = u64;
    fn encode(x: &HostFloat64Tensor, scaling_factor: Self::Scale) -> HostRing64Tensor {
        let x_upshifted = &x.0 * (scaling_factor as f64);
        let x_converted: ArrayD<u64> = x_upshifted.mapv(|el| (el as i64) as u64);
        HostRing64Tensor::from(x_converted)
    }
    fn decode(x: &Self, scaling_factor: Self::Scale) -> HostFloat64Tensor {
        let x_upshifted: ArrayD<i64> = ArrayD::from(x);
        let x_converted = x_upshifted.mapv(|el| el as f64);
        HostFloat64Tensor::from(x_converted / scaling_factor as f64)
    }
}

impl Convert<HostFloat64Tensor> for HostRing128Tensor {
    type Scale = u128;
    fn encode(x: &HostFloat64Tensor, scaling_factor: Self::Scale) -> HostRing128Tensor {
        let x_upshifted = &x.0 * (scaling_factor as f64);
        let x_converted: ArrayD<u128> = x_upshifted.mapv(|el| (el as i128) as u128);
        HostRing128Tensor::from(x_converted)
    }
    fn decode(x: &Self, scaling_factor: Self::Scale) -> HostFloat64Tensor {
        let x_upshifted: ArrayD<i128> = ArrayD::from(x);
        let x_converted = x_upshifted.mapv(|el| el as f64);
        HostFloat64Tensor::from(x_converted / scaling_factor as f64)
    }
}

impl<T> AbstractHostRingTensor<T>
where
    Wrapping<T>: Clone + Zero + Mul<Wrapping<T>, Output = Wrapping<T>>,
    AbstractHostRingTensor<T>: Convert<HostFloat64Tensor>,
{
    pub fn fixedpoint_mean(
        x: Self,
        axis: Option<usize>,
        scaling_factor: <AbstractHostRingTensor<T> as Convert<HostFloat64Tensor>>::Scale,
    ) -> Result<AbstractHostRingTensor<T>> {
        let mean_weight = Self::compute_mean_weight(&x, &axis)?;
        let encoded_weight = AbstractHostRingTensor::<T>::encode(&mean_weight, scaling_factor);
        let operand_sum = x.sum(axis)?;
        Ok(operand_sum.mul(encoded_weight))
    }

    fn compute_mean_weight(x: &Self, axis: &Option<usize>) -> Result<HostFloat64Tensor> {
        let shape: &[usize] = x.0.shape();
        if let Some(ax) = axis {
            let dim_len = shape[*ax] as f64;
            Ok(HostFloat64Tensor::from(
                Array::from_elem([], 1.0 / dim_len)
                    .into_dimensionality::<IxDyn>()
                    .map_err(|e| Error::KernelError(e.to_string()))?,
            ))
        } else {
            let dim_prod: usize = std::iter::Product::product(shape.iter());
            let prod_inv = 1.0 / dim_prod as f64;
            Ok(HostFloat64Tensor::from(
                Array::from_elem([], prod_inv)
                    .into_dimensionality::<IxDyn>()
                    .map_err(|e| Error::KernelError(e.to_string()))?,
            ))
        }
    }
}

modelled!(PlacementFixedpointEncode::fixedpoint_encode, HostPlacement, attributes[fractional_precision: u32, integral_precision: u32] (Float32Tensor) -> Fixed64Tensor, FixedpointEncodeOp);
modelled!(PlacementFixedpointEncode::fixedpoint_encode, HostPlacement, attributes[fractional_precision: u32, integral_precision: u32] (Float64Tensor) -> Fixed128Tensor, FixedpointEncodeOp);
modelled!(PlacementFixedpointEncode::fixedpoint_encode, HostPlacement, attributes[fractional_precision: u32, integral_precision: u32] (HostFloat32Tensor) -> HostFixed64Tensor, FixedpointEncodeOp);
modelled!(PlacementFixedpointEncode::fixedpoint_encode, HostPlacement, attributes[fractional_precision: u32, integral_precision: u32] (HostFloat64Tensor) -> HostFixed128Tensor, FixedpointEncodeOp);

kernel! {
    FixedpointEncodeOp,
    [
        (HostPlacement, (Float32Tensor) -> Fixed64Tensor => [hybrid] attributes[fractional_precision, integral_precision] Self::fixed_kernel),
        (HostPlacement, (Float64Tensor) -> Fixed128Tensor => [hybrid] attributes[fractional_precision, integral_precision] Self::fixed_kernel),
        (HostPlacement, (HostFloat32Tensor) -> HostFixed64Tensor => [hybrid] attributes[fractional_precision, integral_precision] Self::hostfixed_kernel),
        (HostPlacement, (HostFloat64Tensor) -> HostFixed128Tensor => [hybrid] attributes[fractional_precision, integral_precision] Self::hostfixed_kernel),
    ]
}

impl FixedpointEncodeOp {
    fn fixed_kernel<S: Session, HostFloatT, HostFixedT, RepFixedT>(
        sess: &S,
        plc: &HostPlacement,
        fractional_precision: u32,
        integral_precision: u32,
        x: FloatTensor<HostFloatT>,
    ) -> Result<FixedTensor<HostFixedT, RepFixedT>>
    where
        HostPlacement: PlacementFixedpointEncode<S, HostFloatT, HostFixedT>,
    {
        match x {
            FloatTensor::Host(x) => {
                let x = plc.fixedpoint_encode(sess, fractional_precision, integral_precision, &x);
                Ok(FixedTensor::Host(x))
            }
        }
    }

    fn hostfixed_kernel<S: Session, HostFloatT, HostRingT>(
        sess: &S,
        plc: &HostPlacement,
        fractional_precision: u32,
        integral_precision: u32,
        x: HostFloatT,
    ) -> Result<AbstractHostFixedTensor<HostRingT>>
    where
        HostPlacement: PlacementRingFixedpointEncode<S, HostFloatT, HostRingT>,
    {
        // TODO(Morten) inline this function?
        let y = plc.fixedpoint_ring_encode(sess, 2, fractional_precision, &x);
        Ok(AbstractHostFixedTensor {
            tensor: y,
            fractional_precision,
            integral_precision,
        })
    }
}

modelled!(PlacementFixedpointDecode::fixedpoint_decode, HostPlacement, attributes[fractional_precision: u32] (Fixed64Tensor) -> Float32Tensor, FixedpointDecodeOp);
modelled!(PlacementFixedpointDecode::fixedpoint_decode, HostPlacement, attributes[fractional_precision: u32] (Fixed128Tensor) -> Float64Tensor, FixedpointDecodeOp);
modelled!(PlacementFixedpointDecode::fixedpoint_decode, HostPlacement, attributes[fractional_precision: u32] (HostFixed64Tensor) -> HostFloat32Tensor, FixedpointDecodeOp);
modelled!(PlacementFixedpointDecode::fixedpoint_decode, HostPlacement, attributes[fractional_precision: u32] (HostFixed128Tensor) -> HostFloat64Tensor, FixedpointDecodeOp);

kernel! {
    FixedpointDecodeOp,
    [
        (HostPlacement, (Fixed64Tensor) -> Float32Tensor => [hybrid] attributes[fractional_precision] Self::fixed_kernel),
        (HostPlacement, (Fixed128Tensor) -> Float64Tensor => [hybrid] attributes[fractional_precision] Self::fixed_kernel),
        (HostPlacement, (HostFixed64Tensor) -> HostFloat32Tensor => [hybrid] attributes[fractional_precision] Self::hostfixed_kernel),
        (HostPlacement, (HostFixed128Tensor) -> HostFloat64Tensor => [hybrid] attributes[fractional_precision] Self::hostfixed_kernel),
    ]
}

impl FixedpointDecodeOp {
    fn fixed_kernel<S: Session, HostFixedT, RepFixedT, HostFloatT>(
        sess: &S,
        plc: &HostPlacement,
        precision: u32,
        x: FixedTensor<HostFixedT, RepFixedT>,
    ) -> Result<FloatTensor<HostFloatT>>
    where
        HostPlacement: PlacementReveal<S, RepFixedT, HostFixedT>,
        HostPlacement: PlacementFixedpointDecode<S, HostFixedT, HostFloatT>,
    {
        let v = match x {
            FixedTensor::Host(v) => v,
            FixedTensor::Replicated(v) => plc.reveal(sess, &v),
        };
        let y = plc.fixedpoint_decode(sess, precision, &v);
        Ok(FloatTensor::Host(y))
    }

    fn hostfixed_kernel<S: Session, HostRingT, HostFloatT>(
        sess: &S,
        plc: &HostPlacement,
        precision: u32,
        x: AbstractHostFixedTensor<HostRingT>,
    ) -> Result<HostFloatT>
    where
        HostPlacement: PlacementRingFixedpointDecode<S, HostRingT, HostFloatT>,
    {
        // TODO(Morten) inline this function?
        assert_eq!(x.fractional_precision, precision);
        Ok(plc.fixedpoint_ring_decode(sess, 2, precision, &x.tensor))
    }
}

modelled!(PlacementAdd::add, HostPlacement, (Fixed64Tensor, Fixed64Tensor) -> Fixed64Tensor, FixedpointAddOp);
modelled!(PlacementAdd::add, HostPlacement, (Fixed128Tensor, Fixed128Tensor) -> Fixed128Tensor, FixedpointAddOp);
modelled!(PlacementAdd::add, ReplicatedPlacement, (Fixed64Tensor, Fixed64Tensor) -> Fixed64Tensor, FixedpointAddOp);
modelled!(PlacementAdd::add, ReplicatedPlacement, (Fixed128Tensor, Fixed128Tensor) -> Fixed128Tensor, FixedpointAddOp);
modelled!(PlacementAdd::add, HostPlacement, (HostFixed64Tensor, HostFixed64Tensor) -> HostFixed64Tensor, FixedpointAddOp);
modelled!(PlacementAdd::add, HostPlacement, (HostFixed128Tensor, HostFixed128Tensor) -> HostFixed128Tensor, FixedpointAddOp);
modelled!(PlacementAdd::add, ReplicatedPlacement, (ReplicatedFixed64Tensor, ReplicatedFixed64Tensor) -> ReplicatedFixed64Tensor, FixedpointAddOp);
modelled!(PlacementAdd::add, ReplicatedPlacement, (ReplicatedFixed128Tensor, ReplicatedFixed128Tensor) -> ReplicatedFixed128Tensor, FixedpointAddOp);
modelled!(PlacementAdd::add, ReplicatedPlacement, (ReplicatedFixed64Tensor, Mirrored3Fixed64Tensor) -> ReplicatedFixed64Tensor, FixedpointAddOp);
modelled!(PlacementAdd::add, ReplicatedPlacement, (ReplicatedFixed128Tensor, Mirrored3Fixed128Tensor) -> ReplicatedFixed128Tensor, FixedpointAddOp);
modelled!(PlacementAdd::add, ReplicatedPlacement, (Mirrored3Fixed64Tensor, ReplicatedFixed64Tensor) -> ReplicatedFixed64Tensor, FixedpointAddOp);
modelled!(PlacementAdd::add, ReplicatedPlacement, (Mirrored3Fixed128Tensor, ReplicatedFixed128Tensor) -> ReplicatedFixed128Tensor, FixedpointAddOp);

kernel! {
    FixedpointAddOp,
    [
        (HostPlacement, (Fixed64Tensor, Fixed64Tensor) -> Fixed64Tensor => [hybrid] Self::fixed_host_kernel),
        (HostPlacement, (Fixed128Tensor, Fixed128Tensor) -> Fixed128Tensor => [hybrid] Self::fixed_host_kernel),
        (ReplicatedPlacement, (Fixed64Tensor, Fixed64Tensor) -> Fixed64Tensor => [hybrid] Self::fixed_rep_kernel),
        (ReplicatedPlacement, (Fixed128Tensor, Fixed128Tensor) -> Fixed128Tensor => [hybrid] Self::fixed_rep_kernel),
        (HostPlacement, (HostFixed64Tensor, HostFixed64Tensor) -> HostFixed64Tensor => [hybrid] Self::hostfixed_kernel),
        (HostPlacement, (HostFixed128Tensor, HostFixed128Tensor) -> HostFixed128Tensor => [hybrid] Self::hostfixed_kernel),
        (ReplicatedPlacement, (ReplicatedFixed64Tensor, ReplicatedFixed64Tensor) -> ReplicatedFixed64Tensor => [hybrid] Self::repfixed_kernel),
        (ReplicatedPlacement, (ReplicatedFixed128Tensor, ReplicatedFixed128Tensor) -> ReplicatedFixed128Tensor => [hybrid] Self::repfixed_kernel),
        (ReplicatedPlacement, (ReplicatedFixed64Tensor, Mirrored3Fixed64Tensor) -> ReplicatedFixed64Tensor => [hybrid] Self::repfixed_mirfixed_kernel),
        (ReplicatedPlacement, (ReplicatedFixed128Tensor, Mirrored3Fixed128Tensor) -> ReplicatedFixed128Tensor => [hybrid] Self::repfixed_mirfixed_kernel),
        (ReplicatedPlacement, (Mirrored3Fixed64Tensor, ReplicatedFixed64Tensor) -> ReplicatedFixed64Tensor => [hybrid] Self::mirfixed_repfixed_kernel),
        (ReplicatedPlacement, (Mirrored3Fixed128Tensor, ReplicatedFixed128Tensor) -> ReplicatedFixed128Tensor => [hybrid] Self::mirfixed_repfixed_kernel),
    ]
}

impl FixedpointAddOp {
    fn fixed_host_kernel<S: Session, HostFixedT, RepFixedT>(
        sess: &S,
        plc: &HostPlacement,
        x: FixedTensor<HostFixedT, RepFixedT>,
        y: FixedTensor<HostFixedT, RepFixedT>,
    ) -> Result<FixedTensor<HostFixedT, RepFixedT>>
    where
        HostPlacement: PlacementReveal<S, RepFixedT, HostFixedT>,
        HostPlacement: PlacementAdd<S, HostFixedT, HostFixedT, HostFixedT>,
    {
        let x = match x {
            FixedTensor::Host(v) => v,
            FixedTensor::Replicated(v) => plc.reveal(sess, &v),
        };
        let y = match y {
            FixedTensor::Host(v) => v,
            FixedTensor::Replicated(v) => plc.reveal(sess, &v),
        };

        let z = plc.add(sess, &x, &y);
        Ok(FixedTensor::Host(z))
    }

    fn fixed_rep_kernel<S: Session, HostFixedT, RepFixedT>(
        sess: &S,
        plc: &ReplicatedPlacement,
        x: FixedTensor<HostFixedT, RepFixedT>,
        y: FixedTensor<HostFixedT, RepFixedT>,
    ) -> Result<FixedTensor<HostFixedT, RepFixedT>>
    where
        ReplicatedPlacement: PlacementShare<S, HostFixedT, RepFixedT>,
        ReplicatedPlacement: PlacementAdd<S, RepFixedT, RepFixedT, RepFixedT>,
    {
        let x = match x {
            FixedTensor::Host(v) => plc.share(sess, &v),
            FixedTensor::Replicated(v) => v,
        };
        let y = match y {
            FixedTensor::Host(v) => plc.share(sess, &v),
            FixedTensor::Replicated(v) => v,
        };

        let z = plc.add(sess, &x, &y);
        Ok(FixedTensor::Replicated(z))
    }

    fn hostfixed_kernel<S: Session, HostRingT>(
        sess: &S,
        plc: &HostPlacement,
        x: AbstractHostFixedTensor<HostRingT>,
        y: AbstractHostFixedTensor<HostRingT>,
    ) -> Result<AbstractHostFixedTensor<HostRingT>>
    where
        HostPlacement: PlacementAdd<S, HostRingT, HostRingT, HostRingT>,
    {
        assert_eq!(x.fractional_precision, y.fractional_precision);
        let z = plc.add(sess, &x.tensor, &y.tensor);
        Ok(AbstractHostFixedTensor {
            tensor: z,
            fractional_precision: x.fractional_precision,
            integral_precision: x.integral_precision,
        })
    }

    fn repfixed_kernel<S: Session, RepRingT>(
        sess: &S,
        plc: &ReplicatedPlacement,
        x: AbstractReplicatedFixedTensor<RepRingT>,
        y: AbstractReplicatedFixedTensor<RepRingT>,
    ) -> Result<AbstractReplicatedFixedTensor<RepRingT>>
    where
        ReplicatedPlacement: PlacementAdd<S, RepRingT, RepRingT, RepRingT>,
    {
        assert_eq!(x.fractional_precision, y.fractional_precision);
        let z = plc.add(sess, &x.tensor, &y.tensor);
        Ok(AbstractReplicatedFixedTensor {
            tensor: z,
            fractional_precision: x.fractional_precision,
            integral_precision: x.integral_precision,
        })
    }

    fn repfixed_mirfixed_kernel<S: Session, RepRingT, MirroredRingT>(
        sess: &S,
        plc: &ReplicatedPlacement,
        x: AbstractReplicatedFixedTensor<RepRingT>,
        y: AbstractMirroredFixedTensor<MirroredRingT>,
    ) -> Result<AbstractReplicatedFixedTensor<RepRingT>>
    where
        ReplicatedPlacement: PlacementAdd<S, RepRingT, MirroredRingT, RepRingT>,
    {
        assert_eq!(x.fractional_precision, y.fractional_precision);
        let z = plc.add(sess, &x.tensor, &y.tensor);
        Ok(AbstractReplicatedFixedTensor {
            tensor: z,
            fractional_precision: u32::max(x.fractional_precision, y.fractional_precision),
            integral_precision: u32::max(x.integral_precision, y.integral_precision),
        })
    }

    fn mirfixed_repfixed_kernel<S: Session, RepRingT, MirroredRingT>(
        sess: &S,
        plc: &ReplicatedPlacement,
        x: AbstractMirroredFixedTensor<MirroredRingT>,
        y: AbstractReplicatedFixedTensor<RepRingT>,
    ) -> Result<AbstractReplicatedFixedTensor<RepRingT>>
    where
        ReplicatedPlacement: PlacementAdd<S, MirroredRingT, RepRingT, RepRingT>,
    {
        assert_eq!(x.fractional_precision, y.fractional_precision);
        let z = plc.add(sess, &x.tensor, &y.tensor);
        Ok(AbstractReplicatedFixedTensor {
            tensor: z,
            fractional_precision: u32::max(x.fractional_precision, y.fractional_precision),
            integral_precision: u32::max(x.integral_precision, y.integral_precision),
        })
    }
}

modelled!(PlacementSub::sub, HostPlacement, (Fixed64Tensor, Fixed64Tensor) -> Fixed64Tensor, FixedpointSubOp);
modelled!(PlacementSub::sub, HostPlacement, (Fixed128Tensor, Fixed128Tensor) -> Fixed128Tensor, FixedpointSubOp);
modelled!(PlacementSub::sub, ReplicatedPlacement, (Fixed64Tensor, Fixed64Tensor) -> Fixed64Tensor, FixedpointSubOp);
modelled!(PlacementSub::sub, ReplicatedPlacement, (Fixed128Tensor, Fixed128Tensor) -> Fixed128Tensor, FixedpointSubOp);
modelled!(PlacementSub::sub, HostPlacement, (HostFixed64Tensor, HostFixed64Tensor) -> HostFixed64Tensor, FixedpointSubOp);
modelled!(PlacementSub::sub, HostPlacement, (HostFixed128Tensor, HostFixed128Tensor) -> HostFixed128Tensor, FixedpointSubOp);
modelled!(PlacementSub::sub, ReplicatedPlacement, (ReplicatedFixed64Tensor, ReplicatedFixed64Tensor) -> ReplicatedFixed64Tensor, FixedpointSubOp);
modelled!(PlacementSub::sub, ReplicatedPlacement, (ReplicatedFixed128Tensor, ReplicatedFixed128Tensor) -> ReplicatedFixed128Tensor, FixedpointSubOp);

kernel! {
    FixedpointSubOp,
    [
        (HostPlacement, (Fixed64Tensor, Fixed64Tensor) -> Fixed64Tensor => [hybrid] Self::fixed_host_kernel),
        (HostPlacement, (Fixed128Tensor, Fixed128Tensor) -> Fixed128Tensor => [hybrid] Self::fixed_host_kernel),
        (ReplicatedPlacement, (Fixed64Tensor, Fixed64Tensor) -> Fixed64Tensor => [hybrid] Self::fixed_rep_kernel),
        (ReplicatedPlacement, (Fixed128Tensor, Fixed128Tensor) -> Fixed128Tensor => [hybrid] Self::fixed_rep_kernel),
        (HostPlacement, (HostFixed64Tensor, HostFixed64Tensor) -> HostFixed64Tensor => [hybrid] Self::hostfixed_kernel),
        (HostPlacement, (HostFixed128Tensor, HostFixed128Tensor) -> HostFixed128Tensor => [hybrid] Self::hostfixed_kernel),
        (ReplicatedPlacement, (ReplicatedFixed64Tensor, ReplicatedFixed64Tensor) -> ReplicatedFixed64Tensor => [hybrid] Self::repfixed_kernel),
        (ReplicatedPlacement, (ReplicatedFixed128Tensor, ReplicatedFixed128Tensor) -> ReplicatedFixed128Tensor => [hybrid] Self::repfixed_kernel),
    ]
}

impl FixedpointSubOp {
    fn fixed_host_kernel<S: Session, HostFixedT, RepFixedT>(
        sess: &S,
        plc: &HostPlacement,
        x: FixedTensor<HostFixedT, RepFixedT>,
        y: FixedTensor<HostFixedT, RepFixedT>,
    ) -> Result<FixedTensor<HostFixedT, RepFixedT>>
    where
        HostPlacement: PlacementReveal<S, RepFixedT, HostFixedT>,
        HostPlacement: PlacementSub<S, HostFixedT, HostFixedT, HostFixedT>,
    {
        let x = match x {
            FixedTensor::Host(v) => v,
            FixedTensor::Replicated(v) => plc.reveal(sess, &v),
        };
        let y = match y {
            FixedTensor::Host(v) => v,
            FixedTensor::Replicated(v) => plc.reveal(sess, &v),
        };

        let z = plc.sub(sess, &x, &y);
        Ok(FixedTensor::Host(z))
    }

    fn fixed_rep_kernel<S: Session, HostFixedT, RepFixedT>(
        sess: &S,
        plc: &ReplicatedPlacement,
        x: FixedTensor<HostFixedT, RepFixedT>,
        y: FixedTensor<HostFixedT, RepFixedT>,
    ) -> Result<FixedTensor<HostFixedT, RepFixedT>>
    where
        ReplicatedPlacement: PlacementShare<S, HostFixedT, RepFixedT>,
        ReplicatedPlacement: PlacementSub<S, RepFixedT, RepFixedT, RepFixedT>,
    {
        let x = match x {
            FixedTensor::Host(v) => plc.share(sess, &v),
            FixedTensor::Replicated(v) => v,
        };
        let y = match y {
            FixedTensor::Host(v) => plc.share(sess, &v),
            FixedTensor::Replicated(v) => v,
        };

        let z = plc.sub(sess, &x, &y);
        Ok(FixedTensor::Replicated(z))
    }

    fn hostfixed_kernel<S: Session, HostRingT>(
        sess: &S,
        plc: &HostPlacement,
        x: AbstractHostFixedTensor<HostRingT>,
        y: AbstractHostFixedTensor<HostRingT>,
    ) -> Result<AbstractHostFixedTensor<HostRingT>>
    where
        HostPlacement: PlacementSub<S, HostRingT, HostRingT, HostRingT>,
    {
        assert_eq!(x.fractional_precision, y.fractional_precision);
        let z = plc.sub(sess, &x.tensor, &y.tensor);
        Ok(AbstractHostFixedTensor {
            tensor: z,
            fractional_precision: x.fractional_precision,
            integral_precision: x.integral_precision,
        })
    }

    fn repfixed_kernel<S: Session, RepRingT>(
        sess: &S,
        plc: &ReplicatedPlacement,
        x: AbstractReplicatedFixedTensor<RepRingT>,
        y: AbstractReplicatedFixedTensor<RepRingT>,
    ) -> Result<AbstractReplicatedFixedTensor<RepRingT>>
    where
        ReplicatedPlacement: PlacementSub<S, RepRingT, RepRingT, RepRingT>,
    {
        assert_eq!(x.fractional_precision, y.fractional_precision);
        let z = plc.sub(sess, &x.tensor, &y.tensor);
        Ok(AbstractReplicatedFixedTensor {
            tensor: z,
            fractional_precision: x.fractional_precision,
            integral_precision: x.integral_precision,
        })
    }
}

modelled!(PlacementMul::mul, HostPlacement, (Fixed64Tensor, Fixed64Tensor) -> Fixed64Tensor, FixedpointMulOp);
modelled!(PlacementMul::mul, HostPlacement, (Fixed128Tensor, Fixed128Tensor) -> Fixed128Tensor, FixedpointMulOp);
modelled!(PlacementMul::mul, ReplicatedPlacement, (Fixed64Tensor, Fixed64Tensor) -> Fixed64Tensor, FixedpointMulOp);
modelled!(PlacementMul::mul, ReplicatedPlacement, (Fixed128Tensor, Fixed128Tensor) -> Fixed128Tensor, FixedpointMulOp);
modelled!(PlacementMul::mul, HostPlacement, (HostFixed64Tensor, HostFixed64Tensor) -> HostFixed64Tensor, FixedpointMulOp);
modelled!(PlacementMul::mul, HostPlacement, (HostFixed128Tensor, HostFixed128Tensor) -> HostFixed128Tensor, FixedpointMulOp);
modelled!(PlacementMul::mul, ReplicatedPlacement, (ReplicatedFixed64Tensor, ReplicatedFixed64Tensor) -> ReplicatedFixed64Tensor, FixedpointMulOp);
modelled!(PlacementMul::mul, ReplicatedPlacement, (ReplicatedFixed128Tensor, ReplicatedFixed128Tensor) -> ReplicatedFixed128Tensor, FixedpointMulOp);
modelled!(PlacementMul::mul, ReplicatedPlacement, (ReplicatedFixed64Tensor, Mirrored3Fixed64Tensor) -> ReplicatedFixed64Tensor, FixedpointMulOp);
modelled!(PlacementMul::mul, ReplicatedPlacement, (ReplicatedFixed128Tensor, Mirrored3Fixed128Tensor) -> ReplicatedFixed128Tensor, FixedpointMulOp);
modelled!(PlacementMul::mul, ReplicatedPlacement, (Mirrored3Fixed64Tensor, ReplicatedFixed64Tensor) -> ReplicatedFixed64Tensor, FixedpointMulOp);
modelled!(PlacementMul::mul, ReplicatedPlacement, (Mirrored3Fixed128Tensor, ReplicatedFixed128Tensor) -> ReplicatedFixed128Tensor, FixedpointMulOp);

kernel! {
    FixedpointMulOp,
    [
        (HostPlacement, (Fixed64Tensor, Fixed64Tensor) -> Fixed64Tensor => [hybrid] Self::fixed_host_kernel),
        (HostPlacement, (Fixed128Tensor, Fixed128Tensor) -> Fixed128Tensor => [hybrid] Self::fixed_host_kernel),
        (ReplicatedPlacement, (Fixed64Tensor, Fixed64Tensor) -> Fixed64Tensor => [hybrid] Self::fixed_rep_kernel),
        (ReplicatedPlacement, (Fixed128Tensor, Fixed128Tensor) -> Fixed128Tensor => [hybrid] Self::fixed_rep_kernel),
        (HostPlacement, (HostFixed64Tensor, HostFixed64Tensor) -> HostFixed64Tensor => [hybrid] Self::hostfixed_kernel),
        (HostPlacement, (HostFixed128Tensor, HostFixed128Tensor) -> HostFixed128Tensor => [hybrid] Self::hostfixed_kernel),
        (ReplicatedPlacement, (ReplicatedFixed64Tensor, ReplicatedFixed64Tensor) -> ReplicatedFixed64Tensor => [hybrid] Self::repfixed_kernel),
        (ReplicatedPlacement, (ReplicatedFixed128Tensor, ReplicatedFixed128Tensor) -> ReplicatedFixed128Tensor => [hybrid] Self::repfixed_kernel),
        (ReplicatedPlacement, (ReplicatedFixed64Tensor, Mirrored3Fixed64Tensor) -> ReplicatedFixed64Tensor => [hybrid] Self::repfixed_mirfixed_kernel),
        (ReplicatedPlacement, (ReplicatedFixed128Tensor, Mirrored3Fixed128Tensor) -> ReplicatedFixed128Tensor => [hybrid] Self::repfixed_mirfixed_kernel),
        (ReplicatedPlacement, (Mirrored3Fixed64Tensor, ReplicatedFixed64Tensor) -> ReplicatedFixed64Tensor => [hybrid] Self::mirfixed_repfixed_kernel),
        (ReplicatedPlacement, (Mirrored3Fixed128Tensor, ReplicatedFixed128Tensor) -> ReplicatedFixed128Tensor => [hybrid] Self::mirfixed_repfixed_kernel),
    ]
}

impl FixedpointMulOp {
    fn fixed_host_kernel<S: Session, HostFixedT, RepFixedT>(
        sess: &S,
        plc: &HostPlacement,
        x: FixedTensor<HostFixedT, RepFixedT>,
        y: FixedTensor<HostFixedT, RepFixedT>,
    ) -> Result<FixedTensor<HostFixedT, RepFixedT>>
    where
        HostPlacement: PlacementReveal<S, RepFixedT, HostFixedT>,
        HostPlacement: PlacementMul<S, HostFixedT, HostFixedT, HostFixedT>,
    {
        let x = match x {
            FixedTensor::Host(v) => v,
            FixedTensor::Replicated(v) => plc.reveal(sess, &v),
        };
        let y = match y {
            FixedTensor::Host(v) => v,
            FixedTensor::Replicated(v) => plc.reveal(sess, &v),
        };

        let z = with_context!(plc, sess, x * y);
        Ok(FixedTensor::Host(z))
    }

    fn fixed_rep_kernel<S: Session, HostFixedT, RepFixedT>(
        sess: &S,
        plc: &ReplicatedPlacement,
        x: FixedTensor<HostFixedT, RepFixedT>,
        y: FixedTensor<HostFixedT, RepFixedT>,
    ) -> Result<FixedTensor<HostFixedT, RepFixedT>>
    where
        ReplicatedPlacement: PlacementShare<S, HostFixedT, RepFixedT>,
        ReplicatedPlacement: PlacementMul<S, RepFixedT, RepFixedT, RepFixedT>,
    {
        let x = match x {
            FixedTensor::Host(v) => plc.share(sess, &v),
            FixedTensor::Replicated(v) => v,
        };
        let y = match y {
            FixedTensor::Host(v) => plc.share(sess, &v),
            FixedTensor::Replicated(v) => v,
        };

        let z = with_context!(plc, sess, x * y);
        Ok(FixedTensor::Replicated(z))
    }

    fn hostfixed_kernel<S: Session, HostRingT>(
        sess: &S,
        plc: &HostPlacement,
        x: AbstractHostFixedTensor<HostRingT>,
        y: AbstractHostFixedTensor<HostRingT>,
    ) -> Result<AbstractHostFixedTensor<HostRingT>>
    where
        HostPlacement: PlacementMul<S, HostRingT, HostRingT, HostRingT>,
    {
        assert_eq!(x.fractional_precision, y.fractional_precision);
        let z = plc.mul(sess, &x.tensor, &y.tensor);
        Ok(AbstractHostFixedTensor {
            tensor: z,
            fractional_precision: x.fractional_precision + y.fractional_precision,
            integral_precision: u32::max(x.integral_precision, y.integral_precision),
        })
    }

    fn repfixed_kernel<S: Session, RepRingT>(
        sess: &S,
        plc: &ReplicatedPlacement,
        x: AbstractReplicatedFixedTensor<RepRingT>,
        y: AbstractReplicatedFixedTensor<RepRingT>,
    ) -> Result<AbstractReplicatedFixedTensor<RepRingT>>
    where
        ReplicatedPlacement: PlacementMul<S, RepRingT, RepRingT, RepRingT>,
    {
        assert_eq!(x.fractional_precision, y.fractional_precision);
        let z = plc.mul(sess, &x.tensor, &y.tensor);
        Ok(AbstractReplicatedFixedTensor {
            tensor: z,
            fractional_precision: x.fractional_precision + y.fractional_precision,
            integral_precision: u32::max(x.integral_precision, y.integral_precision),
        })
    }

    fn repfixed_mirfixed_kernel<S: Session, RepRingT, MirroredRingT>(
        sess: &S,
        plc: &ReplicatedPlacement,
        x: AbstractReplicatedFixedTensor<RepRingT>,
        y: AbstractMirroredFixedTensor<MirroredRingT>,
    ) -> Result<AbstractReplicatedFixedTensor<RepRingT>>
    where
        ReplicatedPlacement: PlacementMul<S, RepRingT, MirroredRingT, RepRingT>,
    {
        // assert_eq!(x.fractional_precision, y.fractional_precision);
        let z = plc.mul(sess, &x.tensor, &y.tensor);
        Ok(AbstractReplicatedFixedTensor {
            tensor: z,
            fractional_precision: x.fractional_precision + y.fractional_precision,
            integral_precision: u32::max(x.integral_precision, y.integral_precision),
        })
    }

    fn mirfixed_repfixed_kernel<S: Session, RepRingT, MirroredRingT>(
        sess: &S,
        plc: &ReplicatedPlacement,
        x: AbstractMirroredFixedTensor<MirroredRingT>,
        y: AbstractReplicatedFixedTensor<RepRingT>,
    ) -> Result<AbstractReplicatedFixedTensor<RepRingT>>
    where
        ReplicatedPlacement: PlacementMul<S, MirroredRingT, RepRingT, RepRingT>,
    {
        // assert_eq!(x.fractional_precision, y.fractional_precision);
        let z = plc.mul(sess, &x.tensor, &y.tensor);
        Ok(AbstractReplicatedFixedTensor {
            tensor: z,
            fractional_precision: x.fractional_precision + y.fractional_precision,
            integral_precision: u32::max(x.integral_precision, y.integral_precision),
        })
    }
}

modelled!(PlacementDiv::div, HostPlacement, (Fixed64Tensor, Fixed64Tensor) -> Fixed64Tensor, FixedpointDivOp);
modelled!(PlacementDiv::div, HostPlacement, (Fixed128Tensor, Fixed128Tensor) -> Fixed128Tensor, FixedpointDivOp);
modelled!(PlacementDiv::div, ReplicatedPlacement, (Fixed64Tensor, Fixed64Tensor) -> Fixed64Tensor, FixedpointDivOp);
modelled!(PlacementDiv::div, ReplicatedPlacement, (Fixed128Tensor, Fixed128Tensor) -> Fixed128Tensor, FixedpointDivOp);
modelled!(PlacementDiv::div, HostPlacement, (HostFixed64Tensor, HostFixed64Tensor) -> HostFixed64Tensor, FixedpointDivOp);
modelled!(PlacementDiv::div, HostPlacement, (HostFixed128Tensor, HostFixed128Tensor) -> HostFixed128Tensor, FixedpointDivOp);
modelled!(PlacementDiv::div, ReplicatedPlacement, (ReplicatedFixed64Tensor, ReplicatedFixed64Tensor) -> ReplicatedFixed64Tensor, FixedpointDivOp);
modelled!(PlacementDiv::div, ReplicatedPlacement, (ReplicatedFixed128Tensor, ReplicatedFixed128Tensor) -> ReplicatedFixed128Tensor, FixedpointDivOp);

kernel! {
    FixedpointDivOp,
    [
        (HostPlacement, (Fixed64Tensor, Fixed64Tensor) -> Fixed64Tensor => [hybrid] Self::fixed_host_kernel),
        (HostPlacement, (Fixed128Tensor, Fixed128Tensor) -> Fixed128Tensor => [hybrid] Self::fixed_host_kernel),
        (ReplicatedPlacement, (Fixed64Tensor, Fixed64Tensor) -> Fixed64Tensor => [hybrid] Self::fixed_rep_kernel),
        (ReplicatedPlacement, (Fixed128Tensor, Fixed128Tensor) -> Fixed128Tensor => [hybrid] Self::fixed_rep_kernel),
        (HostPlacement, (HostFixed64Tensor, HostFixed64Tensor) -> HostFixed64Tensor => [hybrid] Self::hostfixed_kernel),
        (HostPlacement, (HostFixed128Tensor, HostFixed128Tensor) -> HostFixed128Tensor => [hybrid] Self::hostfixed_kernel),
        (ReplicatedPlacement, (ReplicatedFixed64Tensor, ReplicatedFixed64Tensor) -> ReplicatedFixed64Tensor => [hybrid] Self::rep_rep_kernel),
        (ReplicatedPlacement, (ReplicatedFixed128Tensor, ReplicatedFixed128Tensor) -> ReplicatedFixed128Tensor => [hybrid] Self::rep_rep_kernel),
    ]
}

impl FixedpointDivOp {
    fn fixed_host_kernel<S: Session, HostFixedT, RepFixedT>(
        sess: &S,
        plc: &HostPlacement,
        x: FixedTensor<HostFixedT, RepFixedT>,
        y: FixedTensor<HostFixedT, RepFixedT>,
    ) -> Result<FixedTensor<HostFixedT, RepFixedT>>
    where
        HostPlacement: PlacementReveal<S, RepFixedT, HostFixedT>,
        HostPlacement: PlacementDiv<S, HostFixedT, HostFixedT, HostFixedT>,
    {
        let x = match x {
            FixedTensor::Host(v) => v,
            FixedTensor::Replicated(v) => plc.reveal(sess, &v),
        };
        let y = match y {
            FixedTensor::Host(v) => v,
            FixedTensor::Replicated(v) => plc.reveal(sess, &v),
        };

        let z = plc.div(sess, &x, &y);
        Ok(FixedTensor::Host(z))
    }

    fn fixed_rep_kernel<S: Session, HostFixedT, RepFixedT>(
        sess: &S,
        plc: &ReplicatedPlacement,
        x: FixedTensor<HostFixedT, RepFixedT>,
        y: FixedTensor<HostFixedT, RepFixedT>,
    ) -> Result<FixedTensor<HostFixedT, RepFixedT>>
    where
        ReplicatedPlacement: PlacementShare<S, HostFixedT, RepFixedT>,
        ReplicatedPlacement: PlacementDiv<S, RepFixedT, RepFixedT, RepFixedT>,
    {
        let x = match x {
            FixedTensor::Host(v) => plc.share(sess, &v),
            FixedTensor::Replicated(v) => v,
        };
        let y = match y {
            FixedTensor::Host(v) => plc.share(sess, &v),
            FixedTensor::Replicated(v) => v,
        };

        let z = plc.div(sess, &x, &y);
        Ok(FixedTensor::Replicated(z))
    }

    fn hostfixed_kernel<S: Session, HostRingT>(
        sess: &S,
        plc: &HostPlacement,
        x: AbstractHostFixedTensor<HostRingT>,
        y: AbstractHostFixedTensor<HostRingT>,
    ) -> Result<AbstractHostFixedTensor<HostRingT>>
    where
        HostPlacement: PlacementDiv<S, HostRingT, HostRingT, HostRingT>,
        HostPlacement: PlacementShl<S, HostRingT, HostRingT>,
        HostPlacement: PlacementSign<S, HostRingT, HostRingT>,
        HostPlacement: PlacementMul<S, HostRingT, HostRingT, HostRingT>,
    {
        // Fx(x) / Fx(y) = ((x*2^f)*2^f)/ (y*2^f)
        assert_eq!(x.fractional_precision, y.fractional_precision);

        let sgn_x = plc.sign(sess, &x.tensor);
        let sgn_y = plc.sign(sess, &y.tensor);

        let abs_x = plc.mul(sess, &x.tensor, &sgn_x);
        let abs_y = plc.mul(sess, &y.tensor, &sgn_y);

        let x_upshifted = plc.shl(sess, x.fractional_precision as usize, &abs_x);

        let abs_z: HostRingT = plc.div(sess, &x_upshifted, &abs_y);
        let sgn_z = plc.mul(sess, &sgn_x, &sgn_y);

        Ok(AbstractHostFixedTensor {
            tensor: plc.mul(sess, &abs_z, &sgn_z),
            fractional_precision: x.fractional_precision,
            integral_precision: x.integral_precision,
        })
    }
}

modelled!(PlacementDot::dot, HostPlacement, (Fixed64Tensor, Fixed64Tensor) -> Fixed64Tensor, FixedpointDotOp);
modelled!(PlacementDot::dot, HostPlacement, (Fixed128Tensor, Fixed128Tensor) -> Fixed128Tensor, FixedpointDotOp);
modelled!(PlacementDot::dot, ReplicatedPlacement, (Fixed64Tensor, Fixed64Tensor) -> Fixed64Tensor, FixedpointDotOp);
modelled!(PlacementDot::dot, ReplicatedPlacement, (Fixed128Tensor, Fixed128Tensor) -> Fixed128Tensor, FixedpointDotOp);
modelled!(PlacementDot::dot, HostPlacement, (HostFixed64Tensor, HostFixed64Tensor) -> HostFixed64Tensor, FixedpointDotOp);
modelled!(PlacementDot::dot, HostPlacement, (HostFixed128Tensor, HostFixed128Tensor) -> HostFixed128Tensor, FixedpointDotOp);
modelled!(PlacementDot::dot, ReplicatedPlacement, (ReplicatedFixed64Tensor, ReplicatedFixed64Tensor) -> ReplicatedFixed64Tensor, FixedpointDotOp);
modelled!(PlacementDot::dot, ReplicatedPlacement, (ReplicatedFixed128Tensor, ReplicatedFixed128Tensor) -> ReplicatedFixed128Tensor, FixedpointDotOp);

kernel! {
    FixedpointDotOp,
    [
        (HostPlacement, (Fixed64Tensor, Fixed64Tensor) -> Fixed64Tensor => [hybrid] Self::fixed_on_host_kernel),
        (HostPlacement, (Fixed128Tensor, Fixed128Tensor) -> Fixed128Tensor => [hybrid] Self::fixed_on_host_kernel),
        (ReplicatedPlacement, (Fixed64Tensor, Fixed64Tensor) -> Fixed64Tensor => [hybrid] Self::fixed_on_rep_kernel),
        (ReplicatedPlacement, (Fixed128Tensor, Fixed128Tensor) -> Fixed128Tensor => [hybrid] Self::fixed_on_rep_kernel),
        (HostPlacement, (HostFixed64Tensor, HostFixed64Tensor) -> HostFixed64Tensor => [hybrid] Self::hostfixed_kernel),
        (HostPlacement, (HostFixed128Tensor, HostFixed128Tensor) -> HostFixed128Tensor => [hybrid] Self::hostfixed_kernel),
        (ReplicatedPlacement, (ReplicatedFixed64Tensor, ReplicatedFixed64Tensor) -> ReplicatedFixed64Tensor => [hybrid] Self::repfixed_kernel),
        (ReplicatedPlacement, (ReplicatedFixed128Tensor, ReplicatedFixed128Tensor) -> ReplicatedFixed128Tensor => [hybrid] Self::repfixed_kernel),
    ]
}

impl FixedpointDotOp {
    fn fixed_on_host_kernel<S: Session, HostFixedT, RepFixedT>(
        sess: &S,
        plc: &HostPlacement,
        x: FixedTensor<HostFixedT, RepFixedT>,
        y: FixedTensor<HostFixedT, RepFixedT>,
    ) -> Result<FixedTensor<HostFixedT, RepFixedT>>
    where
        HostPlacement: PlacementReveal<S, RepFixedT, HostFixedT>,
        HostPlacement: PlacementDot<S, HostFixedT, HostFixedT, HostFixedT>,
    {
        let x_revealed = match x {
            FixedTensor::Host(x) => x,
            FixedTensor::Replicated(x) => plc.reveal(sess, &x),
        };
        let y_revealed = match y {
            FixedTensor::Host(x) => x,
            FixedTensor::Replicated(x) => plc.reveal(sess, &x),
        };

        let z = plc.dot(sess, &x_revealed, &y_revealed);
        Ok(FixedTensor::Host(z))
    }

    fn fixed_on_rep_kernel<S: Session, HostFixedT, RepFixedT>(
        sess: &S,
        plc: &ReplicatedPlacement,
        x: FixedTensor<HostFixedT, RepFixedT>,
        y: FixedTensor<HostFixedT, RepFixedT>,
    ) -> Result<FixedTensor<HostFixedT, RepFixedT>>
    where
        ReplicatedPlacement: PlacementShare<S, HostFixedT, RepFixedT>,
        ReplicatedPlacement: PlacementDot<S, RepFixedT, RepFixedT, RepFixedT>,
    {
        let x_shared = match x {
            FixedTensor::Host(x) => plc.share(sess, &x),
            FixedTensor::Replicated(x) => x,
        };
        let y_shared = match y {
            FixedTensor::Host(x) => plc.share(sess, &x),
            FixedTensor::Replicated(x) => x,
        };

        let z = plc.dot(sess, &x_shared, &y_shared);
        Ok(FixedTensor::Replicated(z))
    }

    fn hostfixed_kernel<S: Session, HostRingT>(
        sess: &S,
        plc: &HostPlacement,
        x: AbstractHostFixedTensor<HostRingT>,
        y: AbstractHostFixedTensor<HostRingT>,
    ) -> Result<AbstractHostFixedTensor<HostRingT>>
    where
        HostPlacement: PlacementDot<S, HostRingT, HostRingT, HostRingT>,
    {
        assert_eq!(x.fractional_precision, y.fractional_precision);
        let z = plc.dot(sess, &x.tensor, &y.tensor);
        Ok(AbstractHostFixedTensor {
            tensor: z,
            fractional_precision: x.fractional_precision + y.fractional_precision,
            integral_precision: u32::max(x.integral_precision, y.integral_precision),
        })
    }

    fn repfixed_kernel<S: Session, RepRingT>(
        sess: &S,
        plc: &ReplicatedPlacement,
        x: AbstractReplicatedFixedTensor<RepRingT>,
        y: AbstractReplicatedFixedTensor<RepRingT>,
    ) -> Result<AbstractReplicatedFixedTensor<RepRingT>>
    where
        ReplicatedPlacement: PlacementDot<S, RepRingT, RepRingT, RepRingT>,
    {
        assert_eq!(x.fractional_precision, y.fractional_precision);
        let z = plc.dot(sess, &x.tensor, &y.tensor);
        Ok(AbstractReplicatedFixedTensor {
            tensor: z,
            fractional_precision: x.fractional_precision + y.fractional_precision,
            integral_precision: u32::max(x.integral_precision, y.integral_precision),
        })
    }
}

modelled!(PlacementTruncPr::trunc_pr, HostPlacement, attributes[precision: u32] (Fixed64Tensor) -> Fixed64Tensor, FixedpointTruncPrOp);
modelled!(PlacementTruncPr::trunc_pr, HostPlacement, attributes[precision: u32] (Fixed128Tensor) -> Fixed128Tensor, FixedpointTruncPrOp);
modelled!(PlacementTruncPr::trunc_pr, ReplicatedPlacement, attributes[precision: u32] (Fixed64Tensor) -> Fixed64Tensor, FixedpointTruncPrOp);
modelled!(PlacementTruncPr::trunc_pr, ReplicatedPlacement, attributes[precision: u32] (Fixed128Tensor) -> Fixed128Tensor, FixedpointTruncPrOp);
modelled!(PlacementTruncPr::trunc_pr, HostPlacement, attributes[precision: u32] (HostFixed64Tensor) -> HostFixed64Tensor, FixedpointTruncPrOp);
modelled!(PlacementTruncPr::trunc_pr, HostPlacement, attributes[precision: u32] (HostFixed128Tensor) -> HostFixed128Tensor, FixedpointTruncPrOp);
modelled!(PlacementTruncPr::trunc_pr, ReplicatedPlacement, attributes[precision: u32] (ReplicatedFixed64Tensor) -> ReplicatedFixed64Tensor, FixedpointTruncPrOp);
modelled!(PlacementTruncPr::trunc_pr, ReplicatedPlacement, attributes[precision: u32] (ReplicatedFixed128Tensor) -> ReplicatedFixed128Tensor, FixedpointTruncPrOp);

kernel! {
    FixedpointTruncPrOp,
    [
        (HostPlacement, (Fixed64Tensor) -> Fixed64Tensor => [hybrid] attributes[precision] Self::fixed_host_kernel),
        (HostPlacement, (Fixed128Tensor) -> Fixed128Tensor => [hybrid] attributes[precision] Self::fixed_host_kernel),
        (ReplicatedPlacement, (Fixed64Tensor) -> Fixed64Tensor => [hybrid] attributes[precision] Self::fixed_rep_kernel),
        (ReplicatedPlacement, (Fixed128Tensor) -> Fixed128Tensor => [hybrid] attributes[precision] Self::fixed_rep_kernel),
        (HostPlacement, (HostFixed64Tensor) -> HostFixed64Tensor => [hybrid] attributes[precision] Self::hostfixed_kernel),
        (HostPlacement, (HostFixed128Tensor) -> HostFixed128Tensor => [hybrid] attributes[precision] Self::hostfixed_kernel),
        (ReplicatedPlacement, (ReplicatedFixed64Tensor) -> ReplicatedFixed64Tensor => [hybrid] attributes[precision] Self::repfixed_kernel),
        (ReplicatedPlacement, (ReplicatedFixed128Tensor) -> ReplicatedFixed128Tensor => [hybrid] attributes[precision] Self::repfixed_kernel),
    ]
}

impl FixedpointTruncPrOp {
    fn fixed_host_kernel<S: Session, HostFixedT, RepFixedT>(
        sess: &S,
        plc: &HostPlacement,
        precision: u32,
        x: FixedTensor<HostFixedT, RepFixedT>,
    ) -> Result<FixedTensor<HostFixedT, RepFixedT>>
    where
        HostPlacement: PlacementReveal<S, RepFixedT, HostFixedT>,
        HostPlacement: PlacementTruncPr<S, HostFixedT, HostFixedT>,
    {
        let v = match x {
            FixedTensor::Host(x) => x,
            FixedTensor::Replicated(x) => plc.reveal(sess, &x),
        };

        let z = plc.trunc_pr(sess, precision, &v);
        Ok(FixedTensor::Host(z))
    }

    fn fixed_rep_kernel<S: Session, HostFixedT, RepFixedT>(
        sess: &S,
        plc: &ReplicatedPlacement,
        precision: u32,
        x: FixedTensor<HostFixedT, RepFixedT>,
    ) -> Result<FixedTensor<HostFixedT, RepFixedT>>
    where
        ReplicatedPlacement: PlacementShare<S, HostFixedT, RepFixedT>,
        ReplicatedPlacement: PlacementTruncPr<S, RepFixedT, RepFixedT>,
    {
        let v = match x {
            FixedTensor::Host(x) => plc.share(sess, &x),
            FixedTensor::Replicated(x) => x,
        };

        let z = plc.trunc_pr(sess, precision, &v);
        Ok(FixedTensor::Replicated(z))
    }

    fn hostfixed_kernel<S: Session, HostRingT>(
        sess: &S,
        plc: &HostPlacement,
        precision: u32,
        x: AbstractHostFixedTensor<HostRingT>,
    ) -> Result<AbstractHostFixedTensor<HostRingT>>
    where
        HostPlacement: PlacementShr<S, HostRingT, HostRingT>,
    {
        // NOTE(Morten) we assume fixedpoint base is 2 so that truncation becomes (integer) division by 2**precision
        let z = plc.shr(sess, precision as usize, &x.tensor);
        Ok(AbstractHostFixedTensor {
            tensor: z,
            fractional_precision: x.fractional_precision - precision,
            integral_precision: x.integral_precision,
        })
    }

    fn repfixed_kernel<S: Session, RepRingT>(
        sess: &S,
        plc: &ReplicatedPlacement,
        precision: u32,
        x: AbstractReplicatedFixedTensor<RepRingT>,
    ) -> Result<AbstractReplicatedFixedTensor<RepRingT>>
    where
        ReplicatedPlacement: PlacementTruncPr<S, RepRingT, RepRingT>,
    {
        let z = plc.trunc_pr(sess, precision, &x.tensor);
        Ok(AbstractReplicatedFixedTensor {
            tensor: z,
            fractional_precision: x.fractional_precision - precision,
            integral_precision: x.integral_precision,
        })
    }
}

modelled!(PlacementSum::sum, HostPlacement, attributes[axis: Option<u32>] (Fixed64Tensor) -> Fixed64Tensor, FixedpointSumOp);
modelled!(PlacementSum::sum, HostPlacement, attributes[axis: Option<u32>] (Fixed128Tensor) -> Fixed128Tensor, FixedpointSumOp);
modelled!(PlacementSum::sum, ReplicatedPlacement, attributes[axis: Option<u32>] (Fixed64Tensor) -> Fixed64Tensor, FixedpointSumOp);
modelled!(PlacementSum::sum, ReplicatedPlacement, attributes[axis: Option<u32>] (Fixed128Tensor) -> Fixed128Tensor, FixedpointSumOp);
modelled!(PlacementSum::sum, HostPlacement, attributes[axis: Option<u32>] (HostFixed64Tensor) -> HostFixed64Tensor, FixedpointSumOp);
modelled!(PlacementSum::sum, HostPlacement, attributes[axis: Option<u32>] (HostFixed128Tensor) -> HostFixed128Tensor, FixedpointSumOp);
modelled!(PlacementSum::sum, ReplicatedPlacement, attributes[axis: Option<u32>] (ReplicatedFixed64Tensor) -> ReplicatedFixed64Tensor, FixedpointSumOp);
modelled!(PlacementSum::sum, ReplicatedPlacement, attributes[axis: Option<u32>] (ReplicatedFixed128Tensor) -> ReplicatedFixed128Tensor, FixedpointSumOp);

kernel! {
    FixedpointSumOp,
    [
        (HostPlacement, (Fixed64Tensor) -> Fixed64Tensor => [hybrid] attributes[axis] Self::fixed_host_kernel),
        (HostPlacement, (Fixed128Tensor) -> Fixed128Tensor => [hybrid] attributes[axis] Self::fixed_host_kernel),
        (ReplicatedPlacement, (Fixed64Tensor) -> Fixed64Tensor => [hybrid] attributes[axis] Self::rep_kernel),
        (ReplicatedPlacement, (Fixed128Tensor) -> Fixed128Tensor => [hybrid] attributes[axis] Self::rep_kernel),
        (HostPlacement, (HostFixed64Tensor) -> HostFixed64Tensor => [hybrid] attributes[axis] Self::hostfixed_kernel),
        (HostPlacement, (HostFixed128Tensor) -> HostFixed128Tensor => [hybrid] attributes[axis] Self::hostfixed_kernel),
        (ReplicatedPlacement, (ReplicatedFixed64Tensor) -> ReplicatedFixed64Tensor => [hybrid] attributes[axis] Self::repfixed_kernel),
        (ReplicatedPlacement, (ReplicatedFixed128Tensor) -> ReplicatedFixed128Tensor => [hybrid] attributes[axis] Self::repfixed_kernel),
    ]
}

impl FixedpointSumOp {
    fn fixed_host_kernel<S: Session, HostFixedT, RepFixedT>(
        sess: &S,
        plc: &HostPlacement,
        axis: Option<u32>,
        x: FixedTensor<HostFixedT, RepFixedT>,
    ) -> Result<FixedTensor<HostFixedT, RepFixedT>>
    where
        HostPlacement: PlacementReveal<S, RepFixedT, HostFixedT>,
        HostPlacement: PlacementSum<S, HostFixedT, HostFixedT>,
    {
        let v = match x {
            FixedTensor::Host(x) => x,
            FixedTensor::Replicated(x) => plc.reveal(sess, &x),
        };

        let result = plc.sum(sess, axis, &v);
        Ok(FixedTensor::Host(result))
    }

    fn rep_kernel<S: Session, RingT, RepT>(
        sess: &S,
        plc: &ReplicatedPlacement,
        axis: Option<u32>,
        x: FixedTensor<RingT, RepT>,
    ) -> Result<FixedTensor<RingT, RepT>>
    where
        ReplicatedPlacement: PlacementShare<S, RingT, RepT>,
        ReplicatedPlacement: PlacementSum<S, RepT, RepT>,
    {
        let x_shared = match x {
            FixedTensor::Host(x) => plc.share(sess, &x),
            FixedTensor::Replicated(x) => x,
        };

        let result = plc.sum(sess, axis, &x_shared);
        Ok(FixedTensor::Replicated(result))
    }

    fn hostfixed_kernel<S: Session, HostRingT>(
        sess: &S,
        plc: &HostPlacement,
        axis: Option<u32>,
        x: AbstractHostFixedTensor<HostRingT>,
    ) -> Result<AbstractHostFixedTensor<HostRingT>>
    where
        HostPlacement: PlacementSum<S, HostRingT, HostRingT>,
    {
        let z = plc.sum(sess, axis, &x.tensor);
        Ok(AbstractHostFixedTensor {
            tensor: z,
            fractional_precision: x.fractional_precision,
            integral_precision: x.integral_precision,
        })
    }

    fn repfixed_kernel<S: Session, RepRingT>(
        sess: &S,
        plc: &ReplicatedPlacement,
        axis: Option<u32>,
        x: AbstractReplicatedFixedTensor<RepRingT>,
    ) -> Result<AbstractReplicatedFixedTensor<RepRingT>>
    where
        ReplicatedPlacement: PlacementSum<S, RepRingT, RepRingT>,
    {
        let z = plc.sum(sess, axis, &x.tensor);
        Ok(AbstractReplicatedFixedTensor {
            tensor: z,
            integral_precision: x.integral_precision,
            fractional_precision: x.fractional_precision,
        })
    }
}

modelled!(PlacementMean::mean, HostPlacement, attributes[axis: Option<u32>] (Fixed64Tensor) -> Fixed64Tensor, FixedpointMeanOp);
modelled!(PlacementMean::mean, HostPlacement, attributes[axis: Option<u32>] (Fixed128Tensor) -> Fixed128Tensor, FixedpointMeanOp);
modelled!(PlacementMean::mean, ReplicatedPlacement, attributes[axis: Option<u32>] (Fixed64Tensor) -> Fixed64Tensor, FixedpointMeanOp);
modelled!(PlacementMean::mean, ReplicatedPlacement, attributes[axis: Option<u32>] (Fixed128Tensor) -> Fixed128Tensor, FixedpointMeanOp);
modelled!(PlacementMean::mean, HostPlacement, attributes[axis: Option<u32>] (HostFixed64Tensor) -> HostFixed64Tensor, FixedpointMeanOp);
modelled!(PlacementMean::mean, HostPlacement, attributes[axis: Option<u32>] (HostFixed128Tensor) -> HostFixed128Tensor, FixedpointMeanOp);
modelled!(PlacementMean::mean, ReplicatedPlacement, attributes[axis: Option<u32>] (ReplicatedFixed64Tensor) -> ReplicatedFixed64Tensor, FixedpointMeanOp);
modelled!(PlacementMean::mean, ReplicatedPlacement, attributes[axis: Option<u32>] (ReplicatedFixed128Tensor) -> ReplicatedFixed128Tensor, FixedpointMeanOp);

kernel! {
    FixedpointMeanOp,
    [
        (HostPlacement, (Fixed64Tensor) -> Fixed64Tensor => [hybrid] attributes[axis] Self::fixed_host_kernel),
        (HostPlacement, (Fixed128Tensor) -> Fixed128Tensor => [hybrid] attributes[axis] Self::fixed_host_kernel),
        (ReplicatedPlacement, (Fixed64Tensor) -> Fixed64Tensor => [hybrid] attributes[axis] Self::fixed_rep_kernel),
        (ReplicatedPlacement, (Fixed128Tensor) -> Fixed128Tensor => [hybrid] attributes[axis] Self::fixed_rep_kernel),
        (HostPlacement, (HostFixed64Tensor) -> HostFixed64Tensor => [hybrid] attributes[axis] Self::hostfixed_kernel),
        (HostPlacement, (HostFixed128Tensor) -> HostFixed128Tensor => [hybrid] attributes[axis] Self::hostfixed_kernel),
        (ReplicatedPlacement, (ReplicatedFixed64Tensor) -> ReplicatedFixed64Tensor => [hybrid] attributes[axis] Self::repfixed_kernel),
        (ReplicatedPlacement, (ReplicatedFixed128Tensor) -> ReplicatedFixed128Tensor => [hybrid] attributes[axis] Self::repfixed_kernel),
    ]
}

impl FixedpointMeanOp {
    fn fixed_host_kernel<S: Session, HostFixedT, RepFixedT>(
        sess: &S,
        plc: &HostPlacement,
        axis: Option<u32>,
        x: FixedTensor<HostFixedT, RepFixedT>,
    ) -> Result<FixedTensor<HostFixedT, RepFixedT>>
    where
        HostPlacement: PlacementReveal<S, RepFixedT, HostFixedT>,
        HostPlacement: PlacementMean<S, HostFixedT, HostFixedT>,
    {
        let x_revealed = match x {
            FixedTensor::Host(x) => x,
            FixedTensor::Replicated(x) => plc.reveal(sess, &x),
        };

        let result = plc.mean(sess, axis, &x_revealed);
        Ok(FixedTensor::Host(result))
    }

    fn fixed_rep_kernel<S: Session, HostFixedT, RepFixedT>(
        sess: &S,
        plc: &ReplicatedPlacement,
        axis: Option<u32>,
        x: FixedTensor<HostFixedT, RepFixedT>,
    ) -> Result<FixedTensor<HostFixedT, RepFixedT>>
    where
        ReplicatedPlacement: PlacementShare<S, HostFixedT, RepFixedT>,
        ReplicatedPlacement: PlacementMean<S, RepFixedT, RepFixedT>,
    {
        let x_shared = match x {
            FixedTensor::Host(x) => plc.share(sess, &x),
            FixedTensor::Replicated(x) => x,
        };

        let result = plc.mean(sess, axis, &x_shared);
        Ok(FixedTensor::Replicated(result))
    }

    fn hostfixed_kernel<S: Session, HostRingT>(
        sess: &S,
        plc: &HostPlacement,
        axis: Option<u32>,
        x: AbstractHostFixedTensor<HostRingT>,
    ) -> Result<AbstractHostFixedTensor<HostRingT>>
    where
        HostPlacement: PlacementMeanAsFixedpoint<S, HostRingT, HostRingT>,
    {
        let y = plc.mean_as_fixedpoint(sess, axis, 2, x.fractional_precision, &x.tensor);
        Ok(AbstractHostFixedTensor {
            tensor: y,
            fractional_precision: x.fractional_precision * 2,
            integral_precision: x.integral_precision,
        })
    }

    fn repfixed_kernel<S: Session, RepRingT>(
        sess: &S,
        plc: &ReplicatedPlacement,
        axis: Option<u32>,
        x: AbstractReplicatedFixedTensor<RepRingT>,
    ) -> Result<AbstractReplicatedFixedTensor<RepRingT>>
    where
        ReplicatedPlacement: PlacementMeanAsFixedpoint<S, RepRingT, RepRingT>,
    {
        let y = plc.mean_as_fixedpoint(sess, axis, 2, x.fractional_precision, &x.tensor);
        Ok(AbstractReplicatedFixedTensor {
            tensor: y,
            fractional_precision: x.fractional_precision * 2,
            integral_precision: x.integral_precision,
        })
    }
}
impl AddNOp {
    pub(crate) fn rep_fixed_kernel<S: Session, RepRingT>(
        sess: &S,
        rep: &ReplicatedPlacement,
        xs: &[AbstractReplicatedFixedTensor<RepRingT>],
    ) -> Result<AbstractReplicatedFixedTensor<RepRingT>>
    where
        ReplicatedPlacement: PlacementAddN<S, RepRingT, RepRingT>,
        RepRingT: Clone,
    {
        let fractional_precision = xs[0].fractional_precision;
        let integral_precision = xs
            .iter()
            .fold(xs[0].integral_precision, |a, b| a.max(b.integral_precision));

        assert!(xs
            .iter()
            .all(|x| x.fractional_precision == fractional_precision));

        let zs: Vec<RepRingT> = xs.iter().map(|item| item.tensor.clone()).collect();

        Ok(AbstractReplicatedFixedTensor {
            tensor: rep.add_n(sess, &zs),
            fractional_precision,
            integral_precision,
        })
    }
}

pub trait FixedpointTensor {
    fn fractional_precision(&self) -> u32;
    fn integral_precision(&self) -> u32;
}

impl<RepRingT> FixedpointTensor for AbstractReplicatedFixedTensor<RepRingT> {
    fn fractional_precision(&self) -> u32 {
        self.fractional_precision
    }

    fn integral_precision(&self) -> u32 {
        self.integral_precision
    }
}

impl<RepRingT: Placed> FixedpointTensor for Symbolic<AbstractReplicatedFixedTensor<RepRingT>> {
    fn fractional_precision(&self) -> u32 {
        unimplemented!()
    }

    fn integral_precision(&self) -> u32 {
        unimplemented!()
    }
}

modelled!(PlacementPow2::pow2, ReplicatedPlacement, (Fixed64Tensor) -> Fixed64Tensor, Pow2Op);
modelled!(PlacementPow2::pow2, ReplicatedPlacement, (Fixed128Tensor) -> Fixed128Tensor, Pow2Op);
<<<<<<< HEAD

=======
>>>>>>> dba18a38
modelled!(PlacementPow2::pow2, ReplicatedPlacement, (ReplicatedFixed64Tensor) -> ReplicatedFixed64Tensor, Pow2Op);
modelled!(PlacementPow2::pow2, ReplicatedPlacement, (ReplicatedFixed128Tensor) -> ReplicatedFixed128Tensor, Pow2Op);

kernel! {
    Pow2Op,
    [
        (ReplicatedPlacement, (Fixed64Tensor) -> Fixed64Tensor => [hybrid] Self::fixed_rep_kernel),
        (ReplicatedPlacement, (Fixed128Tensor) -> Fixed128Tensor => [hybrid] Self::fixed_rep_kernel),
        (ReplicatedPlacement, (ReplicatedFixed64Tensor) -> ReplicatedFixed64Tensor => [hybrid] Self::rep_rep_kernel),
        (ReplicatedPlacement, (ReplicatedFixed128Tensor) -> ReplicatedFixed128Tensor => [hybrid] Self::rep_rep_kernel),
    ]
}

impl Pow2Op {
    fn fixed_rep_kernel<S: Session, HostFixedT, RepFixedT>(
        sess: &S,
        plc: &ReplicatedPlacement,
        x: FixedTensor<HostFixedT, RepFixedT>,
    ) -> Result<FixedTensor<HostFixedT, RepFixedT>>
    where
        ReplicatedPlacement: PlacementShare<S, HostFixedT, RepFixedT>,
        ReplicatedPlacement: PlacementPow2<S, RepFixedT, RepFixedT>,
    {
        let x = match x {
            FixedTensor::Host(v) => plc.share(sess, &v),
            FixedTensor::Replicated(v) => v,
        };
        let z = plc.pow2(sess, &x);
        Ok(FixedTensor::Replicated(z))
    }
}

<<<<<<< HEAD
modelled!(PlacementExp::exp, ReplicatedPlacement, (Fixed64Tensor) -> Fixed64Tensor, ExpOp);
modelled!(PlacementExp::exp, ReplicatedPlacement, (Fixed128Tensor) -> Fixed128Tensor, ExpOp);
modelled!(PlacementExp::exp, ReplicatedPlacement, (ReplicatedFixed64Tensor) -> ReplicatedFixed64Tensor, ExpOp);
modelled!(PlacementExp::exp, ReplicatedPlacement, (ReplicatedFixed128Tensor) -> ReplicatedFixed128Tensor, ExpOp);
modelled!(PlacementExp::exp, ReplicatedPlacement, (crate::logical::Tensor) -> crate::logical::Tensor, ExpOp);

kernel! {
    ExpOp,
    [
        (ReplicatedPlacement, (Fixed64Tensor) -> Fixed64Tensor => [hybrid] Self::fixed_rep_kernel),
        (ReplicatedPlacement, (Fixed128Tensor) -> Fixed128Tensor => [hybrid] Self::fixed_rep_kernel),
        (ReplicatedPlacement, (ReplicatedFixed64Tensor) -> ReplicatedFixed64Tensor => [transparent] Self::rep_rep_kernel),
        (ReplicatedPlacement, (ReplicatedFixed128Tensor) -> ReplicatedFixed128Tensor => [transparent] Self::rep_rep_kernel),
        (ReplicatedPlacement, (crate::logical::Tensor) -> crate::logical::Tensor => [hybrid] Self::logical_kernel),
    ]
}

impl ExpOp {
    fn fixed_rep_kernel<S: Session, HostFixedT, RepFixedT>(
        sess: &S,
        plc: &ReplicatedPlacement,
        x: FixedTensor<HostFixedT, RepFixedT>,
    ) -> Result<FixedTensor<HostFixedT, RepFixedT>>
    where
        ReplicatedPlacement: PlacementShare<S, HostFixedT, RepFixedT>,
        ReplicatedPlacement: PlacementExp<S, RepFixedT, RepFixedT>,
    {
        let x = match x {
            FixedTensor::Host(v) => plc.share(sess, &v),
            FixedTensor::Replicated(v) => v,
        };
        let z = plc.exp(sess, &x);
        Ok(FixedTensor::Replicated(z))
    }
}

=======
>>>>>>> dba18a38
pub(crate) trait PrefixMul<S: Session, RepFixedT> {
    fn prefix_mul(&self, sess: &S, x: Vec<RepFixedT>) -> Vec<RepFixedT>;
}

impl<S: Session, RepFixedT> PrefixMul<S, RepFixedT> for ReplicatedPlacement
where
    RepFixedT: FixedpointTensor,
    ReplicatedPlacement: PlacementMul<S, RepFixedT, RepFixedT, RepFixedT>,
    ReplicatedPlacement: PlacementTruncPr<S, RepFixedT, RepFixedT>,
{
    fn prefix_mul(&self, sess: &S, x: Vec<RepFixedT>) -> Vec<RepFixedT> {
        let elementwise_mul =
            |rep: &ReplicatedPlacement, sess: &S, x: &RepFixedT, y: &RepFixedT| -> RepFixedT {
                assert_eq!(x.fractional_precision(), y.fractional_precision());
                rep.trunc_pr(sess, x.fractional_precision(), &rep.mul(sess, x, y))
            };

        self.prefix_op(sess, x, elementwise_mul)
    }
}

pub(crate) trait PolynomialEval<S: Session, RepFixedTensorT> {
    fn polynomial_eval(&self, sess: &S, coeffs: Vec<f64>, x: RepFixedTensorT) -> RepFixedTensorT;
}

impl<S: Session, RepRingT, RepFixedTensorT, MirroredRingT> PolynomialEval<S, RepFixedTensorT>
    for ReplicatedPlacement
where
    RepFixedTensorT: Underlying<TensorType = RepRingT>,
    RepFixedTensorT: FixedpointTensor,
    RepFixedTensorT: Clone,
    AbstractMirroredFixedTensor<MirroredRingT>: CanonicalType,
    <AbstractMirroredFixedTensor<MirroredRingT> as CanonicalType>::Type: KnownType<S>,

    AbstractMirroredFixedTensor<MirroredRingT>:
        Into<m!(c!(AbstractMirroredFixedTensor<MirroredRingT>))>,
    ReplicatedPlacement: PlacementMul<
        S,
        m!(c!(AbstractMirroredFixedTensor<MirroredRingT>)),
        RepFixedTensorT,
        RepFixedTensorT,
    >,

    ReplicatedPlacement: PlacementTruncPr<S, RepFixedTensorT, RepFixedTensorT>,
    ReplicatedPlacement: PlacementAddN<S, RepFixedTensorT, RepFixedTensorT>,
    ReplicatedPlacement: PlacementAdd<
        S,
        RepFixedTensorT,
        m!(c!(AbstractMirroredFixedTensor<MirroredRingT>)),
        RepFixedTensorT,
    >,
    ReplicatedPlacement: ShapeFill<S, RepFixedTensorT, Result = MirroredRingT>,
    ReplicatedPlacement: PrefixMul<S, RepFixedTensorT>,
{
    fn polynomial_eval(&self, sess: &S, coeffs: Vec<f64>, x: RepFixedTensorT) -> RepFixedTensorT {
        assert!(!coeffs.is_empty());
        let mut degree = coeffs.len() - 1;

        // Exclude coefficients under precision
        for coeff in coeffs.iter().rev() {
            if *coeff < 2f64.powi(-(x.fractional_precision() as i32 + 1)) as f64 {
                degree -= 1
            } else {
                break;
            }
        }

        let coeffs_mir: Vec<_> = coeffs[0..degree + 1]
            .iter()
            .map(|coeff| {
                let coeff_constant = Constant::Fixed(FixedpointConstant {
                    value: *coeff,
                    precision: x.fractional_precision() as usize,
                });

                let coeff_mir: MirroredRingT = self.shape_fill(sess, coeff_constant, &x);

                AbstractMirroredFixedTensor {
                    tensor: coeff_mir,
                    fractional_precision: x.fractional_precision(),
                    integral_precision: x.integral_precision(),
                }
                .into()
            })
            .collect();

        let x_n: Vec<RepFixedTensorT> = (0..degree).map(|_| x.clone()).collect();

        let x_pre_mul = self.prefix_mul(sess, x_n);

        // TODO [Yann] - this multiplication should be public/private instead
        // If x_pre_mul could be concatenated in one tensor, we could use a single
        // multiplication instead of doing a for loop.
        let x_mul_coeffs: Vec<RepFixedTensorT> = (0..x_pre_mul.len())
            .map(|i| self.mul(sess, &coeffs_mir[i + 1], &x_pre_mul[i]))
            .collect();

        let x_mul_coeffs_added = self.add_n(sess, &x_mul_coeffs);
        let x_mul_coeffs_added_fixed_trunc =
            self.trunc_pr(sess, x.fractional_precision(), &x_mul_coeffs_added);

        self.add(sess, &x_mul_coeffs_added_fixed_trunc, &coeffs_mir[0])
    }
}

#[cfg(test)]
mod tests {
    use super::*;
    use crate::kernels::SyncSession;
    use crate::replicated::AbstractReplicatedRingTensor;
    use crate::symbolic::{Symbolic, SymbolicHandle, SymbolicSession};
    use proptest::prelude::*;

    #[test]
    fn ring_fixedpoint() {
        let x = HostFloat64Tensor::from(
            array![1.0, -2.0, 3.0, -4.0]
                .into_dimensionality::<IxDyn>()
                .unwrap(),
        );

        let scaling_factor = 2u64.pow(16);
        let x_encoded = HostFixed64Tensor {
            tensor: HostRing64Tensor::encode(&x, scaling_factor),
            fractional_precision: 16,
            integral_precision: 5,
        };

        assert_eq!(
            x_encoded,
            HostFixed64Tensor {
                tensor: HostRing64Tensor::from(vec![
                    65536,
                    18446744073709420544,
                    196608,
                    18446744073709289472
                ]),
                fractional_precision: 16,
                integral_precision: 5,
            }
        );
        let x_decoded = HostRing64Tensor::decode(&x_encoded.tensor, scaling_factor);
        assert_eq!(x_decoded, x);

        let scaling_factor_long = 2u128.pow(80);
        let x_encoded = HostFixed128Tensor {
            tensor: HostRing128Tensor::encode(&x, scaling_factor_long),
            fractional_precision: 80,
            integral_precision: 5,
        };

        assert_eq!(
            x_encoded,
            HostFixed128Tensor {
                tensor: HostRing128Tensor::from(vec![
                    1208925819614629174706176,
                    340282366920936045611735378173418799104,
                    3626777458843887524118528,
                    340282366920933627760096148915069386752
                ]),
                fractional_precision: 80,
                integral_precision: 5,
            }
        );

        let x_decoded_long = HostRing128Tensor::decode(&x_encoded.tensor, scaling_factor_long);
        assert_eq!(x_decoded_long, x);
    }

    #[test]
    fn fixedpoint_mean_with_axis() {
        let x_backing = HostFloat64Tensor::from(
            array![[1., 2.], [3., 4.]]
                .into_dimensionality::<IxDyn>()
                .unwrap(),
        );
        let encoding_factor = 2u64.pow(16);
        let decoding_factor = 2u64.pow(32);
        let x = HostRing64Tensor::encode(&x_backing, encoding_factor);
        let out = HostRing64Tensor::fixedpoint_mean(x, Some(0), encoding_factor).unwrap();
        let dec = HostRing64Tensor::decode(&out, decoding_factor);
        assert_eq!(
            dec,
            HostFloat64Tensor::from(array![2., 3.].into_dimensionality::<IxDyn>().unwrap())
        );
    }

    #[test]
    fn fixedpoint_mean_no_axis() {
        let x_backing = HostFloat64Tensor::from(
            array![[1., 2.], [3., 4.]]
                .into_dimensionality::<IxDyn>()
                .unwrap(),
        );
        let encoding_factor = 2u64.pow(16);
        let decoding_factor = 2u64.pow(32);
        let x = HostRing64Tensor::encode(&x_backing, encoding_factor);
        let out = HostRing64Tensor::fixedpoint_mean(x, None, encoding_factor).unwrap();
        let dec = HostRing64Tensor::decode(&out, decoding_factor);
        assert_eq!(
            dec.0.into_shape((1,)).unwrap(),
            array![2.5].into_shape((1,)).unwrap()
        );
    }

    fn new_host_fixed_tensor<HostRingT>(x: HostRingT) -> AbstractHostFixedTensor<HostRingT> {
        AbstractHostFixedTensor {
            tensor: x,
            fractional_precision: 15,
            integral_precision: 8,
        }
    }

    fn new_host_fixed_tensor_with_precision<HostRingT>(
        x: HostRingT,
        integral_precision: u32,
        fractional_precision: u32,
    ) -> AbstractHostFixedTensor<HostRingT> {
        AbstractHostFixedTensor {
            tensor: x,
            integral_precision,
            fractional_precision,
        }
    }

    fn new_replicated_fixed_tensor<RepRingT>(
        x: RepRingT,
    ) -> AbstractReplicatedFixedTensor<RepRingT> {
        AbstractReplicatedFixedTensor {
            tensor: x,
            fractional_precision: 15,
            integral_precision: 8,
        }
    }

    macro_rules! host_binary_approx_func_test {
        ($func_name:ident, $test_func: ident<$tt: ty>, $factor: expr, $error: expr) => {
            fn $func_name(xs: ArrayD<$tt>, ys: ArrayD<$tt>, zs: ArrayD<f64>,
                integral_precision: u32, fractional_precision: u32
            ) {
                let alice = HostPlacement {
                    owner: "alice".into(),
                };
                let one_r: $tt = 1;

                let encode = |item: &$tt| (Wrapping(one_r << fractional_precision) * Wrapping(*item)).0;
                let xs = xs.clone().map(encode);
                let ys = ys.clone().map(encode);

                let x = FixedTensor::Host(new_host_fixed_tensor_with_precision(
                    AbstractHostRingTensor::from_raw_plc(xs.clone(), alice.clone()), integral_precision, fractional_precision)
                );
                let y = FixedTensor::Host(new_host_fixed_tensor_with_precision(
                    AbstractHostRingTensor::from_raw_plc(ys.clone(), alice.clone()), integral_precision, fractional_precision)
                );

                let sess = SyncSession::default();

                let sum = alice.$test_func(&sess, &x, &y);
                let opened_product = match sum {
                    FixedTensor::Host(r) => r,
                    _ => panic!("Should not produce a replicated tensor on a host placement"),
                };
                let r64 = Convert::decode(&opened_product.tensor, one_r << (opened_product.fractional_precision));
                let distance = squared_distance(&r64, &zs);

                let _: Vec<_> = distance.iter().enumerate().map(|(i, d)| {
                    assert!(*d < $error, "failed at index {:?} when dividing {:?} / {:?}, result is {:?}, should have been {:?}", i, xs[i], ys[i], r64.0[i], zs[i]);
                }).collect();

                let expected_precision = match x {
                    FixedTensor::Host(x) => x.fractional_precision * $factor,
                    _ => unreachable!(),
                };
                assert_eq!(opened_product.fractional_precision, expected_precision);
            }
        };
    }

    host_binary_approx_func_test!(test_host_div64, div<u64>, 1, 0.00000001);
    host_binary_approx_func_test!(test_host_div128, div<u128>, 1, 0.00000001);

    macro_rules! host_binary_func_test {
        ($func_name:ident, $test_func: ident<$tt: ty>, $factor: expr) => {
            fn $func_name(xs: ArrayD<$tt>, ys: ArrayD<$tt>, zs: ArrayD<$tt>) {
                let alice = HostPlacement {
                    owner: "alice".into(),
                };

                let x = FixedTensor::Host(new_host_fixed_tensor(
                    AbstractHostRingTensor::from_raw_plc(xs, alice.clone()),
                ));
                let y = FixedTensor::Host(new_host_fixed_tensor(
                    AbstractHostRingTensor::from_raw_plc(ys, alice.clone()),
                ));

                let sess = SyncSession::default();

                let sum = alice.$test_func(&sess, &x, &y);
                let opened_product = match sum {
                    FixedTensor::Host(r) => r,
                    _ => panic!("Should not produce a replicated tensor on a host placement"),
                };
                assert_eq!(
                    opened_product.tensor,
                    AbstractHostRingTensor::from_raw_plc(zs, alice.clone())
                );
                let expected_precision = match x {
                    FixedTensor::Host(x) => x.fractional_precision * $factor,
                    _ => unreachable!(),
                };
                assert_eq!(opened_product.fractional_precision, expected_precision);
            }
        };
    }

    host_binary_func_test!(test_host_add64, add<u64>, 1);
    host_binary_func_test!(test_host_add128, add<u128>, 1);
    host_binary_func_test!(test_host_sub64, sub<u64>, 1);
    host_binary_func_test!(test_host_sub128, sub<u128>, 1);
    host_binary_func_test!(test_host_mul64, mul<u64>, 2);
    host_binary_func_test!(test_host_mul128, mul<u128>, 2);
    host_binary_func_test!(test_host_dot64, dot<u64>, 2);
    host_binary_func_test!(test_host_dot128, dot<u128>, 2);

    #[test]
    fn test_fixed_host_mul64() {
        let a = vec![1u64, 2];
        let b = vec![3u64, 4];
        let a = Array::from_shape_vec(IxDyn(&[a.len()]), a).unwrap();
        let b = Array::from_shape_vec(IxDyn(&[b.len()]), b).unwrap();
        let mut target = Array::from_shape_vec(IxDyn(&[a.len()]), vec![0u64; a.len()]).unwrap();
        for i in 0..a.len() {
            target[i] = (std::num::Wrapping(a[i]) * std::num::Wrapping(b[i])).0;
        }
        test_host_mul64(a, b, target);
    }

    macro_rules! rep_binary_func_test {
        ($func_name:ident, $test_func: ident<$tt: ty>, $factor: expr) => {
            fn $func_name(xs: ArrayD<$tt>, ys: ArrayD<$tt>, zs: ArrayD<$tt>) {
                let alice = HostPlacement {
                    owner: "alice".into(),
                };
                let rep = ReplicatedPlacement {
                    owners: ["alice".into(), "bob".into(), "carole".into()],
                };

                let x = FixedTensor::Host(new_host_fixed_tensor(AbstractHostRingTensor::from_raw_plc(xs, alice.clone())));
                let y = FixedTensor::Host(new_host_fixed_tensor(AbstractHostRingTensor::from_raw_plc(ys, alice.clone())));

                let sess = SyncSession::default();

                let sum = rep.$test_func(&sess, &x, &y);
                let opened_product = match sum {
                    FixedTensor::Replicated(r) => alice.reveal(&sess, &r),
                    _ => panic!("Should not produce an unreplicated tensor on a replicated placement"),
                };
                assert_eq!(
                    opened_product.tensor,
                    AbstractHostRingTensor::from_raw_plc(zs, alice.clone())
                );
                let expected_precision = match x {
                    FixedTensor::Host(x) => x.fractional_precision * $factor,
                    _ => unreachable!(),
                };
                assert_eq!(
                    opened_product.fractional_precision,
                    expected_precision
                );
            }
        };
    }

    rep_binary_func_test!(test_rep_add64, add<u64>, 1);
    rep_binary_func_test!(test_rep_add128, add<u128>, 1);
    rep_binary_func_test!(test_rep_sub64, sub<u64>, 1);
    rep_binary_func_test!(test_rep_sub128, sub<u128>, 1);
    rep_binary_func_test!(test_rep_mul64, mul<u64>, 2);
    rep_binary_func_test!(test_rep_mul128, mul<u128>, 2);
    rep_binary_func_test!(test_rep_dot64, dot<u64>, 2);
    rep_binary_func_test!(test_rep_dot128, dot<u128>, 2);

    macro_rules! pairwise_same_length {
        ($func_name:ident, $tt: ident) => {
            fn $func_name() -> impl Strategy<Value = (ArrayD<$tt>, ArrayD<$tt>)> {
                (1usize..25)
                    .prop_flat_map(|length| {
                        (
                            proptest::collection::vec(any::<$tt>(), length),
                            proptest::collection::vec(any::<$tt>(), length),
                        )
                    })
                    .prop_map(|(x, y)| {
                        let a = Array::from_shape_vec(IxDyn(&[x.len()]), x).unwrap();
                        let b = Array::from_shape_vec(IxDyn(&[y.len()]), y).unwrap();
                        (a, b)
                    })
                    .boxed()
            }
        };
    }

    pairwise_same_length!(pairwise_same_length64, u64);
    pairwise_same_length!(pairwise_same_length128, u128);

    macro_rules! pairwise_bounded_same_length {
        ($func_name:ident, $tt: ident) => {
            fn $func_name(bit_room: usize) -> impl Strategy<Value = (ArrayD<$tt>, ArrayD<$tt>)> {
                (1usize..25)
                    .prop_flat_map(move |length: usize| {
                        let foo1 = bit_room;
                        let foo2 = bit_room;
                        (
                            proptest::collection::vec(
                                any::<$tt>().prop_map(move |x| x >> foo1),
                                length,
                            ),
                            proptest::collection::vec(
                                any::<$tt>().prop_map(move |x| {
                                    let y = x >> foo2;
                                    if y == 0 {
                                        1
                                    } else {
                                        y
                                    }
                                }),
                                length,
                            ),
                        )
                    })
                    .prop_map(|(x, y)| {
                        let a = Array::from_shape_vec(IxDyn(&[x.len()]), x).unwrap();
                        let b = Array::from_shape_vec(IxDyn(&[y.len()]), y).unwrap();
                        (a, b)
                    })
                    .boxed()
            }
        };
    }

    pairwise_bounded_same_length!(pairwise_bounded_same_length64, i64);

    #[test]
    fn test_fixed_rep_mul64() {
        let a = vec![1u64, 2];
        let b = vec![3u64, 4];
        let a = Array::from_shape_vec(IxDyn(&[a.len()]), a).unwrap();
        let b = Array::from_shape_vec(IxDyn(&[b.len()]), b).unwrap();
        let mut target = Array::from_shape_vec(IxDyn(&[a.len()]), vec![0u64; a.len()]).unwrap();
        for i in 0..a.len() {
            target[i] = (std::num::Wrapping(a[i]) * std::num::Wrapping(b[i])).0;
        }
        test_rep_mul64(a, b, target);
    }

    proptest! {
        #[test]
        fn test_fuzzy_host_add64((a,b) in pairwise_same_length64())
        {
            let mut target = Array::from_shape_vec(IxDyn(&[a.len()]), vec![0u64; a.len()]).unwrap();
            for i in 0..a.len() {
                target[i] = (std::num::Wrapping(a[i]) + std::num::Wrapping(b[i])).0;
            }
            test_host_add64(a, b, target);
        }

        #[test]
        fn test_fuzzy_host_add128((a,b) in pairwise_same_length128())
        {
            let mut target = Array::from_shape_vec(IxDyn(&[a.len()]), vec![0u128; a.len()]).unwrap();
            for i in 0..a.len() {
                target[i] = (std::num::Wrapping(a[i]) + std::num::Wrapping(b[i])).0;
            }
            test_host_add128(a, b, target);
        }

        #[test]
        fn test_fuzzy_host_sub64((a,b) in pairwise_same_length64())
        {
            let mut target = Array::from_shape_vec(IxDyn(&[a.len()]), vec![0u64; a.len()]).unwrap();
            for i in 0..a.len() {
                target[i] = (std::num::Wrapping(a[i]) - std::num::Wrapping(b[i])).0;
            }
            test_host_sub64(a, b, target);
        }

        #[test]
        fn test_fuzzy_host_sub128((a,b) in pairwise_same_length128())
        {
            let mut target = Array::from_shape_vec(IxDyn(&[a.len()]), vec![0u128; a.len()]).unwrap();
            for i in 0..a.len() {
                target[i] = (std::num::Wrapping(a[i]) - std::num::Wrapping(b[i])).0;
            }
            test_host_sub128(a, b, target);
        }

        #[test]
        fn test_fuzzy_host_mul64((a,b) in pairwise_same_length64())
        {
            let mut target = Array::from_shape_vec(IxDyn(&[a.len()]), vec![0u64; a.len()]).unwrap();
            for i in 0..a.len() {
                target[i] = (std::num::Wrapping(a[i]) * std::num::Wrapping(b[i])).0;
            }
            test_host_mul64(a, b, target);
        }

        #[test]
        fn test_fuzzy_host_mul128((a,b) in pairwise_same_length128())
        {
            let mut target = Array::from_shape_vec(IxDyn(&[a.len()]), vec![0u128; a.len()]).unwrap();
            for i in 0..a.len() {
                target[i] = (std::num::Wrapping(a[i]) * std::num::Wrapping(b[i])).0;
            }
            test_host_mul128(a, b, target);
        }

        #[test]
        fn test_fuzzy_host_dot64((a,b) in pairwise_same_length64())
        {
            let mut target = std::num::Wrapping(0);
            for i in 0..a.len() {
                target += std::num::Wrapping(a[i]) * std::num::Wrapping(b[i]);
            }
            let target = Array::from_shape_vec(IxDyn(&[]), vec![target.0]).unwrap();
            test_host_dot64(a, b, target);
        }

        #[test]
        fn test_fuzzy_host_dot128((a,b) in pairwise_same_length128())
        {
            let mut target = std::num::Wrapping(0);
            for i in 0..a.len() {
                target += std::num::Wrapping(a[i]) * std::num::Wrapping(b[i]);
            }
            let target = Array::from_shape_vec(IxDyn(&[]), vec![target.0]).unwrap();
            test_host_dot128(a, b, target);
        }


        #[test]
        fn test_fuzzy_host_div64((a,b) in pairwise_bounded_same_length64(2 * 15))
        {
            let fractional_precision = 15;
            let integral_precision = 49;
            let mut target = Array::from_shape_vec(IxDyn(&[a.len()]), vec![0f64; a.len()]).unwrap();
            for i in 0..a.len() {
                let d = (a[i] as f64) / (b[i] as f64);
                target[i] = d;
            }
            test_host_div64(a.map(|x| *x as u64), b.map(|x| *x as u64), target, integral_precision, fractional_precision);
        }

        #[test]
        fn test_fuzzy_host_div128((a,b) in pairwise_bounded_same_length64(2 * 15))
        {
            let fractional_precision = 15;
            let integral_precision = 49;
            let mut target = Array::from_shape_vec(IxDyn(&[a.len()]), vec![0f64; a.len()]).unwrap();
            for i in 0..a.len() {
                let d = (a[i] as f64) / (b[i] as f64);
                target[i] = d;
            }
            test_host_div128(a.map(|x| *x as u128), b.map(|x| *x as u128), target, integral_precision, fractional_precision);
        }

        #[test]
        fn test_fuzzy_rep_add64((a,b) in pairwise_same_length64())
        {
            let mut target = Array::from_shape_vec(IxDyn(&[a.len()]), vec![0u64; a.len()]).unwrap();
            for i in 0..a.len() {
                target[i] = (std::num::Wrapping(a[i]) + std::num::Wrapping(b[i])).0;
            }
            test_rep_add64(a, b, target);
        }

        #[test]
        fn test_fuzzy_rep_add128((a,b) in pairwise_same_length128())
        {
            let mut target = Array::from_shape_vec(IxDyn(&[a.len()]), vec![0u128; a.len()]).unwrap();
            for i in 0..a.len() {
                target[i] = (std::num::Wrapping(a[i]) + std::num::Wrapping(b[i])).0;
            }
            test_rep_add128(a, b, target);
        }

        #[test]
        fn test_fuzzy_rep_sub64((a,b) in pairwise_same_length64())
        {
            let mut target = Array::from_shape_vec(IxDyn(&[a.len()]), vec![0u64; a.len()]).unwrap();
            for i in 0..a.len() {
                target[i] = (std::num::Wrapping(a[i]) - std::num::Wrapping(b[i])).0;
            }
            test_rep_sub64(a, b, target);
        }

        #[test]
        fn test_fuzzy_rep_sub128((a,b) in pairwise_same_length128())
        {
            let mut target = Array::from_shape_vec(IxDyn(&[a.len()]), vec![0u128; a.len()]).unwrap();
            for i in 0..a.len() {
                target[i] = (std::num::Wrapping(a[i]) - std::num::Wrapping(b[i])).0;
            }
            test_rep_sub128(a, b, target);
        }

        #[test]
        fn test_fuzzy_rep_mul64((a,b) in pairwise_same_length64())
        {
            let mut target = Array::from_shape_vec(IxDyn(&[a.len()]), vec![0u64; a.len()]).unwrap();
            for i in 0..a.len() {
                target[i] = (std::num::Wrapping(a[i]) * std::num::Wrapping(b[i])).0;
            }
            test_rep_mul64(a, b, target);
        }

        #[test]
        fn test_fuzzy_rep_mul128((a,b) in pairwise_same_length128())
        {
            let mut target = Array::from_shape_vec(IxDyn(&[a.len()]), vec![0u128; a.len()]).unwrap();
            for i in 0..a.len() {
                target[i] = (std::num::Wrapping(a[i]) * std::num::Wrapping(b[i])).0;
            }
            test_rep_mul128(a, b, target);
        }

        #[test]
        fn test_fuzzy_rep_dot64((a,b) in pairwise_same_length64())
        {
            let mut target = std::num::Wrapping(0);
            for i in 0..a.len() {
                target += std::num::Wrapping(a[i]) * std::num::Wrapping(b[i]);
            }
            let target = Array::from_shape_vec(IxDyn(&[]), vec![target.0]).unwrap();
            test_rep_dot64(a, b, target);
        }

        #[test]
        fn test_fuzzy_rep_dot128((a,b) in pairwise_same_length128())
        {
            let mut target = std::num::Wrapping(0);
            for i in 0..a.len() {
                target += std::num::Wrapping(a[i]) * std::num::Wrapping(b[i]);
            }
            let target = Array::from_shape_vec(IxDyn(&[]), vec![target.0]).unwrap();
            test_rep_dot128(a, b, target);
        }

    }

    fn squared_distance(x: &HostFloat64Tensor, target: &ArrayD<f64>) -> ArrayD<f64> {
        assert_eq!(x.shape().0 .0, target.shape());
        let x = x.0.clone();
        let y = target.clone();
        (x.clone() - y.clone()) * (x - y)
    }

    macro_rules! rep_div_func_concrete_test {
        ($func_name:ident, $test_func: ident<$tt: ty>, $i_precision: expr, $f_precision: expr) => {
            fn $func_name(xs: ArrayD<f64>, ys: ArrayD<f64>) {
                let alice = HostPlacement {
                    owner: "alice".into(),
                };
                let rep = ReplicatedPlacement {
                    owners: ["alice".into(), "bob".into(), "carole".into()],
                };

                let encode = |item: &f64| (2_i64.pow($f_precision) as f64 * item) as $tt;

                let xs = xs.clone().map(encode);
                let ys = ys.clone().map(encode);
                let x = FixedTensor::Host(new_host_fixed_tensor_with_precision(
                    AbstractHostRingTensor::from_raw_plc(xs.clone(), alice.clone()), $i_precision, $f_precision)
                );
                let y = FixedTensor::Host(new_host_fixed_tensor_with_precision(
                    AbstractHostRingTensor::from_raw_plc(ys.clone(), alice.clone()), $i_precision, $f_precision)
                );

                let sess = SyncSession::default();

                let sum = rep.$test_func(&sess, &x, &y);
                let opened_product = match sum {
                    FixedTensor::Replicated(r) => alice.reveal(&sess, &r),
                    _ => panic!("Should not produce an non-replicated tensor on a replicated placement"),
                };

                let mut expected_result = Array::from_shape_vec(IxDyn(&[xs.clone().len()]), vec![0 as f64; xs.clone().len()]).unwrap();
                for i in 0..xs.len() {
                    expected_result[i] = (xs[i] as f64) / (ys[i] as f64);
                }
                let result = Convert::decode(&opened_product.tensor, (2 as $tt).pow($f_precision));
                let distance = squared_distance(&result, &expected_result);
                let error: f64 = (1_f64) / ((2 as $tt).pow($f_precision) as f64);

                let _: Vec<_> = distance.iter().enumerate().map(|(i, d)| {
                    assert!(*d < error, "failed at index {:?} when dividing {:?} / {:?}, result is {:?}, should have been {:?}", i, xs[i], ys[i], result.0[i], expected_result[i]);
                }).collect();


            }
        };
    }

    #[test]
    fn test_fixed_rep_div64() {
        let a: Vec<f64> = vec![1.0, 2.0, 2.0];
        let b: Vec<f64> = vec![3.0, 7.0, 1.41];
        let a = Array::from_shape_vec(IxDyn(&[a.len()]), a).unwrap();
        let b = Array::from_shape_vec(IxDyn(&[b.len()]), b).unwrap();

        rep_div_func_concrete_test!(test_rep_div64, div<u64>, 10, 15);
        test_rep_div64(a, b);
    }

    #[test]
    fn test_fixed_rep_div128() {
        let a: Vec<f64> = vec![1.0, 2.0, 2.0];
        let b: Vec<f64> = vec![3.0, 7.0, 1.41];
        let a = Array::from_shape_vec(IxDyn(&[a.len()]), a).unwrap();
        let b = Array::from_shape_vec(IxDyn(&[b.len()]), b).unwrap();

        rep_div_func_concrete_test!(test_rep_div128, div<u128>, 10, 15);
        test_rep_div128(a, b);
    }

    macro_rules! new_symbolic_replicated_tensor {
        ($func_name:ident, $tt: ty) => {
            fn $func_name(
                name: &str,
                rep: &ReplicatedPlacement,
            ) -> Symbolic<AbstractReplicatedRingTensor<Symbolic<AbstractHostRingTensor<$tt>>>> {
                let (alice, bob, carole) = rep.host_placements();
                let symbolic_replicated = Symbolic::Concrete(AbstractReplicatedRingTensor {
                    shares: [
                        [
                            Symbolic::Symbolic(SymbolicHandle {
                                op: format!("{}{}", name, &"00"),
                                plc: alice.clone(),
                            }),
                            Symbolic::Symbolic(SymbolicHandle {
                                op: format!("{}{}", name, &"01"),
                                plc: alice.clone(),
                            }),
                        ],
                        [
                            Symbolic::Symbolic(SymbolicHandle {
                                op: format!("{}{}", name, &"10"),
                                plc: bob.clone(),
                            }),
                            Symbolic::Symbolic(SymbolicHandle {
                                op: format!("{}{}", name, &"11"),
                                plc: bob.clone(),
                            }),
                        ],
                        [
                            Symbolic::Symbolic(SymbolicHandle {
                                op: format!("{}{}", name, &"20"),
                                plc: carole.clone(),
                            }),
                            Symbolic::Symbolic(SymbolicHandle {
                                op: format!("{}{}", name, &"21"),
                                plc: carole.clone(),
                            }),
                        ],
                    ],
                });
                symbolic_replicated
            }
        };
    }

    new_symbolic_replicated_tensor!(new_symbolic_replicated_tensor64, u64);
    new_symbolic_replicated_tensor!(new_symbolic_replicated_tensor128, u128);

    macro_rules! rep_div_symbolic_test {
        ($func_name:ident, $new_symbolic_rep: ident) => {
            fn $func_name(i_precision: u32, f_precision: u32) {
                let rep = ReplicatedPlacement {
                    owners: ["alice".into(), "bob".into(), "carole".into()],
                };

                let x = Symbolic::Concrete(AbstractReplicatedFixedTensor {
                    fractional_precision: f_precision,
                    integral_precision: i_precision,
                    tensor: $new_symbolic_rep(&"x", &rep),
                });

                let y = Symbolic::Concrete(AbstractReplicatedFixedTensor {
                    fractional_precision: f_precision,
                    integral_precision: i_precision,
                    tensor: $new_symbolic_rep(&"y", &rep),
                });

                let sess = SymbolicSession::default();

                let result = rep.div(&sess, &x, &y);
                match result {
                    Symbolic::Concrete(AbstractReplicatedFixedTensor {
                        tensor: _,
                        fractional_precision,
                        integral_precision,
                    }) => {
                        assert_eq!(fractional_precision, f_precision);
                        assert_eq!(integral_precision, i_precision);
                    }
                    _ => {
                        panic!("Expected a concrete result from the symbolic division on a concrete value")
                    }
                }
            }
        }
    }

    rep_div_symbolic_test!(rep_div_symbolic_test64, new_symbolic_replicated_tensor64);
    rep_div_symbolic_test!(rep_div_symbolic_test128, new_symbolic_replicated_tensor128);

    #[test]
    fn test_fixed_rep_symbolic_div64() {
        rep_div_symbolic_test64(10, 20);
    }

    #[test]
    fn test_fixed_rep_symbolic_div128() {
        rep_div_symbolic_test128(10, 50);
    }

    macro_rules! rep_prefix_op_fixed_test {
        ($func_name:ident, $test_func: ident<$tt: ty>, $f_precision: expr) => {
            fn $func_name(x: Vec<ArrayD<$tt>>, y_target: Vec<$tt>) {
                let alice = HostPlacement {
                    owner: "alice".into(),
                };
                let rep = ReplicatedPlacement {
                    owners: ["alice".into(), "bob".into(), "carole".into()],
                };

                let sess = SyncSession::default();

                let encode = |item: &$tt| (2_i64.pow($f_precision) as $tt * item) as $tt;

                let x_fixed_vec = x
                    .into_iter()
                    .map(|x| {
                        let x_encode = x.map(encode);
                        let x_ring = AbstractHostRingTensor::from_raw_plc(x_encode, alice.clone());
                        let x_shared: AbstractReplicatedRingTensor<AbstractHostRingTensor<$tt>> =
                            rep.share(&sess, &x_ring);
                        new_replicated_fixed_tensor(x_shared)
                    })
                    .collect();

                let outputs = rep.prefix_mul(&sess, x_fixed_vec);

                for (i, output) in outputs.iter().enumerate() {
                    let output_reveal = alice.reveal(&sess, output);
                    let result =
                        Convert::decode(&output_reveal.tensor, (2 as $tt).pow($f_precision));
                    assert_eq!(result.0.as_slice().unwrap()[0] as $tt, y_target[i]);
                }
            }
        };
    }

    rep_prefix_op_fixed_test!(test_rep_prefix_mul_fixed64, prefix_mul_fixed<u64>, 15);
    rep_prefix_op_fixed_test!(test_rep_prefix_mul_fixed128, prefix_mul_fixed<u128>, 15);

    #[test]
    fn test_rep_prefix_mul_fixed_64() {
        let x = vec![
            array![1u64].into_dyn(),
            array![2u64].into_dyn(),
            array![3u64].into_dyn(),
            array![4u64].into_dyn(),
        ];
        let y_target = vec![1, 2, 6, 24];

        test_rep_prefix_mul_fixed64(x, y_target);
    }

    #[test]
    fn test_rep_prefix_mul_fixed_128() {
        let x = vec![
            array![1u128].into_dyn(),
            array![2u128].into_dyn(),
            array![3u128].into_dyn(),
            array![4u128].into_dyn(),
        ];
        let y_target = vec![1u128, 2, 6, 24];

        test_rep_prefix_mul_fixed128(x, y_target);
    }

    macro_rules! rep_poly_eval_fixed_test {
        ($func_name:ident, $test_func: ident<$tt: ty>, $f_precision: expr) => {
            fn $func_name(x: ArrayD<f64>, coeffs: Vec<f64>, y_target: Vec<f64>) {
                let alice = HostPlacement {
                    owner: "alice".into(),
                };
                let rep = ReplicatedPlacement {
                    owners: ["alice".into(), "bob".into(), "carole".into()],
                };

                let sess = SyncSession::default();

                let encode = |item: &f64| (2_i64.pow($f_precision) as f64 * item) as $tt;
                let x_encoded = x.map(encode);
                let x_ring = AbstractHostRingTensor::from_raw_plc(x_encoded, alice.clone());
                let x_shared: AbstractReplicatedRingTensor<AbstractHostRingTensor<$tt>> =
                    rep.share(&sess, &x_ring);
                let x_fixed_shared = new_replicated_fixed_tensor(x_shared.clone());

                let output = rep.polynomial_eval(&sess, coeffs, x_fixed_shared);
                let output_reveal = alice.reveal(&sess, &output);
                let result = Convert::decode(&output_reveal.tensor, (2 as $tt).pow($f_precision));

                for i in 0..y_target.len() {
                    let error = (result.0[i] - y_target[i]).abs();
                    assert!(error < f64::EPSILON);
                }
            }
        };
    }

    rep_poly_eval_fixed_test!(test_rep_poly_eval_fixed64, poly_eval<u64>, 15);
    rep_poly_eval_fixed_test!(test_rep_poly_eval_fixed128, poly_eval<u128>, 15);

    #[test]
    fn test_rep_poly_eval_64() {
        let x = array![1f64, 2., 3., 4.].into_dyn();
        let coeffs = vec![1f64, 2., 3.];
        let y_targets = vec![6f64, 17., 34., 57.];

        test_rep_poly_eval_fixed64(x, coeffs, y_targets);
    }

    #[test]
    fn test_rep_poly_eval_128() {
        let x = array![1f64, 2., 3., 4.].into_dyn();
        let coeffs = vec![1f64, 2., 3.];
        let y_targets = vec![6f64, 17., 34., 57.];

        test_rep_poly_eval_fixed128(x, coeffs, y_targets);
    }

<<<<<<< HEAD
    macro_rules! rep_approx_unary_fixed_test {
        ($func_name:ident, $test_func: ident<$ti: ty, $tu: ty>, $i_precision: expr, $f_precision: expr, $err: expr) => {
=======
    macro_rules! rep_pow2_fixed_test {
        ($func_name:ident, $test_func: ident<$ti: ty, $tu: ty>, $i_precision: expr, $f_precision: expr) => {
>>>>>>> dba18a38
            fn $func_name(x: ArrayD<f64>, y_target: Vec<f64>) {
                let alice = HostPlacement {
                    owner: "alice".into(),
                };
                let rep = ReplicatedPlacement {
                    owners: ["alice".into(), "bob".into(), "carole".into()],
                };

                let sess = SyncSession::default();
                let encode = |item: &f64| -> $tu {
                    let tmp: $ti = (2f64.powf($f_precision as f64) * item) as $ti;
                    tmp as $tu
                };
                let x_encoded = x.map(encode);

                let x = FixedTensor::Host(new_host_fixed_tensor_with_precision(
                    AbstractHostRingTensor::from_raw_plc(x_encoded.clone(), alice.clone()), $i_precision, $f_precision)
                );

<<<<<<< HEAD
                let exp_result = rep.$test_func(&sess, &x);
=======
                let exp_result = rep.pow2(&sess, &x);
>>>>>>> dba18a38

                let opened_exp = match exp_result {
                    FixedTensor::Replicated(r) => alice.reveal(&sess, &r),
                    _ => panic!("Should not produce an non-replicated tensor on a replicated placement"),
                };

                let result = Convert::decode(&opened_exp.tensor, (2 as $tu).pow($f_precision));

                // operation precision is not as accurate as the fixed point precision
                for i in 0..y_target.len() {
                    let error = (result.0[i] - y_target[i]).abs();
<<<<<<< HEAD
                    assert!(error < $err, "failed at index {:?}, error is {:?}", i, error);
                }
            }
        };
    }

    rep_approx_unary_fixed_test!(test_rep_pow2_fixed64, pow2<i64, u64>, 10, 10, 0.001);
    rep_approx_unary_fixed_test!(test_rep_pow2_fixed128, pow2<i128, u128>, 30, 10, 0.001);

    rep_approx_unary_fixed_test!(test_rep_exp_fixed64, exp<i64, u64>, 10, 10, 0.1);
    rep_approx_unary_fixed_test!(test_rep_exp_fixed128, exp<i128, u128>, 20, 20, 0.001);

    #[test]
    fn test_exp2_64() {
=======
                    assert!(error < 2_f64.powf((-$f_precision/2) as f64), "failed at index {:?}, error is {:?}", i, error);
                }
            }
        };
    }

    rep_pow2_fixed_test!(test_rep_pow2_fixed64, pow2<i64, u64>, 10, 10);
    rep_pow2_fixed_test!(test_rep_pow2_fixed128, pow2<i128, u128>, 30, 10);

    #[test]
    fn test_exp2() {
>>>>>>> dba18a38
        let x = array![1f64, 2.5, -3.0, 4.0].into_dyn();
        let y_targets: Vec<_> = x.iter().map(|item| 2_f64.powf(*item)).collect();
        test_rep_pow2_fixed64(x, y_targets);
    }

    #[test]
    fn test_exp2_128() {
        let x = array![1f64, 2.5, -3.0, 4.0].into_dyn();
        let y_targets: Vec<_> = x.iter().map(|item| 2_f64.powf(*item)).collect();
        test_rep_pow2_fixed128(x, y_targets);
    }
<<<<<<< HEAD

    #[test]
    fn test_exponential_64() {
        let x = array![1f64, 2.5, -3.0, 4.0].into_dyn();
        let y_targets: Vec<_> = x.iter().map(|item| item.exp()).collect();
        test_rep_exp_fixed64(x, y_targets);
    }

    #[test]
    fn test_exponential_128() {
        let x = array![1f64, 2.5, -3.0, 4.0].into_dyn();
        let y_targets: Vec<_> = x.iter().map(|item| item.exp()).collect();
        test_rep_exp_fixed128(x, y_targets);
    }
=======
>>>>>>> dba18a38
}<|MERGE_RESOLUTION|>--- conflicted
+++ resolved
@@ -1185,10 +1185,6 @@
 
 modelled!(PlacementPow2::pow2, ReplicatedPlacement, (Fixed64Tensor) -> Fixed64Tensor, Pow2Op);
 modelled!(PlacementPow2::pow2, ReplicatedPlacement, (Fixed128Tensor) -> Fixed128Tensor, Pow2Op);
-<<<<<<< HEAD
-
-=======
->>>>>>> dba18a38
 modelled!(PlacementPow2::pow2, ReplicatedPlacement, (ReplicatedFixed64Tensor) -> ReplicatedFixed64Tensor, Pow2Op);
 modelled!(PlacementPow2::pow2, ReplicatedPlacement, (ReplicatedFixed128Tensor) -> ReplicatedFixed128Tensor, Pow2Op);
 
@@ -1221,7 +1217,6 @@
     }
 }
 
-<<<<<<< HEAD
 modelled!(PlacementExp::exp, ReplicatedPlacement, (Fixed64Tensor) -> Fixed64Tensor, ExpOp);
 modelled!(PlacementExp::exp, ReplicatedPlacement, (Fixed128Tensor) -> Fixed128Tensor, ExpOp);
 modelled!(PlacementExp::exp, ReplicatedPlacement, (ReplicatedFixed64Tensor) -> ReplicatedFixed64Tensor, ExpOp);
@@ -1258,8 +1253,6 @@
     }
 }
 
-=======
->>>>>>> dba18a38
 pub(crate) trait PrefixMul<S: Session, RepFixedT> {
     fn prefix_mul(&self, sess: &S, x: Vec<RepFixedT>) -> Vec<RepFixedT>;
 }
@@ -2204,13 +2197,8 @@
         test_rep_poly_eval_fixed128(x, coeffs, y_targets);
     }
 
-<<<<<<< HEAD
     macro_rules! rep_approx_unary_fixed_test {
         ($func_name:ident, $test_func: ident<$ti: ty, $tu: ty>, $i_precision: expr, $f_precision: expr, $err: expr) => {
-=======
-    macro_rules! rep_pow2_fixed_test {
-        ($func_name:ident, $test_func: ident<$ti: ty, $tu: ty>, $i_precision: expr, $f_precision: expr) => {
->>>>>>> dba18a38
             fn $func_name(x: ArrayD<f64>, y_target: Vec<f64>) {
                 let alice = HostPlacement {
                     owner: "alice".into(),
@@ -2230,11 +2218,7 @@
                     AbstractHostRingTensor::from_raw_plc(x_encoded.clone(), alice.clone()), $i_precision, $f_precision)
                 );
 
-<<<<<<< HEAD
                 let exp_result = rep.$test_func(&sess, &x);
-=======
-                let exp_result = rep.pow2(&sess, &x);
->>>>>>> dba18a38
 
                 let opened_exp = match exp_result {
                     FixedTensor::Replicated(r) => alice.reveal(&sess, &r),
@@ -2246,7 +2230,6 @@
                 // operation precision is not as accurate as the fixed point precision
                 for i in 0..y_target.len() {
                     let error = (result.0[i] - y_target[i]).abs();
-<<<<<<< HEAD
                     assert!(error < $err, "failed at index {:?}, error is {:?}", i, error);
                 }
             }
@@ -2261,19 +2244,6 @@
 
     #[test]
     fn test_exp2_64() {
-=======
-                    assert!(error < 2_f64.powf((-$f_precision/2) as f64), "failed at index {:?}, error is {:?}", i, error);
-                }
-            }
-        };
-    }
-
-    rep_pow2_fixed_test!(test_rep_pow2_fixed64, pow2<i64, u64>, 10, 10);
-    rep_pow2_fixed_test!(test_rep_pow2_fixed128, pow2<i128, u128>, 30, 10);
-
-    #[test]
-    fn test_exp2() {
->>>>>>> dba18a38
         let x = array![1f64, 2.5, -3.0, 4.0].into_dyn();
         let y_targets: Vec<_> = x.iter().map(|item| 2_f64.powf(*item)).collect();
         test_rep_pow2_fixed64(x, y_targets);
@@ -2285,7 +2255,6 @@
         let y_targets: Vec<_> = x.iter().map(|item| 2_f64.powf(*item)).collect();
         test_rep_pow2_fixed128(x, y_targets);
     }
-<<<<<<< HEAD
 
     #[test]
     fn test_exponential_64() {
@@ -2300,6 +2269,4 @@
         let y_targets: Vec<_> = x.iter().map(|item| item.exp()).collect();
         test_rep_exp_fixed128(x, y_targets);
     }
-=======
->>>>>>> dba18a38
 }
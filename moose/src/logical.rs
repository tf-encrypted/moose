use crate::computation::*;
<<<<<<< HEAD
use crate::error::Result;
use crate::fixedpoint::{Fixed128Tensor, Fixed64Tensor, FixedTensor};
use crate::floatingpoint::{Float32Tensor, Float64Tensor};
use crate::host::{HostEncFixed128Tensor, HostFixed128Tensor, HostShape};
=======
use crate::error::{Error, Result};
use crate::fixedpoint::{Fixed128Tensor, Fixed64Tensor};
use crate::floatingpoint::{Float32Tensor, Float64Tensor};
use crate::host::{HostShape, HostString};
>>>>>>> a97bcb3a
use crate::kernels::*;
use crate::replicated::ReplicatedFixed128Tensor;
use crate::symbolic::Symbolic;
use derive_more::Display;
use serde::{Deserialize, Serialize};
use std::convert::TryFrom;

#[derive(Serialize, Deserialize, Clone, Debug, PartialEq)]
pub enum Shape {
    Host(HostShape),
}

#[derive(Serialize, Deserialize, PartialEq, Eq, Copy, Clone, Debug, Display)]
pub enum TensorDType {
    #[display(fmt = "Fixed64({}, {})", integral_precision, fractional_precision)]
    Fixed64 {
        integral_precision: u32,
        fractional_precision: u32,
    },
    #[display(fmt = "Fixed128({}, {})", integral_precision, fractional_precision)]
    Fixed128 {
        integral_precision: u32,
        fractional_precision: u32,
    },
    #[display(fmt = "EncFixed128({}, {})", integral_precision, fractional_precision)]
    EncFixed128 {
        integral_precision: u32,
        fractional_precision: u32,
    },
    Float32,
    Float64,
    Unknown,
}

#[derive(Serialize, Deserialize, Clone, Debug, PartialEq)]
pub enum AbstractTensor<Fixed64T, Fixed128T, EncFixed128T, Float32T, Float64T> {
    Fixed64(Fixed64T),
    Fixed128(Fixed128T),
    EncFixed128(EncFixed128T),
    Float32(Float32T),
    Float64(Float64T),
}

pub type Tensor = AbstractTensor<
    Fixed64Tensor,
    Fixed128Tensor,
    HostEncFixed128Tensor,
    Float32Tensor,
    Float64Tensor,
>;

<<<<<<< HEAD
impl<Fixed64T, Fixed128T, EncFixed128T, Float32T, Float64T> Placed
    for AbstractTensor<Fixed64T, Fixed128T, EncFixed128T, Float32T, Float64T>
=======
impl<Fixed64T, Fixed128T, Float32T, Float64T>
    AbstractTensor<Fixed64T, Fixed128T, Float32T, Float64T>
{
    pub fn ty_desc(&self) -> String {
        match self {
            AbstractTensor::Fixed64(_) => "Tensor(Fixed64)",
            AbstractTensor::Fixed128(_) => "Tensor(Fixed128)",
            AbstractTensor::Float32(_) => "Tensor(Float32)",
            AbstractTensor::Float64(_) => "Tensor(Float64)",
        }
        .to_string()
    }
}

impl<Fixed64T, Fixed128T, Float32T, Float64T> Placed
    for AbstractTensor<Fixed64T, Fixed128T, Float32T, Float64T>
>>>>>>> a97bcb3a
where
    Fixed64T: Placed,
    Fixed64T::Placement: Into<Placement>,
    Fixed128T: Placed,
    Fixed128T::Placement: Into<Placement>,
    EncFixed128T: Placed,
    EncFixed128T::Placement: Into<Placement>,
    Float32T: Placed,
    Float32T::Placement: Into<Placement>,
    Float64T: Placed,
    Float64T::Placement: Into<Placement>,
{
    type Placement = Placement;

    fn placement(&self) -> Result<Self::Placement> {
        match self {
            AbstractTensor::Fixed64(x) => Ok(x.placement()?.into()),
            AbstractTensor::Fixed128(x) => Ok(x.placement()?.into()),
            AbstractTensor::EncFixed128(x) => Ok(x.placement()?.into()),
            AbstractTensor::Float32(x) => Ok(x.placement()?.into()),
            AbstractTensor::Float64(x) => Ok(x.placement()?.into()),
        }
    }
}

impl SymbolicType for Tensor {
    #[allow(clippy::type_complexity)]
    type Type = Symbolic<
        AbstractTensor<
            <Fixed64Tensor as SymbolicType>::Type,
            <Fixed128Tensor as SymbolicType>::Type,
            <HostEncFixed128Tensor as SymbolicType>::Type,
            <Float32Tensor as SymbolicType>::Type,
            <Float64Tensor as SymbolicType>::Type,
        >,
    >;
}

impl<Fixed64T, Fixed128T, EncFixed128T, Float32T, Float64T>
    From<AbstractTensor<Fixed64T, Fixed128T, EncFixed128T, Float32T, Float64T>>
    for Symbolic<AbstractTensor<Fixed64T, Fixed128T, EncFixed128T, Float32T, Float64T>>
where
    Fixed64T: Placed<Placement = Placement>,
    Fixed128T: Placed<Placement = Placement>,
    EncFixed128T: Placed<Placement = Placement>,
    Float32T: Placed<Placement = Placement>,
    Float64T: Placed<Placement = Placement>,
{
    fn from(x: AbstractTensor<Fixed64T, Fixed128T, EncFixed128T, Float32T, Float64T>) -> Self {
        Symbolic::Concrete(x)
    }
}

impl<Fixed64T, Fixed128T, EncFixed128T, Float32T, Float64T>
    TryFrom<Symbolic<AbstractTensor<Fixed64T, Fixed128T, EncFixed128T, Float32T, Float64T>>>
    for AbstractTensor<Fixed64T, Fixed128T, EncFixed128T, Float32T, Float64T>
where
    Fixed64T: Placed<Placement = Placement>,
    Fixed128T: Placed<Placement = Placement>,
    EncFixed128T: Placed<Placement = Placement>,
    Float32T: Placed<Placement = Placement>,
    Float64T: Placed<Placement = Placement>,
{
    type Error = ();
    fn try_from(
        v: Symbolic<AbstractTensor<Fixed64T, Fixed128T, EncFixed128T, Float32T, Float64T>>,
    ) -> std::result::Result<Self, ()> {
        match v {
            Symbolic::Concrete(x) => Ok(x),
            _ => Err(()),
        }
    }
}

modelled!(PlacementDecrypt::decrypt, HostPlacement, (Tensor) -> Tensor, AesDecryptOp);
modelled!(PlacementDecrypt::decrypt, ReplicatedPlacement, (Tensor) -> Tensor, AesDecryptOp);
modelled!(PlacementDecrypt::decrypt, HostPlacement, (HostEncFixed128Tensor) -> HostFixed128Tensor, AesDecryptOp);
modelled!(PlacementDecrypt::decrypt, ReplicatedPlacement, (HostEncFixed128Tensor) -> ReplicatedFixed128Tensor, AesDecryptOp);

kernel! {
    AesDecryptOp,
    [
        (HostPlacement, (Tensor) -> Tensor => [hybrid] Self::host_kernel),
        (ReplicatedPlacement, (Tensor) -> Tensor => [hybrid] Self::rep_kernel),
        (HostPlacement, (HostEncFixed128Tensor) -> HostFixed128Tensor => [runtime] Self::host_fixed_kernel),
        (ReplicatedPlacement, (HostEncFixed128Tensor) -> ReplicatedFixed128Tensor => [hybrid] Self::rep_fixed_kernel),
    ]
}

impl AesDecryptOp {
    fn host_kernel<
        S: Session,
        Fixed64T,
        Fixed128T,
        EncFixed128T,
        Float32T,
        Float64T,
        HostFixed128T,
        RepFixed128T,
    >(
        sess: &S,
        plc: &HostPlacement,
        c: AbstractTensor<Fixed64T, Fixed128T, EncFixed128T, Float32T, Float64T>,
    ) -> AbstractTensor<Fixed64T, Fixed128T, EncFixed128T, Float32T, Float64T>
    where
        HostPlacement: PlacementDecrypt<S, EncFixed128T, HostFixed128T>,
        Fixed128T: From<FixedTensor<HostFixed128T, RepFixed128T>>,
    {
        match c {
            AbstractTensor::EncFixed128(c) => {
                let res = plc.decrypt(sess, &c);
                AbstractTensor::Fixed128(FixedTensor::Host(res).into())
            }
            _ => unimplemented!(), // TOD(Morten) would be nice to catch statically; perhaps if custom kernel?!
        }
    }

    fn rep_kernel<
        S: Session,
        Fixed64T,
        Fixed128T,
        EncFixed128T,
        Float32T,
        Float64T,
        HostFixed128T,
        RepFixed128T,
    >(
        sess: &S,
        plc: &ReplicatedPlacement,
        c: AbstractTensor<Fixed64T, Fixed128T, EncFixed128T, Float32T, Float64T>,
    ) -> AbstractTensor<Fixed64T, Fixed128T, EncFixed128T, Float32T, Float64T>
    where
        ReplicatedPlacement: PlacementDecrypt<S, EncFixed128T, RepFixed128T>,
        Fixed128T: From<FixedTensor<HostFixed128T, RepFixed128T>>,
    {
        match c {
            AbstractTensor::EncFixed128(c) => {
                let res = plc.decrypt(sess, &c);
                AbstractTensor::Fixed128(FixedTensor::Replicated(res).into())
            }
            _ => unimplemented!(), // TOD(Morten) would be nice to catch statically; perhaps if custom kernel?!
        }
    }
}

modelled!(PlacementAdd::add, HostPlacement, (Tensor, Tensor) -> Tensor, AddOp);

kernel! {
    AddOp,
    [
        (HostPlacement, (Tensor, Tensor) -> Tensor => [hybrid] Self::host_kernel),
        (ReplicatedPlacement, (Tensor, Tensor) -> Tensor => [hybrid] Self::rep_kernel),
    ]
}

impl AddOp {
    fn host_kernel<S: Session, Fixed64T, Fixed128T, EncFixed128T, Float32T, Float64T>(
        sess: &S,
        plc: &HostPlacement,
<<<<<<< HEAD
        x: AbstractTensor<Fixed64T, Fixed128T, EncFixed128T, Float32T, Float64T>,
        y: AbstractTensor<Fixed64T, Fixed128T, EncFixed128T, Float32T, Float64T>,
    ) -> AbstractTensor<Fixed64T, Fixed128T, EncFixed128T, Float32T, Float64T>
=======
        x: AbstractTensor<Fixed64T, Fixed128T, Float32T, Float64T>,
        y: AbstractTensor<Fixed64T, Fixed128T, Float32T, Float64T>,
    ) -> Result<AbstractTensor<Fixed64T, Fixed128T, Float32T, Float64T>>
>>>>>>> a97bcb3a
    where
        HostPlacement: PlacementAdd<S, Fixed64T, Fixed64T, Fixed64T>,
        HostPlacement: PlacementAdd<S, Fixed128T, Fixed128T, Fixed128T>,
        HostPlacement: PlacementAdd<S, Float32T, Float32T, Float32T>,
        HostPlacement: PlacementAdd<S, Float64T, Float64T, Float64T>,
    {
        match (x, y) {
            (AbstractTensor::Fixed64(x), AbstractTensor::Fixed64(y)) => {
                let result = plc.add(sess, &x, &y);
                Ok(AbstractTensor::Fixed64(result))
            }
            (AbstractTensor::Fixed128(x), AbstractTensor::Fixed128(y)) => {
                let result = plc.add(sess, &x, &y);
                Ok(AbstractTensor::Fixed128(result))
            }
            (AbstractTensor::Float32(x), AbstractTensor::Float32(y)) => {
                let result = plc.add(sess, &x, &y);
                Ok(AbstractTensor::Float32(result))
            }
            (AbstractTensor::Float64(x), AbstractTensor::Float64(y)) => {
                let result = plc.add(sess, &x, &y);
                Ok(AbstractTensor::Float64(result))
            }
            // TODO(Morten) would be nice to catch statically; perhaps if custom kernel?!
            (x, y) => Err(Error::UnimplementedOperator(format!(
                "Missing host add op for {:?} and {:?}",
                &x.ty_desc(),
                &y.ty_desc()
            ))),
        }
    }

    fn rep_kernel<S: Session, Fixed64T, Fixed128T, EncFixed128T, Float32T, Float64T>(
        sess: &S,
        plc: &ReplicatedPlacement,
<<<<<<< HEAD
        x: AbstractTensor<Fixed64T, Fixed128T, EncFixed128T, Float32T, Float64T>,
        y: AbstractTensor<Fixed64T, Fixed128T, EncFixed128T, Float32T, Float64T>,
    ) -> AbstractTensor<Fixed64T, Fixed128T, EncFixed128T, Float32T, Float64T>
=======
        x: AbstractTensor<Fixed64T, Fixed128T, Float32T, Float64T>,
        y: AbstractTensor<Fixed64T, Fixed128T, Float32T, Float64T>,
    ) -> Result<AbstractTensor<Fixed64T, Fixed128T, Float32T, Float64T>>
>>>>>>> a97bcb3a
    where
        ReplicatedPlacement: PlacementAdd<S, Fixed64T, Fixed64T, Fixed64T>,
        ReplicatedPlacement: PlacementAdd<S, Fixed128T, Fixed128T, Fixed128T>,
    {
        match (x, y) {
            (AbstractTensor::Fixed64(x), AbstractTensor::Fixed64(y)) => {
                let result = plc.add(sess, &x, &y);
                Ok(AbstractTensor::Fixed64(result))
            }
            (AbstractTensor::Fixed128(x), AbstractTensor::Fixed128(y)) => {
                let result = plc.add(sess, &x, &y);
                Ok(AbstractTensor::Fixed128(result))
            }
            // TODO(Morten) would be nice to catch statically; perhaps if custom kernel?!
            (x, y) => Err(Error::UnimplementedOperator(format!(
                "Missing replicated add op for {:?} and {:?}",
                &x.ty_desc(),
                &y.ty_desc()
            ))),
        }
    }
}

modelled!(PlacementSub::sub, HostPlacement, (Tensor, Tensor) -> Tensor, SubOp);

kernel! {
    SubOp,
    [
        (HostPlacement, (Tensor, Tensor) -> Tensor => [hybrid] Self::host_kernel),
        (ReplicatedPlacement, (Tensor, Tensor) -> Tensor => [hybrid] Self::rep_kernel),
    ]
}

impl SubOp {
    fn host_kernel<S: Session, Fixed64T, Fixed128T, EncFixed128T, Float32T, Float64T>(
        sess: &S,
        plc: &HostPlacement,
<<<<<<< HEAD
        x: AbstractTensor<Fixed64T, Fixed128T, EncFixed128T, Float32T, Float64T>,
        y: AbstractTensor<Fixed64T, Fixed128T, EncFixed128T, Float32T, Float64T>,
    ) -> AbstractTensor<Fixed64T, Fixed128T, EncFixed128T, Float32T, Float64T>
=======
        x: AbstractTensor<Fixed64T, Fixed128T, Float32T, Float64T>,
        y: AbstractTensor<Fixed64T, Fixed128T, Float32T, Float64T>,
    ) -> Result<AbstractTensor<Fixed64T, Fixed128T, Float32T, Float64T>>
>>>>>>> a97bcb3a
    where
        HostPlacement: PlacementSub<S, Fixed64T, Fixed64T, Fixed64T>,
        HostPlacement: PlacementSub<S, Fixed128T, Fixed128T, Fixed128T>,
        HostPlacement: PlacementSub<S, Float32T, Float32T, Float32T>,
        HostPlacement: PlacementSub<S, Float64T, Float64T, Float64T>,
    {
        match (x, y) {
            (AbstractTensor::Fixed64(x), AbstractTensor::Fixed64(y)) => {
                let result = plc.sub(sess, &x, &y);
                Ok(AbstractTensor::Fixed64(result))
            }
            (AbstractTensor::Fixed128(x), AbstractTensor::Fixed128(y)) => {
                let result = plc.sub(sess, &x, &y);
                Ok(AbstractTensor::Fixed128(result))
            }
            (AbstractTensor::Float32(x), AbstractTensor::Float32(y)) => {
                let result = plc.sub(sess, &x, &y);
                Ok(AbstractTensor::Float32(result))
            }
            (AbstractTensor::Float64(x), AbstractTensor::Float64(y)) => {
                let result = plc.sub(sess, &x, &y);
                Ok(AbstractTensor::Float64(result))
            }
            // TODO(Morten) would be nice to catch statically; perhaps if custom kernel?!
            (x, y) => Err(Error::UnimplementedOperator(format!(
                "Missing host sub op for {:?} and {:?}",
                &x.ty_desc(),
                &y.ty_desc()
            ))),
        }
    }

    fn rep_kernel<S: Session, Fixed64T, Fixed128T, EncFixed128T, Float32T, Float64T>(
        sess: &S,
        plc: &ReplicatedPlacement,
<<<<<<< HEAD
        x: AbstractTensor<Fixed64T, Fixed128T, EncFixed128T, Float32T, Float64T>,
        y: AbstractTensor<Fixed64T, Fixed128T, EncFixed128T, Float32T, Float64T>,
    ) -> AbstractTensor<Fixed64T, Fixed128T, EncFixed128T, Float32T, Float64T>
=======
        x: AbstractTensor<Fixed64T, Fixed128T, Float32T, Float64T>,
        y: AbstractTensor<Fixed64T, Fixed128T, Float32T, Float64T>,
    ) -> Result<AbstractTensor<Fixed64T, Fixed128T, Float32T, Float64T>>
>>>>>>> a97bcb3a
    where
        ReplicatedPlacement: PlacementSub<S, Fixed64T, Fixed64T, Fixed64T>,
        ReplicatedPlacement: PlacementSub<S, Fixed128T, Fixed128T, Fixed128T>,
    {
        match (x, y) {
            (AbstractTensor::Fixed64(x), AbstractTensor::Fixed64(y)) => {
                let result = plc.sub(sess, &x, &y);
                Ok(AbstractTensor::Fixed64(result))
            }
            (AbstractTensor::Fixed128(x), AbstractTensor::Fixed128(y)) => {
                let result = plc.sub(sess, &x, &y);
                Ok(AbstractTensor::Fixed128(result))
            }
            // TODO(Morten) would be nice to catch statically; perhaps if custom kernel?!
            (x, y) => Err(Error::UnimplementedOperator(format!(
                "Missing replicated sub op for {:?} and {:?}",
                &x.ty_desc(),
                &y.ty_desc()
            ))),
        }
    }
}

modelled!(PlacementMul::mul, HostPlacement, (Tensor, Tensor) -> Tensor, MulOp);

kernel! {
    MulOp,
    [
        (HostPlacement, (Tensor, Tensor) -> Tensor => [hybrid] attributes[sig] Self::host_kernel),
        (ReplicatedPlacement, (Tensor, Tensor) -> Tensor => [hybrid] attributes[sig] Self::rep_kernel),
    ]
}

impl MulOp {
    fn host_kernel<S: Session, Fixed64T, Fixed128T, EncFixed128T, Float32T, Float64T>(
        sess: &S,
        plc: &HostPlacement,
        sig: Signature,
<<<<<<< HEAD
        x: AbstractTensor<Fixed64T, Fixed128T, EncFixed128T, Float32T, Float64T>,
        y: AbstractTensor<Fixed64T, Fixed128T, EncFixed128T, Float32T, Float64T>,
    ) -> AbstractTensor<Fixed64T, Fixed128T, EncFixed128T, Float32T, Float64T>
=======
        x: AbstractTensor<Fixed64T, Fixed128T, Float32T, Float64T>,
        y: AbstractTensor<Fixed64T, Fixed128T, Float32T, Float64T>,
    ) -> Result<AbstractTensor<Fixed64T, Fixed128T, Float32T, Float64T>>
>>>>>>> a97bcb3a
    where
        HostPlacement: PlacementMul<S, Fixed64T, Fixed64T, Fixed64T>,
        HostPlacement: PlacementMul<S, Fixed128T, Fixed128T, Fixed128T>,
        HostPlacement: PlacementTruncPr<S, Fixed64T, Fixed64T>,
        HostPlacement: PlacementTruncPr<S, Fixed128T, Fixed128T>,
        HostPlacement: PlacementMul<S, Float32T, Float32T, Float32T>,
        HostPlacement: PlacementMul<S, Float64T, Float64T, Float64T>,
    {
        let precision = match sig.arg(0) {
            Ok(Ty::Tensor(TensorDType::Fixed64 {
                fractional_precision: precision,
                ..
            })) => Some(precision),
            Ok(Ty::Tensor(TensorDType::Fixed128 {
                fractional_precision: precision,
                ..
            })) => Some(precision),
            _ => None,
        };
        match (x, y) {
            (AbstractTensor::Fixed64(x), AbstractTensor::Fixed64(y)) => {
                let z = plc.mul(sess, &x, &y);
                let result = plc.trunc_pr(sess, precision.unwrap(), &z);
                Ok(AbstractTensor::Fixed64(result))
            }
            (AbstractTensor::Fixed128(x), AbstractTensor::Fixed128(y)) => {
                let z = plc.mul(sess, &x, &y);
                let result = plc.trunc_pr(sess, precision.unwrap(), &z);
                Ok(AbstractTensor::Fixed128(result))
            }
            (AbstractTensor::Float32(x), AbstractTensor::Float32(y)) => {
                let result = plc.mul(sess, &x, &y);
                Ok(AbstractTensor::Float32(result))
            }
            (AbstractTensor::Float64(x), AbstractTensor::Float64(y)) => {
                let result = plc.mul(sess, &x, &y);
                Ok(AbstractTensor::Float64(result))
            }
            // TODO(Morten) would be nice to catch statically; perhaps if custom kernel?!
            (x, y) => Err(Error::UnimplementedOperator(format!(
                "Missing host mul op for {:?} and {:?}",
                &x.ty_desc(),
                &y.ty_desc()
            ))),
        }
    }

    fn rep_kernel<S: Session, Fixed64T, Fixed128T, EncFixed128T, Float32T, Float64T>(
        sess: &S,
        plc: &ReplicatedPlacement,
        sig: Signature,
<<<<<<< HEAD
        x: AbstractTensor<Fixed64T, Fixed128T, EncFixed128T, Float32T, Float64T>,
        y: AbstractTensor<Fixed64T, Fixed128T, EncFixed128T, Float32T, Float64T>,
    ) -> AbstractTensor<Fixed64T, Fixed128T, EncFixed128T, Float32T, Float64T>
=======
        x: AbstractTensor<Fixed64T, Fixed128T, Float32T, Float64T>,
        y: AbstractTensor<Fixed64T, Fixed128T, Float32T, Float64T>,
    ) -> Result<AbstractTensor<Fixed64T, Fixed128T, Float32T, Float64T>>
>>>>>>> a97bcb3a
    where
        ReplicatedPlacement: PlacementMul<S, Fixed64T, Fixed64T, Fixed64T>,
        ReplicatedPlacement: PlacementMul<S, Fixed128T, Fixed128T, Fixed128T>,
        ReplicatedPlacement: PlacementTruncPr<S, Fixed64T, Fixed64T>,
        ReplicatedPlacement: PlacementTruncPr<S, Fixed128T, Fixed128T>,
    {
        let precision = match sig.arg(0) {
            Ok(Ty::Tensor(TensorDType::Fixed64 {
                fractional_precision: precision,
                ..
            })) => Some(precision),
            Ok(Ty::Tensor(TensorDType::Fixed128 {
                fractional_precision: precision,
                ..
            })) => Some(precision),
            _ => None,
        };

        match (x, y) {
            (AbstractTensor::Fixed64(x), AbstractTensor::Fixed64(y)) => {
                let z = plc.mul(sess, &x, &y);
                let result = plc.trunc_pr(sess, precision.unwrap(), &z);
                Ok(AbstractTensor::Fixed64(result))
            }
            (AbstractTensor::Fixed128(x), AbstractTensor::Fixed128(y)) => {
                let z = plc.mul(sess, &x, &y);
                let result = plc.trunc_pr(sess, precision.unwrap(), &z);
                Ok(AbstractTensor::Fixed128(result))
            }
            // TODO(Morten) would be nice to catch statically; perhaps if custom kernel?!
            (x, y) => Err(Error::UnimplementedOperator(format!(
                "Missing replicated mul op for {:?} and {:?}",
                &x.ty_desc(),
                &y.ty_desc()
            ))),
        }
    }
}

modelled!(PlacementDiv::div, HostPlacement, (Tensor, Tensor) -> Tensor, DivOp);
modelled!(PlacementDiv::div, ReplicatedPlacement, (Tensor, Tensor) -> Tensor, DivOp);

kernel! {
    DivOp,
    [
        (HostPlacement, (Tensor, Tensor) -> Tensor => [hybrid] Self::host_kernel),
        (ReplicatedPlacement, (Tensor, Tensor) -> Tensor => [hybrid] Self::rep_kernel),
    ]
}

impl DivOp {
    fn host_kernel<S: Session, Fixed64T, Fixed128T, EncFixed128T, Float32T, Float64T>(
        sess: &S,
        plc: &HostPlacement,
<<<<<<< HEAD
        x: AbstractTensor<Fixed64T, Fixed128T, EncFixed128T, Float32T, Float64T>,
        y: AbstractTensor<Fixed64T, Fixed128T, EncFixed128T, Float32T, Float64T>,
    ) -> AbstractTensor<Fixed64T, Fixed128T, EncFixed128T, Float32T, Float64T>
=======
        x: AbstractTensor<Fixed64T, Fixed128T, Float32T, Float64T>,
        y: AbstractTensor<Fixed64T, Fixed128T, Float32T, Float64T>,
    ) -> Result<AbstractTensor<Fixed64T, Fixed128T, Float32T, Float64T>>
>>>>>>> a97bcb3a
    where
        HostPlacement: PlacementDiv<S, Fixed64T, Fixed64T, Fixed64T>,
        HostPlacement: PlacementDiv<S, Fixed128T, Fixed128T, Fixed128T>,
        HostPlacement: PlacementDiv<S, Float32T, Float32T, Float32T>,
        HostPlacement: PlacementDiv<S, Float64T, Float64T, Float64T>,
    {
        match (x, y) {
            (AbstractTensor::Fixed64(x), AbstractTensor::Fixed64(y)) => {
                let result = plc.div(sess, &x, &y);
                Ok(AbstractTensor::Fixed64(result))
            }
            (AbstractTensor::Fixed128(x), AbstractTensor::Fixed128(y)) => {
                let result = plc.div(sess, &x, &y);
                Ok(AbstractTensor::Fixed128(result))
            }
            (AbstractTensor::Float32(x), AbstractTensor::Float32(y)) => {
                let result = plc.div(sess, &x, &y);
                Ok(AbstractTensor::Float32(result))
            }
            (AbstractTensor::Float64(x), AbstractTensor::Float64(y)) => {
                let result = plc.div(sess, &x, &y);
                Ok(AbstractTensor::Float64(result))
            }
            // TODO(Morten) would be nice to catch statically; perhaps if custom kernel?!
            (x, y) => Err(Error::UnimplementedOperator(format!(
                "Missing host div op for {:?} and {:?}",
                &x.ty_desc(),
                &y.ty_desc()
            ))),
        }
    }

<<<<<<< HEAD
    fn rep_kernel<S: Session, Fixed64T, Fixed128T, EncFixed128T, Float32T, Float64T>(
        _sess: &S,
        _plc: &ReplicatedPlacement,
        _x: AbstractTensor<Fixed64T, Fixed128T, EncFixed128T, Float32T, Float64T>,
        _y: AbstractTensor<Fixed64T, Fixed128T, EncFixed128T, Float32T, Float64T>,
    ) -> AbstractTensor<Fixed64T, Fixed128T, EncFixed128T, Float32T, Float64T> {
        unimplemented!()
=======
    fn rep_kernel<S: Session, Fixed64T, Fixed128T, Float32T, Float64T>(
        sess: &S,
        plc: &ReplicatedPlacement,
        x: AbstractTensor<Fixed64T, Fixed128T, Float32T, Float64T>,
        y: AbstractTensor<Fixed64T, Fixed128T, Float32T, Float64T>,
    ) -> Result<AbstractTensor<Fixed64T, Fixed128T, Float32T, Float64T>>
    where
        ReplicatedPlacement: PlacementDiv<S, Fixed64T, Fixed64T, Fixed64T>,
        ReplicatedPlacement: PlacementDiv<S, Fixed128T, Fixed128T, Fixed128T>,
    {
        match (x, y) {
            (AbstractTensor::Fixed64(x), AbstractTensor::Fixed64(y)) => {
                let result = plc.div(sess, &x, &y);
                Ok(AbstractTensor::Fixed64(result))
            }
            (AbstractTensor::Fixed128(x), AbstractTensor::Fixed128(y)) => {
                let result = plc.div(sess, &x, &y);
                Ok(AbstractTensor::Fixed128(result))
            }
            // TODO(Morten) would be nice to catch statically; perhaps if custom kernel?!
            (x, y) => Err(Error::UnimplementedOperator(format!(
                "Missing replicated div for {:?} and {:?}",
                &x.ty_desc(),
                &y.ty_desc()
            ))),
        }
>>>>>>> a97bcb3a
    }
}

modelled!(PlacementDot::dot, HostPlacement, (Tensor, Tensor) -> Tensor, DotOp);

kernel! {
    DotOp,
    [
        (HostPlacement, (Tensor, Tensor) -> Tensor => [hybrid] attributes[sig] Self::host_kernel),
        (ReplicatedPlacement, (Tensor, Tensor) -> Tensor => [hybrid] attributes[sig] Self::rep_kernel),
    ]
}

impl DotOp {
    fn host_kernel<S: Session, Fixed64T, Fixed128T, EncFixed128T, Float32T, Float64T>(
        sess: &S,
        plc: &HostPlacement,
        sig: Signature,
<<<<<<< HEAD
        x: AbstractTensor<Fixed64T, Fixed128T, EncFixed128T, Float32T, Float64T>,
        y: AbstractTensor<Fixed64T, Fixed128T, EncFixed128T, Float32T, Float64T>,
    ) -> AbstractTensor<Fixed64T, Fixed128T, EncFixed128T, Float32T, Float64T>
=======
        x: AbstractTensor<Fixed64T, Fixed128T, Float32T, Float64T>,
        y: AbstractTensor<Fixed64T, Fixed128T, Float32T, Float64T>,
    ) -> Result<AbstractTensor<Fixed64T, Fixed128T, Float32T, Float64T>>
>>>>>>> a97bcb3a
    where
        HostPlacement: PlacementDot<S, Fixed64T, Fixed64T, Fixed64T>,
        HostPlacement: PlacementDot<S, Fixed128T, Fixed128T, Fixed128T>,
        HostPlacement: PlacementTruncPr<S, Fixed64T, Fixed64T>,
        HostPlacement: PlacementTruncPr<S, Fixed128T, Fixed128T>,
        HostPlacement: PlacementDot<S, Float32T, Float32T, Float32T>,
        HostPlacement: PlacementDot<S, Float64T, Float64T, Float64T>,
    {
        let precision = match sig.arg(0) {
            Ok(Ty::Tensor(TensorDType::Fixed64 {
                fractional_precision: precision,
                ..
            })) => Some(precision),
            Ok(Ty::Tensor(TensorDType::Fixed128 {
                fractional_precision: precision,
                ..
            })) => Some(precision),
            _ => None,
        };
        match (x, y) {
            (AbstractTensor::Fixed64(x), AbstractTensor::Fixed64(y)) => {
                let z = plc.dot(sess, &x, &y);
                let result = plc.trunc_pr(sess, precision.unwrap(), &z);
                Ok(AbstractTensor::Fixed64(result))
            }
            (AbstractTensor::Fixed128(x), AbstractTensor::Fixed128(y)) => {
                let z = plc.dot(sess, &x, &y);
                let result = plc.trunc_pr(sess, precision.unwrap(), &z);
                Ok(AbstractTensor::Fixed128(result))
            }
            (AbstractTensor::Float32(x), AbstractTensor::Float32(y)) => {
                let result = plc.dot(sess, &x, &y);
                Ok(AbstractTensor::Float32(result))
            }
            (AbstractTensor::Float64(x), AbstractTensor::Float64(y)) => {
                let result = plc.dot(sess, &x, &y);
                Ok(AbstractTensor::Float64(result))
            }
            // TODO(Morten) would be nice to catch statically; perhaps if custom kernel?!
            (x, y) => Err(Error::UnimplementedOperator(format!(
                "Missing host dot op for {:?} and {:?}",
                &x.ty_desc(),
                &y.ty_desc()
            ))),
        }
    }

    fn rep_kernel<S: Session, Fixed64T, Fixed128T, EncFixed128T, Float32T, Float64T>(
        sess: &S,
        plc: &ReplicatedPlacement,
        sig: Signature,
<<<<<<< HEAD
        x: AbstractTensor<Fixed64T, Fixed128T, EncFixed128T, Float32T, Float64T>,
        y: AbstractTensor<Fixed64T, Fixed128T, EncFixed128T, Float32T, Float64T>,
    ) -> AbstractTensor<Fixed64T, Fixed128T, EncFixed128T, Float32T, Float64T>
=======
        x: AbstractTensor<Fixed64T, Fixed128T, Float32T, Float64T>,
        y: AbstractTensor<Fixed64T, Fixed128T, Float32T, Float64T>,
    ) -> Result<AbstractTensor<Fixed64T, Fixed128T, Float32T, Float64T>>
>>>>>>> a97bcb3a
    where
        ReplicatedPlacement: PlacementDot<S, Fixed64T, Fixed64T, Fixed64T>,
        ReplicatedPlacement: PlacementDot<S, Fixed128T, Fixed128T, Fixed128T>,
        ReplicatedPlacement: PlacementTruncPr<S, Fixed64T, Fixed64T>,
        ReplicatedPlacement: PlacementTruncPr<S, Fixed128T, Fixed128T>,
    {
        let precision = match sig.arg(0) {
            Ok(Ty::Tensor(TensorDType::Fixed64 {
                fractional_precision: precision,
                ..
            })) => Some(precision),
            Ok(Ty::Tensor(TensorDType::Fixed128 {
                fractional_precision: precision,
                ..
            })) => Some(precision),
            _ => None,
        };
        match (x, y) {
            (AbstractTensor::Fixed64(x), AbstractTensor::Fixed64(y)) => {
                let z = plc.dot(sess, &x, &y);
                let result = plc.trunc_pr(sess, precision.unwrap(), &z);
                Ok(AbstractTensor::Fixed64(result))
            }
            (AbstractTensor::Fixed128(x), AbstractTensor::Fixed128(y)) => {
                let z = plc.dot(sess, &x, &y);
                let result = plc.trunc_pr(sess, precision.unwrap(), &z);
                Ok(AbstractTensor::Fixed128(result))
            }
            // TODO(Morten) would be nice to catch statically; perhaps if custom kernel?!
            (x, y) => Err(Error::UnimplementedOperator(format!(
                "Missing replicated dot op for {:?} and {:?}",
                &x.ty_desc(),
                &y.ty_desc()
            ))),
        }
    }
}

modelled!(PlacementCast::cast, HostPlacement, (Tensor) -> Tensor, CastOp);

kernel! {
    CastOp,
    [
        (HostPlacement, (Tensor) -> Tensor => [hybrid] attributes[sig] Self::kernel),
    ]
}

// TODO(Morten) right now we fix what you can cast to and from; we could
// perhaps use a `dtype` attribute to make this more flexible
impl CastOp {
    fn kernel<S: Session, Fixed64T, Fixed128T, EncFixed128T, Float32T, Float64T>(
        sess: &S,
        plc: &HostPlacement,
        sig: Signature,
<<<<<<< HEAD
        x: AbstractTensor<Fixed64T, Fixed128T, EncFixed128T, Float32T, Float64T>,
    ) -> AbstractTensor<Fixed64T, Fixed128T, EncFixed128T, Float32T, Float64T>
=======
        x: AbstractTensor<Fixed64T, Fixed128T, Float32T, Float64T>,
    ) -> Result<AbstractTensor<Fixed64T, Fixed128T, Float32T, Float64T>>
>>>>>>> a97bcb3a
    where
        HostPlacement: PlacementFixedpointDecode<S, Fixed64T, Float32T>,
        HostPlacement: PlacementFixedpointDecode<S, Fixed128T, Float64T>,
        HostPlacement: PlacementFixedpointEncode<S, Float32T, Fixed64T>,
        HostPlacement: PlacementFixedpointEncode<S, Float64T, Fixed128T>,
    {
        let arg0_precision = match sig.arg(0) {
            Ok(Ty::Tensor(TensorDType::Fixed64 {
                fractional_precision,
                integral_precision,
            })) => Some((fractional_precision, integral_precision)),
            Ok(Ty::Tensor(TensorDType::Fixed128 {
                fractional_precision,
                integral_precision,
            })) => Some((fractional_precision, integral_precision)),
            _ => None,
        };
        let ret_precision = match sig.ret() {
            Ty::Tensor(TensorDType::Fixed64 {
                fractional_precision,
                integral_precision,
            }) => Some((fractional_precision, integral_precision)),
            Ty::Tensor(TensorDType::Fixed128 {
                fractional_precision,
                integral_precision,
            }) => Some((fractional_precision, integral_precision)),
            _ => None,
        };

        match x {
            AbstractTensor::Fixed64(x) => {
                let (fractional_precision, _) = arg0_precision.unwrap();
                let inner = plc.fixedpoint_decode(sess, fractional_precision, &x);
                Ok(AbstractTensor::Float32(inner))
            }
            AbstractTensor::Fixed128(x) => {
                let (fractional_precision, _) = arg0_precision.unwrap();
                let inner = plc.fixedpoint_decode(sess, fractional_precision, &x);
                Ok(AbstractTensor::Float64(inner))
            }
            AbstractTensor::EncFixed128(_) => {
                unimplemented!()
            }
            AbstractTensor::Float32(x) => {
                let (fractional_precision, integral_precision) = ret_precision.unwrap();
                let inner =
                    plc.fixedpoint_encode(sess, fractional_precision, integral_precision, &x);
                Ok(AbstractTensor::Fixed64(inner))
            }
            AbstractTensor::Float64(x) => {
                let (fractional_precision, integral_precision) = ret_precision.unwrap();
                let inner =
                    plc.fixedpoint_encode(sess, fractional_precision, integral_precision, &x);
                Ok(AbstractTensor::Fixed128(inner))
            }
        }
    }
}

kernel! {
    AtLeast2DOp, [
        (HostPlacement, (Tensor) -> Tensor => [hybrid] attributes[to_column_vector] Self::host_kernel),
        // (ReplicatedPlacement, (Tensor) -> Tensor => [hybrid] attributes[to_column_vector] Self::rep_kernel),
    ]
}

impl AtLeast2DOp {
    fn host_kernel<S: Session, Fixed64T, Fixed128T, EncFixed128T, Float32T, Float64T>(
        sess: &S,
        plc: &HostPlacement,
        to_column_vector: bool,
<<<<<<< HEAD
        x: AbstractTensor<Fixed64T, Fixed128T, EncFixed128T, Float32T, Float64T>,
    ) -> AbstractTensor<Fixed64T, Fixed128T, EncFixed128T, Float32T, Float64T>
=======
        x: AbstractTensor<Fixed64T, Fixed128T, Float32T, Float64T>,
    ) -> Result<AbstractTensor<Fixed64T, Fixed128T, Float32T, Float64T>>
>>>>>>> a97bcb3a
    where
        // HostPlacement: PlacementAtLeast2D<S, Fixed64T, Fixed64T>,
        // HostPlacement: PlacementAtLeast2D<S, Fixed128T, Fixed128T>,
        HostPlacement: PlacementAtLeast2D<S, Float32T, Float32T>,
        HostPlacement: PlacementAtLeast2D<S, Float64T, Float64T>,
    {
        match x {
            AbstractTensor::Fixed64(_x) => {
                unimplemented!()
                // let z = plc.at_least_2d(sess, to_column_vector, &x);
                // AbstractTensor::Fixed64(z)
            }
            AbstractTensor::Fixed128(_x) => {
                unimplemented!()
                // let z = plc.at_least_2d(sess, to_column_vector, &x);
                // AbstractTensor::Fixed128(z)
            }
            AbstractTensor::EncFixed128(_) => {
                unimplemented!()
            }
            AbstractTensor::Float32(x) => {
                let z = plc.at_least_2d(sess, to_column_vector, &x);
                Ok(AbstractTensor::Float32(z))
            }
            AbstractTensor::Float64(x) => {
                let z = plc.at_least_2d(sess, to_column_vector, &x);
                Ok(AbstractTensor::Float64(z))
            }
        }
    }
}

kernel! {
    MeanOp, [
        (HostPlacement, (Tensor) -> Tensor => [hybrid] attributes[sig, axis] Self::host_kernel),
        (ReplicatedPlacement, (Tensor) -> Tensor => [hybrid] attributes[sig, axis] Self::rep_kernel),
    ]
}

impl MeanOp {
    fn host_kernel<S: Session, Fixed64T, Fixed128T, EncFixed128T, Float32T, Float64T>(
        sess: &S,
        plc: &HostPlacement,
        sig: Signature,
        axis: Option<u32>,
<<<<<<< HEAD
        x: AbstractTensor<Fixed64T, Fixed128T, EncFixed128T, Float32T, Float64T>,
    ) -> AbstractTensor<Fixed64T, Fixed128T, EncFixed128T, Float32T, Float64T>
=======
        x: AbstractTensor<Fixed64T, Fixed128T, Float32T, Float64T>,
    ) -> Result<AbstractTensor<Fixed64T, Fixed128T, Float32T, Float64T>>
>>>>>>> a97bcb3a
    where
        HostPlacement: PlacementMean<S, Fixed64T, Fixed64T>,
        HostPlacement: PlacementMean<S, Fixed128T, Fixed128T>,
        HostPlacement: PlacementMean<S, Float32T, Float32T>,
        HostPlacement: PlacementMean<S, Float64T, Float64T>,
        HostPlacement: PlacementTruncPr<S, Fixed64T, Fixed64T>,
        HostPlacement: PlacementTruncPr<S, Fixed128T, Fixed128T>,
    {
        let precision = match sig.arg(0) {
            Ok(Ty::Tensor(TensorDType::Fixed64 {
                fractional_precision: precision,
                ..
            })) => Some(precision),
            Ok(Ty::Tensor(TensorDType::Fixed128 {
                fractional_precision: precision,
                ..
            })) => Some(precision),
            _ => None,
        };
        match x {
            AbstractTensor::Fixed64(x) => {
                let z = plc.mean(sess, axis, &x);
                let z = plc.trunc_pr(sess, precision.unwrap(), &z);
                Ok(AbstractTensor::Fixed64(z))
            }
            AbstractTensor::Fixed128(x) => {
                let z = plc.mean(sess, axis, &x);
                let z = plc.trunc_pr(sess, precision.unwrap(), &z);
                Ok(AbstractTensor::Fixed128(z))
            }
            AbstractTensor::EncFixed128(_) => {
                unimplemented!()
            }
            AbstractTensor::Float32(x) => {
                let z = plc.mean(sess, axis, &x);
                Ok(AbstractTensor::Float32(z))
            }
            AbstractTensor::Float64(x) => {
                let z = plc.mean(sess, axis, &x);
                Ok(AbstractTensor::Float64(z))
            }
        }
    }

    fn rep_kernel<S: Session, Fixed64T, Fixed128T, EncFixed128T, Float32T, Float64T>(
        sess: &S,
        plc: &ReplicatedPlacement,
        sig: Signature,
        axis: Option<u32>,
<<<<<<< HEAD
        x: AbstractTensor<Fixed64T, Fixed128T, EncFixed128T, Float32T, Float64T>,
    ) -> AbstractTensor<Fixed64T, Fixed128T, EncFixed128T, Float32T, Float64T>
=======
        x: AbstractTensor<Fixed64T, Fixed128T, Float32T, Float64T>,
    ) -> Result<AbstractTensor<Fixed64T, Fixed128T, Float32T, Float64T>>
>>>>>>> a97bcb3a
    where
        ReplicatedPlacement: PlacementMean<S, Fixed64T, Fixed64T>,
        ReplicatedPlacement: PlacementMean<S, Fixed128T, Fixed128T>,
        ReplicatedPlacement: PlacementTruncPr<S, Fixed64T, Fixed64T>,
        ReplicatedPlacement: PlacementTruncPr<S, Fixed128T, Fixed128T>,
    {
        let precision = match sig.arg(0) {
            Ok(Ty::Tensor(TensorDType::Fixed64 {
                fractional_precision: precision,
                ..
            })) => Some(precision),
            Ok(Ty::Tensor(TensorDType::Fixed128 {
                fractional_precision: precision,
                ..
            })) => Some(precision),
            _ => None,
        };
        match x {
            AbstractTensor::Fixed64(x) => {
                let z = plc.mean(sess, axis, &x);
                let z = plc.trunc_pr(sess, precision.unwrap(), &z);
                Ok(AbstractTensor::Fixed64(z))
            }
            AbstractTensor::Fixed128(x) => {
                let z = plc.mean(sess, axis, &x);
                let z = plc.trunc_pr(sess, precision.unwrap(), &z);
                Ok(AbstractTensor::Fixed128(z))
            }
            // TODO(Morten) the fact that we are limited on replicated
            // placements  would be nice to know at (Moose) compile time
            x => Err(Error::UnimplementedOperator(format!(
                "Replicated mean is unsupported for {:?}.",
                x.ty_desc()
            ))),
        }
    }
}

kernel! {
    SumOp, [
        (HostPlacement, (Tensor) -> Tensor => [hybrid] attributes[axis] Self::host_kernel),
        (ReplicatedPlacement, (Tensor) -> Tensor => [hybrid] attributes[axis] Self::rep_kernel),
    ]
}

impl SumOp {
    fn host_kernel<S: Session, Fixed64T, Fixed128T, EncFixed128T, Float32T, Float64T>(
        sess: &S,
        plc: &HostPlacement,
        axis: Option<u32>,
<<<<<<< HEAD
        x: AbstractTensor<Fixed64T, Fixed128T, EncFixed128T, Float32T, Float64T>,
    ) -> AbstractTensor<Fixed64T, Fixed128T, EncFixed128T, Float32T, Float64T>
=======
        x: AbstractTensor<Fixed64T, Fixed128T, Float32T, Float64T>,
    ) -> Result<AbstractTensor<Fixed64T, Fixed128T, Float32T, Float64T>>
>>>>>>> a97bcb3a
    where
        HostPlacement: PlacementSum<S, Fixed64T, Fixed64T>,
        HostPlacement: PlacementSum<S, Fixed128T, Fixed128T>,
        HostPlacement: PlacementSum<S, Float32T, Float32T>,
        HostPlacement: PlacementSum<S, Float64T, Float64T>,
    {
        match x {
            AbstractTensor::Fixed64(x) => {
                let z = plc.sum(sess, axis, &x);
                Ok(AbstractTensor::Fixed64(z))
            }
            AbstractTensor::Fixed128(x) => {
                let z = plc.sum(sess, axis, &x);
                Ok(AbstractTensor::Fixed128(z))
            }
            AbstractTensor::EncFixed128(_) => {
                unimplemented!()
            }
            AbstractTensor::Float32(x) => {
                let z = plc.sum(sess, axis, &x);
                Ok(AbstractTensor::Float32(z))
            }
            AbstractTensor::Float64(x) => {
                let z = plc.sum(sess, axis, &x);
                Ok(AbstractTensor::Float64(z))
            }
        }
    }

    fn rep_kernel<S: Session, Fixed64T, Fixed128T, EncFixed128T, Float32T, Float64T>(
        sess: &S,
        plc: &ReplicatedPlacement,
        axis: Option<u32>,
<<<<<<< HEAD
        x: AbstractTensor<Fixed64T, Fixed128T, EncFixed128T, Float32T, Float64T>,
    ) -> AbstractTensor<Fixed64T, Fixed128T, EncFixed128T, Float32T, Float64T>
=======
        x: AbstractTensor<Fixed64T, Fixed128T, Float32T, Float64T>,
    ) -> Result<AbstractTensor<Fixed64T, Fixed128T, Float32T, Float64T>>
>>>>>>> a97bcb3a
    where
        ReplicatedPlacement: PlacementSum<S, Fixed64T, Fixed64T>,
        ReplicatedPlacement: PlacementSum<S, Fixed128T, Fixed128T>,
    {
        match x {
            AbstractTensor::Fixed64(x) => {
                let z = plc.sum(sess, axis, &x);
                Ok(AbstractTensor::Fixed64(z))
            }
            AbstractTensor::Fixed128(x) => {
                let z = plc.sum(sess, axis, &x);
                Ok(AbstractTensor::Fixed128(z))
            }
            x => Err(Error::UnimplementedOperator(format!(
                "Replicated sum is unsupported for {:?}.",
                x.ty_desc()
            ))),
        }
    }
}

modelled!(PlacementOnes::ones, HostPlacement, (HostShape) -> Tensor, OnesOp);

kernel! {
    OnesOp,
    [
        (HostPlacement, (HostShape) -> Tensor => [hybrid] Self::host_kernel),
        // TODO(lvorona): figure out modelled op for the replicated tensor
        // (ReplicatedPlacement, (HostShape) -> Tensor => [hybrid] Self::rep_kernel),
    ]
}

impl OnesOp {
    #[allow(clippy::type_complexity)]
    fn host_kernel<S: Session>(
        sess: &S,
        plc: &HostPlacement,
        shape: cs!(HostShape),
<<<<<<< HEAD
    ) -> AbstractTensor<
        cs!(Fixed64Tensor),
        cs!(Fixed128Tensor),
        cs!(HostEncFixed128Tensor),
        cs!(Float32Tensor),
        cs!(Float64Tensor),
=======
    ) -> Result<
        AbstractTensor<
            cs!(Fixed64Tensor),
            cs!(Fixed128Tensor),
            cs!(Float32Tensor),
            cs!(Float64Tensor),
        >,
>>>>>>> a97bcb3a
    >
    where
        HostShape: KnownType<S>,
        Fixed64Tensor: KnownType<S>,
        Fixed128Tensor: KnownType<S>,
        HostEncFixed128Tensor: KnownType<S>,
        Float32Tensor: KnownType<S>,
        Float64Tensor: KnownType<S>,
        HostPlacement: PlacementOnes<S, cs!(HostShape), cs!(Float64Tensor)>,
    {
        let result = plc.ones(sess, &shape);
        Ok(AbstractTensor::Float64(result))
    }

    // fn rep_kernel<S: Session, Fixed64T, Fixed128T, Float32T, Float64T>(
    //     sess: &S,
    //     plc: &ReplicatedPlacement,
    //     shape: cs!(HostShape),
    // ) -> AbstractTensor<cs!(Fixed64Tensor), cs!(Fixed128Tensor), cs!(Float32Tensor), cs!(Float64Tensor)>
    // where
    //     HostShape: KnownType<S>,
    //     Fixed64Tensor: KnownType<S>,
    //     Fixed128Tensor: KnownType<S>,
    //     Float32Tensor: KnownType<S>,
    //     Float64Tensor: KnownType<S>,
    //     HostPlacement: PlacementOnes<S, cs!(HostShape), cs!(Fixed128Tensor)>,
    // {
    //     let result = plc.ones(sess, &shape);
    //     AbstractTensor::Fixed128(result)
    // }
}

modelled!(PlacementExpandDims::expand_dims, HostPlacement, attributes[axis: Vec<u32>] (Tensor) -> Tensor, ExpandDimsOp);

kernel! {
    ExpandDimsOp,
    [
        (HostPlacement, (Tensor) -> Tensor => [hybrid] attributes[axis] Self::host_kernel),
    ]
}

impl ExpandDimsOp {
    fn host_kernel<S: Session, Fixed64T, Fixed128T, EncFixed128T, Float32T, Float64T>(
        sess: &S,
        plc: &HostPlacement,
        axis: Vec<u32>,
<<<<<<< HEAD
        x: AbstractTensor<Fixed64T, Fixed128T, EncFixed128T, Float32T, Float64T>,
    ) -> AbstractTensor<Fixed64T, Fixed128T, EncFixed128T, Float32T, Float64T>
=======
        x: AbstractTensor<Fixed64T, Fixed128T, Float32T, Float64T>,
    ) -> Result<AbstractTensor<Fixed64T, Fixed128T, Float32T, Float64T>>
>>>>>>> a97bcb3a
    where
        HostPlacement: PlacementExpandDims<S, Float32T, Float32T>,
        HostPlacement: PlacementExpandDims<S, Float64T, Float64T>,
    {
        match x {
            AbstractTensor::Fixed64(_x) => {
                unimplemented!()
                // let z = plc.expand_dims(sess, axis, &x);
                // AbstractTensor::Fixed64(z)
            }
            AbstractTensor::Fixed128(_x) => {
                unimplemented!()
                // let z = plc.expand_dims(sess, axis, &x);
                // AbstractTensor::Fixed128(z)
            }
            AbstractTensor::EncFixed128(_x) => {
                unimplemented!()
            }
            AbstractTensor::Float32(x) => {
                let z = plc.expand_dims(sess, axis, &x);
                Ok(AbstractTensor::Float32(z))
            }
            AbstractTensor::Float64(x) => {
                let z = plc.expand_dims(sess, axis, &x);
                Ok(AbstractTensor::Float64(z))
            }
        }
    }
}

modelled!(PlacementConcatenate::concatenate, HostPlacement, attributes[axis: u32] vec[Tensor] -> Tensor, ConcatOp);

kernel! {
    ConcatOp, [
        (HostPlacement, vec[Tensor] -> Tensor => [hybrid] attributes[axis] Self::host_kernel),
    ]
}

impl ConcatOp {
    fn host_kernel<S: Session, Fixed64T, Fixed128T, EncFixed128T, Float32T, Float64T>(
        sess: &S,
        plc: &HostPlacement,
        axis: u32,
<<<<<<< HEAD
        xs: &[AbstractTensor<Fixed64T, Fixed128T, EncFixed128T, Float32T, Float64T>],
    ) -> AbstractTensor<Fixed64T, Fixed128T, EncFixed128T, Float32T, Float64T>
=======
        xs: &[AbstractTensor<Fixed64T, Fixed128T, Float32T, Float64T>],
    ) -> Result<AbstractTensor<Fixed64T, Fixed128T, Float32T, Float64T>>
>>>>>>> a97bcb3a
    where
        HostPlacement: PlacementConcatenate<S, Float32T, Float32T>,
        HostPlacement: PlacementConcatenate<S, Float64T, Float64T>,
        Float32T: Clone,
        Float64T: Clone,
    {
        match xs[0] {
            // (AbstractTensor::Fixed64(x), AbstractTensor::Fixed64(y)) => {
            //     let result = plc.concatenate(sess, axis, &x, &y);
            //     AbstractTensor::Fixed64(result)
            // }
            // (AbstractTensor::Fixed128(x), AbstractTensor::Fixed128(y)) => {
            //     let result = plc.concatenate(sess, axis, &x, &y);
            //     AbstractTensor::Fixed128(result)
            // }
            AbstractTensor::Float32(_) => {
                let xs: Vec<Float32T> = xs
                    .iter()
                    .map(|x| match x {
                        AbstractTensor::Float32(x) => (*x).clone(),
                        _ => {
                            unimplemented!(
                                "ConcatOp can not concatenate tensors of different kinds"
                            )
                        }
                    })
                    .collect();
                let result = plc.concatenate(sess, axis, &xs);
                Ok(AbstractTensor::Float32(result))
            }
            AbstractTensor::Float64(_) => {
                let xs: Vec<Float64T> = xs
                    .iter()
                    .map(|x| match x {
                        AbstractTensor::Float64(x) => (*x).clone(),
                        _ => {
                            unimplemented!(
                                "ConcatOp can not concatenate tensors of different kinds"
                            )
                        }
                    })
                    .collect();
                let result = plc.concatenate(sess, axis, &xs);
                Ok(AbstractTensor::Float64(result))
            }
            // TODO(Morten) would be nice to catch statically; perhaps if custom kernel?!
            _ => Err(Error::UnimplementedOperator(
                "ConcatOp missing an implementation.".to_string(),
            )),
        }
    }
}

modelled!(PlacementTranspose::transpose, HostPlacement, (Tensor) -> Tensor, TransposeOp);

kernel! {
    TransposeOp, [
        (HostPlacement, (Tensor) -> Tensor => [hybrid] Self::kernel),
    ]
}

impl TransposeOp {
    pub fn kernel<S: Session, Fixed64T, Fixed128T, EncFixed128T, Float32T, Float64T>(
        sess: &S,
        plc: &HostPlacement,
<<<<<<< HEAD
        x: AbstractTensor<Fixed64T, Fixed128T, EncFixed128T, Float32T, Float64T>,
    ) -> AbstractTensor<Fixed64T, Fixed128T, EncFixed128T, Float32T, Float64T>
=======
        x: AbstractTensor<Fixed64T, Fixed128T, Float32T, Float64T>,
    ) -> Result<AbstractTensor<Fixed64T, Fixed128T, Float32T, Float64T>>
>>>>>>> a97bcb3a
    where
        // HostPlacement: PlacementTranspose<S, Float32T, Float32T>,
        HostPlacement: PlacementTranspose<S, Float64T, Float64T>,
    {
        match x {
            AbstractTensor::Fixed64(_x) => {
                unimplemented!()
                // let z = plc.transpose(sess, &x);
                // AbstractTensor::Fixed64(z)
            }
            AbstractTensor::Fixed128(_x) => {
                unimplemented!()
                // let z = plc.transpose(sess, &x);
                // AbstractTensor::Fixed128(z)
            }
            AbstractTensor::EncFixed128(_x) => {
                unimplemented!()
            }
            AbstractTensor::Float32(_x) => {
                unimplemented!()
                // let z = plc.transpose(sess, &x);
                // AbstractTensor::Float32(z)
            }
            AbstractTensor::Float64(x) => {
                let z = plc.transpose(sess, &x);
                Ok(AbstractTensor::Float64(z))
            }
        }
    }
}

modelled!(PlacementInverse::inverse, HostPlacement, (Tensor) -> Tensor, InverseOp);

kernel! {
    InverseOp, [
        (HostPlacement, (Tensor) -> Tensor => [hybrid] Self::kernel),
    ]
}

impl InverseOp {
    pub fn kernel<S: Session, Fixed64T, Fixed128T, EncFixed128T, Float32T, Float64T>(
        sess: &S,
        plc: &HostPlacement,
<<<<<<< HEAD
        x: AbstractTensor<Fixed64T, Fixed128T, EncFixed128T, Float32T, Float64T>,
    ) -> AbstractTensor<Fixed64T, Fixed128T, EncFixed128T, Float32T, Float64T>
=======
        x: AbstractTensor<Fixed64T, Fixed128T, Float32T, Float64T>,
    ) -> Result<AbstractTensor<Fixed64T, Fixed128T, Float32T, Float64T>>
>>>>>>> a97bcb3a
    where
        // HostPlacement: PlacementInverse<S, Float32T, Float32T>,
        HostPlacement: PlacementInverse<S, Float64T, Float64T>,
    {
        match x {
            AbstractTensor::Fixed64(_x) => {
                unimplemented!()
                // let z = plc.inverse(sess, &x);
                // AbstractTensor::Fixed64(z)
            }
            AbstractTensor::Fixed128(_x) => {
                unimplemented!()
                // let z = plc.inverse(sess, &x);
                // AbstractTensor::Fixed128(z)
            }
            AbstractTensor::EncFixed128(_x) => {
                unimplemented!()
            }
            AbstractTensor::Float32(_x) => {
                unimplemented!()
                // let z = plc.inverse(sess, &x);
                // AbstractTensor::Float32(z)
            }
            AbstractTensor::Float64(x) => {
                let z = plc.inverse(sess, &x);
                Ok(AbstractTensor::Float64(z))
            }
        }
    }
}

impl LoadOp {
    #[allow(clippy::type_complexity)]
    pub fn logical_kernel<S: Session>(
        sess: &S,
        plc: &HostPlacement,
<<<<<<< HEAD
        key: cs!(String),
        query: cs!(String),
    ) -> AbstractTensor<
        cs!(Fixed64Tensor),
        cs!(Fixed128Tensor),
        cs!(HostEncFixed128Tensor),
        cs!(Float32Tensor),
        cs!(Float64Tensor),
=======
        key: cs!(HostString),
        query: cs!(HostString),
    ) -> Result<
        AbstractTensor<
            cs!(Fixed64Tensor),
            cs!(Fixed128Tensor),
            cs!(Float32Tensor),
            cs!(Float64Tensor),
        >,
>>>>>>> a97bcb3a
    >
    where
        HostString: KnownType<S>,
        Fixed64Tensor: KnownType<S>,
        Fixed128Tensor: KnownType<S>,
        HostEncFixed128Tensor: KnownType<S>,
        Float32Tensor: KnownType<S>,
        Float64Tensor: KnownType<S>,
        HostPlacement: PlacementLoad<S, cs!(HostString), cs!(HostString), cs!(Float64Tensor)>,
    {
        let z = plc.load(sess, &key, &query);
        Ok(AbstractTensor::Float64(z))
    }
}

impl SaveOp {
    pub fn logical_kernel<S: Session, Fixed64T, Fixed128T, EncFixed128T, Float32T, Float64T>(
        sess: &S,
        plc: &HostPlacement,
<<<<<<< HEAD
        key: cs!(String),
        x: AbstractTensor<Fixed64T, Fixed128T, EncFixed128T, Float32T, Float64T>,
    ) -> cs!(Unit)
=======
        key: cs!(HostString),
        x: AbstractTensor<Fixed64T, Fixed128T, Float32T, Float64T>,
    ) -> Result<cs!(Unit)>
>>>>>>> a97bcb3a
    where
        HostString: KnownType<S>,
        Unit: KnownType<S>,
        // HostPlacement: PlacementSave<S, cs!(HostString), Fixed64T, cs!(Unit)>,
        // HostPlacement: PlacementSave<S, cs!(HostString), Fixed128T, cs!(Unit)>,
        HostPlacement: PlacementSave<S, cs!(HostString), Float32T, cs!(Unit)>,
        HostPlacement: PlacementSave<S, cs!(HostString), Float64T, cs!(Unit)>,
    {
        match x {
            AbstractTensor::Fixed64(_x) => {
                unimplemented!()
                // plc.save(sess, &key, &x)
            }
            AbstractTensor::Fixed128(_x) => {
                unimplemented!()
                // plc.save(sess, &key, &x)
            }
<<<<<<< HEAD
            AbstractTensor::EncFixed128(_x) => {
                unimplemented!()
            }
            AbstractTensor::Float32(x) => plc.save(sess, &key, &x),
            AbstractTensor::Float64(x) => plc.save(sess, &key, &x),
=======
            AbstractTensor::Float32(x) => Ok(plc.save(sess, &key, &x)),
            AbstractTensor::Float64(x) => Ok(plc.save(sess, &key, &x)),
>>>>>>> a97bcb3a
        }
    }
}

impl ShapeOp {
    pub(crate) fn logical_kernel<
        S: Session,
        Fixed64T,
        Fixed128T,
        EncFixed128T,
        Float32T,
        Float64T,
    >(
        sess: &S,
        plc: &HostPlacement,
<<<<<<< HEAD
        x: AbstractTensor<Fixed64T, Fixed128T, EncFixed128T, Float32T, Float64T>,
    ) -> cs!(HostShape)
=======
        x: AbstractTensor<Fixed64T, Fixed128T, Float32T, Float64T>,
    ) -> Result<cs!(HostShape)>
>>>>>>> a97bcb3a
    where
        HostShape: KnownType<S>,
        HostPlacement: PlacementShape<S, Float32T, cs!(HostShape)>,
        HostPlacement: PlacementShape<S, Float64T, cs!(HostShape)>,
    {
        match x {
            AbstractTensor::Fixed64(_x) => {
                unimplemented!()
                // plc.shape(sess, &x)
            }
            AbstractTensor::Fixed128(_x) => {
                unimplemented!()
                // plc.shape(sess, &x)
            }
<<<<<<< HEAD
            AbstractTensor::EncFixed128(_x) => {
                unimplemented!()
            }
            AbstractTensor::Float32(x) => plc.shape(sess, &x),
            AbstractTensor::Float64(x) => plc.shape(sess, &x),
=======
            AbstractTensor::Float32(x) => Ok(plc.shape(sess, &x)),
            AbstractTensor::Float64(x) => Ok(plc.shape(sess, &x)),
>>>>>>> a97bcb3a
        }
    }
}

impl ConstantOp {
    #[allow(clippy::type_complexity)]
    pub fn logical_kernel<S: Session>(
        sess: &S,
        plc: &HostPlacement,
        value: Constant,
<<<<<<< HEAD
    ) -> AbstractTensor<
        cs!(Fixed64Tensor),
        cs!(Fixed128Tensor),
        cs!(HostEncFixed128Tensor),
        cs!(Float32Tensor),
        cs!(Float64Tensor),
=======
    ) -> Result<
        AbstractTensor<
            cs!(Fixed64Tensor),
            cs!(Fixed128Tensor),
            cs!(Float32Tensor),
            cs!(Float64Tensor),
        >,
>>>>>>> a97bcb3a
    >
    where
        Fixed64Tensor: KnownType<S>,
        Fixed128Tensor: KnownType<S>,
        HostEncFixed128Tensor: KnownType<S>,
        Float32Tensor: KnownType<S>,
        Float64Tensor: KnownType<S>,
        HostPlacement: PlacementConstant<S, cs!(Float64Tensor)>,
    {
        let z = plc.constant(sess, value);
        // TODO: figure out which dtype to return here
        Ok(AbstractTensor::Float64(z))
    }
}

impl OutputOp {
    pub fn logical_kernel<S: Session, Fixed64T, Fixed128T, Float32T, Float64T>(
        sess: &S,
        plc: &HostPlacement,
        x: AbstractTensor<Fixed64T, Fixed128T, Float32T, Float64T>,
    ) -> Result<AbstractTensor<Fixed64T, Fixed128T, Float32T, Float64T>>
    where
        HostString: KnownType<S>,
        HostPlacement: PlacementOutput<S, Float32T, Float32T>,
        HostPlacement: PlacementOutput<S, Float64T, Float64T>,
    {
        match x {
            AbstractTensor::Fixed64(_x) => Err(Error::UnimplementedOperator(
                "OutputOp missing a Fixed64 implementation.".to_string(),
            )),
            AbstractTensor::Fixed128(_x) => Err(Error::UnimplementedOperator(
                "OutputOp missing a Fixed128 implementation.".to_string(),
            )),
            AbstractTensor::Float32(x) => Ok(AbstractTensor::Float32(plc.output(sess, &x))),
            AbstractTensor::Float64(x) => Ok(AbstractTensor::Float64(plc.output(sess, &x))),
        }
    }
}<|MERGE_RESOLUTION|>--- conflicted
+++ resolved
@@ -1,15 +1,8 @@
 use crate::computation::*;
-<<<<<<< HEAD
-use crate::error::Result;
+use crate::error::{Error, Result};
 use crate::fixedpoint::{Fixed128Tensor, Fixed64Tensor, FixedTensor};
 use crate::floatingpoint::{Float32Tensor, Float64Tensor};
-use crate::host::{HostEncFixed128Tensor, HostFixed128Tensor, HostShape};
-=======
-use crate::error::{Error, Result};
-use crate::fixedpoint::{Fixed128Tensor, Fixed64Tensor};
-use crate::floatingpoint::{Float32Tensor, Float64Tensor};
-use crate::host::{HostShape, HostString};
->>>>>>> a97bcb3a
+use crate::host::{HostEncFixed128Tensor, HostFixed128Tensor, HostShape, HostString};
 use crate::kernels::*;
 use crate::replicated::ReplicatedFixed128Tensor;
 use crate::symbolic::Symbolic;
@@ -61,17 +54,14 @@
     Float64Tensor,
 >;
 
-<<<<<<< HEAD
-impl<Fixed64T, Fixed128T, EncFixed128T, Float32T, Float64T> Placed
-    for AbstractTensor<Fixed64T, Fixed128T, EncFixed128T, Float32T, Float64T>
-=======
-impl<Fixed64T, Fixed128T, Float32T, Float64T>
-    AbstractTensor<Fixed64T, Fixed128T, Float32T, Float64T>
+impl<Fixed64T, Fixed128T, EncFixed128T, Float32T, Float64T>
+    AbstractTensor<Fixed64T, Fixed128T, EncFixed128T, Float32T, Float64T>
 {
     pub fn ty_desc(&self) -> String {
         match self {
             AbstractTensor::Fixed64(_) => "Tensor(Fixed64)",
             AbstractTensor::Fixed128(_) => "Tensor(Fixed128)",
+            AbstractTensor::EncFixed128(_) => unimplemented!(),
             AbstractTensor::Float32(_) => "Tensor(Float32)",
             AbstractTensor::Float64(_) => "Tensor(Float64)",
         }
@@ -79,9 +69,8 @@
     }
 }
 
-impl<Fixed64T, Fixed128T, Float32T, Float64T> Placed
-    for AbstractTensor<Fixed64T, Fixed128T, Float32T, Float64T>
->>>>>>> a97bcb3a
+impl<Fixed64T, Fixed128T, EncFixed128T, Float32T, Float64T> Placed
+    for AbstractTensor<Fixed64T, Fixed128T, EncFixed128T, Float32T, Float64T>
 where
     Fixed64T: Placed,
     Fixed64T::Placement: Into<Placement>,
@@ -241,15 +230,9 @@
     fn host_kernel<S: Session, Fixed64T, Fixed128T, EncFixed128T, Float32T, Float64T>(
         sess: &S,
         plc: &HostPlacement,
-<<<<<<< HEAD
         x: AbstractTensor<Fixed64T, Fixed128T, EncFixed128T, Float32T, Float64T>,
         y: AbstractTensor<Fixed64T, Fixed128T, EncFixed128T, Float32T, Float64T>,
-    ) -> AbstractTensor<Fixed64T, Fixed128T, EncFixed128T, Float32T, Float64T>
-=======
-        x: AbstractTensor<Fixed64T, Fixed128T, Float32T, Float64T>,
-        y: AbstractTensor<Fixed64T, Fixed128T, Float32T, Float64T>,
-    ) -> Result<AbstractTensor<Fixed64T, Fixed128T, Float32T, Float64T>>
->>>>>>> a97bcb3a
+    ) -> Result<AbstractTensor<Fixed64T, Fixed128T, EncFixed128T, Float32T, Float64T>>
     where
         HostPlacement: PlacementAdd<S, Fixed64T, Fixed64T, Fixed64T>,
         HostPlacement: PlacementAdd<S, Fixed128T, Fixed128T, Fixed128T>,
@@ -285,15 +268,9 @@
     fn rep_kernel<S: Session, Fixed64T, Fixed128T, EncFixed128T, Float32T, Float64T>(
         sess: &S,
         plc: &ReplicatedPlacement,
-<<<<<<< HEAD
         x: AbstractTensor<Fixed64T, Fixed128T, EncFixed128T, Float32T, Float64T>,
         y: AbstractTensor<Fixed64T, Fixed128T, EncFixed128T, Float32T, Float64T>,
-    ) -> AbstractTensor<Fixed64T, Fixed128T, EncFixed128T, Float32T, Float64T>
-=======
-        x: AbstractTensor<Fixed64T, Fixed128T, Float32T, Float64T>,
-        y: AbstractTensor<Fixed64T, Fixed128T, Float32T, Float64T>,
-    ) -> Result<AbstractTensor<Fixed64T, Fixed128T, Float32T, Float64T>>
->>>>>>> a97bcb3a
+    ) -> Result<AbstractTensor<Fixed64T, Fixed128T, EncFixed128T, Float32T, Float64T>>
     where
         ReplicatedPlacement: PlacementAdd<S, Fixed64T, Fixed64T, Fixed64T>,
         ReplicatedPlacement: PlacementAdd<S, Fixed128T, Fixed128T, Fixed128T>,
@@ -331,15 +308,9 @@
     fn host_kernel<S: Session, Fixed64T, Fixed128T, EncFixed128T, Float32T, Float64T>(
         sess: &S,
         plc: &HostPlacement,
-<<<<<<< HEAD
         x: AbstractTensor<Fixed64T, Fixed128T, EncFixed128T, Float32T, Float64T>,
         y: AbstractTensor<Fixed64T, Fixed128T, EncFixed128T, Float32T, Float64T>,
-    ) -> AbstractTensor<Fixed64T, Fixed128T, EncFixed128T, Float32T, Float64T>
-=======
-        x: AbstractTensor<Fixed64T, Fixed128T, Float32T, Float64T>,
-        y: AbstractTensor<Fixed64T, Fixed128T, Float32T, Float64T>,
-    ) -> Result<AbstractTensor<Fixed64T, Fixed128T, Float32T, Float64T>>
->>>>>>> a97bcb3a
+    ) -> Result<AbstractTensor<Fixed64T, Fixed128T, EncFixed128T, Float32T, Float64T>>
     where
         HostPlacement: PlacementSub<S, Fixed64T, Fixed64T, Fixed64T>,
         HostPlacement: PlacementSub<S, Fixed128T, Fixed128T, Fixed128T>,
@@ -375,15 +346,9 @@
     fn rep_kernel<S: Session, Fixed64T, Fixed128T, EncFixed128T, Float32T, Float64T>(
         sess: &S,
         plc: &ReplicatedPlacement,
-<<<<<<< HEAD
         x: AbstractTensor<Fixed64T, Fixed128T, EncFixed128T, Float32T, Float64T>,
         y: AbstractTensor<Fixed64T, Fixed128T, EncFixed128T, Float32T, Float64T>,
-    ) -> AbstractTensor<Fixed64T, Fixed128T, EncFixed128T, Float32T, Float64T>
-=======
-        x: AbstractTensor<Fixed64T, Fixed128T, Float32T, Float64T>,
-        y: AbstractTensor<Fixed64T, Fixed128T, Float32T, Float64T>,
-    ) -> Result<AbstractTensor<Fixed64T, Fixed128T, Float32T, Float64T>>
->>>>>>> a97bcb3a
+    ) -> Result<AbstractTensor<Fixed64T, Fixed128T, EncFixed128T, Float32T, Float64T>>
     where
         ReplicatedPlacement: PlacementSub<S, Fixed64T, Fixed64T, Fixed64T>,
         ReplicatedPlacement: PlacementSub<S, Fixed128T, Fixed128T, Fixed128T>,
@@ -422,15 +387,9 @@
         sess: &S,
         plc: &HostPlacement,
         sig: Signature,
-<<<<<<< HEAD
         x: AbstractTensor<Fixed64T, Fixed128T, EncFixed128T, Float32T, Float64T>,
         y: AbstractTensor<Fixed64T, Fixed128T, EncFixed128T, Float32T, Float64T>,
-    ) -> AbstractTensor<Fixed64T, Fixed128T, EncFixed128T, Float32T, Float64T>
-=======
-        x: AbstractTensor<Fixed64T, Fixed128T, Float32T, Float64T>,
-        y: AbstractTensor<Fixed64T, Fixed128T, Float32T, Float64T>,
-    ) -> Result<AbstractTensor<Fixed64T, Fixed128T, Float32T, Float64T>>
->>>>>>> a97bcb3a
+    ) -> Result<AbstractTensor<Fixed64T, Fixed128T, EncFixed128T, Float32T, Float64T>>
     where
         HostPlacement: PlacementMul<S, Fixed64T, Fixed64T, Fixed64T>,
         HostPlacement: PlacementMul<S, Fixed128T, Fixed128T, Fixed128T>,
@@ -482,15 +441,9 @@
         sess: &S,
         plc: &ReplicatedPlacement,
         sig: Signature,
-<<<<<<< HEAD
         x: AbstractTensor<Fixed64T, Fixed128T, EncFixed128T, Float32T, Float64T>,
         y: AbstractTensor<Fixed64T, Fixed128T, EncFixed128T, Float32T, Float64T>,
-    ) -> AbstractTensor<Fixed64T, Fixed128T, EncFixed128T, Float32T, Float64T>
-=======
-        x: AbstractTensor<Fixed64T, Fixed128T, Float32T, Float64T>,
-        y: AbstractTensor<Fixed64T, Fixed128T, Float32T, Float64T>,
-    ) -> Result<AbstractTensor<Fixed64T, Fixed128T, Float32T, Float64T>>
->>>>>>> a97bcb3a
+    ) -> Result<AbstractTensor<Fixed64T, Fixed128T, EncFixed128T, Float32T, Float64T>>
     where
         ReplicatedPlacement: PlacementMul<S, Fixed64T, Fixed64T, Fixed64T>,
         ReplicatedPlacement: PlacementMul<S, Fixed128T, Fixed128T, Fixed128T>,
@@ -545,15 +498,9 @@
     fn host_kernel<S: Session, Fixed64T, Fixed128T, EncFixed128T, Float32T, Float64T>(
         sess: &S,
         plc: &HostPlacement,
-<<<<<<< HEAD
         x: AbstractTensor<Fixed64T, Fixed128T, EncFixed128T, Float32T, Float64T>,
         y: AbstractTensor<Fixed64T, Fixed128T, EncFixed128T, Float32T, Float64T>,
-    ) -> AbstractTensor<Fixed64T, Fixed128T, EncFixed128T, Float32T, Float64T>
-=======
-        x: AbstractTensor<Fixed64T, Fixed128T, Float32T, Float64T>,
-        y: AbstractTensor<Fixed64T, Fixed128T, Float32T, Float64T>,
-    ) -> Result<AbstractTensor<Fixed64T, Fixed128T, Float32T, Float64T>>
->>>>>>> a97bcb3a
+    ) -> Result<AbstractTensor<Fixed64T, Fixed128T, EncFixed128T, Float32T, Float64T>>
     where
         HostPlacement: PlacementDiv<S, Fixed64T, Fixed64T, Fixed64T>,
         HostPlacement: PlacementDiv<S, Fixed128T, Fixed128T, Fixed128T>,
@@ -586,21 +533,12 @@
         }
     }
 
-<<<<<<< HEAD
     fn rep_kernel<S: Session, Fixed64T, Fixed128T, EncFixed128T, Float32T, Float64T>(
-        _sess: &S,
-        _plc: &ReplicatedPlacement,
-        _x: AbstractTensor<Fixed64T, Fixed128T, EncFixed128T, Float32T, Float64T>,
-        _y: AbstractTensor<Fixed64T, Fixed128T, EncFixed128T, Float32T, Float64T>,
-    ) -> AbstractTensor<Fixed64T, Fixed128T, EncFixed128T, Float32T, Float64T> {
-        unimplemented!()
-=======
-    fn rep_kernel<S: Session, Fixed64T, Fixed128T, Float32T, Float64T>(
         sess: &S,
         plc: &ReplicatedPlacement,
-        x: AbstractTensor<Fixed64T, Fixed128T, Float32T, Float64T>,
-        y: AbstractTensor<Fixed64T, Fixed128T, Float32T, Float64T>,
-    ) -> Result<AbstractTensor<Fixed64T, Fixed128T, Float32T, Float64T>>
+        x: AbstractTensor<Fixed64T, Fixed128T, EncFixed128T, Float32T, Float64T>,
+        y: AbstractTensor<Fixed64T, Fixed128T, EncFixed128T, Float32T, Float64T>,
+    ) -> Result<AbstractTensor<Fixed64T, Fixed128T, EncFixed128T, Float32T, Float64T>>
     where
         ReplicatedPlacement: PlacementDiv<S, Fixed64T, Fixed64T, Fixed64T>,
         ReplicatedPlacement: PlacementDiv<S, Fixed128T, Fixed128T, Fixed128T>,
@@ -621,7 +559,6 @@
                 &y.ty_desc()
             ))),
         }
->>>>>>> a97bcb3a
     }
 }
 
@@ -640,15 +577,9 @@
         sess: &S,
         plc: &HostPlacement,
         sig: Signature,
-<<<<<<< HEAD
         x: AbstractTensor<Fixed64T, Fixed128T, EncFixed128T, Float32T, Float64T>,
         y: AbstractTensor<Fixed64T, Fixed128T, EncFixed128T, Float32T, Float64T>,
-    ) -> AbstractTensor<Fixed64T, Fixed128T, EncFixed128T, Float32T, Float64T>
-=======
-        x: AbstractTensor<Fixed64T, Fixed128T, Float32T, Float64T>,
-        y: AbstractTensor<Fixed64T, Fixed128T, Float32T, Float64T>,
-    ) -> Result<AbstractTensor<Fixed64T, Fixed128T, Float32T, Float64T>>
->>>>>>> a97bcb3a
+    ) -> Result<AbstractTensor<Fixed64T, Fixed128T, EncFixed128T, Float32T, Float64T>>
     where
         HostPlacement: PlacementDot<S, Fixed64T, Fixed64T, Fixed64T>,
         HostPlacement: PlacementDot<S, Fixed128T, Fixed128T, Fixed128T>,
@@ -700,15 +631,9 @@
         sess: &S,
         plc: &ReplicatedPlacement,
         sig: Signature,
-<<<<<<< HEAD
         x: AbstractTensor<Fixed64T, Fixed128T, EncFixed128T, Float32T, Float64T>,
         y: AbstractTensor<Fixed64T, Fixed128T, EncFixed128T, Float32T, Float64T>,
-    ) -> AbstractTensor<Fixed64T, Fixed128T, EncFixed128T, Float32T, Float64T>
-=======
-        x: AbstractTensor<Fixed64T, Fixed128T, Float32T, Float64T>,
-        y: AbstractTensor<Fixed64T, Fixed128T, Float32T, Float64T>,
-    ) -> Result<AbstractTensor<Fixed64T, Fixed128T, Float32T, Float64T>>
->>>>>>> a97bcb3a
+    ) -> Result<AbstractTensor<Fixed64T, Fixed128T, EncFixed128T, Float32T, Float64T>>
     where
         ReplicatedPlacement: PlacementDot<S, Fixed64T, Fixed64T, Fixed64T>,
         ReplicatedPlacement: PlacementDot<S, Fixed128T, Fixed128T, Fixed128T>,
@@ -763,13 +688,8 @@
         sess: &S,
         plc: &HostPlacement,
         sig: Signature,
-<<<<<<< HEAD
-        x: AbstractTensor<Fixed64T, Fixed128T, EncFixed128T, Float32T, Float64T>,
-    ) -> AbstractTensor<Fixed64T, Fixed128T, EncFixed128T, Float32T, Float64T>
-=======
-        x: AbstractTensor<Fixed64T, Fixed128T, Float32T, Float64T>,
-    ) -> Result<AbstractTensor<Fixed64T, Fixed128T, Float32T, Float64T>>
->>>>>>> a97bcb3a
+        x: AbstractTensor<Fixed64T, Fixed128T, EncFixed128T, Float32T, Float64T>,
+    ) -> Result<AbstractTensor<Fixed64T, Fixed128T, EncFixed128T, Float32T, Float64T>>
     where
         HostPlacement: PlacementFixedpointDecode<S, Fixed64T, Float32T>,
         HostPlacement: PlacementFixedpointDecode<S, Fixed128T, Float64T>,
@@ -841,13 +761,8 @@
         sess: &S,
         plc: &HostPlacement,
         to_column_vector: bool,
-<<<<<<< HEAD
-        x: AbstractTensor<Fixed64T, Fixed128T, EncFixed128T, Float32T, Float64T>,
-    ) -> AbstractTensor<Fixed64T, Fixed128T, EncFixed128T, Float32T, Float64T>
-=======
-        x: AbstractTensor<Fixed64T, Fixed128T, Float32T, Float64T>,
-    ) -> Result<AbstractTensor<Fixed64T, Fixed128T, Float32T, Float64T>>
->>>>>>> a97bcb3a
+        x: AbstractTensor<Fixed64T, Fixed128T, EncFixed128T, Float32T, Float64T>,
+    ) -> Result<AbstractTensor<Fixed64T, Fixed128T, EncFixed128T, Float32T, Float64T>>
     where
         // HostPlacement: PlacementAtLeast2D<S, Fixed64T, Fixed64T>,
         // HostPlacement: PlacementAtLeast2D<S, Fixed128T, Fixed128T>,
@@ -893,13 +808,8 @@
         plc: &HostPlacement,
         sig: Signature,
         axis: Option<u32>,
-<<<<<<< HEAD
-        x: AbstractTensor<Fixed64T, Fixed128T, EncFixed128T, Float32T, Float64T>,
-    ) -> AbstractTensor<Fixed64T, Fixed128T, EncFixed128T, Float32T, Float64T>
-=======
-        x: AbstractTensor<Fixed64T, Fixed128T, Float32T, Float64T>,
-    ) -> Result<AbstractTensor<Fixed64T, Fixed128T, Float32T, Float64T>>
->>>>>>> a97bcb3a
+        x: AbstractTensor<Fixed64T, Fixed128T, EncFixed128T, Float32T, Float64T>,
+    ) -> Result<AbstractTensor<Fixed64T, Fixed128T, EncFixed128T, Float32T, Float64T>>
     where
         HostPlacement: PlacementMean<S, Fixed64T, Fixed64T>,
         HostPlacement: PlacementMean<S, Fixed128T, Fixed128T>,
@@ -949,13 +859,8 @@
         plc: &ReplicatedPlacement,
         sig: Signature,
         axis: Option<u32>,
-<<<<<<< HEAD
-        x: AbstractTensor<Fixed64T, Fixed128T, EncFixed128T, Float32T, Float64T>,
-    ) -> AbstractTensor<Fixed64T, Fixed128T, EncFixed128T, Float32T, Float64T>
-=======
-        x: AbstractTensor<Fixed64T, Fixed128T, Float32T, Float64T>,
-    ) -> Result<AbstractTensor<Fixed64T, Fixed128T, Float32T, Float64T>>
->>>>>>> a97bcb3a
+        x: AbstractTensor<Fixed64T, Fixed128T, EncFixed128T, Float32T, Float64T>,
+    ) -> Result<AbstractTensor<Fixed64T, Fixed128T, EncFixed128T, Float32T, Float64T>>
     where
         ReplicatedPlacement: PlacementMean<S, Fixed64T, Fixed64T>,
         ReplicatedPlacement: PlacementMean<S, Fixed128T, Fixed128T>,
@@ -1006,13 +911,8 @@
         sess: &S,
         plc: &HostPlacement,
         axis: Option<u32>,
-<<<<<<< HEAD
-        x: AbstractTensor<Fixed64T, Fixed128T, EncFixed128T, Float32T, Float64T>,
-    ) -> AbstractTensor<Fixed64T, Fixed128T, EncFixed128T, Float32T, Float64T>
-=======
-        x: AbstractTensor<Fixed64T, Fixed128T, Float32T, Float64T>,
-    ) -> Result<AbstractTensor<Fixed64T, Fixed128T, Float32T, Float64T>>
->>>>>>> a97bcb3a
+        x: AbstractTensor<Fixed64T, Fixed128T, EncFixed128T, Float32T, Float64T>,
+    ) -> Result<AbstractTensor<Fixed64T, Fixed128T, EncFixed128T, Float32T, Float64T>>
     where
         HostPlacement: PlacementSum<S, Fixed64T, Fixed64T>,
         HostPlacement: PlacementSum<S, Fixed128T, Fixed128T>,
@@ -1046,13 +946,8 @@
         sess: &S,
         plc: &ReplicatedPlacement,
         axis: Option<u32>,
-<<<<<<< HEAD
-        x: AbstractTensor<Fixed64T, Fixed128T, EncFixed128T, Float32T, Float64T>,
-    ) -> AbstractTensor<Fixed64T, Fixed128T, EncFixed128T, Float32T, Float64T>
-=======
-        x: AbstractTensor<Fixed64T, Fixed128T, Float32T, Float64T>,
-    ) -> Result<AbstractTensor<Fixed64T, Fixed128T, Float32T, Float64T>>
->>>>>>> a97bcb3a
+        x: AbstractTensor<Fixed64T, Fixed128T, EncFixed128T, Float32T, Float64T>,
+    ) -> Result<AbstractTensor<Fixed64T, Fixed128T, EncFixed128T, Float32T, Float64T>>
     where
         ReplicatedPlacement: PlacementSum<S, Fixed64T, Fixed64T>,
         ReplicatedPlacement: PlacementSum<S, Fixed128T, Fixed128T>,
@@ -1091,22 +986,14 @@
         sess: &S,
         plc: &HostPlacement,
         shape: cs!(HostShape),
-<<<<<<< HEAD
-    ) -> AbstractTensor<
-        cs!(Fixed64Tensor),
-        cs!(Fixed128Tensor),
-        cs!(HostEncFixed128Tensor),
-        cs!(Float32Tensor),
-        cs!(Float64Tensor),
-=======
     ) -> Result<
         AbstractTensor<
             cs!(Fixed64Tensor),
             cs!(Fixed128Tensor),
+            cs!(HostEncFixed128Tensor),
             cs!(Float32Tensor),
             cs!(Float64Tensor),
         >,
->>>>>>> a97bcb3a
     >
     where
         HostShape: KnownType<S>,
@@ -1153,13 +1040,8 @@
         sess: &S,
         plc: &HostPlacement,
         axis: Vec<u32>,
-<<<<<<< HEAD
-        x: AbstractTensor<Fixed64T, Fixed128T, EncFixed128T, Float32T, Float64T>,
-    ) -> AbstractTensor<Fixed64T, Fixed128T, EncFixed128T, Float32T, Float64T>
-=======
-        x: AbstractTensor<Fixed64T, Fixed128T, Float32T, Float64T>,
-    ) -> Result<AbstractTensor<Fixed64T, Fixed128T, Float32T, Float64T>>
->>>>>>> a97bcb3a
+        x: AbstractTensor<Fixed64T, Fixed128T, EncFixed128T, Float32T, Float64T>,
+    ) -> Result<AbstractTensor<Fixed64T, Fixed128T, EncFixed128T, Float32T, Float64T>>
     where
         HostPlacement: PlacementExpandDims<S, Float32T, Float32T>,
         HostPlacement: PlacementExpandDims<S, Float64T, Float64T>,
@@ -1203,13 +1085,8 @@
         sess: &S,
         plc: &HostPlacement,
         axis: u32,
-<<<<<<< HEAD
         xs: &[AbstractTensor<Fixed64T, Fixed128T, EncFixed128T, Float32T, Float64T>],
-    ) -> AbstractTensor<Fixed64T, Fixed128T, EncFixed128T, Float32T, Float64T>
-=======
-        xs: &[AbstractTensor<Fixed64T, Fixed128T, Float32T, Float64T>],
-    ) -> Result<AbstractTensor<Fixed64T, Fixed128T, Float32T, Float64T>>
->>>>>>> a97bcb3a
+    ) -> Result<AbstractTensor<Fixed64T, Fixed128T, EncFixed128T, Float32T, Float64T>>
     where
         HostPlacement: PlacementConcatenate<S, Float32T, Float32T>,
         HostPlacement: PlacementConcatenate<S, Float64T, Float64T>,
@@ -1275,13 +1152,8 @@
     pub fn kernel<S: Session, Fixed64T, Fixed128T, EncFixed128T, Float32T, Float64T>(
         sess: &S,
         plc: &HostPlacement,
-<<<<<<< HEAD
-        x: AbstractTensor<Fixed64T, Fixed128T, EncFixed128T, Float32T, Float64T>,
-    ) -> AbstractTensor<Fixed64T, Fixed128T, EncFixed128T, Float32T, Float64T>
-=======
-        x: AbstractTensor<Fixed64T, Fixed128T, Float32T, Float64T>,
-    ) -> Result<AbstractTensor<Fixed64T, Fixed128T, Float32T, Float64T>>
->>>>>>> a97bcb3a
+        x: AbstractTensor<Fixed64T, Fixed128T, EncFixed128T, Float32T, Float64T>,
+    ) -> Result<AbstractTensor<Fixed64T, Fixed128T, EncFixed128T, Float32T, Float64T>>
     where
         // HostPlacement: PlacementTranspose<S, Float32T, Float32T>,
         HostPlacement: PlacementTranspose<S, Float64T, Float64T>,
@@ -1325,13 +1197,8 @@
     pub fn kernel<S: Session, Fixed64T, Fixed128T, EncFixed128T, Float32T, Float64T>(
         sess: &S,
         plc: &HostPlacement,
-<<<<<<< HEAD
-        x: AbstractTensor<Fixed64T, Fixed128T, EncFixed128T, Float32T, Float64T>,
-    ) -> AbstractTensor<Fixed64T, Fixed128T, EncFixed128T, Float32T, Float64T>
-=======
-        x: AbstractTensor<Fixed64T, Fixed128T, Float32T, Float64T>,
-    ) -> Result<AbstractTensor<Fixed64T, Fixed128T, Float32T, Float64T>>
->>>>>>> a97bcb3a
+        x: AbstractTensor<Fixed64T, Fixed128T, EncFixed128T, Float32T, Float64T>,
+    ) -> Result<AbstractTensor<Fixed64T, Fixed128T, EncFixed128T, Float32T, Float64T>>
     where
         // HostPlacement: PlacementInverse<S, Float32T, Float32T>,
         HostPlacement: PlacementInverse<S, Float64T, Float64T>,
@@ -1368,26 +1235,16 @@
     pub fn logical_kernel<S: Session>(
         sess: &S,
         plc: &HostPlacement,
-<<<<<<< HEAD
-        key: cs!(String),
-        query: cs!(String),
-    ) -> AbstractTensor<
-        cs!(Fixed64Tensor),
-        cs!(Fixed128Tensor),
-        cs!(HostEncFixed128Tensor),
-        cs!(Float32Tensor),
-        cs!(Float64Tensor),
-=======
         key: cs!(HostString),
         query: cs!(HostString),
     ) -> Result<
         AbstractTensor<
             cs!(Fixed64Tensor),
             cs!(Fixed128Tensor),
+            cs!(HostEncFixed128Tensor),
             cs!(Float32Tensor),
             cs!(Float64Tensor),
         >,
->>>>>>> a97bcb3a
     >
     where
         HostString: KnownType<S>,
@@ -1407,15 +1264,9 @@
     pub fn logical_kernel<S: Session, Fixed64T, Fixed128T, EncFixed128T, Float32T, Float64T>(
         sess: &S,
         plc: &HostPlacement,
-<<<<<<< HEAD
-        key: cs!(String),
-        x: AbstractTensor<Fixed64T, Fixed128T, EncFixed128T, Float32T, Float64T>,
-    ) -> cs!(Unit)
-=======
         key: cs!(HostString),
-        x: AbstractTensor<Fixed64T, Fixed128T, Float32T, Float64T>,
+        x: AbstractTensor<Fixed64T, Fixed128T, EncFixed128T, Float32T, Float64T>,
     ) -> Result<cs!(Unit)>
->>>>>>> a97bcb3a
     where
         HostString: KnownType<S>,
         Unit: KnownType<S>,
@@ -1433,16 +1284,11 @@
                 unimplemented!()
                 // plc.save(sess, &key, &x)
             }
-<<<<<<< HEAD
             AbstractTensor::EncFixed128(_x) => {
                 unimplemented!()
             }
-            AbstractTensor::Float32(x) => plc.save(sess, &key, &x),
-            AbstractTensor::Float64(x) => plc.save(sess, &key, &x),
-=======
             AbstractTensor::Float32(x) => Ok(plc.save(sess, &key, &x)),
             AbstractTensor::Float64(x) => Ok(plc.save(sess, &key, &x)),
->>>>>>> a97bcb3a
         }
     }
 }
@@ -1458,13 +1304,8 @@
     >(
         sess: &S,
         plc: &HostPlacement,
-<<<<<<< HEAD
-        x: AbstractTensor<Fixed64T, Fixed128T, EncFixed128T, Float32T, Float64T>,
-    ) -> cs!(HostShape)
-=======
-        x: AbstractTensor<Fixed64T, Fixed128T, Float32T, Float64T>,
+        x: AbstractTensor<Fixed64T, Fixed128T, EncFixed128T, Float32T, Float64T>,
     ) -> Result<cs!(HostShape)>
->>>>>>> a97bcb3a
     where
         HostShape: KnownType<S>,
         HostPlacement: PlacementShape<S, Float32T, cs!(HostShape)>,
@@ -1479,16 +1320,11 @@
                 unimplemented!()
                 // plc.shape(sess, &x)
             }
-<<<<<<< HEAD
             AbstractTensor::EncFixed128(_x) => {
                 unimplemented!()
             }
-            AbstractTensor::Float32(x) => plc.shape(sess, &x),
-            AbstractTensor::Float64(x) => plc.shape(sess, &x),
-=======
             AbstractTensor::Float32(x) => Ok(plc.shape(sess, &x)),
             AbstractTensor::Float64(x) => Ok(plc.shape(sess, &x)),
->>>>>>> a97bcb3a
         }
     }
 }
@@ -1499,22 +1335,14 @@
         sess: &S,
         plc: &HostPlacement,
         value: Constant,
-<<<<<<< HEAD
-    ) -> AbstractTensor<
-        cs!(Fixed64Tensor),
-        cs!(Fixed128Tensor),
-        cs!(HostEncFixed128Tensor),
-        cs!(Float32Tensor),
-        cs!(Float64Tensor),
-=======
     ) -> Result<
         AbstractTensor<
             cs!(Fixed64Tensor),
             cs!(Fixed128Tensor),
+            cs!(HostEncFixed128Tensor),
             cs!(Float32Tensor),
             cs!(Float64Tensor),
         >,
->>>>>>> a97bcb3a
     >
     where
         Fixed64Tensor: KnownType<S>,

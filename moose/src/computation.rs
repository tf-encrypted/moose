use crate::additive::{
    AdditiveBitTensor, AdditiveRing128Tensor, AdditiveRing64Tensor, AdditiveShape,
};
use crate::error::{Error, Result};
use crate::fixedpoint::{Fixed128Tensor, Fixed64Tensor};
use crate::host::{
    HostBitTensor, HostFixed128Tensor, HostFixed64Tensor, HostFloat32Tensor, HostFloat64Tensor,
    HostInt16Tensor, HostInt32Tensor, HostInt64Tensor, HostInt8Tensor, HostRing128Tensor,
    HostRing64Tensor, HostShape, HostUint16Tensor, HostUint32Tensor, HostUint64Tensor,
    HostUint8Tensor, RawShape, SliceInfo,
};
use crate::kernels::Session;
use crate::prim::{PrfKey, RawPrfKey, RawSeed, Seed, SyncKey};
use crate::replicated::{
    ReplicatedBitTensor, ReplicatedFixed128Tensor, ReplicatedFixed64Tensor,
    ReplicatedRing128Tensor, ReplicatedRing64Tensor, ReplicatedSetup, ReplicatedShape,
};
use crate::symbolic::Symbolic;
use byteorder::{ByteOrder, LittleEndian};
use derive_more::Display;
use macros::ShortName;
use paste::paste;
use serde::{Deserialize, Serialize};
use std::convert::TryFrom;

pub const TAG_BYTES: usize = 128 / 8;
static_assertions::const_assert!(TAG_BYTES >= sodiumoxide::crypto::generichash::DIGEST_MIN);
static_assertions::const_assert!(TAG_BYTES <= sodiumoxide::crypto::generichash::DIGEST_MAX);

#[derive(Serialize, Deserialize, PartialEq, Clone, Debug, Eq, Hash)]
pub struct RendezvousKey(pub(crate) [u8; TAG_BYTES]);

impl std::fmt::Display for RendezvousKey {
    fn fmt(&self, f: &mut std::fmt::Formatter) -> std::fmt::Result {
        for byte in self.0 {
            write!(f, "{:02X}", byte)?
        }
        Ok(())
    }
}

impl From<u128> for RendezvousKey {
    fn from(v: u128) -> RendezvousKey {
        let mut raw = [0; TAG_BYTES];
        LittleEndian::write_u128(&mut raw, v);
        RendezvousKey(raw)
    }
}

impl TryFrom<String> for RendezvousKey {
    type Error = Error;
    fn try_from(s: String) -> Result<RendezvousKey> {
        Self::try_from(s.as_str())
    }
}

impl TryFrom<&str> for RendezvousKey {
    type Error = Error;
    fn try_from(s: &str) -> Result<RendezvousKey> {
        let s_bytes = s.as_bytes();
        if s_bytes.len() > TAG_BYTES {
            return Err(Error::Unexpected); // TODO more helpful error message
        }
        let mut raw: [u8; TAG_BYTES] = [0; TAG_BYTES];
        for (idx, byte) in s_bytes.iter().enumerate() {
            raw[idx] = *byte;
        }
        Ok(RendezvousKey(raw))
    }
}

impl RendezvousKey {
    pub fn from_bytes(bytes: [u8; TAG_BYTES]) -> Self {
        RendezvousKey(bytes)
    }

    pub fn as_bytes(&self) -> &[u8; TAG_BYTES] {
        &self.0
    }

    pub fn random() -> Self {
        let mut raw = [0; TAG_BYTES];
        sodiumoxide::init().expect("failed to initialize sodiumoxide");
        sodiumoxide::randombytes::randombytes_into(&mut raw);
        RendezvousKey(raw)
    }
}

#[derive(Clone, Debug)]
pub struct SessionId(pub(crate) [u8; TAG_BYTES]);

impl std::fmt::Display for SessionId {
    fn fmt(&self, f: &mut std::fmt::Formatter) -> std::fmt::Result {
        for byte in self.0 {
            write!(f, "{:02X}", byte)?
        }
        Ok(())
    }
}

impl TryFrom<&str> for SessionId {
    type Error = Error;
    fn try_from(s: &str) -> Result<SessionId> {
        let s_bytes = s.as_bytes();
        if s_bytes.len() > TAG_BYTES {
            return Err(Error::Unexpected); // TODO more helpful error message
        }
        let mut raw: [u8; TAG_BYTES] = [0; TAG_BYTES];
        for (idx, byte) in s_bytes.iter().enumerate() {
            raw[idx] = *byte;
        }
        Ok(SessionId(raw))
    }
}

impl SessionId {
    pub fn as_bytes(&self) -> &[u8; TAG_BYTES] {
        &self.0
    }

    pub fn random() -> Self {
        let mut raw = [0; TAG_BYTES];
        sodiumoxide::init().expect("failed to initialize sodiumoxide");
        sodiumoxide::randombytes::randombytes_into(&mut raw);
        SessionId(raw)
    }
}

pub trait SymbolicType {
    type Type;
}

pub trait CanonicalType {
    type Type;
}

pub trait KnownType<S: Session> {
    type Type;
    const TY: Ty;
}

// Constants are trivial values. They are what can live on the nodes of the computation graph.
// Constant can not be a Unit, an Unknown or a complex structure such as ReplicatedTensor.
macro_rules! constants {
    ($($val:ident $($t:ident)?,)+) => {

        #[derive(Serialize, Deserialize, PartialEq, Clone, Debug, ShortName)]
        pub enum Constant {
            $($val($val),)+
            // TODO promote below to match other values
            Bit(u8),
            Float32(f32),
            Float64(f64),
            Ring64(u64),
            Ring128(u128),
        }

        impl Constant {
            pub fn ty(&self) -> Ty {
                match self {
                    $(Constant::$val(_) => constants!(@ty $val $($t)?),)+
                    // TODO promote below to match other values
                    Constant::Bit(_) => Ty::Bit,
                    Constant::Float32(_) => Ty::Float32,
                    Constant::Float64(_) => Ty::Float64,
                    Constant::Ring64(_) => Ty::Ring64,
                    Constant::Ring128(_) => Ty::Ring128,
                }
            }

            pub fn place(&self, plc: &HostPlacement) -> Value {
                match self {
                    $(
                        Constant::$val(x) => {constants!(@value(x.clone(), plc.clone().into()) $val $($t)?)},
                    )+
                    // TODO promote below to match other values
                    Constant::Bit(x) => Value::Bit(x.clone()),
                    Constant::Float32(x) => Value::Float32(x.clone()),
                    Constant::Float64(x) => Value::Float64(x.clone()),
                    Constant::Ring64(x) => Value::Ring64(x.clone()),
                    Constant::Ring128(x) => Value::Ring128(x.clone()),
                }
            }
        }

        $(
        impl From<$val> for Constant {
            fn from(x: $val) -> Self {
                Constant::$val(x)
            }
        }
        )+

    };
    (@ty $val:ident $t:ident) => {Ty::$t};
    (@ty $val:ident) => {Ty::$val};

    (@value($x:expr, $plc:expr) $val:ident $t:ident) => {Value::$t($t($x, $plc))};
    (@value($x:expr, $plc:expr) $val:ident) => {Value::$val($x)};
}

// The lines with 2 identifiers are for linking to the "Placed" values - the types whose `Value` incarnation has a placement already.
// The lines with 1 identifier are for linking to the "Unplaced" values, where the Constant and Value are essentially the same and can be converted easily.
constants![
    RawShape HostShape,
    RawSeed Seed,
    RawPrfKey PrfKey,
    String,
    HostBitTensor,
    HostRing64Tensor,
    HostRing128Tensor,
    HostFloat32Tensor,
    HostFloat64Tensor,
    HostInt8Tensor,
    HostInt16Tensor,
    HostInt32Tensor,
    HostInt64Tensor,
    HostUint8Tensor,
    HostUint16Tensor,
    HostUint32Tensor,
    HostUint64Tensor,
];

impl From<u8> for Constant {
    // TODO: not obvious that u64 is always Ring64
    fn from(x: u8) -> Self {
        Constant::Bit(x)
    }
}

impl From<u64> for Constant {
    // TODO: not obvious that u64 is always Ring64
    fn from(x: u64) -> Self {
        Constant::Ring64(x)
    }
}

impl From<u128> for Constant {
    // TODO: not obvious that u64 is always Ring64
    fn from(x: u128) -> Self {
        Constant::Ring128(x)
    }
}

// Values are anything that can flow along the edges of the computation graph.
// Some values are just placed constants, but some could be more complex.
macro_rules! values {
    ($($val:ident,)+) => {

        #[derive(Serialize, Deserialize, PartialEq, Eq, Copy, Clone, Debug, Display)]
        pub enum Ty {
            Unknown,
            $($val,)+
            // TODO promote below to match other values
            Bit,
            Float32,
            Float64,
            Ring64,
            Ring128,
        }

        #[derive(Serialize, Deserialize, PartialEq, Clone, Debug, ShortName)]
        pub enum Value {
            $($val($val),)+
            // TODO promote below to match other values
            Bit(u8),
            Float32(f32),
            Float64(f64),
            Ring64(u64),
            Ring128(u128),
        }

        impl Value {
            pub fn ty(&self) -> Ty {
                match self {
                    $(Value::$val(_) => Ty::$val,)+
                    // TODO promote below to match other values
                    Value::Bit(_) => Ty::Bit,
                    Value::Float32(_) => Ty::Float32,
                    Value::Float64(_) => Ty::Float64,
                    Value::Ring64(_) => Ty::Ring64,
                    Value::Ring128(_) => Ty::Ring128,
                }
            }
        }

        $(
        impl From<$val> for Value {
            fn from(x: $val) -> Self {
                Value::$val(x)
            }
        }
        )+

        $(
        impl From<&$val> for Value {
            fn from(x: &$val) -> Self {
                Value::$val(x.clone())
            }
        }
        )+

        $(
        impl TryFrom<Value> for $val {
            type Error = Error;
            fn try_from(v: Value) -> Result<Self> {
                match v {
                    Value::$val(x) => Ok(x),
                    _ => Err(Error::TypeMismatch {
                        expected: stringify!($val).to_string(),
                        found: v.ty(),
                    }),
                }
            }
        }
        )+

        $(
        impl<'v> TryFrom<&'v Value> for &'v $val {
            type Error = Error;
            fn try_from(v: &'v Value) -> Result<Self> {
                match v {
                    Value::$val(x) => Ok(x),
                    _ => Err(Error::TypeMismatch {
                        expected: stringify!($val).to_string(),
                        found: v.ty(),
                    }),
                }
            }
        }
        )+

        $(
        impl KnownType<crate::kernels::SyncSession> for $val {
            type Type = $val;
            const TY: Ty = Ty::$val;
        }
        )+

        #[derive(PartialEq, Clone, Debug)]
        pub enum SymbolicValue {
            $($val(<$val as SymbolicType>::Type),)+
        }

        impl SymbolicValue {
            pub fn ty(&self) -> Ty {
                match self {
                    $(SymbolicValue::$val(_) => Ty::$val,)+
                    // TODO promote below to match other values
                    // SymbolicValue::Unit => Ty::Unit,
                    // SymbolicValue::Bit(_) => Ty::Bit,
                    // SymbolicValue::Float32(_) => Ty::Float32,
                    // SymbolicValue::Float64(_) => Ty::Float64,
                    // SymbolicValue::Ring64(_) => Ty::Ring64,
                    // SymbolicValue::Ring128(_) => Ty::Ring128,
                }
            }
        }

        $(
        impl From<<$val as SymbolicType>::Type> for SymbolicValue {
            fn from(x: <$val as SymbolicType>::Type) -> Self {
                SymbolicValue::$val(x)
            }
        }
        )+

        $(
        impl TryFrom<SymbolicValue> for <$val as SymbolicType>::Type {
            type Error = Error;
            fn try_from(v: SymbolicValue) -> Result<Self> {
                match v {
                    SymbolicValue::$val(x) => Ok(x),
                    _ => Err(Error::TypeMismatch {
                        expected: stringify!($val).to_string(),
                        found: v.ty(),
                    }),
                }
            }
        }
        )+

        $(
        impl KnownType<crate::symbolic::SymbolicSession> for $val {
            type Type = <$val as SymbolicType>::Type;
            const TY: Ty = Ty::$val;
        }
        )+
    };
}

values![
    Unit,
    HostShape,
    Seed,
    PrfKey,
    String,
    HostBitTensor,
    HostRing64Tensor,
    HostRing128Tensor,
    HostFixed64Tensor,
    HostFixed128Tensor,
    HostFloat32Tensor,
    HostFloat64Tensor,
    HostInt8Tensor,
    HostInt16Tensor,
    HostInt32Tensor,
    HostInt64Tensor,
    HostUint8Tensor,
    HostUint16Tensor,
    HostUint32Tensor,
    HostUint64Tensor,
    Fixed64Tensor,
    Fixed128Tensor,
    ReplicatedRing64Tensor,
    ReplicatedRing128Tensor,
    ReplicatedBitTensor,
    ReplicatedFixed64Tensor,
    ReplicatedFixed128Tensor,
    ReplicatedSetup,
    ReplicatedShape,
    AdditiveBitTensor,
    AdditiveRing64Tensor,
    AdditiveRing128Tensor,
    AdditiveShape,
];

// A macros to define something common for all the possible values
#[macro_export]
macro_rules! for_all_values {( $($rules:tt)* ) => (
    macro_rules! __emit__ { $($rules)* }
    __emit__! {
        String,
        Unit,
        HostShape,
        Seed,
        PrfKey,
        HostBitTensor,
        HostRing64Tensor,
        HostRing128Tensor,
        HostFloat32Tensor,
        HostFloat64Tensor,
        HostInt8Tensor,
        HostInt16Tensor,
        HostInt32Tensor,
        HostInt64Tensor,
        HostUint8Tensor,
        HostUint16Tensor,
        HostUint32Tensor,
        HostUint64Tensor,
        HostFixed64Tensor,
        HostFixed128Tensor
    }
)}

// Unit is still special. Placed unit is just a host placement.
#[derive(Serialize, Deserialize, PartialEq, Clone, Debug)]
pub struct Unit(pub HostPlacement);

impl SymbolicType for Unit {
    type Type = Symbolic<Unit>;
}

impl Placed for Unit {
    type Placement = HostPlacement;

    fn placement(&self) -> Result<Self::Placement> {
        Ok(self.0.clone())
    }
}

#[derive(Serialize, Deserialize, PartialEq, Copy, Clone, Debug)]
pub enum Signature {
    Nullary(NullarySignature),
    Unary(UnarySignature),
    Binary(BinarySignature),
    Ternary(TernarySignature),
}

#[derive(Serialize, Deserialize, PartialEq, Copy, Clone, Debug)]
pub struct NullarySignature {
    pub ret: Ty,
}

#[derive(Serialize, Deserialize, PartialEq, Copy, Clone, Debug)]
pub struct UnarySignature {
    pub arg0: Ty,
    pub ret: Ty,
}

#[derive(Serialize, Deserialize, PartialEq, Copy, Clone, Debug)]
pub struct BinarySignature {
    pub arg0: Ty,
    pub arg1: Ty,
    pub ret: Ty,
}

#[derive(Serialize, Deserialize, PartialEq, Copy, Clone, Debug)]
pub struct TernarySignature {
    pub arg0: Ty,
    pub arg1: Ty,
    pub arg2: Ty,
    pub ret: Ty,
}

impl From<NullarySignature> for Signature {
    fn from(s: NullarySignature) -> Signature {
        Signature::Nullary(s)
    }
}

impl From<UnarySignature> for Signature {
    fn from(s: UnarySignature) -> Signature {
        Signature::Unary(s)
    }
}

impl From<BinarySignature> for Signature {
    fn from(s: BinarySignature) -> Signature {
        Signature::Binary(s)
    }
}

impl From<TernarySignature> for Signature {
    fn from(s: TernarySignature) -> Signature {
        Signature::Ternary(s)
    }
}

impl Signature {
    pub fn nullary(ret: Ty) -> Signature {
        NullarySignature { ret }.into()
    }
    pub fn unary(arg0: Ty, ret: Ty) -> Signature {
        UnarySignature { arg0, ret }.into()
    }
    pub fn binary(arg0: Ty, arg1: Ty, ret: Ty) -> Signature {
        BinarySignature { arg0, arg1, ret }.into()
    }
    pub fn ternary(arg0: Ty, arg1: Ty, arg2: Ty, ret: Ty) -> Signature {
        TernarySignature {
            arg0,
            arg1,
            arg2,
            ret,
        }
        .into()
    }
    pub fn ret(&self) -> Ty {
        match self {
            Signature::Nullary(s) => s.ret,
            Signature::Unary(s) => s.ret,
            Signature::Binary(s) => s.ret,
            Signature::Ternary(s) => s.ret,
        }
    }

    pub fn arg(&self, arg: usize) -> Result<Ty> {
        match (self, arg) {
            (Signature::Unary(s), 0) => Ok(s.arg0),
            (Signature::Binary(s), 0) => Ok(s.arg0),
            (Signature::Binary(s), 1) => Ok(s.arg1),
            (Signature::Ternary(s), 0) => Ok(s.arg0),
            (Signature::Ternary(s), 1) => Ok(s.arg1),
            (Signature::Ternary(s), 2) => Ok(s.arg2),
            _ => Err(Error::OperandUnavailable),
        }
    }

    pub fn arity(&self) -> usize {
        match self {
            Signature::Nullary(_) => 0,
            Signature::Unary(_) => 1,
            Signature::Binary(_) => 2,
            Signature::Ternary(_) => 3,
        }
    }

    pub fn merge(&mut self, another: Signature) -> anyhow::Result<()> {
        match (self, &another) {
            (Signature::Nullary(s), Signature::Nullary(o)) => s.merge(o),
            (Signature::Unary(s), Signature::Unary(o)) => s.merge(o),
            (Signature::Binary(s), Signature::Binary(o)) => s.merge(o),
            (Signature::Ternary(s), Signature::Ternary(o)) => s.merge(o),
            (Signature::Nullary(s), o) => Err(anyhow::anyhow!(
                "Can not merge {:?} with an incompatible signature {:?}",
                s,
                o
            )),
            (Signature::Unary(s), o) => Err(anyhow::anyhow!(
                "Can not merge {:?} with an incompatible signature {:?}",
                s,
                o
            )),
            (Signature::Binary(s), o) => Err(anyhow::anyhow!(
                "Can not merge {:?} with an incompatible signature {:?}",
                s,
                o
            )),
            (Signature::Ternary(s), o) => Err(anyhow::anyhow!(
                "Can not merge {:?} with an incompatible signature {:?}",
                s,
                o
            )),
        }
    }
}

impl NullarySignature {
    pub fn merge(&mut self, another: &NullarySignature) -> anyhow::Result<()> {
        if let Some(new_type) = self.ret.merge(&another.ret) {
            self.ret = new_type;
        }
        Ok(())
    }
}

impl UnarySignature {
    pub fn merge(&mut self, another: &UnarySignature) -> anyhow::Result<()> {
        if let Some(new_type) = self.arg0.merge(&another.arg0) {
            self.arg0 = new_type;
        }
        if let Some(new_type) = self.ret.merge(&another.ret) {
            self.ret = new_type;
        }
        Ok(())
    }
}

impl BinarySignature {
    pub fn merge(&mut self, another: &BinarySignature) -> anyhow::Result<()> {
        if let Some(new_type) = self.arg0.merge(&another.arg0) {
            self.arg0 = new_type;
        }
        if let Some(new_type) = self.arg1.merge(&another.arg1) {
            self.arg1 = new_type;
        }
        if let Some(new_type) = self.ret.merge(&another.ret) {
            self.ret = new_type;
        }
        Ok(())
    }
}

impl TernarySignature {
    pub fn merge(&mut self, another: &TernarySignature) -> anyhow::Result<()> {
        if let Some(new_type) = self.arg0.merge(&another.arg0) {
            self.arg0 = new_type;
        }
        if let Some(new_type) = self.arg1.merge(&another.arg1) {
            self.arg1 = new_type;
        }
        if let Some(new_type) = self.arg2.merge(&another.arg2) {
            self.arg2 = new_type;
        }
        if let Some(new_type) = self.ret.merge(&another.ret) {
            self.ret = new_type;
        }
        Ok(())
    }
}

impl Ty {
    /// Merge type information.
    ///
    /// Returns `Some(new_type)` if a merge produced a new type.
    /// Otherwise returns None
    pub fn merge(&self, another: &Ty) -> Option<Ty> {
        match self {
            Ty::Unknown => Some(*another),
            _ => None,
        }
    }
}

macro_rules! operators {
    ($($t:ident,)+) => {

        paste! {
            #[derive(Serialize, Deserialize, PartialEq, Clone, Debug)]
            pub enum Operator {
                $($t([<$t Op>]),)+
            }
        }

        $(
        paste! {
            impl From<[<$t Op>]> for Operator {
                fn from(x: [<$t Op>]) -> Operator {
                    Operator::$t(x)
                }
            }
        }
        )+

        impl Operator {
            pub fn sig(&self) -> &Signature {
                match self {
                    $(Operator::$t(op) => &op.sig,)+
                }
            }

            pub fn sig_mut(&mut self) -> &mut Signature {
                match self {
                    $(Operator::$t(op) => &mut op.sig,)+
                }
            }

            pub fn short_name(&self) -> &str {
                match self {
                    $(Operator::$t(op) => op.short_name(),)+
                }
            }
        }
    }
}

operators![
    Identity,
    Cast,
    Load,
    Save,
    Send,
    Receive,
    Input,
    Output,
    Constant,
    Shape,
    PrimDeriveSeed,
    PrimPrfKeyGen,
    // Host operations
    HostAdd,
    HostSub,
    HostMul,
    HostDiv,
    HostDot,
    HostMean,
    HostSqrt,
    HostExpandDims,
    HostSlice,
    HostDiag,
    HostIndexAxis,
    HostBitDec,
    HostReshape,
    HostSqueeze,
    HostSum,
    HostOnes,
    HostConcat,
    HostTranspose,
    HostInverse,
    HostAtLeast2D,
    HostShlDim,
    RingAdd,
    RingSub,
    RingNeg,
    RingMul,
    RingDot,
    RingSum,
    RingFixedpointMean,
    RingFixedpointEncode,
    RingFixedpointDecode,
    RingSample,
    RingSampleSeeded,
    RingShl,
    RingShr,
    RingInject,
    RingFill,
    BitFill,
    BitExtract,
    BitSample,
    BitSampleSeeded,
    BitXor,
    BitAnd,
    FixedpointEncode,
    FixedpointDecode,
    FixedpointAdd,
    FixedpointSub,
    FixedpointMul,
    FixedpointDot,
    FixedpointTruncPr,
    FixedpointMean,
    FixedpointSum,
    // Additive operations
    AdtReveal,
    AdtFill,
    AdtAdd,
    AdtSub,
    AdtMul,
    AdtShl,
    AdtToRep,
    // Replicated operations
    RepAbs,
    RepSetup,
    RepShare,
    RepReveal,
    RepFill,
    RepAdd,
    RepSub,
    RepMul,
    RepMsb,
    RepDot,
    RepMean,
    RepShl,
    RepSum,
    RepTruncPr,
    RepToAdt,
    RepIndexAxis,
    RepDiag,
    RepSlice,
    RepBitDec,
    RepShlDim,
];

pub trait HasShortName {
    fn short_name(&self) -> &str;
}

#[derive(Serialize, Deserialize, PartialEq, Clone, Debug, ShortName)]
pub struct IdentityOp {
    pub sig: Signature,
}

#[derive(Serialize, Deserialize, PartialEq, Clone, Debug, ShortName)]
pub struct SendOp {
    pub sig: Signature,
    pub rendezvous_key: RendezvousKey,
    pub receiver: Role,
}

#[derive(Serialize, Deserialize, PartialEq, Clone, Debug, ShortName)]
pub struct ReceiveOp {
    pub sig: Signature,
    pub rendezvous_key: RendezvousKey,
    pub sender: Role,
}

#[derive(Serialize, Deserialize, PartialEq, Clone, Debug, ShortName)]
pub struct InputOp {
    pub sig: Signature,
    pub arg_name: String,
}

#[derive(Serialize, Deserialize, PartialEq, Clone, Debug, ShortName)]
pub struct OutputOp {
    pub sig: Signature,
}

#[derive(Serialize, Deserialize, PartialEq, Clone, Debug, ShortName)]
pub struct LoadOp {
    pub sig: Signature,
}

#[derive(Serialize, Deserialize, PartialEq, Clone, Debug, ShortName)]
pub struct CastOp {
    pub sig: Signature,
}

#[derive(Serialize, Deserialize, PartialEq, Clone, Debug, ShortName)]
pub struct SaveOp {
    pub sig: Signature,
}

#[derive(Serialize, Deserialize, PartialEq, Clone, Debug, ShortName)]
pub struct ConstantOp {
    pub sig: Signature,
    pub value: Constant, // TODO Box<Constant> or Box inside Constant?
}

#[derive(Serialize, Deserialize, PartialEq, Clone, Debug, ShortName)]
pub struct HostAddOp {
    pub sig: Signature,
}

#[derive(Serialize, Deserialize, PartialEq, Clone, Debug, ShortName)]
pub struct HostSubOp {
    pub sig: Signature,
}

#[derive(Serialize, Deserialize, PartialEq, Clone, Debug, ShortName)]
pub struct HostMulOp {
    pub sig: Signature,
}

#[derive(Serialize, Deserialize, PartialEq, Clone, Debug, ShortName)]
pub struct HostDivOp {
    pub sig: Signature,
}

#[derive(Serialize, Deserialize, PartialEq, Clone, Debug, ShortName)]
pub struct HostDotOp {
    pub sig: Signature,
}

#[derive(Serialize, Deserialize, PartialEq, Clone, Debug, ShortName)]
pub struct HostMeanOp {
    pub sig: Signature,
    pub axis: Option<u32>,
}

#[derive(Serialize, Deserialize, PartialEq, Clone, Debug, ShortName)]
pub struct HostSqrtOp {
    pub sig: Signature,
}

#[derive(Serialize, Deserialize, PartialEq, Clone, Debug, ShortName)]
pub struct HostOnesOp {
    pub sig: Signature,
}

#[derive(Serialize, Deserialize, PartialEq, Clone, Debug, ShortName)]
pub struct HostConcatOp {
    pub sig: Signature,
    pub axis: u32,
}

#[derive(Serialize, Deserialize, PartialEq, Clone, Debug, ShortName)]
pub struct HostAtLeast2DOp {
    pub sig: Signature,
    pub to_column_vector: bool,
}

#[derive(Serialize, Deserialize, PartialEq, Clone, Debug, ShortName)]
pub struct HostExpandDimsOp {
    pub sig: Signature,
    pub axis: Vec<u32>,
}

#[derive(Serialize, Deserialize, PartialEq, Clone, Debug, ShortName)]
pub struct HostSqueezeOp {
    pub sig: Signature,
    pub axis: Option<u32>,
}

#[derive(Serialize, Deserialize, PartialEq, Clone, Debug, ShortName)]
pub struct HostReshapeOp {
    pub sig: Signature,
}

#[derive(Serialize, Deserialize, PartialEq, Clone, Debug, ShortName)]
pub struct HostSumOp {
    pub sig: Signature,
    pub axis: Option<u32>,
}

#[derive(Serialize, Deserialize, PartialEq, Clone, Debug, ShortName)]
pub struct HostTransposeOp {
    pub sig: Signature,
}

#[derive(Serialize, Deserialize, PartialEq, Clone, Debug, ShortName)]
pub struct HostInverseOp {
    pub sig: Signature,
}

#[derive(Serialize, Deserialize, PartialEq, Clone, Debug, ShortName)]
pub struct ShapeOp {
    pub sig: Signature,
}

#[derive(Serialize, Deserialize, PartialEq, Clone, Debug, ShortName)]
pub struct HostSliceOp {
    pub sig: Signature,
    pub slice: SliceInfo,
}

#[derive(Serialize, Deserialize, PartialEq, Clone, Debug, ShortName)]
pub struct HostDiagOp {
    pub sig: Signature,
}

#[derive(Serialize, Deserialize, PartialEq, Clone, Debug, ShortName)]
pub struct HostIndexAxisOp {
    pub sig: Signature,
    pub axis: usize,
    pub index: usize,
}

#[derive(Serialize, Deserialize, PartialEq, Clone, Debug, ShortName)]
pub struct HostShlDimOp {
    pub sig: Signature,
    pub amount: usize,
    pub bit_length: usize,
}

#[derive(Serialize, Deserialize, PartialEq, Clone, Debug, ShortName)]
pub struct HostBitDecOp {
    pub sig: Signature,
}

#[derive(Serialize, Deserialize, PartialEq, Clone, Debug, ShortName)]
pub struct BitFillOp {
    pub sig: Signature,
    pub value: Constant,
}

#[derive(Serialize, Deserialize, PartialEq, Clone, Debug, ShortName)]
pub struct BitToRingOp {
    pub sig: Signature,
}

#[derive(Serialize, Deserialize, PartialEq, Clone, Debug, ShortName)]
pub struct RingFillOp {
    pub sig: Signature,
    pub value: Constant,
}

#[derive(Serialize, Deserialize, PartialEq, Clone, Debug, ShortName)]
pub struct AdtFillOp {
    pub sig: Signature,
    pub value: Constant,
}

#[derive(Serialize, Deserialize, PartialEq, Clone, Debug, ShortName)]
pub struct PrimDeriveSeedOp {
    pub sig: Signature,
    pub sync_key: SyncKey,
}

#[derive(Serialize, Deserialize, PartialEq, Clone, Debug, ShortName)]
pub struct PrimPrfKeyGenOp {
    pub sig: Signature,
}

#[derive(Serialize, Deserialize, PartialEq, Clone, Debug, ShortName)]
pub struct RingAddOp {
    pub sig: Signature,
}

#[derive(Serialize, Deserialize, PartialEq, Clone, Debug, ShortName)]
pub struct RingSubOp {
    pub sig: Signature,
}

#[derive(Serialize, Deserialize, PartialEq, Clone, Debug, ShortName)]
pub struct RingNegOp {
    pub sig: Signature,
}

#[derive(Serialize, Deserialize, PartialEq, Clone, Debug, ShortName)]
pub struct RingMulOp {
    pub sig: Signature,
}

#[derive(Serialize, Deserialize, PartialEq, Clone, Debug, ShortName)]
pub struct RingDotOp {
    pub sig: Signature,
}

#[derive(Serialize, Deserialize, PartialEq, Clone, Debug, ShortName)]
pub struct RingSumOp {
    pub sig: Signature,
    pub axis: Option<u32>,
}

#[derive(Serialize, Deserialize, PartialEq, Clone, Debug, ShortName)]
pub struct RingFixedpointMeanOp {
    pub sig: Signature,
    pub axis: Option<u32>,
    pub scaling_base: u64,
    pub scaling_exp: u32,
}

#[derive(Serialize, Deserialize, PartialEq, Clone, Debug, ShortName)]
pub struct RingSampleOp {
    pub sig: Signature,
    pub max_value: Option<u64>,
}

#[derive(Serialize, Deserialize, PartialEq, Clone, Debug, ShortName)]
pub struct RingSampleSeededOp {
    pub sig: Signature,
    pub max_value: Option<u64>,
}

#[derive(Serialize, Deserialize, PartialEq, Clone, Debug, ShortName)]
pub struct RingShlOp {
    pub sig: Signature,
    pub amount: usize,
}

#[derive(Serialize, Deserialize, PartialEq, Clone, Debug, ShortName)]
pub struct RingShrOp {
    pub sig: Signature,
    pub amount: usize,
}

#[derive(Serialize, Deserialize, PartialEq, Clone, Debug, ShortName)]
pub struct RingInjectOp {
    pub sig: Signature,
    pub bit_idx: usize,
}

#[derive(Serialize, Deserialize, PartialEq, Clone, Debug, ShortName)]
pub struct BitExtractOp {
    pub sig: Signature,
    pub bit_idx: usize,
}

#[derive(Serialize, Deserialize, PartialEq, Clone, Debug, ShortName)]
pub struct BitSampleOp {
    pub sig: Signature,
}

#[derive(Serialize, Deserialize, PartialEq, Clone, Debug, ShortName)]
pub struct BitSampleSeededOp {
    pub sig: Signature,
}

#[derive(Serialize, Deserialize, PartialEq, Clone, Debug, ShortName)]
pub struct BitXorOp {
    pub sig: Signature,
}

#[derive(Serialize, Deserialize, PartialEq, Clone, Debug, ShortName)]
pub struct BitAndOp {
    pub sig: Signature,
}

#[derive(Serialize, Deserialize, PartialEq, Clone, Debug, ShortName)]
pub struct BitNegOp {
    pub sig: Signature,
}

#[derive(Serialize, Deserialize, PartialEq, Clone, Debug, ShortName)]
pub struct FixedpointEncodeOp {
    pub sig: Signature,
    pub precision: u32,
}

#[derive(Serialize, Deserialize, PartialEq, Clone, Debug, ShortName)]
pub struct FixedpointDecodeOp {
    pub sig: Signature,
    pub precision: u32,
}

#[derive(Serialize, Deserialize, PartialEq, Clone, Debug, ShortName)]
pub struct FixedpointAddOp {
    pub sig: Signature,
}

#[derive(Serialize, Deserialize, PartialEq, Clone, Debug, ShortName)]
pub struct FixedpointSubOp {
    pub sig: Signature,
}

#[derive(Serialize, Deserialize, PartialEq, Clone, Debug, ShortName)]
pub struct FixedpointMulOp {
    pub sig: Signature,
}

#[derive(Serialize, Deserialize, PartialEq, Clone, Debug, ShortName)]
pub struct FixedpointDotOp {
    pub sig: Signature,
}

#[derive(Serialize, Deserialize, PartialEq, Clone, Debug, ShortName)]
pub struct FixedpointTruncPrOp {
    pub sig: Signature,
    pub precision: u32, // TODO(Morten) rename to amount?
}

#[derive(Serialize, Deserialize, PartialEq, Clone, Debug, ShortName)]
pub struct FixedpointMeanOp {
    pub sig: Signature,
    pub axis: Option<u32>,
    pub scaling_base: u64,
    pub scaling_exp: u32,
}

#[derive(Serialize, Deserialize, PartialEq, Clone, Debug, ShortName)]
pub struct FixedpointSumOp {
    pub sig: Signature,
    pub axis: Option<u32>,
}

#[derive(Serialize, Deserialize, PartialEq, Clone, Debug, ShortName)]
pub struct RingFixedpointEncodeOp {
    pub sig: Signature,
    pub scaling_base: u64,
    pub scaling_exp: u32,
}

#[derive(Serialize, Deserialize, PartialEq, Clone, Debug, ShortName)]
pub struct RingFixedpointDecodeOp {
    pub sig: Signature,
    pub scaling_base: u64,
    pub scaling_exp: u32,
}

#[derive(Serialize, Deserialize, PartialEq, Clone, Debug, ShortName)]
pub struct AdtRevealOp {
    pub sig: Signature,
}

#[derive(Serialize, Deserialize, PartialEq, Clone, Debug, ShortName)]
pub struct AdtAddOp {
    pub sig: Signature,
}

#[derive(Serialize, Deserialize, PartialEq, Clone, Debug, ShortName)]
pub struct AdtSubOp {
    pub sig: Signature,
}

#[derive(Serialize, Deserialize, PartialEq, Clone, Debug, ShortName)]
pub struct AdtMulOp {
    pub sig: Signature,
}

#[derive(Serialize, Deserialize, PartialEq, Clone, Debug, ShortName)]
pub struct AdtShlOp {
    pub sig: Signature,
    pub amount: usize,
}

#[derive(Serialize, Deserialize, PartialEq, Clone, Debug, ShortName)]
pub struct AdtToRepOp {
    pub sig: Signature,
}

#[derive(Serialize, Deserialize, PartialEq, Clone, Debug, ShortName)]
pub struct RepAbsOp {
    pub sig: Signature,
}

#[derive(Serialize, Deserialize, PartialEq, Clone, Debug, ShortName)]
pub struct RepMsbOp {
    pub sig: Signature,
}

#[derive(Serialize, Deserialize, PartialEq, Clone, Debug, ShortName)]
pub struct RepSetupOp {
    pub sig: Signature,
}

#[derive(Serialize, Deserialize, PartialEq, Clone, Debug, ShortName)]
pub struct RepShareOp {
    pub sig: Signature,
}

#[derive(Serialize, Deserialize, PartialEq, Clone, Debug, ShortName)]
pub struct RepRevealOp {
    pub sig: Signature,
}

#[derive(Serialize, Deserialize, PartialEq, Clone, Debug, ShortName)]
pub struct RepAddOp {
    pub sig: Signature,
}

#[derive(Serialize, Deserialize, PartialEq, Clone, Debug, ShortName)]
pub struct RepSubOp {
    pub sig: Signature,
}

#[derive(Serialize, Deserialize, PartialEq, Clone, Debug, ShortName)]
pub struct RepMulOp {
    pub sig: Signature,
}

#[derive(Serialize, Deserialize, PartialEq, Clone, Debug, ShortName)]
pub struct RepDotOp {
    pub sig: Signature,
}

#[derive(Serialize, Deserialize, PartialEq, Clone, Debug, ShortName)]
pub struct RepMeanOp {
    pub sig: Signature,
    pub axis: Option<u32>,
    pub scaling_base: u64,
    pub scaling_exp: u32,
}

#[derive(Serialize, Deserialize, PartialEq, Clone, Debug, ShortName)]
pub struct RepSumOp {
    pub sig: Signature,
    pub axis: Option<u32>,
}

#[derive(Serialize, Deserialize, PartialEq, Clone, Debug, ShortName)]
pub struct RepTruncPrOp {
    pub sig: Signature,
    pub amount: u32,
}

#[derive(Serialize, Deserialize, PartialEq, Clone, Debug, ShortName)]
pub struct RepToAdtOp {
    pub sig: Signature,
}

#[derive(Serialize, Deserialize, PartialEq, Clone, Debug, ShortName)]
pub struct RepFillOp {
    pub sig: Signature,
    pub value: Constant,
}

#[derive(Serialize, Deserialize, PartialEq, Clone, Debug, ShortName)]
pub struct RepShlOp {
    pub sig: Signature,
    pub amount: usize,
}

#[derive(Serialize, Deserialize, PartialEq, Clone, Debug, ShortName)]
pub struct RepShlDimOp {
    pub sig: Signature,
    pub amount: usize,
    pub bit_length: usize,
}

#[derive(Serialize, Deserialize, PartialEq, Clone, Debug, ShortName)]
pub struct RepIndexAxisOp {
    pub sig: Signature,
    pub axis: usize,
    pub index: usize,
}

#[derive(Serialize, Deserialize, PartialEq, Clone, Debug, ShortName)]
<<<<<<< HEAD
pub struct RepDiagOp {
    pub sig: Signature,
}
#[derive(Serialize, Deserialize, PartialEq, Clone, Debug, ShortName)]
=======
>>>>>>> 399ba781
pub struct RepSliceOp {
    pub sig: Signature,
    pub slice: SliceInfo,
}

#[derive(Serialize, Deserialize, PartialEq, Clone, Debug, ShortName)]
pub struct RepBitDecOp {
    pub sig: Signature,
}

pub trait KnownPlacement {
    const TY: PlacementTy;

    fn ty(&self) -> PlacementTy {
        Self::TY
    }
}

macro_rules! placements {
    ($($p:ident,)+) => {
        paste! {
            #[derive(Serialize, Deserialize, PartialEq, Clone, Debug)]
            pub enum Placement {
                $($p([<$p Placement>]),)+
            }
        }

        paste! {
            #[derive(Serialize, Deserialize, PartialEq, Eq, Clone, Debug)]
            pub enum PlacementTy {
                $($p,)+
            }
        }

        impl Placement {
            pub fn ty(&self) -> PlacementTy {
                match self {
                    $(Placement::$p(plc) => plc.ty(),)+
                }
            }
        }

        paste! {
            $(
            impl From<[<$p Placement>]> for Placement {
                fn from(x: [<$p Placement>]) -> Placement {
                    Placement::$p(x)
                }
            }
            )+
        }

        paste! {
            $(
            impl From<&[<$p Placement>]> for Placement {
                fn from(x: &[<$p Placement>]) -> Placement {
                    Placement::$p(x.clone())
                }
            }
            )+
        }

        paste! {
            $(
            impl TryFrom<Placement> for [<$p Placement>] {
                type Error = Error;

                fn try_from(x: Placement) -> Result<Self> {
                    match x {
                        Placement::$p(x) => Ok(x),
                        _ => Err(Error::OperandUnavailable),
                    }
                }
            }
            )+
        }

        paste! {
            $(
            impl KnownPlacement for [<$p Placement>] {
                const TY: PlacementTy = PlacementTy::$p;
            }
            )+
        }
    };
}

placements![Host, Replicated, Additive,];

#[derive(Serialize, Deserialize, Display, Clone, Debug, Hash, Eq, PartialEq)]
pub struct Role(pub String);

impl From<String> for Role {
    fn from(s: String) -> Self {
        Role(s)
    }
}

impl From<&String> for Role {
    fn from(s: &String) -> Self {
        Role(s.clone())
    }
}

impl From<&str> for Role {
    fn from(s: &str) -> Self {
        Role(s.to_string())
    }
}

#[derive(Serialize, Deserialize, PartialEq, Clone, Debug)]
pub struct HostPlacement {
    pub owner: Role,
}

#[derive(Serialize, Deserialize, PartialEq, Eq, Hash, Clone, Debug)]
pub struct ReplicatedPlacement {
    pub owners: [Role; 3],
}

#[derive(Serialize, Deserialize, PartialEq, Clone, Debug)]
pub struct AdditivePlacement {
    pub owners: [Role; 2],
}

impl ReplicatedPlacement {
    pub fn host_placements(&self) -> (HostPlacement, HostPlacement, HostPlacement) {
        let player0 = HostPlacement {
            owner: self.owners[0].clone(),
        };
        let player1 = HostPlacement {
            owner: self.owners[1].clone(),
        };
        let player2 = HostPlacement {
            owner: self.owners[2].clone(),
        };
        (player0, player1, player2)
    }
}

impl AdditivePlacement {
    pub fn host_placements(&self) -> (HostPlacement, HostPlacement) {
        let player0 = HostPlacement {
            owner: self.owners[0].clone(),
        };
        let player1 = HostPlacement {
            owner: self.owners[1].clone(),
        };
        (player0, player1)
    }
}

pub trait Placed {
    type Placement;

    fn placement(&self) -> std::result::Result<Self::Placement, Error>;
}

#[derive(Serialize, Deserialize, Clone, Debug, PartialEq)]
pub struct Operation {
    pub name: String,
    pub kind: Operator,
    pub inputs: Vec<String>, // TODO(Morten) use indices instead of strings?
    pub placement: Placement,
}

#[derive(Debug)]
pub struct Computation {
    // pub constants: Vec<Value>,
    // pub operators: Vec<Operator>,
    pub operations: Vec<Operation>,
}<|MERGE_RESOLUTION|>--- conflicted
+++ resolved
@@ -1315,13 +1315,11 @@
 }
 
 #[derive(Serialize, Deserialize, PartialEq, Clone, Debug, ShortName)]
-<<<<<<< HEAD
 pub struct RepDiagOp {
     pub sig: Signature,
 }
-#[derive(Serialize, Deserialize, PartialEq, Clone, Debug, ShortName)]
-=======
->>>>>>> 399ba781
+
+#[derive(Serialize, Deserialize, PartialEq, Clone, Debug, ShortName)]
 pub struct RepSliceOp {
     pub sig: Signature,
     pub slice: SliceInfo,

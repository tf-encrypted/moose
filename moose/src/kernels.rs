--- conflicted
+++ resolved
@@ -2651,10 +2651,7 @@
         (ReplicatedPlacement, (Fixed128Tensor) -> Fixed128Tensor => [hybrid] Self::fixed_rep_kernel),
         (ReplicatedPlacement, (ReplicatedFixed64Tensor) -> ReplicatedFixed64Tensor => [transparent] Self::rep_rep_kernel),
         (ReplicatedPlacement, (ReplicatedFixed128Tensor) -> ReplicatedFixed128Tensor => [transparent] Self::rep_rep_kernel),
-<<<<<<< HEAD
         (ReplicatedPlacement, (crate::logical::Tensor) -> crate::logical::Tensor => [hybrid] Self::logical_kernel),
-=======
->>>>>>> 65bf19cc
     ]
 }
 

use super::*;
use crate::error::{Error, Result};
use crate::execution::{RuntimeSession, Session};
use crate::prng::AesRng;
use crate::{Const, Ring, N128, N224, N64};
use ndarray::LinalgScalar;
#[cfg(feature = "blas")]
use ndarray_linalg::{Inverse, Lapack};
use num_traits::{Float, FromPrimitive, Zero};
use std::marker::PhantomData;
use std::num::Wrapping;

impl ConstantOp {
    pub(crate) fn kernel<S: RuntimeSession, T: Placed>(
        sess: &S,
        plc: &HostPlacement,
        value: T,
    ) -> Result<T>
    where
        HostPlacement: PlacementPlace<S, T>,
    {
        Ok(plc.place(sess, value))
    }
}

macro_rules! wrapping_constant_kernel {
    ($name:ident for $wrapping:tt($inner:ty)) => {
        impl ConstantOp {
            pub(crate) fn $name<S: RuntimeSession>(
                _sess: &S,
                plc: &HostPlacement,
                value: $inner,
            ) -> Result<$wrapping> {
                Ok($wrapping(value.clone(), plc.clone()))
            }
        }
    };
}

wrapping_constant_kernel!(string_kernel for HostString(String));
wrapping_constant_kernel!(shape_kernel for HostShape(RawShape));
wrapping_constant_kernel!(prf_key_kernel for PrfKey(RawPrfKey));
wrapping_constant_kernel!(seed_kernel for Seed(RawSeed));

impl SendOp {
    pub(crate) fn kernel<S: RuntimeSession, T>(
        _sess: &S,
        _plc: &HostPlacement,
        _rendezvous_key: RendezvousKey,
        _receiver: Role,
        _x: T,
    ) -> Result<Unit>
    where
        Value: From<T>,
    {
        // let x: Value = x.into();
        // sess.networking.send(&x, &receiver, &rendezvous_key)?;
        // Ok(Unit(plc.clone()))
        todo!()
    }
}

impl ReceiveOp {
    pub(crate) fn kernel<S: RuntimeSession, T>(
        _sess: &S,
        _plc: &HostPlacement,
        _rendezvous_key: RendezvousKey,
        _sender: Role,
    ) -> Result<T>
    where
        T: TryFrom<Value, Error = Error>,
        T: std::fmt::Debug,
        HostPlacement: PlacementPlace<S, T>,
    {
        // use std::convert::TryInto;
        // let value = sess.networking.receive(&sender, &rendezvous_key)?;
        // Ok(plc.place(sess, value.try_into()?))
        todo!()
    }

    pub(crate) fn missing_kernel<S: RuntimeSession, T>(
        _sess: &S,
        _plc: &HostPlacement,
        _rendezvous_key: RendezvousKey,
        _sender: Role,
    ) -> Result<T>
    where
        T: KnownType<S>,
    {
        Err(Error::KernelError(format!(
            "missing HostPlacement: PlacementPlace trait implementation for '{}'",
            &<T as KnownType<S>>::TY
        )))
    }
}

impl IdentityOp {
    pub(crate) fn kernel<S: RuntimeSession, T>(sess: &S, plc: &HostPlacement, x: T) -> Result<T>
    where
        HostPlacement: PlacementPlace<S, T>,
    {
        let value = plc.place(sess, x);
        Ok(value)
    }

    pub(crate) fn missing_kernel<S: RuntimeSession, T>(
        _sess: &S,
        _plc: &HostPlacement,
        _x: T,
    ) -> Result<T>
    where
        T: KnownType<S>,
    {
        Err(Error::KernelError(format!(
            "missing HostPlacement: PlacementPlace trait implementation for '{}'",
            &<T as KnownType<S>>::TY
        )))
    }
}

impl InputOp {
    pub(crate) fn kernel<S: RuntimeSession, O>(
        sess: &S,
        plc: &HostPlacement,
        arg_name: String,
    ) -> Result<O>
    where
        O: TryFrom<Value, Error = Error>,
        HostPlacement: PlacementPlace<S, O>,
    {
        use std::convert::TryInto;
        let value = sess
            .find_argument(&arg_name)
            .ok_or_else(|| Error::MissingArgument(arg_name.clone()))?;
        let value = plc.place(sess, value.try_into()?);
        Ok(value)
    }

    pub(crate) fn missing_kernel<S: RuntimeSession, O>(
        _sess: &S,
        _plc: &HostPlacement,
        _arg_name: String,
    ) -> Result<O>
    where
        O: KnownType<S>,
    {
        Err(Error::KernelError(format!(
            "missing HostPlacement: PlacementPlace trait implementation for '{}'",
            &<O as KnownType<S>>::TY
        )))
    }

    pub(crate) fn host_bitarray64<S: Session, HostBitTensorT>(
        sess: &S,
        plc: &HostPlacement,
        arg_name: String,
    ) -> Result<HostBitArray<HostBitTensorT, N64>>
    where
        HostPlacement: PlacementInput<S, HostBitTensorT>,
    {
        // TODO(Morten) ideally we should verify that shape of bit tensor
        let bit_tensor = plc.input(sess, arg_name);
        Ok(HostBitArray(bit_tensor, PhantomData))
    }

    pub(crate) fn host_bitarray128<S: Session, HostBitTensorT>(
        sess: &S,
        plc: &HostPlacement,
        arg_name: String,
    ) -> Result<HostBitArray<HostBitTensorT, N128>>
    where
        HostPlacement: PlacementInput<S, HostBitTensorT>,
    {
        // TODO(Morten) ideally we should verify that shape of bit tensor
        let bit_tensor = plc.input(sess, arg_name);
        Ok(HostBitArray(bit_tensor, PhantomData))
    }

    pub(crate) fn host_bitarray224<S: Session, HostBitTensorT>(
        sess: &S,
        plc: &HostPlacement,
        arg_name: String,
    ) -> Result<HostBitArray<HostBitTensorT, N224>>
    where
        HostPlacement: PlacementInput<S, HostBitTensorT>,
    {
        // TODO(Morten) ideally we should verify that shape of bit tensor
        let bit_tensor = plc.input(sess, arg_name);
        Ok(HostBitArray(bit_tensor, PhantomData))
    }
}

impl OutputOp {
    pub(crate) fn kernel<S: RuntimeSession, O>(sess: &S, plc: &HostPlacement, x: O) -> Result<O>
    where
        HostPlacement: PlacementPlace<S, O>,
    {
        // Output is not doing anything now, it is just a marker on the graph.
        // But it has to return a value because that's how we collect outputs in the old framework
        let x = plc.place(sess, x);
        Ok(x)
    }

    pub(crate) fn non_placing_kernel<S: RuntimeSession, O>(
        _sess: &S,
        _plc: &HostPlacement,
        x: O,
    ) -> Result<O> {
        // Output is not doing anything now, it is just a marker on the graph.
        // But it has to return a value because that's how we collect outputs in the old framework
        Ok(x)
    }
}

impl LoadOp {
    pub(crate) fn kernel<S: RuntimeSession, O>(
        _sess: &S,
        _plc: &HostPlacement,
        _key: HostString,
        _query: HostString,
    ) -> Result<O>
    where
        O: KnownType<S>,
        O: TryFrom<Value, Error = Error>,
        HostPlacement: PlacementPlace<S, O>,
    {
        // use std::convert::TryInto;
        // let value = sess.storage.load(&key.0, &query.0, Some(<O as KnownType<S>>::TY))?;
        // let value = plc.place(sess, value.try_into()?);
        // Ok(value)
        todo!()
    }

    pub(crate) fn missing_kernel<S: RuntimeSession, O>(
        _sess: &S,
        _plc: &HostPlacement,
        _key: HostString,
        _query: HostString,
    ) -> Result<O>
    where
        O: KnownType<S>,
    {
        Err(Error::KernelError(format!(
            "missing HostPlacement: PlacementPlace trait implementation for '{}'",
            &<O as KnownType<S>>::TY
        )))
    }
}

impl SaveOp {
    pub(crate) fn kernel<S: RuntimeSession, O>(
        _sess: &S,
        _plc: &HostPlacement,
        _key: HostString,
        _x: O,
    ) -> Result<Unit>
    where
        Value: From<O>,
    {
        // let x: Value = x.into();
        // sess.storage.save(&key.0, &x)?;
        // Ok(Unit(plc.clone()))
        todo!()
    }
}

<<<<<<< HEAD
impl RingFixedpointMeanOp {
    pub(crate) fn ring64_kernel<S: RuntimeSession>(
        sess: &S,
        plc: &HostPlacement,
        axis: Option<u32>,
        scaling_base: u64,
        scaling_exp: u32,
        x: HostRing64Tensor,
    ) -> Result<HostRing64Tensor>
    where
        HostPlacement: PlacementPlace<S, HostRing64Tensor>,
    {
        let scaling_factor = u64::pow(scaling_base, scaling_exp);
        let axis = axis.map(|a| a as usize);
        let mean = HostRing64Tensor::fixedpoint_mean(x, axis, scaling_factor)?;
        Ok(plc.place(sess, mean))
    }

    pub(crate) fn ring128_kernel<S: RuntimeSession>(
        sess: &S,
        plc: &HostPlacement,
        axis: Option<u32>,
        scaling_base: u64,
        scaling_exp: u32,
        x: HostRing128Tensor,
    ) -> Result<HostRing128Tensor>
    where
        HostPlacement: PlacementPlace<S, HostRing128Tensor>,
    {
        let scaling_factor = u128::pow(scaling_base as u128, scaling_exp);
        let axis = axis.map(|a| a as usize);
        let mean = HostRing128Tensor::fixedpoint_mean(x, axis, scaling_factor)?;
        Ok(plc.place(sess, mean))
    }
}

impl AddOp {
    pub(crate) fn host_kernel<S: RuntimeSession, T: LinalgScalar + FromPrimitive>(
        sess: &S,
=======
impl HostAddOp {
    pub(crate) fn kernel<S: RuntimeSession, T: LinalgScalar + FromPrimitive>(
        _sess: &S,
>>>>>>> 25c77846
        plc: &HostPlacement,
        x: HostTensor<T>,
        y: HostTensor<T>,
    ) -> Result<HostTensor<T>>
    where
        HostPlacement: PlacementPlace<S, HostTensor<T>>,
    {
        Ok(HostTensor(x.0 + y.0, plc.clone()))
    }
}

<<<<<<< HEAD
impl SubOp {
    pub(crate) fn host_kernel<S: RuntimeSession, T: LinalgScalar + FromPrimitive>(
        sess: &S,
=======
impl HostSubOp {
    pub(crate) fn kernel<S: RuntimeSession, T: LinalgScalar + FromPrimitive>(
        _sess: &S,
>>>>>>> 25c77846
        plc: &HostPlacement,
        x: HostTensor<T>,
        y: HostTensor<T>,
    ) -> Result<HostTensor<T>>
    where
        HostPlacement: PlacementPlace<S, HostTensor<T>>,
    {
        Ok(HostTensor(x.0 - y.0, plc.clone()))
    }
}

<<<<<<< HEAD
impl MulOp {
    pub(crate) fn host_kernel<S: RuntimeSession, T: LinalgScalar + FromPrimitive>(
        sess: &S,
=======
impl HostMulOp {
    pub(crate) fn kernel<S: RuntimeSession, T: LinalgScalar + FromPrimitive>(
        _sess: &S,
>>>>>>> 25c77846
        plc: &HostPlacement,
        x: HostTensor<T>,
        y: HostTensor<T>,
    ) -> Result<HostTensor<T>>
    where
        HostPlacement: PlacementPlace<S, HostTensor<T>>,
    {
        Ok(HostTensor(x.0 * y.0, plc.clone()))
    }

    pub(crate) fn ring_kernel<S: RuntimeSession, T>(
        _sess: &S,
        plc: &HostPlacement,
        x: HostRingTensor<T>,
        y: HostRingTensor<T>,
    ) -> Result<HostRingTensor<T>>
    where
        Wrapping<T>: Clone,
        Wrapping<T>: std::ops::Mul<Wrapping<T>, Output = Wrapping<T>>,
    {
        Ok(HostRingTensor(x.0 * y.0, plc.clone()))
    }
}

<<<<<<< HEAD
impl DivOp {
    pub(crate) fn host_kernel<S: RuntimeSession, T: LinalgScalar + FromPrimitive>(
        sess: &S,
=======
impl HostDivOp {
    pub(crate) fn kernel<S: RuntimeSession, T: LinalgScalar + FromPrimitive>(
        _sess: &S,
>>>>>>> 25c77846
        plc: &HostPlacement,
        x: HostTensor<T>,
        y: HostTensor<T>,
    ) -> Result<HostTensor<T>>
    where
        HostPlacement: PlacementPlace<S, HostTensor<T>>,
    {
        match x.0.broadcast(y.0.dim()) {
            Some(x_broadcasted) => Ok(HostTensor::<T>(x_broadcasted.to_owned() / y.0, plc.clone())),
            None => Ok(HostTensor::<T>(x.0 / y.0, plc.clone())),
        }
    }

    pub(crate) fn ring_kernel<S: RuntimeSession, T>(
        _sess: &S,
        plc: &HostPlacement,
        x: HostRingTensor<T>,
        y: HostRingTensor<T>,
    ) -> Result<HostRingTensor<T>>
    where
        Wrapping<T>: Clone,
        Wrapping<T>: std::ops::Div<Wrapping<T>, Output = Wrapping<T>>,
    {
        Ok(HostRingTensor(x.0 / y.0, plc.clone()))
    }
}

impl<T> HostTensor<T>
where
    T: LinalgScalar,
{
    fn dot(self, other: HostTensor<T>) -> HostTensor<T> {
        match (self.0.ndim(), other.0.ndim()) {
            (1, 1) => {
                let l = self.0.into_dimensionality::<Ix1>().unwrap();
                let r = other.0.into_dimensionality::<Ix1>().unwrap();
                let res = Array::from_elem([], l.dot(&r))
                    .into_dimensionality::<IxDyn>()
                    .unwrap();
                HostTensor(res, self.1)
            }
            (1, 2) => {
                let l = self.0.into_dimensionality::<Ix1>().unwrap();
                let r = other.0.into_dimensionality::<Ix2>().unwrap();
                let res = l.dot(&r).into_dimensionality::<IxDyn>().unwrap();
                HostTensor(res, self.1)
            }
            (2, 1) => {
                let l = self.0.into_dimensionality::<Ix2>().unwrap();
                let r = other.0.into_dimensionality::<Ix1>().unwrap();
                let res = l.dot(&r).into_dimensionality::<IxDyn>().unwrap();
                HostTensor(res, self.1)
            }
            (2, 2) => {
                let l = self.0.into_dimensionality::<Ix2>().unwrap();
                let r = other.0.into_dimensionality::<Ix2>().unwrap();
                let res = l.dot(&r).into_dimensionality::<IxDyn>().unwrap();
                HostTensor(res, self.1)
            }
            (self_rank, other_rank) => panic!(
                // TODO: replace with proper error handling
                "Dot<HostTensor> not implemented between tensors of rank {:?} and {:?}.",
                self_rank, other_rank,
            ),
        }
    }
}

impl DotOp {
    pub(crate) fn host_kernel<S: RuntimeSession, T: LinalgScalar + FromPrimitive>(
        sess: &S,
        plc: &HostPlacement,
        x: HostTensor<T>,
        y: HostTensor<T>,
    ) -> Result<HostTensor<T>>
    where
        HostPlacement: PlacementPlace<S, HostTensor<T>>,
    {
        Ok(plc.place(sess, x.dot(y)))
    }
}

impl HostOnesOp {
    pub(crate) fn kernel<S: RuntimeSession, T: LinalgScalar>(
        _sess: &S,
        plc: &HostPlacement,
        shape: HostShape,
    ) -> Result<HostTensor<T>> {
        let raw_shape = shape.0;
        Ok(HostTensor(ArrayD::ones(raw_shape.0), plc.clone()))
    }
}

impl ShapeOp {
    pub(crate) fn host_kernel<S: RuntimeSession, T>(
        _sess: &S,
        plc: &HostPlacement,
        x: HostTensor<T>,
    ) -> Result<HostShape> {
        let raw_shape = RawShape(x.0.shape().into());
        Ok(HostShape(raw_shape, plc.clone()))
    }
}

impl HostAtLeast2DOp {
    pub(crate) fn kernel<S: RuntimeSession, T: LinalgScalar>(
        sess: &S,
        plc: &HostPlacement,
        to_column_vector: bool,
        x: HostTensor<T>,
    ) -> Result<HostTensor<T>>
    where
        HostPlacement: PlacementPlace<S, HostTensor<T>>,
    {
        let y = match x.0.ndim() {
            0 => HostTensor(x.0.into_shape(IxDyn(&[1, 1])).unwrap(), x.1),
            1 => {
                let length = x.0.len();
                let newshape = if to_column_vector {
                    IxDyn(&[length, 1])
                } else {
                    IxDyn(&[1, length])
                };
                HostTensor(x.0.into_shape(newshape).unwrap(), x.1)
            }
            2 => x,
            otherwise => panic!(
                "Tensor input for `at_least_2d` must have rank <= 2, found rank {:?}.",
                otherwise
            ),
        };
        Ok(plc.place(sess, y))
    }
}

impl SliceOp {
    // TODO(lvorona): type inferring fails if I try to make it more generic and have one kernel work for all the types
    pub(crate) fn kernel<S: Session>(
        sess: &S,
        plc: &HostPlacement,
        slice_info: SliceInfo,
        x: cs!(HostShape),
    ) -> Result<cs!(HostShape)>
    where
        HostShape: KnownType<S>,
        HostPlacement: PlacementSlice<S, cs!(HostShape), cs!(HostShape)>,
    {
        Ok(plc.slice(sess, slice_info, &x))
    }
}

impl HostSliceOp {
    pub(crate) fn kernel<S: RuntimeSession, T>(
        _sess: &S,
        plc: &HostPlacement,
        slice_info: SliceInfo,
        x: HostRingTensor<T>,
    ) -> Result<HostRingTensor<T>>
    where
        T: Clone,
    {
        let slice_info =
            ndarray::SliceInfo::<Vec<ndarray::SliceInfoElem>, IxDyn, IxDyn>::from(slice_info);
        let sliced = x.0.slice(slice_info).to_owned();
        Ok(HostRingTensor(sliced, plc.clone()))
    }

    pub(crate) fn shape_kernel<S: RuntimeSession>(
        _sess: &S,
        plc: &HostPlacement,
        slice_info: SliceInfo,
        x: HostShape,
    ) -> Result<HostShape> {
        let slice = x.0.slice(
            slice_info.0[0].start as usize,
            slice_info.0[0].end.unwrap() as usize,
        );
        Ok(HostShape(slice, plc.clone()))
    }
}

impl DiagOp {
    pub(crate) fn host_kernel<S: RuntimeSession, T>(
        _sess: &S,
        plc: &HostPlacement,
        x: HostTensor<T>,
    ) -> Result<HostTensor<T>> {
        let diag =
            x.0.into_diag()
                .into_dimensionality::<IxDyn>()
                .map_err(|e| Error::KernelError(e.to_string()))?;
        Ok(HostTensor::<T>(diag, plc.clone()))
    }

    pub(crate) fn ring_kernel<S: RuntimeSession, T>(
        _sess: &S,
        plc: &HostPlacement,
        x: HostRingTensor<T>,
    ) -> Result<HostRingTensor<T>> {
        let diag =
            x.0.into_diag()
                .into_dimensionality::<IxDyn>()
                .map_err(|e| Error::KernelError(e.to_string()))?;
        Ok(HostRingTensor::<T>(diag, plc.clone()))
    }

    pub(crate) fn bit_kernel<S: RuntimeSession>(
        _sess: &S,
        plc: &HostPlacement,
        x: HostBitTensor,
    ) -> Result<HostBitTensor> {
        let diag =
            x.0.into_diag()
                .into_dimensionality::<IxDyn>()
                .map_err(|e| Error::KernelError(e.to_string()))?;
        Ok(HostBitTensor(diag, plc.clone()))
    }
}

impl<T: LinalgScalar> HostTensor<T> {
    fn index_axis(&self, axis: usize, index: usize) -> Result<HostTensor<T>> {
        if axis >= self.0.ndim() {
            return Err(Error::InvalidArgument(format!(
                "axis too large in index axis, used axis {} with dimension {}",
                axis,
                self.0.ndim()
            )));
        }
        if index >= self.0.shape()[axis] {
            return Err(Error::InvalidArgument(format!(
                "index too large in index axis, used index {} in shape {:?}",
                index,
                self.0.shape()
            )));
        }
        let axis = Axis(axis);
        let result = self.0.index_axis(axis, index);
        Ok(HostTensor(result.to_owned(), self.1.clone()))
    }
}

impl<T: Clone> HostRingTensor<T> {
    fn index_axis(self, axis: usize, index: usize) -> Result<HostRingTensor<T>> {
        if axis >= self.0.ndim() {
            return Err(Error::InvalidArgument(format!(
                "axis too large in index axis, used axis {} with dimension {}",
                axis,
                self.0.ndim()
            )));
        }
        if index >= self.0.shape()[axis] {
            return Err(Error::InvalidArgument(format!(
                "index too large in index axis, used index {} in shape {:?}",
                index,
                self.0.shape()
            )));
        }
        let axis = Axis(axis);
        let result = self.0.index_axis(axis, index);
        Ok(HostRingTensor(result.to_owned(), self.1))
    }
}

impl HostBitTensor {
    fn index_axis(self, axis: usize, index: usize) -> Result<HostBitTensor> {
        if axis >= self.0.ndim() {
            return Err(Error::InvalidArgument(format!(
                "axis too large in index axis, used axis {} with dimension {}",
                axis,
                self.0.ndim()
            )));
        }
        if index >= self.0.shape()[axis] {
            return Err(Error::InvalidArgument(format!(
                "index too large in index axis, used index {} in shape {:?}",
                index,
                self.0.shape()
            )));
        }
        let axis = Axis(axis);
        let result = self.0.index_axis(axis, index);
        Ok(HostBitTensor(result.to_owned(), self.1))
    }
}

impl IndexAxisOp {
    pub(crate) fn host_float_kernel<S: RuntimeSession, T: LinalgScalar + FromPrimitive>(
        sess: &S,
        plc: &HostPlacement,
        axis: usize,
        index: usize,
        x: HostTensor<T>,
    ) -> Result<HostTensor<T>>
    where
        HostPlacement: PlacementPlace<S, HostTensor<T>>,
    {
        Ok(plc.place(sess, x.index_axis(axis, index)?))
    }

    pub(crate) fn host_bit_kernel<S: RuntimeSession>(
        sess: &S,
        plc: &HostPlacement,
        axis: usize,
        index: usize,
        x: HostBitTensor,
    ) -> Result<HostBitTensor>
    where
        HostPlacement: PlacementPlace<S, HostBitTensor>,
    {
        Ok(plc.place(sess, x.index_axis(axis, index)?))
    }

    pub(crate) fn host_ring_kernel<S: RuntimeSession, T>(
        sess: &S,
        plc: &HostPlacement,
        axis: usize,
        index: usize,
        x: HostRingTensor<T>,
    ) -> Result<HostRingTensor<T>>
    where
        T: Clone,
        HostPlacement: PlacementPlace<S, HostRingTensor<T>>,
    {
        Ok(plc.place(sess, x.index_axis(axis, index)?))
    }
}

impl IndexOp {
    pub(crate) fn host_kernel<S: Session, HostBitT, N>(
        sess: &S,
        plc: &HostPlacement,
        index: usize,
        x: HostBitArray<HostBitT, N>,
    ) -> Result<HostBitT>
    where
        HostPlacement: PlacementIndexAxis<S, HostBitT, HostBitT>,
    {
        Ok(plc.index_axis(sess, 0, index, &x.0))
    }
}

impl HostShlDimOp {
    pub(crate) fn bit_kernel<S: RuntimeSession>(
        _sess: &S,
        plc: &HostPlacement,
        amount: usize,
        bit_length: usize,
        x: HostBitTensor,
    ) -> Result<HostBitTensor> {
        let axis = Axis(0);
        let mut raw_tensor_shape = x.0.shape().to_vec();
        raw_tensor_shape.remove(0);
        let raw_shape = raw_tensor_shape.as_ref();

        let zero = ArrayD::from_elem(raw_shape, 0);
        let zero_view = zero.view();

        let concatenated: Vec<_> = (0..bit_length)
            .map(|i| {
                if i < amount {
                    zero_view.clone()
                } else {
                    x.0.index_axis(axis, i - amount)
                }
            })
            .collect();

        let result = ndarray::stack(Axis(0), &concatenated)
            .map_err(|e| Error::KernelError(e.to_string()))?;

        Ok(HostBitTensor(result, plc.clone()))
    }
}

impl HostBitDecOp {
    pub(crate) fn ring64_kernel<S: RuntimeSession>(
        _sess: &S,
        plc: &HostPlacement,
        x: HostRing64Tensor,
    ) -> Result<HostRing64Tensor> {
        let shape = x.shape();
        let raw_shape = shape.0 .0;
        let ones = ArrayD::from_elem(raw_shape, Wrapping(1));

        let bit_rep: Vec<_> = (0..<HostRing64Tensor as Ring>::BitLength::VALUE)
            .map(|i| (&x.0 >> i) & (&ones))
            .collect();
        let bit_rep_view: Vec<_> = bit_rep.iter().map(ArrayView::from).collect();

        // by default we put bits as rows, ie access i'th bit from tensor T is done through index_axis(Axis(0), T)
        // in the current protocols it's easier to reason that the bits are stacked on axis(0)
        let result = ndarray::stack(Axis(0), &bit_rep_view)
            .map_err(|e| Error::KernelError(e.to_string()))?;
        Ok(HostRingTensor(result, plc.clone()))
    }

    pub(crate) fn ring128_kernel<S: RuntimeSession>(
        _sess: &S,
        plc: &HostPlacement,
        x: HostRing128Tensor,
    ) -> Result<HostRing128Tensor> {
        let shape = x.shape();
        let raw_shape = shape.0 .0;
        let ones = ArrayD::from_elem(raw_shape, Wrapping(1));

        let bit_rep: Vec<_> = (0..<HostRing128Tensor as Ring>::BitLength::VALUE)
            .map(|i| (&x.0 >> i) & (&ones))
            .collect();

        let bit_rep_view: Vec<_> = bit_rep.iter().map(ArrayView::from).collect();
        let result = ndarray::stack(Axis(0), &bit_rep_view)
            .map_err(|e| Error::KernelError(e.to_string()))?;
        Ok(HostRingTensor(result, plc.clone()))
    }

    pub(crate) fn bit64_kernel<S: RuntimeSession>(
        _sess: &S,
        plc: &HostPlacement,
        x: HostRing64Tensor,
    ) -> Result<HostBitTensor> {
        let shape = x.shape();
        let raw_shape = shape.0 .0;
        let ones = ArrayD::from_elem(raw_shape, Wrapping(1));

        let bit_rep: Vec<_> = (0..<HostRing64Tensor as Ring>::BitLength::VALUE)
            .map(|i| (&x.0 >> i) & (&ones))
            .collect();

        let bit_rep_view: Vec<_> = bit_rep.iter().map(ArrayView::from).collect();
        let result = ndarray::stack(Axis(0), &bit_rep_view)
            .map_err(|e| Error::KernelError(e.to_string()))?;
        // we unwrap only at the end since shifting can cause overflow
        Ok(HostBitTensor(result.map(|v| v.0 as u8), plc.clone()))
    }

    pub(crate) fn bit128_kernel<S: RuntimeSession>(
        _sess: &S,
        plc: &HostPlacement,
        x: HostRing128Tensor,
    ) -> Result<HostBitTensor> {
        let shape = x.shape();
        let raw_shape = shape.0 .0;
        let ones = ArrayD::from_elem(raw_shape, Wrapping(1));

        let bit_rep: Vec<_> = (0..<HostRing128Tensor as Ring>::BitLength::VALUE)
            .map(|i| (&x.0 >> i) & (&ones))
            .collect();

        let bit_rep_view: Vec<_> = bit_rep.iter().map(ArrayView::from).collect();
        let result = ndarray::stack(Axis(0), &bit_rep_view)
            .map_err(|e| Error::KernelError(e.to_string()))?;
        // we unwrap only at the end since shifting can cause overflow
        Ok(HostBitTensor(result.map(|v| v.0 as u8), plc.clone()))
    }
}

impl HostMeanOp {
    pub(crate) fn kernel<S: RuntimeSession, T: LinalgScalar + FromPrimitive>(
        _sess: &S,
        plc: &HostPlacement,
        axis: Option<u32>,
        x: HostTensor<T>,
    ) -> Result<HostTensor<T>>
    where
        HostPlacement: PlacementPlace<S, HostTensor<T>>,
    {
        match axis {
            Some(i) => {
                let reduced: Option<ArrayD<T>> = x.0.mean_axis(Axis(i as usize));
                if reduced.is_none() {
                    return Err(Error::KernelError(
                        "HostMeanOp cannot reduce over an empty axis.".to_string(),
                    ));
                };
                Ok(HostTensor::place(plc, reduced.unwrap()))
            }
            None => {
                let mean = x.0.mean();
                if mean.is_none() {
                    return Err(Error::KernelError(
                        "HostMeanOp cannot reduce over an empty tensor.".to_string(),
                    ));
                };
                let out = Array::from_elem([], mean.unwrap())
                    .into_dimensionality::<IxDyn>()
                    .map_err(|e| Error::KernelError(e.to_string()))?;
                Ok(HostTensor::place(plc, out))
            }
        }
    }
}

impl SqrtOp {
    pub(crate) fn host_kernel<S: RuntimeSession, T: 'static + Float>(
        _sess: &S,
        plc: &HostPlacement,
        x: HostTensor<T>,
    ) -> Result<HostTensor<T>>
    where
        HostPlacement: PlacementPlace<S, HostTensor<T>>,
    {
        let x_sqrt = x.0.mapv(T::sqrt);
        Ok(HostTensor::place(plc, x_sqrt))
    }
}

// TODO(Morten) inline
impl<T: LinalgScalar> HostTensor<T> {
    fn sum(self, axis: Option<usize>) -> Result<Self> {
        if let Some(i) = axis {
            Ok(HostTensor::<T>(self.0.sum_axis(Axis(i)), self.1))
        } else {
            let out = Array::from_elem([], self.0.sum())
                .into_dimensionality::<IxDyn>()
                .map_err(|e| Error::KernelError(e.to_string()))?;
            Ok(HostTensor::<T>(out, self.1))
        }
    }
}

impl SumOp {
    pub(crate) fn host_float_kernel<S: RuntimeSession, T: LinalgScalar + FromPrimitive>(
        sess: &S,
        plc: &HostPlacement,
        axis: Option<usize>,
        x: HostTensor<T>,
    ) -> Result<HostTensor<T>>
    where
        HostPlacement: PlacementPlace<S, HostTensor<T>>,
    {
        let axis = axis.map(|a| a as usize);
        Ok(plc.place(sess, x.sum(axis)?))
    }

    pub(crate) fn host_ring_kernel<S: RuntimeSession, T>(
        sess: &S,
        plc: &HostPlacement,
        axis: Option<usize>,
        x: HostRingTensor<T>,
    ) -> Result<HostRingTensor<T>>
    where
        T: FromPrimitive + Zero,
        Wrapping<T>: Clone,
        Wrapping<T>: std::ops::Add<Wrapping<T>, Output = Wrapping<T>>,
        HostPlacement: PlacementPlace<S, HostRingTensor<T>>,
    {
        let sum = x.sum(axis.map(|a| a as usize))?;
        Ok(plc.place(sess, sum))
    }
}

impl AddNOp {
    pub(crate) fn host_kernel<S: RuntimeSession, T>(
        _sess: &S,
        plc: &HostPlacement,
        xs: &[HostRingTensor<T>],
    ) -> Result<HostRingTensor<T>>
    where
        T: Clone + LinalgScalar,
        Wrapping<T>: std::ops::Add<Wrapping<T>, Output = Wrapping<T>>,
    {
        if xs.is_empty() {
            Err(Error::InvalidArgument(
                "cannot reduce on empty array of tensors".to_string(),
            ))
        } else {
            let base = xs[0].0.clone();
            let sum = xs[1..].iter().fold(base, |acc, item| acc + &item.0);
            Ok(HostRingTensor(sum, plc.clone()))
        }
    }

    pub(crate) fn host_float_kernel<S: RuntimeSession, T>(
        _sess: &S,
        plc: &HostPlacement,
        xs: &[HostTensor<T>],
    ) -> Result<HostTensor<T>>
    where
        T: Clone + LinalgScalar,
    {
        if xs.is_empty() {
            Err(Error::InvalidArgument(
                "cannot reduce on empty array of tensors".to_string(),
            ))
        } else {
            let base = xs[0].0.clone();
            let sum = xs[1..].iter().fold(base, |acc, item| acc + &item.0);
            Ok(HostTensor(sum, plc.clone()))
        }
    }
}

// TODO(Morten) inline
impl<T: LinalgScalar> HostTensor<T> {
    fn expand_dims(self, mut axis: Vec<usize>) -> Self {
        let plc = (&self.1).clone();
        axis.sort_by_key(|ax| Reverse(*ax));
        let newshape = self.shape().0.extend_singletons(axis);
        self.reshape(HostShape(newshape, plc))
    }
}

impl ExpandDimsOp {
    pub(crate) fn host_int_float_kernel<S: RuntimeSession, T: LinalgScalar + FromPrimitive>(
        sess: &S,
        plc: &HostPlacement,
        axis: Vec<usize>,
        x: HostTensor<T>,
    ) -> Result<HostTensor<T>> {
        Ok(plc.place(sess, x.expand_dims(axis)))
    }

    pub(crate) fn host_bit_kernel<S: RuntimeSession>(
        sess: &S,
        plc: &HostPlacement,
        axis: Vec<usize>,
        x: HostBitTensor,
    ) -> Result<HostBitTensor> {
        Ok(plc.place(sess, x.expand_dims(axis)))
    }

    pub(crate) fn host_ring_kernel<S: RuntimeSession, T>(
        sess: &S,
        plc: &HostPlacement,
        axis: Vec<usize>,
        x: HostRingTensor<T>,
    ) -> Result<HostRingTensor<T>> {
        Ok(plc.place(sess, x.expand_dims(axis)))
    }
}

// TODO(Morten) inline
impl<T: LinalgScalar> HostTensor<T> {
    fn squeeze(self, axis: Option<usize>) -> Self {
        let plc = (&self.1).clone();
        let newshape = self.shape().0.squeeze(axis);
        self.reshape(HostShape(newshape, plc))
    }
}

impl HostSqueezeOp {
    pub(crate) fn kernel<S: RuntimeSession, T: LinalgScalar + FromPrimitive>(
        sess: &S,
        plc: &HostPlacement,
        axis: Option<u32>,
        x: HostTensor<T>,
    ) -> Result<HostTensor<T>>
    where
        HostPlacement: PlacementPlace<S, HostTensor<T>>,
    {
        let axis = axis.map(|a| a as usize);
        Ok(plc.place(sess, x.squeeze(axis)))
    }
}

impl ConcatOp {
    pub(crate) fn kernel<S: Session, T: LinalgScalar + FromPrimitive>(
        _sess: &S,
        plc: &HostPlacement,
        axis: u32,
        xs: &[HostTensor<T>],
    ) -> Result<HostTensor<T>> {
        use ndarray::IxDynImpl;
        use ndarray::ViewRepr;
        let ax = Axis(axis as usize);
        let arr: Vec<ArrayBase<ViewRepr<&T>, Dim<IxDynImpl>>> =
            xs.iter().map(|x| x.0.view()).collect();

        let c = ndarray::concatenate(ax, &arr).map_err(|e| Error::KernelError(e.to_string()))?;
        Ok(HostTensor(c, plc.clone()))
    }

    pub(crate) fn ring_kernel<S: Session, T>(
        _sess: &S,
        plc: &HostPlacement,
        axis: u32,
        xs: &[HostRingTensor<T>],
    ) -> Result<HostRingTensor<T>>
    where
        T: Clone,
    {
        use ndarray::IxDynImpl;
        use ndarray::ViewRepr;
        let arr: Vec<ArrayBase<ViewRepr<&std::num::Wrapping<T>>, Dim<IxDynImpl>>> =
            xs.iter().map(|x| x.0.view()).collect();
        let ax = Axis(axis as usize);
        let concatenated =
            ndarray::concatenate(ax, &arr).map_err(|e| Error::KernelError(e.to_string()))?;
        Ok(HostRingTensor(concatenated, plc.clone()))
    }
}

impl HostTransposeOp {
    pub(crate) fn kernel<S: RuntimeSession, T: LinalgScalar + FromPrimitive>(
        _sess: &S,
        plc: &HostPlacement,
        x: HostTensor<T>,
    ) -> Result<HostTensor<T>> {
        let raw_tensor = x.0.reversed_axes();
        Ok(HostTensor(raw_tensor, plc.clone()))
    }
}

impl InverseOp {
    #[cfg(feature = "blas")]
    pub(crate) fn host_kernel<S: RuntimeSession, T: LinalgScalar + FromPrimitive + Lapack>(
        sess: &S,
        plc: &HostPlacement,
        x: HostTensor<T>,
    ) -> Result<HostTensor<T>>
    where
        HostPlacement: PlacementPlace<S, HostTensor<T>>,
    {
        let x = plc.place(sess, x);
        // TODO(Morten) better error handling below
        let x_inv = match x.0.ndim() {
            2 => {
                let two_dim: Array2<T> = x.0.into_dimensionality::<Ix2>().unwrap();
                HostTensor::<T>(
                    two_dim
                        .inv()
                        .unwrap()
                        .into_dimensionality::<IxDyn>()
                        .unwrap(),
                    x.1,
                )
            }
            other_rank => panic!(
                "Inverse only defined for rank 2 matrices, not rank {:?}",
                other_rank,
            ),
        };
        Ok(x_inv)
    }

    #[cfg(not(feature = "blas"))]
    pub(crate) fn host_kernel<S: RuntimeSession, T>(
        _sess: &S,
        _plc: &HostPlacement,
        _x: HostTensor<T>,
    ) -> Result<HostTensor<T>> {
        Err(Error::UnimplementedOperator(format!(
            "Please enable 'blas' feature"
        )))
    }
}

impl RingFixedpointEncodeOp {
    pub(crate) fn float32_kernel<S: RuntimeSession>(
        _sess: &S,
        plc: &HostPlacement,
        scaling_base: u64,
        scaling_exp: u32,
        x: HostFloat32Tensor,
    ) -> Result<HostRing64Tensor> {
        let scaling_factor = u64::pow(scaling_base, scaling_exp);
        let x_upshifted = &x.0 * (scaling_factor as f32);
        let x_converted: ArrayD<Wrapping<u64>> =
            x_upshifted.mapv(|el| Wrapping((el as i64) as u64));
        Ok(HostRingTensor(x_converted, plc.clone()))
    }

    pub(crate) fn float64_kernel<S: RuntimeSession>(
        _sess: &S,
        plc: &HostPlacement,
        scaling_base: u64,
        scaling_exp: u32,
        x: HostFloat64Tensor,
    ) -> Result<HostRing128Tensor> {
        let scaling_factor = u128::pow(scaling_base as u128, scaling_exp);
        let x_upshifted = &x.0 * (scaling_factor as f64);
        let x_converted: ArrayD<Wrapping<u128>> =
            x_upshifted.mapv(|el| Wrapping((el as i128) as u128));
        Ok(HostRingTensor(x_converted, plc.clone()))
    }
}

impl RingFixedpointDecodeOp {
    pub(crate) fn float32_kernel<S: RuntimeSession>(
        _sess: &S,
        _plc: &HostPlacement,
        _scaling_base: u64,
        _scaling_exp: u32,
        _x: HostRing64Tensor,
    ) -> Result<HostFloat32Tensor> {
        unimplemented!()
    }

    pub(crate) fn float64_kernel<S: RuntimeSession>(
        _sess: &S,
        plc: &HostPlacement,
        scaling_base: u64,
        scaling_exp: u32,
        x: HostRing128Tensor,
    ) -> Result<HostFloat64Tensor> {
        let scaling_factor = u128::pow(scaling_base as u128, scaling_exp);
        let x_upshifted: ArrayD<i128> = x.0.mapv(|xi| xi.0 as i128);
        let x_converted = x_upshifted.mapv(|el| el as f64);
        Ok(HostTensor(x_converted / scaling_factor as f64, plc.clone()))
    }
}

impl SignOp {
    pub(crate) fn ring64_kernel<S: RuntimeSession>(
        _sess: &S,
        plc: &HostPlacement,
        x: HostRing64Tensor,
    ) -> Result<HostRing64Tensor> {
        let sign = x.0.mapv(|Wrapping(item)| {
            let s = item as i64;
            if s < 0 {
                Wrapping(-1_i64 as u64)
            } else {
                Wrapping(1_u64)
            }
        });
        Ok(HostRingTensor::<u64>(sign, plc.clone()))
    }

    pub(crate) fn ring128_kernel<S: RuntimeSession>(
        _sess: &S,
        plc: &HostPlacement,
        x: HostRing128Tensor,
    ) -> Result<HostRing128Tensor> {
        let sign = x.0.mapv(|Wrapping(item)| {
            let s = item as i128;
            if s < 0 {
                Wrapping(-1_i128 as u128)
            } else {
                Wrapping(1_u128)
            }
        });
        Ok(HostRingTensor::<u128>(sign, plc.clone()))
    }
}

impl ShapeOp {
    pub(crate) fn bit_kernel<S: RuntimeSession>(
        _sess: &S,
        plc: &HostPlacement,
        x: HostBitTensor,
    ) -> Result<HostShape> {
        let raw_shape = RawShape(x.0.shape().into());
        Ok(HostShape(raw_shape, plc.clone()))
    }
}

impl HostReshapeOp {
    pub(crate) fn bit_kernel<S: RuntimeSession>(
        _sess: &S,
        plc: &HostPlacement,
        x: HostBitTensor,
        shape: HostShape,
    ) -> Result<HostBitTensor> {
        let res =
            x.0.into_shape(shape.0 .0)
                .map_err(|e| Error::KernelError(e.to_string()))?;
        Ok(HostBitTensor(res, plc.clone()))
    }
}

impl HostReshapeOp {
    pub(crate) fn host_kernel<S: RuntimeSession, T: LinalgScalar>(
        _sess: &S,
        plc: &HostPlacement,
        x: HostTensor<T>,
        shape: HostShape,
    ) -> Result<HostTensor<T>>
    where
        HostPlacement: PlacementPlace<S, HostTensor<T>>,
    {
        let res =
            x.0.into_shape(shape.0 .0)
                .map_err(|e| Error::KernelError(e.to_string()))?;
        Ok(HostTensor::<T>(res, plc.clone()))
    }
}

impl FillOp {
    pub(crate) fn bit_kernel<S: RuntimeSession>(
        _sess: &S,
        plc: &HostPlacement,
        value: u8,
        shape: HostShape,
    ) -> Result<HostBitTensor> {
        let raw_shape = shape.0 .0;
        let raw_tensor = ArrayD::from_elem(raw_shape.as_ref(), value);
        Ok(HostBitTensor(raw_tensor, plc.clone()))
    }
}

impl BitSampleOp {
    pub(crate) fn kernel<S: RuntimeSession>(
        _sess: &S,
        plc: &HostPlacement,
        shape: HostShape,
    ) -> Result<HostBitTensor> {
        let mut rng = AesRng::from_random_seed();
        let size = shape.0 .0.iter().product();
        let values: Vec<_> = (0..size).map(|_| rng.get_bit()).collect();
        let ix = IxDyn(shape.0 .0.as_ref());
        let arr =
            Array::from_shape_vec(ix, values).map_err(|e| Error::KernelError(e.to_string()))?;
        Ok(HostBitTensor(arr, plc.clone()))
    }
}

impl BitSampleSeededOp {
    pub(crate) fn kernel<S: RuntimeSession>(
        _sess: &S,
        plc: &HostPlacement,
        shape: HostShape,
        seed: Seed,
    ) -> Result<HostBitTensor> {
        let mut rng = AesRng::from_seed(seed.0 .0);
        let size = shape.0 .0.iter().product();
        let values: Vec<_> = (0..size).map(|_| rng.get_bit()).collect();
        let ix = IxDyn(shape.0 .0.as_ref());
        let res =
            Array::from_shape_vec(ix, values).map_err(|e| Error::KernelError(e.to_string()))?;
        Ok(HostBitTensor(res, plc.clone()))
    }
}

impl BitXorOp {
    pub(crate) fn kernel<S: RuntimeSession>(
        _sess: &S,
        plc: &HostPlacement,
        x: HostBitTensor,
        y: HostBitTensor,
    ) -> Result<HostBitTensor> {
        Ok(HostBitTensor(x.0 ^ y.0, plc.clone()))
    }
}

impl NegOp {
    pub(crate) fn bit_kernel<S: RuntimeSession>(
        _sess: &S,
        plc: &HostPlacement,
        x: HostBitTensor,
    ) -> Result<HostBitTensor> {
        Ok(HostBitTensor((!x.0) & 1, plc.clone()))
    }
}

impl BitAndOp {
    pub(crate) fn bit_kernel<S: RuntimeSession>(
        _sess: &S,
        plc: &HostPlacement,
        x: HostBitTensor,
        y: HostBitTensor,
    ) -> Result<HostBitTensor> {
        Ok(HostBitTensor(x.0 & y.0, plc.clone()))
    }

    pub(crate) fn ring_kernel<S: RuntimeSession, T>(
        _sess: &S,
        plc: &HostPlacement,
        x: HostRingTensor<T>,
        y: HostRingTensor<T>,
    ) -> Result<HostRingTensor<T>>
    where
        Wrapping<T>: Clone,
        Wrapping<T>: std::ops::BitAnd<Wrapping<T>, Output = Wrapping<T>>,
    {
        Ok(HostRingTensor(x.0 & y.0, plc.clone()))
    }
}

impl BitOrOp {
    pub(crate) fn host_kernel<S: RuntimeSession>(
        _sess: &S,
        plc: &HostPlacement,
        x: HostBitTensor,
        y: HostBitTensor,
    ) -> Result<HostBitTensor> {
        Ok(HostBitTensor(x.0 | y.0, plc.clone()))
    }
}

impl BitExtractOp {
    pub(crate) fn kernel64<S: RuntimeSession>(
        _sess: &S,
        plc: &HostPlacement,
        bit_idx: usize,
        x: HostRing64Tensor,
    ) -> Result<HostBitTensor> {
        Ok(HostBitTensor(
            (x.0 >> bit_idx).mapv(|ai| (ai.0 & 1) as u8),
            plc.clone(),
        ))
    }

    pub(crate) fn kernel128<S: RuntimeSession>(
        _sess: &S,
        plc: &HostPlacement,
        bit_idx: usize,
        x: HostRing128Tensor,
    ) -> Result<HostBitTensor> {
        Ok(HostBitTensor(
            (x.0 >> bit_idx).mapv(|ai| (ai.0 & 1) as u8),
            plc.clone(),
        ))
    }
}

impl RingInjectOp {
    pub(crate) fn host_kernel<S: RuntimeSession, T>(
        _sess: &S,
        plc: &HostPlacement,
        bit_idx: usize,
        x: HostBitTensor,
    ) -> Result<HostRingTensor<T>>
    where
        T: From<u8>,
        Wrapping<T>: std::ops::Shl<usize, Output = Wrapping<T>>,
    {
        Ok(HostRingTensor(
            x.0.mapv(|ai| Wrapping(T::from(ai)) << bit_idx),
            plc.clone(),
        ))
    }
}

impl RingFillOp {
    pub(crate) fn ring64_kernel<S: RuntimeSession>(
        _sess: &S,
        plc: &HostPlacement,
        value: u64,
        shape: HostShape,
    ) -> Result<HostRing64Tensor> {
        let raw_shape = shape.0 .0;
        let raw_tensor = ArrayD::from_elem(raw_shape.as_ref(), Wrapping(value));
        Ok(HostRingTensor(raw_tensor, plc.clone()))
    }

    pub(crate) fn ring128_kernel<S: RuntimeSession>(
        _sess: &S,
        plc: &HostPlacement,
        value: u128,
        shape: HostShape,
    ) -> Result<HostRing128Tensor> {
        let raw_shape = shape.0 .0;
        let raw_tensor = ArrayD::from_elem(raw_shape.as_ref(), Wrapping(value));
        Ok(HostRingTensor(raw_tensor, plc.clone()))
    }
}

impl ShapeOp {
    pub(crate) fn ring_kernel<S: RuntimeSession, T>(
        _sess: &S,
        plc: &HostPlacement,
        x: HostRingTensor<T>,
    ) -> Result<HostShape> {
        let raw_shape = RawShape(x.0.shape().into());
        Ok(HostShape(raw_shape, plc.clone()))
    }
}

impl BroadcastOp {
    pub(crate) fn host_ring_kernel<S: RuntimeSession, T: Clone + std::fmt::Debug>(
        _sess: &S,
        plc: &HostPlacement,
        s: HostShape,
        x: HostRingTensor<T>,
    ) -> Result<HostRingTensor<T>> {
        match x.0.broadcast(s.clone().0 .0) {
            Some(y) => Ok(HostRingTensor(y.to_owned(), plc.clone())),
            None => Err(Error::KernelError(format!(
                "Tensor {:?} not broadcastable to shape {:?}.",
                x, s
            ))),
        }
    }

    pub(crate) fn host_bit_kernel<S: RuntimeSession>(
        _sess: &S,
        plc: &HostPlacement,
        s: HostShape,
        x: HostBitTensor,
    ) -> Result<HostBitTensor> {
        match x.0.broadcast(s.clone().0 .0) {
            Some(y) => Ok(HostBitTensor(y.to_owned(), plc.clone())),
            None => Err(Error::KernelError(format!(
                "Tensor {:?} not broadcastable to shape {:?}.",
                x, s
            ))),
        }
    }
}

impl HostReshapeOp {
    pub(crate) fn ring_kernel<S: RuntimeSession, T>(
        _sess: &S,
        plc: &HostPlacement,
        x: HostRingTensor<T>,
        shape: HostShape,
    ) -> Result<HostRingTensor<T>> {
        let res =
            x.0.into_shape(shape.0 .0)
                .map_err(|e| Error::KernelError(e.to_string()))?;
        Ok(HostRingTensor::<T>(res, plc.clone()))
    }
}

impl AddOp {
    pub(crate) fn ring_kernel<S: RuntimeSession, T>(
        _sess: &S,
        plc: &HostPlacement,
        x: HostRingTensor<T>,
        y: HostRingTensor<T>,
    ) -> Result<HostRingTensor<T>>
    where
        Wrapping<T>: Clone,
        Wrapping<T>: std::ops::Add<Wrapping<T>, Output = Wrapping<T>>,
    {
        Ok(HostRingTensor(x.0 + y.0, plc.clone()))
    }
}

impl SubOp {
    pub(crate) fn ring_kernel<S: RuntimeSession, T>(
        _sess: &S,
        plc: &HostPlacement,
        x: HostRingTensor<T>,
        y: HostRingTensor<T>,
    ) -> Result<HostRingTensor<T>>
    where
        Wrapping<T>: Clone,
        Wrapping<T>: std::ops::Sub<Wrapping<T>, Output = Wrapping<T>>,
    {
        Ok(HostRingTensor(x.0 - y.0, plc.clone()))
    }
}

impl NegOp {
    pub(crate) fn ring_kernel<S: RuntimeSession, T>(
        _sess: &S,
        plc: &HostPlacement,
        x: HostRingTensor<T>,
    ) -> Result<HostRingTensor<T>>
    where
        Wrapping<T>: Clone,
        Wrapping<T>: std::ops::Neg<Output = Wrapping<T>>,
    {
        use std::ops::Neg;
        Ok(HostRingTensor(x.0.neg(), plc.clone()))
    }
}

impl<T> HostRingTensor<T>
where
    Wrapping<T>: LinalgScalar,
{
    fn dot(self, rhs: HostRingTensor<T>) -> Result<HostRingTensor<T>> {
        match self.0.ndim() {
            1 => match rhs.0.ndim() {
                1 => {
                    let l = self
                        .0
                        .into_dimensionality::<Ix1>()
                        .map_err(|e| Error::KernelError(e.to_string()))?;
                    let r = rhs
                        .0
                        .into_dimensionality::<Ix1>()
                        .map_err(|e| Error::KernelError(e.to_string()))?;
                    let res = Array::from_elem([], l.dot(&r))
                        .into_dimensionality::<IxDyn>()
                        .map_err(|e| Error::KernelError(e.to_string()))?;
                    Ok(HostRingTensor(res, self.1))
                }
                2 => {
                    let l = self
                        .0
                        .into_dimensionality::<Ix1>()
                        .map_err(|e| Error::KernelError(e.to_string()))?;
                    let r = rhs
                        .0
                        .into_dimensionality::<Ix2>()
                        .map_err(|e| Error::KernelError(e.to_string()))?;
                    let res = l
                        .dot(&r)
                        .into_dimensionality::<IxDyn>()
                        .map_err(|e| Error::KernelError(e.to_string()))?;
                    Ok(HostRingTensor(res, self.1))
                }
                other => Err(Error::KernelError(format!(
                    "Dot<HostRingTensor> cannot handle argument of rank {:?} ",
                    other
                ))),
            },
            2 => match rhs.0.ndim() {
                1 => {
                    let l = self
                        .0
                        .into_dimensionality::<Ix2>()
                        .map_err(|e| Error::KernelError(e.to_string()))?;
                    let r = rhs
                        .0
                        .into_dimensionality::<Ix1>()
                        .map_err(|e| Error::KernelError(e.to_string()))?;
                    let res = l
                        .dot(&r)
                        .into_dimensionality::<IxDyn>()
                        .map_err(|e| Error::KernelError(e.to_string()))?;
                    Ok(HostRingTensor(res, self.1))
                }
                2 => {
                    let l = self
                        .0
                        .into_dimensionality::<Ix2>()
                        .map_err(|e| Error::KernelError(e.to_string()))?;
                    let r = rhs
                        .0
                        .into_dimensionality::<Ix2>()
                        .map_err(|e| Error::KernelError(e.to_string()))?;
                    let res = l
                        .dot(&r)
                        .into_dimensionality::<IxDyn>()
                        .map_err(|e| Error::KernelError(e.to_string()))?;
                    Ok(HostRingTensor(res, self.1))
                }
                other => Err(Error::KernelError(format!(
                    "Dot<HostRingTensor> cannot handle argument of rank {:?} ",
                    other
                ))),
            },
            other => Err(Error::KernelError(format!(
                "Dot<HostRingTensor> not implemented for tensors of rank {:?}",
                other
            ))),
        }
    }
}

impl DotOp {
    pub(crate) fn ring_kernel<S: RuntimeSession, T>(
        _sess: &S,
        plc: &HostPlacement,
        x: HostRingTensor<T>,
        y: HostRingTensor<T>,
    ) -> Result<HostRingTensor<T>>
    where
        Wrapping<T>: Clone,
        Wrapping<T>: std::ops::Mul<Wrapping<T>, Output = Wrapping<T>>,
        Wrapping<T>: LinalgScalar,
    {
        let dot = x.dot(y)?;
        Ok(HostRingTensor(dot.0, plc.clone()))
    }
}

impl ShlOp {
    pub(crate) fn ring_kernel<S: RuntimeSession, T>(
        _sess: &S,
        plc: &HostPlacement,
        amount: usize,
        x: HostRingTensor<T>,
    ) -> Result<HostRingTensor<T>>
    where
        Wrapping<T>: Clone,
        Wrapping<T>: std::ops::Shl<usize, Output = Wrapping<T>>,
    {
        Ok(HostRingTensor(x.0 << amount, plc.clone()))
    }
}

impl ShrOp {
    pub(crate) fn ring_kernel<S: RuntimeSession, T>(
        _sess: &S,
        plc: &HostPlacement,
        amount: usize,
        x: HostRingTensor<T>,
    ) -> Result<HostRingTensor<T>>
    where
        Wrapping<T>: Clone,
        Wrapping<T>: std::ops::Shr<usize, Output = Wrapping<T>>,
    {
        Ok(HostRingTensor(x.0 >> amount, plc.clone()))
    }
}

impl RingSampleOp {
    pub(crate) fn kernel_uniform_u64<S: RuntimeSession>(
        _sess: &S,
        plc: &HostPlacement,
        shape: HostShape,
    ) -> Result<HostRing64Tensor> {
        let mut rng = AesRng::from_random_seed();
        let size = shape.0 .0.iter().product();
        let values: Vec<_> = (0..size).map(|_| Wrapping(rng.next_u64())).collect();
        let ix = IxDyn(shape.0 .0.as_ref());
        let raw_array =
            Array::from_shape_vec(ix, values).map_err(|e| Error::KernelError(e.to_string()))?;
        Ok(HostRingTensor(raw_array, plc.clone()))
    }

    pub(crate) fn kernel_bits_u64<S: RuntimeSession>(
        _sess: &S,
        plc: &HostPlacement,
        shape: HostShape,
    ) -> Result<HostRing64Tensor> {
        let mut rng = AesRng::from_random_seed();
        let size = shape.0 .0.iter().product();
        let values: Vec<_> = (0..size).map(|_| Wrapping(rng.get_bit() as u64)).collect();
        let ix = IxDyn(shape.0 .0.as_ref());
        let arr =
            Array::from_shape_vec(ix, values).map_err(|e| Error::KernelError(e.to_string()))?;
        Ok(HostRingTensor(arr, plc.clone()))
    }

    pub(crate) fn kernel_uniform_u128<S: RuntimeSession>(
        _sess: &S,
        plc: &HostPlacement,
        shape: HostShape,
    ) -> Result<HostRing128Tensor> {
        let mut rng = AesRng::from_random_seed();
        let size = shape.0 .0.iter().product();
        let values: Vec<_> = (0..size)
            .map(|_| Wrapping(((rng.next_u64() as u128) << 64) + rng.next_u64() as u128))
            .collect();
        let ix = IxDyn(shape.0 .0.as_ref());
        let arr =
            Array::from_shape_vec(ix, values).map_err(|e| Error::KernelError(e.to_string()))?;
        Ok(HostRingTensor(arr, plc.clone()))
    }

    pub(crate) fn kernel_bits_u128<S: RuntimeSession>(
        _sess: &S,
        plc: &HostPlacement,
        shape: HostShape,
    ) -> Result<HostRing128Tensor> {
        let mut rng = AesRng::from_random_seed();
        let size = shape.0 .0.iter().product();
        let values: Vec<_> = (0..size).map(|_| Wrapping(rng.get_bit() as u128)).collect();
        let ix = IxDyn(shape.0 .0.as_ref());
        let arr =
            Array::from_shape_vec(ix, values).map_err(|e| Error::KernelError(e.to_string()))?;
        Ok(HostRingTensor(arr, plc.clone()))
    }
}

impl RingSampleSeededOp {
    pub(crate) fn kernel_uniform_u64<S: RuntimeSession>(
        _sess: &S,
        plc: &HostPlacement,
        shape: HostShape,
        seed: Seed,
    ) -> Result<HostRing64Tensor> {
        let mut rng = AesRng::from_seed(seed.0 .0);
        let size = shape.0 .0.iter().product();
        let values: Vec<_> = (0..size).map(|_| Wrapping(rng.next_u64())).collect();
        let ix = IxDyn(shape.0 .0.as_ref());
        let raw_array =
            Array::from_shape_vec(ix, values).map_err(|e| Error::KernelError(e.to_string()))?;
        Ok(HostRingTensor(raw_array, plc.clone()))
    }

    pub(crate) fn kernel_bits_u64<S: RuntimeSession>(
        _sess: &S,
        plc: &HostPlacement,
        shape: HostShape,
        seed: Seed,
    ) -> Result<HostRing64Tensor> {
        let mut rng = AesRng::from_seed(seed.0 .0);
        let size = shape.0 .0.iter().product();
        let values: Vec<_> = (0..size).map(|_| Wrapping(rng.get_bit() as u64)).collect();
        let ix = IxDyn(shape.0 .0.as_ref());
        let arr =
            Array::from_shape_vec(ix, values).map_err(|e| Error::KernelError(e.to_string()))?;
        Ok(HostRingTensor(arr, plc.clone()))
    }

    pub(crate) fn kernel_uniform_u128<S: RuntimeSession>(
        _sess: &S,
        plc: &HostPlacement,
        shape: HostShape,
        seed: Seed,
    ) -> Result<HostRing128Tensor> {
        let mut rng = AesRng::from_seed(seed.0 .0);
        let size = shape.0 .0.iter().product();
        let values: Vec<_> = (0..size)
            .map(|_| Wrapping(((rng.next_u64() as u128) << 64) + rng.next_u64() as u128))
            .collect();
        let ix = IxDyn(shape.0 .0.as_ref());
        let arr =
            Array::from_shape_vec(ix, values).map_err(|e| Error::KernelError(e.to_string()))?;
        Ok(HostRingTensor(arr, plc.clone()))
    }

    pub(crate) fn kernel_bits_u128<S: RuntimeSession>(
        _sess: &S,
        plc: &HostPlacement,
        shape: HostShape,
        seed: Seed,
    ) -> Result<HostRing128Tensor> {
        let mut rng = AesRng::from_seed(seed.0 .0);
        let size = shape.0 .0.iter().product();
        let values: Vec<_> = (0..size).map(|_| Wrapping(rng.get_bit() as u128)).collect();
        let ix = IxDyn(shape.0 .0.as_ref());
        let arr =
            Array::from_shape_vec(ix, values).map_err(|e| Error::KernelError(e.to_string()))?;
        Ok(HostRingTensor(arr, plc.clone()))
    }
}

impl LessOp {
    pub(crate) fn host_fixed_kernel<S: Session, HostRingT, HostBitT>(
        sess: &S,
        plc: &HostPlacement,
        x: HostFixedTensor<HostRingT>,
        y: HostFixedTensor<HostRingT>,
    ) -> Result<HostBitT>
    where
        HostPlacement: PlacementLessThan<S, HostRingT, HostRingT, HostBitT>,
    {
        Ok(plc.less(sess, &x.tensor, &y.tensor))
    }

    pub(crate) fn host_ring64_kernel<S: Session>(
        _sess: &S,
        plc: &HostPlacement,
        x: HostRing64Tensor,
        y: HostRing64Tensor,
    ) -> Result<HostBitTensor> {
        let result = (x.0 - y.0).mapv(|Wrapping(item)| if (item as i64) < 0 { 1_u8 } else { 0_u8 });
        Ok(HostBitTensor(result, plc.clone()))
    }

    pub(crate) fn host_ring128_kernel<S: Session>(
        _sess: &S,
        plc: &HostPlacement,
        x: HostRing128Tensor,
        y: HostRing128Tensor,
    ) -> Result<HostBitTensor> {
        let result = (x.0 - y.0).mapv(
            |Wrapping(item)| {
                if (item as i128) < 0 {
                    1_u8
                } else {
                    0_u8
                }
            },
        );

        Ok(HostBitTensor(result, plc.clone()))
    }

    pub(crate) fn host_float_kernel<S: Session, T: LinalgScalar + FromPrimitive>(
        _sess: &S,
        plc: &HostPlacement,
        x: HostTensor<T>,
        y: HostTensor<T>,
    ) -> Result<HostBitTensor>
    where
        T: std::cmp::PartialOrd + Zero,
    {
        let result = (x.0 - y.0).mapv(|item| (item < T::zero()) as u8);
        Ok(HostBitTensor(result, plc.clone()))
    }
}

impl GreaterThanOp {
    pub(crate) fn host_kernel<S: Session, HostRingT>(
        sess: &S,
        plc: &HostPlacement,
        x: HostRingT,
        y: HostRingT,
    ) -> Result<HostRingT>
    where
        HostPlacement: PlacementSign<S, HostRingT, HostRingT>,
        HostPlacement: PlacementSub<S, HostRingT, HostRingT, HostRingT>,
    {
        let z = plc.sub(sess, &y, &x);
        Ok(plc.sign(sess, &z))
    }
}

impl IdentityOp {
    pub(crate) fn host_kernel<S: Session, HostRingT>(
        sess: &S,
        plc: &HostPlacement,
        x: HostFixedTensor<HostRingT>,
    ) -> Result<HostFixedTensor<HostRingT>>
    where
        HostPlacement: PlacementIdentity<S, HostRingT, HostRingT>,
    {
        let tensor = plc.identity(sess, &x.tensor);
        Ok(HostFixedTensor::<HostRingT> {
            tensor,
            fractional_precision: x.fractional_precision,
            integral_precision: x.integral_precision,
        })
    }
}<|MERGE_RESOLUTION|>--- conflicted
+++ resolved
@@ -264,51 +264,9 @@
     }
 }
 
-<<<<<<< HEAD
-impl RingFixedpointMeanOp {
-    pub(crate) fn ring64_kernel<S: RuntimeSession>(
-        sess: &S,
-        plc: &HostPlacement,
-        axis: Option<u32>,
-        scaling_base: u64,
-        scaling_exp: u32,
-        x: HostRing64Tensor,
-    ) -> Result<HostRing64Tensor>
-    where
-        HostPlacement: PlacementPlace<S, HostRing64Tensor>,
-    {
-        let scaling_factor = u64::pow(scaling_base, scaling_exp);
-        let axis = axis.map(|a| a as usize);
-        let mean = HostRing64Tensor::fixedpoint_mean(x, axis, scaling_factor)?;
-        Ok(plc.place(sess, mean))
-    }
-
-    pub(crate) fn ring128_kernel<S: RuntimeSession>(
-        sess: &S,
-        plc: &HostPlacement,
-        axis: Option<u32>,
-        scaling_base: u64,
-        scaling_exp: u32,
-        x: HostRing128Tensor,
-    ) -> Result<HostRing128Tensor>
-    where
-        HostPlacement: PlacementPlace<S, HostRing128Tensor>,
-    {
-        let scaling_factor = u128::pow(scaling_base as u128, scaling_exp);
-        let axis = axis.map(|a| a as usize);
-        let mean = HostRing128Tensor::fixedpoint_mean(x, axis, scaling_factor)?;
-        Ok(plc.place(sess, mean))
-    }
-}
-
 impl AddOp {
     pub(crate) fn host_kernel<S: RuntimeSession, T: LinalgScalar + FromPrimitive>(
-        sess: &S,
-=======
-impl HostAddOp {
-    pub(crate) fn kernel<S: RuntimeSession, T: LinalgScalar + FromPrimitive>(
-        _sess: &S,
->>>>>>> 25c77846
+        _sess: &S,
         plc: &HostPlacement,
         x: HostTensor<T>,
         y: HostTensor<T>,
@@ -320,15 +278,9 @@
     }
 }
 
-<<<<<<< HEAD
 impl SubOp {
     pub(crate) fn host_kernel<S: RuntimeSession, T: LinalgScalar + FromPrimitive>(
-        sess: &S,
-=======
-impl HostSubOp {
-    pub(crate) fn kernel<S: RuntimeSession, T: LinalgScalar + FromPrimitive>(
-        _sess: &S,
->>>>>>> 25c77846
+        _sess: &S,
         plc: &HostPlacement,
         x: HostTensor<T>,
         y: HostTensor<T>,
@@ -340,15 +292,9 @@
     }
 }
 
-<<<<<<< HEAD
 impl MulOp {
     pub(crate) fn host_kernel<S: RuntimeSession, T: LinalgScalar + FromPrimitive>(
-        sess: &S,
-=======
-impl HostMulOp {
-    pub(crate) fn kernel<S: RuntimeSession, T: LinalgScalar + FromPrimitive>(
-        _sess: &S,
->>>>>>> 25c77846
+        _sess: &S,
         plc: &HostPlacement,
         x: HostTensor<T>,
         y: HostTensor<T>,
@@ -373,15 +319,9 @@
     }
 }
 
-<<<<<<< HEAD
 impl DivOp {
     pub(crate) fn host_kernel<S: RuntimeSession, T: LinalgScalar + FromPrimitive>(
-        sess: &S,
-=======
-impl HostDivOp {
-    pub(crate) fn kernel<S: RuntimeSession, T: LinalgScalar + FromPrimitive>(
-        _sess: &S,
->>>>>>> 25c77846
+        _sess: &S,
         plc: &HostPlacement,
         x: HostTensor<T>,
         y: HostTensor<T>,

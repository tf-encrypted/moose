//! Parser for computations defined in Python

use moose::computation::*;
use moose::host::{HostFloat32Tensor, HostFloat64Tensor, RawShape, SliceInfo, SliceInfoElem};
use moose::logical::TensorDType;
use ndarray::prelude::*;
use serde::Deserialize;
use std::collections::HashMap;
use std::convert::{TryFrom, TryInto};

#[derive(Deserialize, Debug)]
#[serde(tag = "__type__")]
#[allow(non_camel_case_types)]
#[allow(clippy::enum_variant_names)]
enum PyOperation {
    std_ConstantOperation(PyConstantOperation),
    std_AddOperation(PyAddOperation),
    std_SubOperation(PySubOperation),
    std_MulOperation(PyMulOperation),
    std_DotOperation(PyDotOperation),
    std_AtLeast2DOperation(PyAtLeast2DOperation),
    std_ShapeOperation(PyShapeOperation),
    std_IndexAxisOperation(PyIndexAxisOperation),
    std_SliceOperation(PySliceOperation),
    std_OnesOperation(PyOnesOperation),
    std_ConcatenateOperation(PyConcatenateOperation),
    std_DecryptOperation(PyDecryptOperation),
    std_TransposeOperation(PyTransposeOperation),
    std_ExpandDimsOperation(PyExpandDimsOperation),
    std_ExpOperation(PyExpOperation),
    std_InverseOperation(PyInverseOperation),
    std_MeanOperation(PyMeanOperation),
    std_SigmoidOperation(PySigmoidOperation),
    std_SqrtOperation(PySqrtOperation),
    std_SumOperation(PySumOperation),
    std_DivOperation(PyDivOperation),
    std_InputOperation(PyInputOperation),
    std_OutputOperation(PyOutputOperation),
    std_SaveOperation(PySaveOperation),
    std_LoadOperation(PyLoadOperation),
    std_CastOperation(PyCastOperation),
}

#[derive(Deserialize, Debug)]
#[serde(tag = "__type__")]
#[allow(non_camel_case_types)]
#[allow(clippy::enum_variant_names)]
#[allow(clippy::upper_case_acronyms)]
enum PyValueType {
    std_BytesType,
    std_ShapeType,
    std_StringType,
    std_TensorType { dtype: PyDType },
    std_AesKeyType,
    std_AesTensorType { dtype: PyDType },
    std_UnitType,
    std_UnknownType,
}

#[derive(Deserialize, Debug)]
#[serde(tag = "name")]
#[allow(non_camel_case_types)]
enum PyDType {
    float32,
    float64,
    int32,
    int64,
    uint32,
    uint64,
    fixed8_27,
    fixed14_23,
    fixed46_40,
}

#[derive(Deserialize, Debug)]
#[serde(tag = "__type__")]
#[allow(non_camel_case_types)]
#[allow(clippy::enum_variant_names)]
enum PyConstant {
    std_ShapeConstant { value: Vec<u8> },
    std_StringConstant { value: String },
    std_TensorConstant { value: PyNdarray },
}

#[derive(Deserialize, Debug)]
#[serde(tag = "dtype")]
#[allow(non_camel_case_types)]
enum PyNdarray {
    float32 { items: Vec<f32>, shape: Vec<u8> },
    float64 { items: Vec<f64>, shape: Vec<u8> },
}

type Inputs = HashMap<String, String>;

#[derive(Deserialize, Debug)]
struct PyConstantOperation {
    name: String,
    #[allow(dead_code)]
    inputs: Inputs,
    placement_name: String,
    output_type: PyValueType,
    value: PyConstant,
}

#[derive(Deserialize, Debug)]
struct PyAddOperation {
    name: String,
    inputs: Inputs,
    placement_name: String,
    output_type: PyValueType,
}

#[derive(Deserialize, Debug)]
struct PySubOperation {
    name: String,
    inputs: Inputs,
    placement_name: String,
    output_type: PyValueType,
}

#[derive(Deserialize, Debug)]
struct PyMulOperation {
    name: String,
    inputs: Inputs,
    placement_name: String,
    output_type: PyValueType,
}

#[derive(Deserialize, Debug)]
struct PyDotOperation {
    name: String,
    inputs: Inputs,
    placement_name: String,
    output_type: PyValueType,
}

#[derive(Deserialize, Debug)]
struct PyAtLeast2DOperation {
    name: String,
    inputs: Inputs,
    placement_name: String,
    to_column_vector: bool,
    output_type: PyValueType,
}

#[derive(Deserialize, Debug)]
struct PyShapeOperation {
    name: String,
    inputs: Inputs,
    placement_name: String,
    #[allow(dead_code)]
    output_type: PyValueType,
}

#[derive(Deserialize, Debug)]
struct PyIndexAxisOperation {
    name: String,
    inputs: Inputs,
    placement_name: String,
    axis: usize,
    index: usize,
    output_type: PyValueType,
}

#[derive(Deserialize, Debug)]
struct PySliceOperation {
    name: String,
    inputs: Inputs,
    placement_name: String,
    begin: u32,
    end: u32,
    output_type: PyValueType,
}

#[derive(Deserialize, Debug)]
struct PyOnesOperation {
    name: String,
    inputs: Inputs,
    placement_name: String,
    output_type: PyValueType,
    // dtype: Option<PyNdArray>,
}

#[derive(Deserialize, Debug)]
struct PyExpandDimsOperation {
    name: String,
    inputs: Inputs,
    placement_name: String,
    output_type: PyValueType,
    axis: Vec<u32>,
}

#[derive(Deserialize, Debug)]
struct PyExpOperation {
    name: String,
    inputs: Inputs,
    placement_name: String,
    output_type: PyValueType,
}

#[derive(Deserialize, Debug)]
struct PySigmoidOperation {
    name: String,
    inputs: Inputs,
    placement_name: String,
    output_type: PyValueType,
}

#[derive(Deserialize, Debug)]
struct PyConcatenateOperation {
    name: String,
    inputs: Inputs,
    placement_name: String,
    output_type: PyValueType,
    axis: u32,
}

#[derive(Deserialize, Debug)]
struct PyDecryptOperation {
    name: String,
    inputs: Inputs,
    placement_name: String,
    output_type: PyValueType,
}

#[derive(Deserialize, Debug)]
struct PyTransposeOperation {
    name: String,
    inputs: Inputs,
    placement_name: String,
    output_type: PyValueType,
}

#[derive(Deserialize, Debug)]
struct PyInverseOperation {
    name: String,
    inputs: Inputs,
    placement_name: String,
    output_type: PyValueType,
}

#[derive(Deserialize, Debug)]
struct PyMeanOperation {
    name: String,
    inputs: Inputs,
    placement_name: String,
    output_type: PyValueType,
    axis: Option<u32>,
}

#[derive(Deserialize, Debug)]
struct PySqrtOperation {
    name: String,
    inputs: Inputs,
    placement_name: String,
    output_type: PyValueType,
}

#[derive(Deserialize, Debug)]
struct PySumOperation {
    name: String,
    inputs: Inputs,
    placement_name: String,
    output_type: PyValueType,
    axis: Option<u32>,
}

#[derive(Deserialize, Debug)]
struct PyDivOperation {
    name: String,
    inputs: Inputs,
    placement_name: String,
    output_type: PyValueType,
}
#[derive(Deserialize, Debug)]
struct PyCastOperation {
    name: String,
    inputs: Inputs,
    placement_name: String,
    output_type: PyValueType,
}

#[derive(Deserialize, Debug)]
struct PyInputOperation {
    name: String,
    #[allow(dead_code)]
    inputs: Inputs,
    placement_name: String,
    output_type: PyValueType,
}

#[derive(Deserialize, Debug)]
struct PyOutputOperation {
    name: String,
    inputs: Inputs,
    placement_name: String,
    output_type: PyValueType,
}

#[derive(Deserialize, Debug)]
struct PyLoadOperation {
    name: String,
    inputs: Inputs,
    placement_name: String,
    output_type: PyValueType,
}

#[derive(Deserialize, Debug)]
struct PySaveOperation {
    name: String,
    inputs: Inputs,
    placement_name: String,
    #[allow(dead_code)]
    output_type: PyValueType,
}

#[derive(Deserialize, Debug)]
#[serde(tag = "__type__")]
#[allow(non_camel_case_types)]
enum PyPlacement {
    host_HostPlacement(PyHostPlacement),
    rep_ReplicatedPlacement(PyReplicatedPlacement),
}

#[derive(Deserialize, Debug)]
struct PyHostPlacement {
    name: String,
}

#[derive(Deserialize, Debug)]
struct PyReplicatedPlacement {
    #[allow(dead_code)]
    name: String,
    player_names: Vec<String>,
}

#[derive(Deserialize, Debug)]
#[serde(tag = "__type__")]
pub struct PyComputation {
    operations: HashMap<String, PyOperation>,
    placements: HashMap<String, PyPlacement>,
}

impl PyComputation {
    pub fn from_read(computation: &[u8]) -> anyhow::Result<Self> {
        let py_comp: PyComputation = rmp_serde::from_read_ref(&computation)?;
        Ok(py_comp)
    }
}

impl TryFrom<&PyPlacement> for Placement {
    type Error = anyhow::Error;
    fn try_from(placement: &PyPlacement) -> anyhow::Result<Placement> {
        match placement {
            PyPlacement::host_HostPlacement(plc) => Ok(Placement::Host(HostPlacement {
                owner: Role::from(&plc.name),
            })),
            PyPlacement::rep_ReplicatedPlacement(plc) => {
                if plc.player_names.len() != 3 {
                    return Err(anyhow::anyhow!("Placement doesn't have 3 players"));
                }
                Ok(Placement::Replicated(ReplicatedPlacement {
                    owners: [
                        Role::from(&plc.player_names[0]),
                        Role::from(&plc.player_names[1]),
                        Role::from(&plc.player_names[2]),
                    ],
                }))
            }
        }
    }
}

fn map_inputs(
    inputs: &HashMap<String, String>,
    expected_inputs: &[&str],
) -> anyhow::Result<Vec<String>> {
    expected_inputs
        .iter()
        .map(|item| {
            inputs
                .get(*item)
                .cloned()
                .ok_or_else(|| anyhow::anyhow!("'{:?}' not found in input vector", item))
        })
        .collect::<anyhow::Result<Vec<_>>>()
}

fn map_placement(plc: &HashMap<String, Placement>, name: &str) -> anyhow::Result<Placement> {
    plc.get(name)
        .cloned()
        .ok_or_else(|| anyhow::anyhow!("No key found in placement dictionary"))
}

fn map_constant_value(constant_value: &PyConstant) -> anyhow::Result<Constant> {
    match constant_value {
        PyConstant::std_ShapeConstant { value } => {
            Ok(RawShape(value.iter().map(|i| *i as usize).collect()).into())
        }
        PyConstant::std_StringConstant { value } => Ok(Constant::String(String::from(value))),
        PyConstant::std_TensorConstant { value } => match value {
            PyNdarray::float32 {
                ref items,
                ref shape,
            } => {
                let shape: Vec<usize> = shape.iter().map(|i| *i as usize).collect();
                let tensor = ArrayD::from_shape_vec(shape, items.clone())?;
                Ok(HostFloat32Tensor::from(tensor).into())
            }
            PyNdarray::float64 {
                ref items,
                ref shape,
            } => {
                let shape: Vec<usize> = shape.iter().map(|i| *i as usize).collect();
                let tensor = ArrayD::from_shape_vec(shape, items.clone())?;
                Ok(HostFloat64Tensor::from(tensor).into())
            }
        },
    }
}

fn map_type(py_type: &PyValueType) -> anyhow::Result<Ty> {
    match py_type {
        PyValueType::std_ShapeType => Ok(Ty::HostShape),
        PyValueType::std_UnitType => Ok(Ty::Unit),
        PyValueType::std_StringType => Ok(Ty::HostString),
        PyValueType::std_TensorType { dtype } => match dtype {
            PyDType::float32 => Ok(Ty::Tensor(TensorDType::Float32)),
            PyDType::float64 => Ok(Ty::Tensor(TensorDType::Float64)),
            // PyDType::int32 => Ok(Ty::HostInt32Tensor),
            // PyDType::int64 => Ok(Ty::HostInt64Tensor),
            // PyDType::uint32 => Ok(Ty::HostUint32Tensor),
            // PyDType::uint64 => Ok(Ty::HostUint64Tensor),
            PyDType::fixed14_23 => Ok(Ty::Tensor(TensorDType::Fixed128 {
                integral_precision: 14,
                fractional_precision: 23,
            })),
            PyDType::fixed8_27 => Ok(Ty::Tensor(TensorDType::Fixed128 {
                integral_precision: 8,
                fractional_precision: 27,
            })),
            PyDType::fixed46_40 => Ok(Ty::Tensor(TensorDType::Fixed128 {
                integral_precision: 46,
                fractional_precision: 40,
            })),
            _ => Err(anyhow::anyhow!("unimplemented dtype '{:?}'", dtype)),
        },
        PyValueType::std_AesTensorType { dtype } => match dtype {
            // TODO we are erasing fixedpoint precision here on purpose
            //  -- but we robably want to avoid this down the road
            PyDType::fixed46_40 => Ok(Ty::AesTensor),
            _ => Err(anyhow::anyhow!("unimplemented dtype '{:?}'", dtype)),
        },
        PyValueType::std_AesKeyType => Ok(Ty::AesKey),
        PyValueType::std_UnknownType => Ok(Ty::Unknown),
        PyValueType::std_BytesType => Err(anyhow::anyhow!("unimplemented type 'bytes'")),
    }
}

impl TryFrom<PyComputation> for Computation {
    type Error = anyhow::Error;
    fn try_from(python_computation: PyComputation) -> anyhow::Result<Computation> {
        let placements: HashMap<String, Placement> = python_computation
            .placements
            .iter()
            .map(|(placement_name, python_placement)| {
                Ok((placement_name.clone(), python_placement.try_into()?))
            })
            .collect::<anyhow::Result<HashMap<_, _>>>()?;
        let operations: Vec<Operation> = python_computation
            .operations
            .values()
            .map(|op| {
                use anyhow::Context;
<<<<<<< HEAD
                use std::str::FromStr;
                use PyOperation::*;
                match op {
                    prim_SampleKeyOperation(op) => Ok(Operation {
                        kind: PrimPrfKeyGenOp {
                            sig: Signature::nullary(Ty::PrfKey),
                        }
                        .into(),
                        name: op.name.clone(),
                        inputs: Vec::new(),
                        placement: map_placement(&placements, &op.placement_name)?,
                    }),
                    prim_DeriveSeedOperation(op) => Ok(Operation {
                        kind: PrimDeriveSeedOp {
                            sig: Signature::unary(Ty::PrfKey, Ty::Seed),
                            sync_key: op.nonce.clone().try_into()?,
                        }
                        .into(),
                        name: op.name.clone(),
                        inputs: map_inputs(&op.inputs, &["key"])
                            .with_context(|| format!("Failed at op {:?}", op))?,
                        placement: map_placement(&placements, &op.placement_name)?,
                    }),
                    ring_RingAddOperation(op) => Ok(Operation {
                        kind: RingAddOp {
                            sig: Signature::binary(
                                map_type(&op.output_type)?,
                                map_type(&op.output_type)?,
                                map_type(&op.output_type)?,
                            ),
                        }
                        .into(),
                        name: op.name.clone(),
                        inputs: map_inputs(&op.inputs, &["lhs", "rhs"])
                            .with_context(|| format!("Failed at op {:?}", op))?,
                        placement: map_placement(&placements, &op.placement_name)?,
                    }),
                    ring_RingSubOperation(op) => Ok(Operation {
                        kind: RingSubOp {
                            sig: Signature::binary(
                                map_type(&op.output_type)?,
                                map_type(&op.output_type)?,
                                map_type(&op.output_type)?,
                            ),
                        }
                        .into(),
                        name: op.name.clone(),
                        inputs: map_inputs(&op.inputs, &["lhs", "rhs"])
                            .with_context(|| format!("Failed at op {:?}", op))?,
                        placement: map_placement(&placements, &op.placement_name)?,
                    }),
                    ring_RingMulOperation(op) => Ok(Operation {
                        kind: RingMulOp {
                            sig: Signature::binary(
                                map_type(&op.output_type)?,
                                map_type(&op.output_type)?,
                                map_type(&op.output_type)?,
                            ),
                        }
                        .into(),
                        name: op.name.clone(),
                        inputs: map_inputs(&op.inputs, &["lhs", "rhs"])
                            .with_context(|| format!("Failed at op {:?}", op))?,
                        placement: map_placement(&placements, &op.placement_name)?,
                    }),
                    ring_RingDotOperation(op) => Ok(Operation {
                        kind: RingDotOp {
                            sig: Signature::binary(
                                map_type(&op.output_type)?,
                                map_type(&op.output_type)?,
                                map_type(&op.output_type)?,
                            ),
                        }
                        .into(),
                        name: op.name.clone(),
                        inputs: map_inputs(&op.inputs, &["lhs", "rhs"])
                            .with_context(|| format!("Failed at op {:?}", op))?,
                        placement: map_placement(&placements, &op.placement_name)?,
                    }),
                    ring_RingShapeOperation(op) => Ok(Operation {
                        kind: ShapeOp {
                            sig: Signature::unary(Ty::HostRing128Tensor, Ty::HostShape),
                        }
                        .into(),
                        name: op.name.clone(),
                        inputs: map_inputs(&op.inputs, &["tensor"])
                            .with_context(|| format!("Failed at op {:?}", op))?,
                        placement: map_placement(&placements, &op.placement_name)?,
                    }),
                    ring_RingSampleOperation(op) => Ok(Operation {
                        // NOTE(Morten) the old Python op was RingSampleOp, ie without Seeded
                        kind: RingSampleSeededOp {
                            sig: Signature::binary(
                                Ty::HostShape,
                                Ty::Seed,
                                map_type(&op.output_type)?,
                            ),
                            max_value: op.max_value,
                        }
                        .into(),
                        name: op.name.clone(),
                        inputs: map_inputs(&op.inputs, &["shape", "seed"])
                            .with_context(|| format!("Failed at op {:?}", op))?,
                        placement: map_placement(&placements, &op.placement_name)?,
                    }),
                    ring_RingSumOperation(op) => Ok(Operation {
                        kind: RingSumOp {
                            sig: Signature::unary(
                                map_type(&op.output_type)?,
                                map_type(&op.output_type)?,
                            ),
                            axis: op.axis,
                        }
                        .into(),
                        name: op.name.clone(),
                        inputs: map_inputs(&op.inputs, &["x"])
                            .with_context(|| format!("Failed at op {:?}", op))?,
                        placement: map_placement(&placements, &op.placement_name)?,
                    }),
                    ring_RingMeanOperation(op) => {
                        Err(anyhow::anyhow!("unsupported operation: {:?}", op))
                    }
                    ring_FillTensorOperation(op) => {
                        let ty = map_type(&op.output_type)?;
                        let value = match ty {
                            Ty::HostRing64Tensor => Constant::Ring64(u64::from_str(&op.value)?),
                            Ty::HostRing128Tensor => Constant::Ring128(u128::from_str(&op.value)?),
                            _ => {
                                return Err(anyhow::anyhow!(
                                    "unsupported return type for ring fill: {:?}",
                                    ty
                                ));
                            }
                        };
                        Ok(Operation {
                            kind: RingFillOp {
                                sig: Signature::unary(Ty::HostShape, ty),
                                value,
                            }
                            .into(),
                            name: op.name.clone(),
                            inputs: map_inputs(&op.inputs, &["shape"])
                                .with_context(|| format!("Failed at op {:?}", op))?,
                            placement: map_placement(&placements, &op.placement_name)?,
                        })
                    }
                    ring_RingShlOperation(op) => Ok(Operation {
                        kind: RingShlOp {
                            sig: Signature::unary(
                                map_type(&op.output_type)?,
                                map_type(&op.output_type)?,
                            ),
                            amount: op.amount as usize,
                        }
                        .into(),
                        name: op.name.clone(),
                        inputs: map_inputs(&op.inputs, &["value"])
                            .with_context(|| format!("Failed at op {:?}", op))?,
                        placement: map_placement(&placements, &op.placement_name)?,
                    }),
                    ring_RingShrOperation(op) => Ok(Operation {
                        kind: RingShrOp {
                            sig: Signature::unary(
                                map_type(&op.output_type)?,
                                map_type(&op.output_type)?,
                            ),
                            amount: op.amount as usize,
                        }
                        .into(),
                        name: op.name.clone(),
                        inputs: map_inputs(&op.inputs, &["value"])
                            .with_context(|| format!("Failed at op {:?}", op))?,
                        placement: map_placement(&placements, &op.placement_name)?,
                    }),
                    bit_BitExtractOperation(op) => Ok(Operation {
                        kind: BitExtractOp {
                            sig: Signature::unary(map_type(&op.ring_type)?, Ty::HostBitTensor),
                            bit_idx: op.bit_idx as usize,
                        }
                        .into(),
                        name: op.name.clone(),
                        inputs: map_inputs(&op.inputs, &["tensor"])
                            .with_context(|| format!("Failed at op {:?}", op))?,
                        placement: map_placement(&placements, &op.placement_name)?,
                    }),
                    bit_BitSampleOperation(op) => Ok(Operation {
                        // NOTE(Morten) mapping from BitSample in Python to BitSampleSeeded in Rust
                        kind: BitSampleSeededOp {
                            sig: Signature::binary(Ty::HostShape, Ty::Seed, Ty::HostBitTensor),
                        }
                        .into(),
                        name: op.name.clone(),
                        inputs: map_inputs(&op.inputs, &["shape", "seed"])
                            .with_context(|| format!("Failed at op {:?}", op))?,
                        placement: map_placement(&placements, &op.placement_name)?,
                    }),
                    bit_BitFillTensorOperation(op) => Ok(Operation {
                        kind: BitFillOp {
                            sig: Signature::unary(Ty::HostShape, Ty::HostBitTensor),
                            value: Constant::Ring64(u64::from(op.value)),
                        }
                        .into(),
                        name: op.name.clone(),
                        inputs: map_inputs(&op.inputs, &["shape"])
                            .with_context(|| format!("Failed at op {:?}", op))?,
                        placement: map_placement(&placements, &op.placement_name)?,
                    }),
                    bit_BitXorOperation(op) => Ok(Operation {
                        kind: BitXorOp {
                            sig: Signature::binary(
                                Ty::HostBitTensor,
                                Ty::HostBitTensor,
                                Ty::HostBitTensor,
                            ),
                        }
                        .into(),
                        name: op.name.clone(),
                        inputs: map_inputs(&op.inputs, &["lhs", "rhs"])
                            .with_context(|| format!("Failed at op {:?}", op))?,
                        placement: map_placement(&placements, &op.placement_name)?,
                    }),
                    bit_BitAndOperation(op) => Ok(Operation {
                        kind: BitAndOp {
                            sig: Signature::binary(
                                Ty::HostBitTensor,
                                Ty::HostBitTensor,
                                Ty::HostBitTensor,
                            ),
                        }
                        .into(),
                        name: op.name.clone(),
                        inputs: map_inputs(&op.inputs, &["lhs", "rhs"])
                            .with_context(|| format!("Failed at op {:?}", op))?,
                        placement: map_placement(&placements, &op.placement_name)?,
                    }),
                    bit_RingInjectOperation(op) => Ok(Operation {
                        kind: RingInjectOp {
                            sig: Signature::unary(Ty::HostBitTensor, map_type(&op.output_type)?),
                            bit_idx: op.bit_idx as usize,
                        }
                        .into(),
                        name: op.name.clone(),
                        inputs: map_inputs(&op.inputs, &["tensor"])
                            .with_context(|| format!("Failed at op {:?}", op))?,
                        placement: map_placement(&placements, &op.placement_name)?,
                    }),
=======
                use PyOperation::*;
                match op {
>>>>>>> d8a8dff9
                    std_ConstantOperation(op) => Ok(Operation {
                        kind: ConstantOp {
                            sig: Signature::nullary(map_type(&op.output_type)?),
                            value: map_constant_value(&op.value)?,
<<<<<<< HEAD
                        }
                        .into(),
                        name: op.name.clone(),
                        inputs: Vec::new(),
                        placement: map_placement(&placements, &op.placement_name)?,
                    }),
                    std_AddOperation(op) => Ok(Operation {
                        kind: AddOp {
                            // we can use output type type to determine input type
                            sig: Signature::binary(
                                map_type(&op.output_type)?,
                                map_type(&op.output_type)?,
                                map_type(&op.output_type)?,
                            ),
                        }
                        .into(),
                        inputs: map_inputs(&op.inputs, &["lhs", "rhs"])
                            .with_context(|| format!("Failed at op {:?}", op))?,
                        name: op.name.clone(),
                        placement: map_placement(&placements, &op.placement_name)?,
                    }),
                    std_SubOperation(op) => Ok(Operation {
                        kind: SubOp {
                            // we can use output type type to determine input type
                            sig: Signature::binary(
                                map_type(&op.output_type)?,
                                map_type(&op.output_type)?,
                                map_type(&op.output_type)?,
                            ),
                        }
                        .into(),
                        inputs: map_inputs(&op.inputs, &["lhs", "rhs"])
                            .with_context(|| format!("Failed at op {:?}", op))?,
                        name: op.name.clone(),
                        placement: map_placement(&placements, &op.placement_name)?,
                    }),
                    std_MulOperation(op) => Ok(Operation {
                        kind: MulOp {
                            // we can use output type type to determine input type
                            sig: Signature::binary(
                                map_type(&op.output_type)?,
                                map_type(&op.output_type)?,
                                map_type(&op.output_type)?,
                            ),
                        }
                        .into(),
                        inputs: map_inputs(&op.inputs, &["lhs", "rhs"])
                            .with_context(|| format!("Failed at op {:?}", op))?,
                        name: op.name.clone(),
                        placement: map_placement(&placements, &op.placement_name)?,
                    }),
                    std_DotOperation(op) => Ok(Operation {
                        kind: DotOp {
                            // we can use output type type to determine input type
                            sig: Signature::binary(
                                map_type(&op.output_type)?,
                                map_type(&op.output_type)?,
                                map_type(&op.output_type)?,
                            ),
                        }
                        .into(),
                        inputs: map_inputs(&op.inputs, &["lhs", "rhs"])
                            .with_context(|| format!("Failed at op {:?}", op))?,
                        name: op.name.clone(),
                        placement: map_placement(&placements, &op.placement_name)?,
                    }),
                    std_AtLeast2DOperation(op) => Ok(Operation {
                        kind: AtLeast2DOp {
                            // we can use output type type to determine input type
                            sig: Signature::unary(
                                map_type(&op.output_type)?,
                                map_type(&op.output_type)?,
                            ),
                            to_column_vector: op.to_column_vector,
                        }
                        .into(),
                        inputs: map_inputs(&op.inputs, &["x"])
                            .with_context(|| format!("Failed at op {:?}", op))?,
                        name: op.name.clone(),
                        placement: map_placement(&placements, &op.placement_name)?,
                    }),
                    std_ShapeOperation(op) => {
                        let plc = map_placement(&placements, &op.placement_name)?;
                        let ret = match plc {
                            Placement::Host(_) => Ty::HostShape,
                            Placement::Replicated(_) => Ty::ReplicatedShape,
                            _ => Ty::HostShape, // TODO(lvorona): Do we want to support std_Shape on any other placements?
                        };

                        Ok(Operation {
                            kind: ShapeOp {
                                sig: Signature::unary(Ty::Tensor(TensorDType::Unknown), ret),
                            }
                            .into(),
                            inputs: map_inputs(&op.inputs, &["x"])
                                .with_context(|| format!("Failed at op {:?}", op))?,
                            name: op.name.clone(),
                            placement: plc,
                        })
                    }
                    std_IndexAxisOperation(op) => Ok(Operation {
                        kind: IndexAxisOp {
                            sig: Signature::unary(
                                map_type(&op.output_type)?,
                                map_type(&op.output_type)?,
                            ),
                            axis: op.axis,
                            index: op.index,
                        }
                        .into(),
                        inputs: map_inputs(&op.inputs, &["x"])
                            .with_context(|| format!("Failed at op {:?}", op))?,
                        name: op.name.clone(),
                        placement: map_placement(&placements, &op.placement_name)?,
                    }),
                    std_SliceOperation(op) => {
                        let typ = map_type(&op.output_type)?;
                        let plc = map_placement(&placements, &op.placement_name)?;
                        match &plc {
                            // TODO [kyle] Should all shape ops (HostSliceOp, RepSliceOp, SliceOp)
                            // be unified under the common SliceOp?
                            Placement::Replicated(_) => {
                                let typ = Ty::ReplicatedShape;
                                Ok(Operation {
                                    kind: RepSliceOp {
                                        sig: Signature::unary(typ, typ),
                                        slice: SliceInfo(vec![SliceInfoElem {
                                            start: op.begin as isize,
                                            step: Some(1),
                                            end: Some(op.end as isize),
                                        }]),
                                    }
                                    .into(),
                                    inputs: map_inputs(&op.inputs, &["x"])
                                        .with_context(|| format!("Failed at op {:?}", op))?,
                                    name: op.name.clone(),
                                    placement: plc,
                                })
                            }
                            _ => Ok(Operation {
                                kind: SliceOp {
                                    sig: Signature::unary(typ, typ),
                                    slice: SliceInfo(vec![SliceInfoElem {
                                        start: op.begin as isize,
                                        step: Some(1),
                                        end: Some(op.end as isize),
                                    }]),
                                }
                                .into(),
                                inputs: map_inputs(&op.inputs, &["x"])
                                    .with_context(|| format!("Failed at op {:?}", op))?,
                                name: op.name.clone(),
                                placement: plc,
                            }),
                        }
                    }
                    std_OnesOperation(op) => Ok(Operation {
                        kind: OnesOp {
                            sig: Signature::unary(Ty::HostShape, map_type(&op.output_type)?),
                        }
                        .into(),
                        inputs: map_inputs(&op.inputs, &["shape"])
                            .with_context(|| format!("Failed at op {:?}", op))?,
                        name: op.name.clone(),
                        placement: map_placement(&placements, &op.placement_name)?,
                    }),
                    std_ExpandDimsOperation(op) => Ok(Operation {
                        kind: ExpandDimsOp {
                            // assume input type is the same as the output type
                            sig: Signature::unary(
                                map_type(&op.output_type)?,
                                map_type(&op.output_type)?,
                            ),
                            axis: op.axis.clone(),
                        }
                        .into(),
                        inputs: map_inputs(&op.inputs, &["x"])
                            .with_context(|| format!("Failed at op {:?}", op))?,
                        name: op.name.clone(),
                        placement: map_placement(&placements, &op.placement_name)?,
                    }),
                    std_ExpOperation(op) => Ok(Operation {
                        kind: ExpOp {
                            sig: Signature::unary(
                                map_type(&op.output_type)?,
                                map_type(&op.output_type)?,
                            ),
                        }
                        .into(),
                        inputs: map_inputs(&op.inputs, &["x"])
                            .with_context(|| format!("Failed at op {:?}", op))?,
                        name: op.name.clone(),
                        placement: map_placement(&placements, &op.placement_name)?,
                    }),
                    std_SigmoidOperation(op) => Ok(Operation {
                        kind: SigmoidOp {
                            sig: Signature::unary(
                                map_type(&op.output_type)?,
                                map_type(&op.output_type)?,
                            ),
                        }
                        .into(),
                        inputs: map_inputs(&op.inputs, &["x"])
                            .with_context(|| format!("Failed at op {:?}", op))?,
                        name: op.name.clone(),
                        placement: map_placement(&placements, &op.placement_name)?,
                    }),
                    std_ConcatenateOperation(op) => {
                        let mut inputs: Vec<(&String, &String)> = op.inputs.iter().collect();
                        inputs.sort_by_key(|x| x.0);
                        let sorted_input_names: Vec<String> =
                            inputs.into_iter().map(|(_k, v)| v.clone()).collect();
                        Ok(Operation {
                            kind: ConcatOp {
                                // assume input type is the same as output type
                                sig: Signature::variadic(
                                    map_type(&op.output_type)?,
                                    map_type(&op.output_type)?,
                                ),
                                axis: op.axis,
                            }
                            .into(),
                            inputs: sorted_input_names,
                            name: op.name.clone(),
                            placement: map_placement(&placements, &op.placement_name)?,
                        })
                    }
                    std_DecryptOperation(op) => Ok(Operation {
                        kind: AesDecryptOp {
                            sig: Signature::binary(
                                Ty::AesKey,
                                Ty::AesTensor,
                                map_type(&op.output_type)?,
                            ),
                        }
                        .into(),
                        inputs: map_inputs(&op.inputs, &["key", "ciphertext"])
                            .with_context(|| format!("Failed at op {:?}", op))?,
                        name: op.name.clone(),
                        placement: map_placement(&placements, &op.placement_name)?,
                    }),
                    std_TransposeOperation(op) => Ok(Operation {
                        kind: TransposeOp {
                            // we can use output type type to determine input type
                            sig: Signature::unary(
                                map_type(&op.output_type)?,
                                map_type(&op.output_type)?,
                            ),
                        }
                        .into(),
                        inputs: map_inputs(&op.inputs, &["x"])
                            .with_context(|| format!("Failed at op {:?}", op))?,
                        name: op.name.clone(),
                        placement: map_placement(&placements, &op.placement_name)?,
                    }),

                    std_InverseOperation(op) => Ok(Operation {
                        kind: InverseOp {
                            // we can use output type type to determine input type
                            sig: Signature::unary(
                                map_type(&op.output_type)?,
                                map_type(&op.output_type)?,
                            ),
                        }
                        .into(),
                        inputs: map_inputs(&op.inputs, &["x"])
                            .with_context(|| format!("Failed at op {:?}", op))?,
                        name: op.name.clone(),
                        placement: map_placement(&placements, &op.placement_name)?,
                    }),
                    std_MeanOperation(op) => Ok(Operation {
                        kind: MeanOp {
                            // we can use output type type to determine input type
                            sig: Signature::unary(
                                map_type(&op.output_type)?,
                                map_type(&op.output_type)?,
                            ),
                            axis: op.axis,
                        }
                        .into(),
                        inputs: map_inputs(&op.inputs, &["x"])
                            .with_context(|| format!("Failed at op {:?}", op))?,
                        name: op.name.clone(),
                        placement: map_placement(&placements, &op.placement_name)?,
                    }),
                    std_SqrtOperation(op) => Ok(Operation {
                        kind: HostSqrtOp {
                            sig: Signature::unary(
                                map_type(&op.output_type)?,
                                map_type(&op.output_type)?,
                            ),
                        }
                        .into(),
                        inputs: map_inputs(&op.inputs, &["x"])
                            .with_context(|| format!("Failed at op {:?}", op))?,
                        name: op.name.clone(),
                        placement: map_placement(&placements, &op.placement_name)?,
                    }),
                    std_SumOperation(op) => Ok(Operation {
                        kind: SumOp {
                            // we can use output type type to determine input type
                            sig: Signature::unary(
                                map_type(&op.output_type)?,
                                map_type(&op.output_type)?,
                            ),
                            axis: op.axis,
                        }
                        .into(),
                        inputs: map_inputs(&op.inputs, &["x"])
                            .with_context(|| format!("Failed at op {:?}", op))?,
                        name: op.name.clone(),
                        placement: map_placement(&placements, &op.placement_name)?,
                    }),
                    std_DivOperation(op) => Ok(Operation {
                        kind: DivOp {
                            // we can use output type type to determine input type
                            sig: Signature::binary(
                                map_type(&op.output_type)?,
                                map_type(&op.output_type)?,
                                map_type(&op.output_type)?,
                            ),
                        }
                        .into(),
                        inputs: map_inputs(&op.inputs, &["lhs", "rhs"])
                            .with_context(|| format!("Failed at op {:?}", op))?,
                        name: op.name.clone(),
                        placement: map_placement(&placements, &op.placement_name)?,
                    }),
                    std_SendOperation(op) => Ok(Operation {
                        kind: SendOp {
                            sig: Signature::unary(Ty::Unknown, Ty::Unit),
                            rendezvous_key: op.rendezvous_key.clone().try_into()?,
                            receiver: Role::from(&op.receiver),
                        }
                        .into(),
                        name: op.name.clone(),
                        inputs: map_inputs(&op.inputs, &["value"])
                            .with_context(|| format!("Failed at op {:?}", op))?,
                        placement: map_placement(&placements, &op.placement_name)?,
                    }),
                    std_ReceiveOperation(op) => Ok(Operation {
                        kind: ReceiveOp {
                            sig: Signature::nullary(map_type(&op.output_type)?),
                            rendezvous_key: op.rendezvous_key.clone().try_into()?,
                            sender: Role::from(&op.sender),
                        }
                        .into(),
                        name: op.name.clone(),
                        inputs: Vec::new(),
                        placement: map_placement(&placements, &op.placement_name)?,
                    }),
                    std_SerializeOperation(op) => Ok(Operation {
                        kind: IdentityOp {
                            sig: Signature::unary(
                                map_type(&op.output_type)?,
                                map_type(&op.output_type)?,
                            ),
                        }
                        .into(),
                        name: op.name.clone(),
                        inputs: map_inputs(&op.inputs, &["value"])
                            .with_context(|| format!("Failed at op {:?}", op))?,
                        placement: map_placement(&placements, &op.placement_name)?,
                    }),
                    std_DeserializeOperation(op) => Ok(Operation {
                        kind: IdentityOp {
                            sig: Signature::unary(
                                map_type(&op.output_type)?,
                                map_type(&op.output_type)?,
                            ),
                        }
                        .into(),
                        name: op.name.clone(),
                        inputs: map_inputs(&op.inputs, &["value"])
                            .with_context(|| format!("Failed at op {:?}", op))?,
                        placement: map_placement(&placements, &op.placement_name)?,
                    }),
                    std_InputOperation(op) => Ok(Operation {
                        kind: InputOp {
                            sig: Signature::nullary(map_type(&op.output_type)?),
                            arg_name: op.name.clone(),
                        }
                        .into(),
                        name: op.name.clone(),
                        inputs: Vec::new(),
                        placement: map_placement(&placements, &op.placement_name)?,
                    }),
                    std_OutputOperation(op) => Ok(Operation {
                        kind: OutputOp {
                            sig: Signature::unary(
                                map_type(&op.output_type)?,
                                map_type(&op.output_type)?,
                            ),
                        }
                        .into(),
                        name: op.name.clone(),
                        inputs: map_inputs(&op.inputs, &["value"])
                            .with_context(|| format!("Failed at op {:?}", op))?,
                        placement: map_placement(&placements, &op.placement_name)?,
                    }),
                    std_SaveOperation(op) => Ok(Operation {
                        kind: SaveOp {
                            sig: Signature::binary(Ty::HostString, Ty::Unknown, Ty::Unit),
                        }
                        .into(),
                        name: op.name.clone(),
                        inputs: map_inputs(&op.inputs, &["key", "value"])
                            .with_context(|| format!("Failed at op {:?}", op))?,
                        placement: map_placement(&placements, &op.placement_name)?,
                    }),
                    std_LoadOperation(op) => Ok(Operation {
                        kind: LoadOp {
                            sig: Signature::binary(
                                Ty::HostString,
                                Ty::HostString,
                                map_type(&op.output_type)?,
                            ),
                        }
                        .into(),
                        name: op.name.clone(),
                        inputs: map_inputs(&op.inputs, &["key", "query"])
                            .with_context(|| format!("Failed at op {:?}", op))?,
                        placement: map_placement(&placements, &op.placement_name)?,
                    }),
                    std_CastOperation(op) => Ok(Operation {
                        kind: CastOp {
                            sig: Signature::unary(Ty::Unknown, map_type(&op.output_type)?),
                        }
                        .into(),
                        name: op.name.clone(),
                        inputs: map_inputs(&op.inputs, &["x"])
                            .with_context(|| format!("Failed at op {:?}", op))?,
                        placement: map_placement(&placements, &op.placement_name)?,
                    }),
                    fixed_EncodeOperation(op) => Ok(Operation {
                        kind: FixedpointEncodeOp {
                            sig: Signature::unary(Ty::Unknown, map_type(&op.output_type)?),
                            fractional_precision: op.precision,
                            integral_precision: 8, // just because
                        }
                        .into(),
                        name: op.name.clone(),
                        inputs: map_inputs(&op.inputs, &["x"])
                            .with_context(|| format!("Failed at op {:?}", op))?,
                        placement: map_placement(&placements, &op.placement_name)?,
                    }),
                    fixed_DecodeOperation(op) => Ok(Operation {
                        kind: FixedpointDecodeOp {
                            sig: Signature::unary(
                                Ty::Fixed128Tensor, // TODO: Derive from the output type
                                map_type(&op.output_type)?,
                            ),
                            fractional_precision: op.precision,
=======
>>>>>>> d8a8dff9
                        }
                        .into(),
                        name: op.name.clone(),
                        inputs: Vec::new(),
                        placement: map_placement(&placements, &op.placement_name)?,
                    }),
                    std_AddOperation(op) => Ok(Operation {
                        kind: AddOp {
                            // we can use output type type to determine input type
                            sig: Signature::binary(
                                map_type(&op.output_type)?,
                                map_type(&op.output_type)?,
                                map_type(&op.output_type)?,
                            ),
                        }
                        .into(),
                        inputs: map_inputs(&op.inputs, &["lhs", "rhs"])
                            .with_context(|| format!("Failed at op {:?}", op))?,
                        name: op.name.clone(),
                        placement: map_placement(&placements, &op.placement_name)?,
                    }),
                    std_SubOperation(op) => Ok(Operation {
                        kind: SubOp {
                            // we can use output type type to determine input type
                            sig: Signature::binary(
                                map_type(&op.output_type)?,
                                map_type(&op.output_type)?,
                                map_type(&op.output_type)?,
                            ),
                        }
                        .into(),
                        inputs: map_inputs(&op.inputs, &["lhs", "rhs"])
                            .with_context(|| format!("Failed at op {:?}", op))?,
                        name: op.name.clone(),
                        placement: map_placement(&placements, &op.placement_name)?,
                    }),
                    std_MulOperation(op) => Ok(Operation {
                        kind: MulOp {
                            // we can use output type type to determine input type
                            sig: Signature::binary(
                                map_type(&op.output_type)?,
                                map_type(&op.output_type)?,
                                map_type(&op.output_type)?,
                            ),
                        }
                        .into(),
                        inputs: map_inputs(&op.inputs, &["lhs", "rhs"])
                            .with_context(|| format!("Failed at op {:?}", op))?,
                        name: op.name.clone(),
                        placement: map_placement(&placements, &op.placement_name)?,
                    }),
                    std_DotOperation(op) => Ok(Operation {
                        kind: DotOp {
                            // we can use output type type to determine input type
                            sig: Signature::binary(
                                map_type(&op.output_type)?,
                                map_type(&op.output_type)?,
                                map_type(&op.output_type)?,
                            ),
                        }
                        .into(),
                        inputs: map_inputs(&op.inputs, &["lhs", "rhs"])
                            .with_context(|| format!("Failed at op {:?}", op))?,
                        name: op.name.clone(),
                        placement: map_placement(&placements, &op.placement_name)?,
                    }),
                    std_AtLeast2DOperation(op) => Ok(Operation {
                        kind: AtLeast2DOp {
                            // we can use output type type to determine input type
                            sig: Signature::unary(
                                map_type(&op.output_type)?,
                                map_type(&op.output_type)?,
                            ),
                            to_column_vector: op.to_column_vector,
                        }
                        .into(),
                        inputs: map_inputs(&op.inputs, &["x"])
                            .with_context(|| format!("Failed at op {:?}", op))?,
                        name: op.name.clone(),
                        placement: map_placement(&placements, &op.placement_name)?,
                    }),
                    std_ShapeOperation(op) => {
                        let plc = map_placement(&placements, &op.placement_name)?;
                        let ret = match plc {
                            Placement::Host(_) => Ty::HostShape,
                            Placement::Replicated(_) => Ty::ReplicatedShape,
                            _ => Ty::HostShape, // TODO(lvorona): Do we want to support std_Shape on any other placements?
                        };

                        Ok(Operation {
                            kind: ShapeOp {
                                sig: Signature::unary(Ty::Tensor(TensorDType::Unknown), ret),
                            }
                            .into(),
                            inputs: map_inputs(&op.inputs, &["x"])
                                .with_context(|| format!("Failed at op {:?}", op))?,
                            name: op.name.clone(),
                            placement: plc,
                        })
                    }
                    std_SliceOperation(op) => {
                        let typ = map_type(&op.output_type)?;
                        let plc = map_placement(&placements, &op.placement_name)?;
                        match &plc {
                            // TODO [kyle] Should all shape ops (HostSliceOp, RepSliceOp, SliceOp)
                            // be unified under the common SliceOp?
                            Placement::Replicated(_) => {
                                let typ = Ty::ReplicatedShape;
                                Ok(Operation {
                                    kind: RepSliceOp {
                                        sig: Signature::unary(typ, typ),
                                        slice: SliceInfo(vec![SliceInfoElem {
                                            start: op.begin as isize,
                                            step: Some(1),
                                            end: Some(op.end as isize),
                                        }]),
                                    }
                                    .into(),
                                    inputs: map_inputs(&op.inputs, &["x"])
                                        .with_context(|| format!("Failed at op {:?}", op))?,
                                    name: op.name.clone(),
                                    placement: plc,
                                })
                            }
                            _ => Ok(Operation {
                                kind: SliceOp {
                                    sig: Signature::unary(typ, typ),
                                    slice: SliceInfo(vec![SliceInfoElem {
                                        start: op.begin as isize,
                                        step: Some(1),
                                        end: Some(op.end as isize),
                                    }]),
                                }
                                .into(),
                                inputs: map_inputs(&op.inputs, &["x"])
                                    .with_context(|| format!("Failed at op {:?}", op))?,
                                name: op.name.clone(),
                                placement: plc,
                            }),
                        }
                    }
                    std_OnesOperation(op) => Ok(Operation {
                        kind: OnesOp {
                            sig: Signature::unary(Ty::HostShape, map_type(&op.output_type)?),
                        }
                        .into(),
                        inputs: map_inputs(&op.inputs, &["shape"])
                            .with_context(|| format!("Failed at op {:?}", op))?,
                        name: op.name.clone(),
                        placement: map_placement(&placements, &op.placement_name)?,
                    }),
                    std_ExpandDimsOperation(op) => Ok(Operation {
                        kind: ExpandDimsOp {
                            // assume input type is the same as the output type
                            sig: Signature::unary(
                                map_type(&op.output_type)?,
                                map_type(&op.output_type)?,
                            ),
                            axis: op.axis.clone(),
                        }
                        .into(),
                        inputs: map_inputs(&op.inputs, &["x"])
                            .with_context(|| format!("Failed at op {:?}", op))?,
                        name: op.name.clone(),
                        placement: map_placement(&placements, &op.placement_name)?,
                    }),
                    std_ExpOperation(op) => Ok(Operation {
                        kind: ExpOp {
                            sig: Signature::unary(
                                map_type(&op.output_type)?,
                                map_type(&op.output_type)?,
                            ),
                        }
                        .into(),
                        inputs: map_inputs(&op.inputs, &["x"])
                            .with_context(|| format!("Failed at op {:?}", op))?,
                        name: op.name.clone(),
                        placement: map_placement(&placements, &op.placement_name)?,
                    }),
                    std_SigmoidOperation(op) => Ok(Operation {
                        kind: SigmoidOp {
                            sig: Signature::unary(
                                map_type(&op.output_type)?,
                                map_type(&op.output_type)?,
                            ),
                        }
                        .into(),
                        inputs: map_inputs(&op.inputs, &["x"])
                            .with_context(|| format!("Failed at op {:?}", op))?,
                        name: op.name.clone(),
                        placement: map_placement(&placements, &op.placement_name)?,
                    }),
                    std_ConcatenateOperation(op) => {
                        let mut inputs: Vec<(&String, &String)> = op.inputs.iter().collect();
                        inputs.sort_by_key(|x| x.0);
                        let sorted_input_names: Vec<String> =
                            inputs.into_iter().map(|(_k, v)| v.clone()).collect();
                        Ok(Operation {
                            kind: ConcatOp {
                                // assume input type is the same as output type
                                sig: Signature::variadic(
                                    map_type(&op.output_type)?,
                                    map_type(&op.output_type)?,
                                ),
                                axis: op.axis,
                            }
                            .into(),
                            inputs: sorted_input_names,
                            name: op.name.clone(),
                            placement: map_placement(&placements, &op.placement_name)?,
                        })
                    }
                    std_DecryptOperation(op) => Ok(Operation {
                        kind: AesDecryptOp {
                            sig: Signature::binary(
                                Ty::AesKey,
                                Ty::AesTensor,
                                map_type(&op.output_type)?,
                            ),
                        }
                        .into(),
                        inputs: map_inputs(&op.inputs, &["key", "ciphertext"])
                            .with_context(|| format!("Failed at op {:?}", op))?,
                        name: op.name.clone(),
                        placement: map_placement(&placements, &op.placement_name)?,
                    }),
                    std_TransposeOperation(op) => Ok(Operation {
                        kind: TransposeOp {
                            // we can use output type type to determine input type
                            sig: Signature::unary(
                                map_type(&op.output_type)?,
                                map_type(&op.output_type)?,
                            ),
                        }
                        .into(),
                        inputs: map_inputs(&op.inputs, &["x"])
                            .with_context(|| format!("Failed at op {:?}", op))?,
                        name: op.name.clone(),
                        placement: map_placement(&placements, &op.placement_name)?,
                    }),

                    std_InverseOperation(op) => Ok(Operation {
                        kind: InverseOp {
                            // we can use output type type to determine input type
                            sig: Signature::unary(
                                map_type(&op.output_type)?,
                                map_type(&op.output_type)?,
                            ),
                        }
                        .into(),
                        inputs: map_inputs(&op.inputs, &["x"])
                            .with_context(|| format!("Failed at op {:?}", op))?,
                        name: op.name.clone(),
                        placement: map_placement(&placements, &op.placement_name)?,
                    }),
                    std_MeanOperation(op) => Ok(Operation {
                        kind: MeanOp {
                            // we can use output type type to determine input type
                            sig: Signature::unary(
                                map_type(&op.output_type)?,
                                map_type(&op.output_type)?,
                            ),
                            axis: op.axis,
                        }
                        .into(),
                        inputs: map_inputs(&op.inputs, &["x"])
                            .with_context(|| format!("Failed at op {:?}", op))?,
                        name: op.name.clone(),
                        placement: map_placement(&placements, &op.placement_name)?,
                    }),
                    std_SqrtOperation(op) => Ok(Operation {
                        kind: HostSqrtOp {
                            sig: Signature::unary(
                                map_type(&op.output_type)?,
                                map_type(&op.output_type)?,
                            ),
                        }
                        .into(),
                        inputs: map_inputs(&op.inputs, &["x"])
                            .with_context(|| format!("Failed at op {:?}", op))?,
                        name: op.name.clone(),
                        placement: map_placement(&placements, &op.placement_name)?,
                    }),
                    std_SumOperation(op) => Ok(Operation {
                        kind: SumOp {
                            // we can use output type type to determine input type
                            sig: Signature::unary(
                                map_type(&op.output_type)?,
                                map_type(&op.output_type)?,
                            ),
                            axis: op.axis,
                        }
                        .into(),
                        inputs: map_inputs(&op.inputs, &["x"])
                            .with_context(|| format!("Failed at op {:?}", op))?,
                        name: op.name.clone(),
                        placement: map_placement(&placements, &op.placement_name)?,
                    }),
                    std_DivOperation(op) => Ok(Operation {
                        kind: DivOp {
                            // we can use output type type to determine input type
                            sig: Signature::binary(
                                map_type(&op.output_type)?,
                                map_type(&op.output_type)?,
                                map_type(&op.output_type)?,
                            ),
                        }
                        .into(),
                        inputs: map_inputs(&op.inputs, &["lhs", "rhs"])
                            .with_context(|| format!("Failed at op {:?}", op))?,
                        name: op.name.clone(),
                        placement: map_placement(&placements, &op.placement_name)?,
                    }),
                    std_InputOperation(op) => Ok(Operation {
                        kind: InputOp {
                            sig: Signature::nullary(map_type(&op.output_type)?),
                            arg_name: op.name.clone(),
                        }
                        .into(),
                        name: op.name.clone(),
                        inputs: Vec::new(),
                        placement: map_placement(&placements, &op.placement_name)?,
                    }),
                    std_OutputOperation(op) => Ok(Operation {
                        kind: OutputOp {
                            sig: Signature::unary(
                                map_type(&op.output_type)?,
                                map_type(&op.output_type)?,
                            ),
                        }
                        .into(),
                        name: op.name.clone(),
                        inputs: map_inputs(&op.inputs, &["value"])
                            .with_context(|| format!("Failed at op {:?}", op))?,
                        placement: map_placement(&placements, &op.placement_name)?,
                    }),
                    std_SaveOperation(op) => Ok(Operation {
                        kind: SaveOp {
                            sig: Signature::binary(Ty::HostString, Ty::Unknown, Ty::Unit),
                        }
                        .into(),
                        name: op.name.clone(),
                        inputs: map_inputs(&op.inputs, &["key", "value"])
                            .with_context(|| format!("Failed at op {:?}", op))?,
                        placement: map_placement(&placements, &op.placement_name)?,
                    }),
                    std_LoadOperation(op) => Ok(Operation {
                        kind: LoadOp {
                            sig: Signature::binary(
                                Ty::HostString,
                                Ty::HostString,
                                map_type(&op.output_type)?,
                            ),
                        }
                        .into(),
                        name: op.name.clone(),
                        inputs: map_inputs(&op.inputs, &["key", "query"])
                            .with_context(|| format!("Failed at op {:?}", op))?,
                        placement: map_placement(&placements, &op.placement_name)?,
                    }),
                    std_CastOperation(op) => Ok(Operation {
                        kind: CastOp {
                            sig: Signature::unary(Ty::Unknown, map_type(&op.output_type)?),
                        }
                        .into(),
                        name: op.name.clone(),
                        inputs: map_inputs(&op.inputs, &["x"])
                            .with_context(|| format!("Failed at op {:?}", op))?,
                        placement: map_placement(&placements, &op.placement_name)?,
                    }),
                }
            })
            .collect::<anyhow::Result<Vec<_>>>()?;
        Ok(Computation { operations })
    }
}<|MERGE_RESOLUTION|>--- conflicted
+++ resolved
@@ -472,262 +472,12 @@
             .values()
             .map(|op| {
                 use anyhow::Context;
-<<<<<<< HEAD
-                use std::str::FromStr;
                 use PyOperation::*;
                 match op {
-                    prim_SampleKeyOperation(op) => Ok(Operation {
-                        kind: PrimPrfKeyGenOp {
-                            sig: Signature::nullary(Ty::PrfKey),
-                        }
-                        .into(),
-                        name: op.name.clone(),
-                        inputs: Vec::new(),
-                        placement: map_placement(&placements, &op.placement_name)?,
-                    }),
-                    prim_DeriveSeedOperation(op) => Ok(Operation {
-                        kind: PrimDeriveSeedOp {
-                            sig: Signature::unary(Ty::PrfKey, Ty::Seed),
-                            sync_key: op.nonce.clone().try_into()?,
-                        }
-                        .into(),
-                        name: op.name.clone(),
-                        inputs: map_inputs(&op.inputs, &["key"])
-                            .with_context(|| format!("Failed at op {:?}", op))?,
-                        placement: map_placement(&placements, &op.placement_name)?,
-                    }),
-                    ring_RingAddOperation(op) => Ok(Operation {
-                        kind: RingAddOp {
-                            sig: Signature::binary(
-                                map_type(&op.output_type)?,
-                                map_type(&op.output_type)?,
-                                map_type(&op.output_type)?,
-                            ),
-                        }
-                        .into(),
-                        name: op.name.clone(),
-                        inputs: map_inputs(&op.inputs, &["lhs", "rhs"])
-                            .with_context(|| format!("Failed at op {:?}", op))?,
-                        placement: map_placement(&placements, &op.placement_name)?,
-                    }),
-                    ring_RingSubOperation(op) => Ok(Operation {
-                        kind: RingSubOp {
-                            sig: Signature::binary(
-                                map_type(&op.output_type)?,
-                                map_type(&op.output_type)?,
-                                map_type(&op.output_type)?,
-                            ),
-                        }
-                        .into(),
-                        name: op.name.clone(),
-                        inputs: map_inputs(&op.inputs, &["lhs", "rhs"])
-                            .with_context(|| format!("Failed at op {:?}", op))?,
-                        placement: map_placement(&placements, &op.placement_name)?,
-                    }),
-                    ring_RingMulOperation(op) => Ok(Operation {
-                        kind: RingMulOp {
-                            sig: Signature::binary(
-                                map_type(&op.output_type)?,
-                                map_type(&op.output_type)?,
-                                map_type(&op.output_type)?,
-                            ),
-                        }
-                        .into(),
-                        name: op.name.clone(),
-                        inputs: map_inputs(&op.inputs, &["lhs", "rhs"])
-                            .with_context(|| format!("Failed at op {:?}", op))?,
-                        placement: map_placement(&placements, &op.placement_name)?,
-                    }),
-                    ring_RingDotOperation(op) => Ok(Operation {
-                        kind: RingDotOp {
-                            sig: Signature::binary(
-                                map_type(&op.output_type)?,
-                                map_type(&op.output_type)?,
-                                map_type(&op.output_type)?,
-                            ),
-                        }
-                        .into(),
-                        name: op.name.clone(),
-                        inputs: map_inputs(&op.inputs, &["lhs", "rhs"])
-                            .with_context(|| format!("Failed at op {:?}", op))?,
-                        placement: map_placement(&placements, &op.placement_name)?,
-                    }),
-                    ring_RingShapeOperation(op) => Ok(Operation {
-                        kind: ShapeOp {
-                            sig: Signature::unary(Ty::HostRing128Tensor, Ty::HostShape),
-                        }
-                        .into(),
-                        name: op.name.clone(),
-                        inputs: map_inputs(&op.inputs, &["tensor"])
-                            .with_context(|| format!("Failed at op {:?}", op))?,
-                        placement: map_placement(&placements, &op.placement_name)?,
-                    }),
-                    ring_RingSampleOperation(op) => Ok(Operation {
-                        // NOTE(Morten) the old Python op was RingSampleOp, ie without Seeded
-                        kind: RingSampleSeededOp {
-                            sig: Signature::binary(
-                                Ty::HostShape,
-                                Ty::Seed,
-                                map_type(&op.output_type)?,
-                            ),
-                            max_value: op.max_value,
-                        }
-                        .into(),
-                        name: op.name.clone(),
-                        inputs: map_inputs(&op.inputs, &["shape", "seed"])
-                            .with_context(|| format!("Failed at op {:?}", op))?,
-                        placement: map_placement(&placements, &op.placement_name)?,
-                    }),
-                    ring_RingSumOperation(op) => Ok(Operation {
-                        kind: RingSumOp {
-                            sig: Signature::unary(
-                                map_type(&op.output_type)?,
-                                map_type(&op.output_type)?,
-                            ),
-                            axis: op.axis,
-                        }
-                        .into(),
-                        name: op.name.clone(),
-                        inputs: map_inputs(&op.inputs, &["x"])
-                            .with_context(|| format!("Failed at op {:?}", op))?,
-                        placement: map_placement(&placements, &op.placement_name)?,
-                    }),
-                    ring_RingMeanOperation(op) => {
-                        Err(anyhow::anyhow!("unsupported operation: {:?}", op))
-                    }
-                    ring_FillTensorOperation(op) => {
-                        let ty = map_type(&op.output_type)?;
-                        let value = match ty {
-                            Ty::HostRing64Tensor => Constant::Ring64(u64::from_str(&op.value)?),
-                            Ty::HostRing128Tensor => Constant::Ring128(u128::from_str(&op.value)?),
-                            _ => {
-                                return Err(anyhow::anyhow!(
-                                    "unsupported return type for ring fill: {:?}",
-                                    ty
-                                ));
-                            }
-                        };
-                        Ok(Operation {
-                            kind: RingFillOp {
-                                sig: Signature::unary(Ty::HostShape, ty),
-                                value,
-                            }
-                            .into(),
-                            name: op.name.clone(),
-                            inputs: map_inputs(&op.inputs, &["shape"])
-                                .with_context(|| format!("Failed at op {:?}", op))?,
-                            placement: map_placement(&placements, &op.placement_name)?,
-                        })
-                    }
-                    ring_RingShlOperation(op) => Ok(Operation {
-                        kind: RingShlOp {
-                            sig: Signature::unary(
-                                map_type(&op.output_type)?,
-                                map_type(&op.output_type)?,
-                            ),
-                            amount: op.amount as usize,
-                        }
-                        .into(),
-                        name: op.name.clone(),
-                        inputs: map_inputs(&op.inputs, &["value"])
-                            .with_context(|| format!("Failed at op {:?}", op))?,
-                        placement: map_placement(&placements, &op.placement_name)?,
-                    }),
-                    ring_RingShrOperation(op) => Ok(Operation {
-                        kind: RingShrOp {
-                            sig: Signature::unary(
-                                map_type(&op.output_type)?,
-                                map_type(&op.output_type)?,
-                            ),
-                            amount: op.amount as usize,
-                        }
-                        .into(),
-                        name: op.name.clone(),
-                        inputs: map_inputs(&op.inputs, &["value"])
-                            .with_context(|| format!("Failed at op {:?}", op))?,
-                        placement: map_placement(&placements, &op.placement_name)?,
-                    }),
-                    bit_BitExtractOperation(op) => Ok(Operation {
-                        kind: BitExtractOp {
-                            sig: Signature::unary(map_type(&op.ring_type)?, Ty::HostBitTensor),
-                            bit_idx: op.bit_idx as usize,
-                        }
-                        .into(),
-                        name: op.name.clone(),
-                        inputs: map_inputs(&op.inputs, &["tensor"])
-                            .with_context(|| format!("Failed at op {:?}", op))?,
-                        placement: map_placement(&placements, &op.placement_name)?,
-                    }),
-                    bit_BitSampleOperation(op) => Ok(Operation {
-                        // NOTE(Morten) mapping from BitSample in Python to BitSampleSeeded in Rust
-                        kind: BitSampleSeededOp {
-                            sig: Signature::binary(Ty::HostShape, Ty::Seed, Ty::HostBitTensor),
-                        }
-                        .into(),
-                        name: op.name.clone(),
-                        inputs: map_inputs(&op.inputs, &["shape", "seed"])
-                            .with_context(|| format!("Failed at op {:?}", op))?,
-                        placement: map_placement(&placements, &op.placement_name)?,
-                    }),
-                    bit_BitFillTensorOperation(op) => Ok(Operation {
-                        kind: BitFillOp {
-                            sig: Signature::unary(Ty::HostShape, Ty::HostBitTensor),
-                            value: Constant::Ring64(u64::from(op.value)),
-                        }
-                        .into(),
-                        name: op.name.clone(),
-                        inputs: map_inputs(&op.inputs, &["shape"])
-                            .with_context(|| format!("Failed at op {:?}", op))?,
-                        placement: map_placement(&placements, &op.placement_name)?,
-                    }),
-                    bit_BitXorOperation(op) => Ok(Operation {
-                        kind: BitXorOp {
-                            sig: Signature::binary(
-                                Ty::HostBitTensor,
-                                Ty::HostBitTensor,
-                                Ty::HostBitTensor,
-                            ),
-                        }
-                        .into(),
-                        name: op.name.clone(),
-                        inputs: map_inputs(&op.inputs, &["lhs", "rhs"])
-                            .with_context(|| format!("Failed at op {:?}", op))?,
-                        placement: map_placement(&placements, &op.placement_name)?,
-                    }),
-                    bit_BitAndOperation(op) => Ok(Operation {
-                        kind: BitAndOp {
-                            sig: Signature::binary(
-                                Ty::HostBitTensor,
-                                Ty::HostBitTensor,
-                                Ty::HostBitTensor,
-                            ),
-                        }
-                        .into(),
-                        name: op.name.clone(),
-                        inputs: map_inputs(&op.inputs, &["lhs", "rhs"])
-                            .with_context(|| format!("Failed at op {:?}", op))?,
-                        placement: map_placement(&placements, &op.placement_name)?,
-                    }),
-                    bit_RingInjectOperation(op) => Ok(Operation {
-                        kind: RingInjectOp {
-                            sig: Signature::unary(Ty::HostBitTensor, map_type(&op.output_type)?),
-                            bit_idx: op.bit_idx as usize,
-                        }
-                        .into(),
-                        name: op.name.clone(),
-                        inputs: map_inputs(&op.inputs, &["tensor"])
-                            .with_context(|| format!("Failed at op {:?}", op))?,
-                        placement: map_placement(&placements, &op.placement_name)?,
-                    }),
-=======
-                use PyOperation::*;
-                match op {
->>>>>>> d8a8dff9
                     std_ConstantOperation(op) => Ok(Operation {
                         kind: ConstantOp {
                             sig: Signature::nullary(map_type(&op.output_type)?),
                             value: map_constant_value(&op.value)?,
-<<<<<<< HEAD
                         }
                         .into(),
                         name: op.name.clone(),
@@ -1056,446 +806,6 @@
                         name: op.name.clone(),
                         placement: map_placement(&placements, &op.placement_name)?,
                     }),
-                    std_SendOperation(op) => Ok(Operation {
-                        kind: SendOp {
-                            sig: Signature::unary(Ty::Unknown, Ty::Unit),
-                            rendezvous_key: op.rendezvous_key.clone().try_into()?,
-                            receiver: Role::from(&op.receiver),
-                        }
-                        .into(),
-                        name: op.name.clone(),
-                        inputs: map_inputs(&op.inputs, &["value"])
-                            .with_context(|| format!("Failed at op {:?}", op))?,
-                        placement: map_placement(&placements, &op.placement_name)?,
-                    }),
-                    std_ReceiveOperation(op) => Ok(Operation {
-                        kind: ReceiveOp {
-                            sig: Signature::nullary(map_type(&op.output_type)?),
-                            rendezvous_key: op.rendezvous_key.clone().try_into()?,
-                            sender: Role::from(&op.sender),
-                        }
-                        .into(),
-                        name: op.name.clone(),
-                        inputs: Vec::new(),
-                        placement: map_placement(&placements, &op.placement_name)?,
-                    }),
-                    std_SerializeOperation(op) => Ok(Operation {
-                        kind: IdentityOp {
-                            sig: Signature::unary(
-                                map_type(&op.output_type)?,
-                                map_type(&op.output_type)?,
-                            ),
-                        }
-                        .into(),
-                        name: op.name.clone(),
-                        inputs: map_inputs(&op.inputs, &["value"])
-                            .with_context(|| format!("Failed at op {:?}", op))?,
-                        placement: map_placement(&placements, &op.placement_name)?,
-                    }),
-                    std_DeserializeOperation(op) => Ok(Operation {
-                        kind: IdentityOp {
-                            sig: Signature::unary(
-                                map_type(&op.output_type)?,
-                                map_type(&op.output_type)?,
-                            ),
-                        }
-                        .into(),
-                        name: op.name.clone(),
-                        inputs: map_inputs(&op.inputs, &["value"])
-                            .with_context(|| format!("Failed at op {:?}", op))?,
-                        placement: map_placement(&placements, &op.placement_name)?,
-                    }),
-                    std_InputOperation(op) => Ok(Operation {
-                        kind: InputOp {
-                            sig: Signature::nullary(map_type(&op.output_type)?),
-                            arg_name: op.name.clone(),
-                        }
-                        .into(),
-                        name: op.name.clone(),
-                        inputs: Vec::new(),
-                        placement: map_placement(&placements, &op.placement_name)?,
-                    }),
-                    std_OutputOperation(op) => Ok(Operation {
-                        kind: OutputOp {
-                            sig: Signature::unary(
-                                map_type(&op.output_type)?,
-                                map_type(&op.output_type)?,
-                            ),
-                        }
-                        .into(),
-                        name: op.name.clone(),
-                        inputs: map_inputs(&op.inputs, &["value"])
-                            .with_context(|| format!("Failed at op {:?}", op))?,
-                        placement: map_placement(&placements, &op.placement_name)?,
-                    }),
-                    std_SaveOperation(op) => Ok(Operation {
-                        kind: SaveOp {
-                            sig: Signature::binary(Ty::HostString, Ty::Unknown, Ty::Unit),
-                        }
-                        .into(),
-                        name: op.name.clone(),
-                        inputs: map_inputs(&op.inputs, &["key", "value"])
-                            .with_context(|| format!("Failed at op {:?}", op))?,
-                        placement: map_placement(&placements, &op.placement_name)?,
-                    }),
-                    std_LoadOperation(op) => Ok(Operation {
-                        kind: LoadOp {
-                            sig: Signature::binary(
-                                Ty::HostString,
-                                Ty::HostString,
-                                map_type(&op.output_type)?,
-                            ),
-                        }
-                        .into(),
-                        name: op.name.clone(),
-                        inputs: map_inputs(&op.inputs, &["key", "query"])
-                            .with_context(|| format!("Failed at op {:?}", op))?,
-                        placement: map_placement(&placements, &op.placement_name)?,
-                    }),
-                    std_CastOperation(op) => Ok(Operation {
-                        kind: CastOp {
-                            sig: Signature::unary(Ty::Unknown, map_type(&op.output_type)?),
-                        }
-                        .into(),
-                        name: op.name.clone(),
-                        inputs: map_inputs(&op.inputs, &["x"])
-                            .with_context(|| format!("Failed at op {:?}", op))?,
-                        placement: map_placement(&placements, &op.placement_name)?,
-                    }),
-                    fixed_EncodeOperation(op) => Ok(Operation {
-                        kind: FixedpointEncodeOp {
-                            sig: Signature::unary(Ty::Unknown, map_type(&op.output_type)?),
-                            fractional_precision: op.precision,
-                            integral_precision: 8, // just because
-                        }
-                        .into(),
-                        name: op.name.clone(),
-                        inputs: map_inputs(&op.inputs, &["x"])
-                            .with_context(|| format!("Failed at op {:?}", op))?,
-                        placement: map_placement(&placements, &op.placement_name)?,
-                    }),
-                    fixed_DecodeOperation(op) => Ok(Operation {
-                        kind: FixedpointDecodeOp {
-                            sig: Signature::unary(
-                                Ty::Fixed128Tensor, // TODO: Derive from the output type
-                                map_type(&op.output_type)?,
-                            ),
-                            fractional_precision: op.precision,
-=======
->>>>>>> d8a8dff9
-                        }
-                        .into(),
-                        name: op.name.clone(),
-                        inputs: Vec::new(),
-                        placement: map_placement(&placements, &op.placement_name)?,
-                    }),
-                    std_AddOperation(op) => Ok(Operation {
-                        kind: AddOp {
-                            // we can use output type type to determine input type
-                            sig: Signature::binary(
-                                map_type(&op.output_type)?,
-                                map_type(&op.output_type)?,
-                                map_type(&op.output_type)?,
-                            ),
-                        }
-                        .into(),
-                        inputs: map_inputs(&op.inputs, &["lhs", "rhs"])
-                            .with_context(|| format!("Failed at op {:?}", op))?,
-                        name: op.name.clone(),
-                        placement: map_placement(&placements, &op.placement_name)?,
-                    }),
-                    std_SubOperation(op) => Ok(Operation {
-                        kind: SubOp {
-                            // we can use output type type to determine input type
-                            sig: Signature::binary(
-                                map_type(&op.output_type)?,
-                                map_type(&op.output_type)?,
-                                map_type(&op.output_type)?,
-                            ),
-                        }
-                        .into(),
-                        inputs: map_inputs(&op.inputs, &["lhs", "rhs"])
-                            .with_context(|| format!("Failed at op {:?}", op))?,
-                        name: op.name.clone(),
-                        placement: map_placement(&placements, &op.placement_name)?,
-                    }),
-                    std_MulOperation(op) => Ok(Operation {
-                        kind: MulOp {
-                            // we can use output type type to determine input type
-                            sig: Signature::binary(
-                                map_type(&op.output_type)?,
-                                map_type(&op.output_type)?,
-                                map_type(&op.output_type)?,
-                            ),
-                        }
-                        .into(),
-                        inputs: map_inputs(&op.inputs, &["lhs", "rhs"])
-                            .with_context(|| format!("Failed at op {:?}", op))?,
-                        name: op.name.clone(),
-                        placement: map_placement(&placements, &op.placement_name)?,
-                    }),
-                    std_DotOperation(op) => Ok(Operation {
-                        kind: DotOp {
-                            // we can use output type type to determine input type
-                            sig: Signature::binary(
-                                map_type(&op.output_type)?,
-                                map_type(&op.output_type)?,
-                                map_type(&op.output_type)?,
-                            ),
-                        }
-                        .into(),
-                        inputs: map_inputs(&op.inputs, &["lhs", "rhs"])
-                            .with_context(|| format!("Failed at op {:?}", op))?,
-                        name: op.name.clone(),
-                        placement: map_placement(&placements, &op.placement_name)?,
-                    }),
-                    std_AtLeast2DOperation(op) => Ok(Operation {
-                        kind: AtLeast2DOp {
-                            // we can use output type type to determine input type
-                            sig: Signature::unary(
-                                map_type(&op.output_type)?,
-                                map_type(&op.output_type)?,
-                            ),
-                            to_column_vector: op.to_column_vector,
-                        }
-                        .into(),
-                        inputs: map_inputs(&op.inputs, &["x"])
-                            .with_context(|| format!("Failed at op {:?}", op))?,
-                        name: op.name.clone(),
-                        placement: map_placement(&placements, &op.placement_name)?,
-                    }),
-                    std_ShapeOperation(op) => {
-                        let plc = map_placement(&placements, &op.placement_name)?;
-                        let ret = match plc {
-                            Placement::Host(_) => Ty::HostShape,
-                            Placement::Replicated(_) => Ty::ReplicatedShape,
-                            _ => Ty::HostShape, // TODO(lvorona): Do we want to support std_Shape on any other placements?
-                        };
-
-                        Ok(Operation {
-                            kind: ShapeOp {
-                                sig: Signature::unary(Ty::Tensor(TensorDType::Unknown), ret),
-                            }
-                            .into(),
-                            inputs: map_inputs(&op.inputs, &["x"])
-                                .with_context(|| format!("Failed at op {:?}", op))?,
-                            name: op.name.clone(),
-                            placement: plc,
-                        })
-                    }
-                    std_SliceOperation(op) => {
-                        let typ = map_type(&op.output_type)?;
-                        let plc = map_placement(&placements, &op.placement_name)?;
-                        match &plc {
-                            // TODO [kyle] Should all shape ops (HostSliceOp, RepSliceOp, SliceOp)
-                            // be unified under the common SliceOp?
-                            Placement::Replicated(_) => {
-                                let typ = Ty::ReplicatedShape;
-                                Ok(Operation {
-                                    kind: RepSliceOp {
-                                        sig: Signature::unary(typ, typ),
-                                        slice: SliceInfo(vec![SliceInfoElem {
-                                            start: op.begin as isize,
-                                            step: Some(1),
-                                            end: Some(op.end as isize),
-                                        }]),
-                                    }
-                                    .into(),
-                                    inputs: map_inputs(&op.inputs, &["x"])
-                                        .with_context(|| format!("Failed at op {:?}", op))?,
-                                    name: op.name.clone(),
-                                    placement: plc,
-                                })
-                            }
-                            _ => Ok(Operation {
-                                kind: SliceOp {
-                                    sig: Signature::unary(typ, typ),
-                                    slice: SliceInfo(vec![SliceInfoElem {
-                                        start: op.begin as isize,
-                                        step: Some(1),
-                                        end: Some(op.end as isize),
-                                    }]),
-                                }
-                                .into(),
-                                inputs: map_inputs(&op.inputs, &["x"])
-                                    .with_context(|| format!("Failed at op {:?}", op))?,
-                                name: op.name.clone(),
-                                placement: plc,
-                            }),
-                        }
-                    }
-                    std_OnesOperation(op) => Ok(Operation {
-                        kind: OnesOp {
-                            sig: Signature::unary(Ty::HostShape, map_type(&op.output_type)?),
-                        }
-                        .into(),
-                        inputs: map_inputs(&op.inputs, &["shape"])
-                            .with_context(|| format!("Failed at op {:?}", op))?,
-                        name: op.name.clone(),
-                        placement: map_placement(&placements, &op.placement_name)?,
-                    }),
-                    std_ExpandDimsOperation(op) => Ok(Operation {
-                        kind: ExpandDimsOp {
-                            // assume input type is the same as the output type
-                            sig: Signature::unary(
-                                map_type(&op.output_type)?,
-                                map_type(&op.output_type)?,
-                            ),
-                            axis: op.axis.clone(),
-                        }
-                        .into(),
-                        inputs: map_inputs(&op.inputs, &["x"])
-                            .with_context(|| format!("Failed at op {:?}", op))?,
-                        name: op.name.clone(),
-                        placement: map_placement(&placements, &op.placement_name)?,
-                    }),
-                    std_ExpOperation(op) => Ok(Operation {
-                        kind: ExpOp {
-                            sig: Signature::unary(
-                                map_type(&op.output_type)?,
-                                map_type(&op.output_type)?,
-                            ),
-                        }
-                        .into(),
-                        inputs: map_inputs(&op.inputs, &["x"])
-                            .with_context(|| format!("Failed at op {:?}", op))?,
-                        name: op.name.clone(),
-                        placement: map_placement(&placements, &op.placement_name)?,
-                    }),
-                    std_SigmoidOperation(op) => Ok(Operation {
-                        kind: SigmoidOp {
-                            sig: Signature::unary(
-                                map_type(&op.output_type)?,
-                                map_type(&op.output_type)?,
-                            ),
-                        }
-                        .into(),
-                        inputs: map_inputs(&op.inputs, &["x"])
-                            .with_context(|| format!("Failed at op {:?}", op))?,
-                        name: op.name.clone(),
-                        placement: map_placement(&placements, &op.placement_name)?,
-                    }),
-                    std_ConcatenateOperation(op) => {
-                        let mut inputs: Vec<(&String, &String)> = op.inputs.iter().collect();
-                        inputs.sort_by_key(|x| x.0);
-                        let sorted_input_names: Vec<String> =
-                            inputs.into_iter().map(|(_k, v)| v.clone()).collect();
-                        Ok(Operation {
-                            kind: ConcatOp {
-                                // assume input type is the same as output type
-                                sig: Signature::variadic(
-                                    map_type(&op.output_type)?,
-                                    map_type(&op.output_type)?,
-                                ),
-                                axis: op.axis,
-                            }
-                            .into(),
-                            inputs: sorted_input_names,
-                            name: op.name.clone(),
-                            placement: map_placement(&placements, &op.placement_name)?,
-                        })
-                    }
-                    std_DecryptOperation(op) => Ok(Operation {
-                        kind: AesDecryptOp {
-                            sig: Signature::binary(
-                                Ty::AesKey,
-                                Ty::AesTensor,
-                                map_type(&op.output_type)?,
-                            ),
-                        }
-                        .into(),
-                        inputs: map_inputs(&op.inputs, &["key", "ciphertext"])
-                            .with_context(|| format!("Failed at op {:?}", op))?,
-                        name: op.name.clone(),
-                        placement: map_placement(&placements, &op.placement_name)?,
-                    }),
-                    std_TransposeOperation(op) => Ok(Operation {
-                        kind: TransposeOp {
-                            // we can use output type type to determine input type
-                            sig: Signature::unary(
-                                map_type(&op.output_type)?,
-                                map_type(&op.output_type)?,
-                            ),
-                        }
-                        .into(),
-                        inputs: map_inputs(&op.inputs, &["x"])
-                            .with_context(|| format!("Failed at op {:?}", op))?,
-                        name: op.name.clone(),
-                        placement: map_placement(&placements, &op.placement_name)?,
-                    }),
-
-                    std_InverseOperation(op) => Ok(Operation {
-                        kind: InverseOp {
-                            // we can use output type type to determine input type
-                            sig: Signature::unary(
-                                map_type(&op.output_type)?,
-                                map_type(&op.output_type)?,
-                            ),
-                        }
-                        .into(),
-                        inputs: map_inputs(&op.inputs, &["x"])
-                            .with_context(|| format!("Failed at op {:?}", op))?,
-                        name: op.name.clone(),
-                        placement: map_placement(&placements, &op.placement_name)?,
-                    }),
-                    std_MeanOperation(op) => Ok(Operation {
-                        kind: MeanOp {
-                            // we can use output type type to determine input type
-                            sig: Signature::unary(
-                                map_type(&op.output_type)?,
-                                map_type(&op.output_type)?,
-                            ),
-                            axis: op.axis,
-                        }
-                        .into(),
-                        inputs: map_inputs(&op.inputs, &["x"])
-                            .with_context(|| format!("Failed at op {:?}", op))?,
-                        name: op.name.clone(),
-                        placement: map_placement(&placements, &op.placement_name)?,
-                    }),
-                    std_SqrtOperation(op) => Ok(Operation {
-                        kind: HostSqrtOp {
-                            sig: Signature::unary(
-                                map_type(&op.output_type)?,
-                                map_type(&op.output_type)?,
-                            ),
-                        }
-                        .into(),
-                        inputs: map_inputs(&op.inputs, &["x"])
-                            .with_context(|| format!("Failed at op {:?}", op))?,
-                        name: op.name.clone(),
-                        placement: map_placement(&placements, &op.placement_name)?,
-                    }),
-                    std_SumOperation(op) => Ok(Operation {
-                        kind: SumOp {
-                            // we can use output type type to determine input type
-                            sig: Signature::unary(
-                                map_type(&op.output_type)?,
-                                map_type(&op.output_type)?,
-                            ),
-                            axis: op.axis,
-                        }
-                        .into(),
-                        inputs: map_inputs(&op.inputs, &["x"])
-                            .with_context(|| format!("Failed at op {:?}", op))?,
-                        name: op.name.clone(),
-                        placement: map_placement(&placements, &op.placement_name)?,
-                    }),
-                    std_DivOperation(op) => Ok(Operation {
-                        kind: DivOp {
-                            // we can use output type type to determine input type
-                            sig: Signature::binary(
-                                map_type(&op.output_type)?,
-                                map_type(&op.output_type)?,
-                                map_type(&op.output_type)?,
-                            ),
-                        }
-                        .into(),
-                        inputs: map_inputs(&op.inputs, &["lhs", "rhs"])
-                            .with_context(|| format!("Failed at op {:?}", op))?,
-                        name: op.name.clone(),
-                        placement: map_placement(&placements, &op.placement_name)?,
-                    }),
                     std_InputOperation(op) => Ok(Operation {
                         kind: InputOp {
                             sig: Signature::nullary(map_type(&op.output_type)?),

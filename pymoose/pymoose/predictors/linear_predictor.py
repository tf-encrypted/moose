import abc

import numpy as np

from pymoose import edsl
from pymoose.predictors import aes_predictor
from pymoose.predictors import predictor_utils


class LinearPredictor(aes_predictor.AesPredictor, metaclass=abc.ABCMeta):
    def __init__(self, coeffs, intercepts=None):
        super().__init__()
        self.coeffs, self.intercepts = _validate_model_args(coeffs, intercepts)

    @classmethod
    @abc.abstractmethod
    def from_onnx(cls, model_proto):
        pass

    @abc.abstractmethod
    def post_transform(self, y):
        pass

    @classmethod
    def bias_trick(cls, x, plc, dtype):
        bias_shape = edsl.slice(
            edsl.shape(x, placement=plc), begin=0, end=1, placement=plc
        )
        bias = edsl.ones(bias_shape, dtype=edsl.float64, placement=plc)
        reshaped_bias = edsl.expand_dims(bias, 1, placement=plc)
        return edsl.cast(reshaped_bias, dtype=dtype, placement=plc)

    def linear_predictor_fn(self, x, fixedpoint_dtype):
        if self.intercepts is not None:
            w = self.fixedpoint_constant(
                np.concatenate([self.intercepts.T, self.coeffs], axis=1).T,
                plc=self.mirrored,
                dtype=fixedpoint_dtype,
            )
            bias = self.bias_trick(x, plc=self.bob, dtype=fixedpoint_dtype)
        else:
            w = self.fixedpoint_constant(
                self.coeffs.T, plc=self.mirrored, dtype=fixedpoint_dtype
            )
        if self.intercepts is not None:
            x = edsl.concatenate([bias, x], axis=1)

        y = edsl.dot(x, w)
        return y

    def predictor_factory(self, fixedpoint_dtype=predictor_utils.DEFAULT_FIXED_DTYPE):
        @edsl.computation
        def predictor(
            aes_data: edsl.Argument(
                self.alice, vtype=edsl.AesTensorType(dtype=fixedpoint_dtype)
            ),
            aes_key: edsl.Argument(self.replicated, vtype=edsl.AesKeyType()),
        ):
            x = self.handle_aes_input(aes_key, aes_data, decryptor=self.replicated)
            with self.replicated:
                y = self.linear_predictor_fn(x, fixedpoint_dtype)
                pred = self.post_transform(y)
            return self.handle_output(pred, prediction_handler=self.bob)

        return predictor


class LinearRegressor(LinearPredictor):
    def post_transform(self, y):
        # no-op for linear regression models
        return y

    @classmethod
    def from_onnx(cls, model_proto):
        lr_node = predictor_utils.find_node_in_model_proto(
            model_proto, "LinearRegressor", enforce=False
        )
        if lr_node is None:
            raise ValueError(
                "Incompatible ONNX graph provided: graph must contain a "
                "LinearRegressor operator."
            )

        coeffs_attr = predictor_utils.find_attribute_in_node(lr_node, "coefficients")
        if coeffs_attr.type != 6:  # FLOATS
            raise ValueError(
                "LinearRegressor coefficients must be of type FLOATS, found other."
            )
        coeffs = np.asarray(coeffs_attr.floats)
        # extract intercept if it's there, otherwise pass it as None
        intercepts_attr = predictor_utils.find_attribute_in_node(
            lr_node, "intercepts", enforce=False
        )
        if intercepts_attr is None:
            intercepts = None
        elif intercepts_attr.type != 6:  # FLOATS
            raise ValueError(
                "LinearRegressor intercept must be of type FLOATS, found other."
            )
        else:
            intercepts = intercepts_attr.floats

        # if n_targets is not None reshape into (n_targets, n_features) matrix
        n_targets_ints = predictor_utils.find_attribute_in_node(
            lr_node, "targets", enforce=False
        )
        if n_targets_ints is not None:
            n_targets = n_targets_ints.i
            coeffs = coeffs.reshape(n_targets, -1)

        return cls(coeffs=coeffs, intercepts=intercepts)


class LinearClassifier(LinearPredictor):
    def __init__(self, coeffs, intercepts=None, multitask=False, transform_output=True):
        super().__init__(coeffs, intercepts)
        n_classes = self.coeffs.shape[0]
        if multitask and n_classes == 1:
            raise ValueError("Invalid argument: multitask=True found with n_classes=1.")
        # infer post_transform
        if not transform_output:
            self._post_transform = lambda x: x
        elif multitask and n_classes == 2:
            self._post_transform = lambda x: edsl.sigmoid(x)
        elif multitask:
            self._post_transform = lambda x: self._normalized_sigmoid(x, axis=1)
<<<<<<< HEAD
        elif not multitask and n_classes == 2:
            self._post_transform = lambda x: edsl.sigmoid(x)
        elif n_classes > 2:
=======
        else:
>>>>>>> 8a1365f2
            self._post_transform = lambda x: edsl.softmax(
                x, axis=1, upmost_index=n_classes
            )

    @classmethod
    def from_onnx(cls, model_proto):
        # parse LinearClassifier node
        lc_node = predictor_utils.find_node_in_model_proto(
            model_proto, "LinearClassifier", enforce=False
        )
        if lc_node is None:
            raise ValueError(
                "Incompatible ONNX graph provided: graph must contain a "
                "LinearClassifier operator."
            )

        # parse classifier coefficients
        coeffs_attr = predictor_utils.find_attribute_in_node(
            lc_node, "coefficients", enforce=False
        )
        assert coeffs_attr is not None
        if coeffs_attr.type != 6:  # FLOATS
            raise ValueError(
                "LinearClassifier coefficients must be of type FLOATS, found other."
            )
        coeffs = np.asarray(coeffs_attr.floats)

        # reshape into (n_classes, n_features) matrix
        classlabels_ints = predictor_utils.find_attribute_in_node(
            lc_node, "classlabels_ints", enforce=False
        )
        classlabels_strings = predictor_utils.find_attribute_in_node(
            lc_node, "classlabels_strings", enforce=False
        )
        assert classlabels_ints is not None or classlabels_strings is not None
        if classlabels_ints is not None:
            classlabels = classlabels_ints.ints
        elif classlabels_strings is not None:
            classlabels = classlabels_strings.strings
        n_classes = len(classlabels)
        coeffs = coeffs.reshape(n_classes, -1)

        # parse classifier intercepts
        intercepts_attr = predictor_utils.find_attribute_in_node(
            lc_node, "intercepts", enforce=False
        )
        if intercepts_attr is None:
            intercepts = None
        elif intercepts_attr.type != 6:  # FLOATS
            raise ValueError(
                "LinearClassifier intercept must be of type FLOATS, found other."
            )
        else:
            intercepts = np.asarray(intercepts_attr.floats).reshape(1, n_classes)

        # infer multitask arg from multi_class attribute
        multi_class_int = predictor_utils.find_attribute_in_node(lc_node, "multi_class")
        assert multi_class_int.type == 2  # INT
        multi_class = bool(multi_class_int.i)
        multitask = not multi_class

        # derive transform_output
        multi_class_int = predictor_utils.find_attribute_in_node(lc_node, "multi_class")
        post_transform = predictor_utils.find_attribute_in_node(
            lc_node, "post_transform"
        )
        post_transform_str = post_transform.s.decode()
        transform_output = post_transform_str != "NONE"

        # sanity check that post_transform conforms to our expectations
        if post_transform_str == "PROBIT":
            raise RuntimeError(
                f"{post_transform_str} post_transform is unsupported for "
                "LinearClassifier."
            )
        elif post_transform_str in ["SOFTMAX", "SOFTMAX_ZERO"] and multitask:
            raise RuntimeError(
                f"Invalid post_transform {post_transform_str} for multitask=True."
            )

        return cls(
            coeffs=coeffs,
            intercepts=intercepts,
            multitask=multitask,
            transform_output=transform_output,
        )

    def post_transform(self, y):
        return self._post_transform(y)

    def _normalized_sigmoid(self, x, axis):
        y = edsl.sigmoid(x)
        y_sum = edsl.expand_dims(edsl.sum(y, axis), axis)
        return edsl.div(y, y_sum)


def _validate_model_args(coeffs, intercepts):
    coeffs = _interpret_coeffs(coeffs)
    intercepts = _interpret_intercepts(intercepts)
    if intercepts is not None and coeffs.shape[0] != intercepts.shape[-1]:
        raise ValueError(
            "Shape mismatch between model coefficients and intercepts: "
            f"Intercepts size of {coeffs.shape[0]} inferred from coefficients, "
            f"found {intercepts.shape[-1]}."
        )
    return coeffs, intercepts


def _interpret_coeffs(coeffs):
    coeffs = np.asarray(coeffs, dtype=np.float64)
    coeffs_shape = coeffs.shape
    if len(coeffs_shape) == 1:
        return np.expand_dims(coeffs, 0)
    elif len(coeffs_shape) == 2:
        return coeffs
    raise ValueError(
        f"Coeffs must be convertible to a rank-2 tensor, found shape of {coeffs_shape}."
    )


def _interpret_intercepts(intercepts):
    if intercepts is None:
        return intercepts
    intercepts = np.asarray(intercepts, dtype=np.float64)
    intercepts_shape = intercepts.shape
    if len(intercepts_shape) == 1:
        return np.expand_dims(intercepts, 0)
    elif len(intercepts_shape) == 2:
        if intercepts_shape[0] != 1:
            pass
        else:
            return intercepts
    raise ValueError(
        f"Intercept must be convertible to a vector, found shape of {intercepts_shape}."
    )<|MERGE_RESOLUTION|>--- conflicted
+++ resolved
@@ -124,13 +124,7 @@
             self._post_transform = lambda x: edsl.sigmoid(x)
         elif multitask:
             self._post_transform = lambda x: self._normalized_sigmoid(x, axis=1)
-<<<<<<< HEAD
-        elif not multitask and n_classes == 2:
-            self._post_transform = lambda x: edsl.sigmoid(x)
-        elif n_classes > 2:
-=======
-        else:
->>>>>>> 8a1365f2
+        else:
             self._post_transform = lambda x: edsl.softmax(
                 x, axis=1, upmost_index=n_classes
             )

--- conflicted
+++ resolved
@@ -673,19 +673,15 @@
             HostBitDec(_) => unimplemented!(),
             HostShlDim(_) => unimplemented!(),
             HostSqrt(_) => unimplemented!(),
+            HostSqueeze(_) => unimplemented!(),
             Cast(_) => unimplemented!("No implementation of Cast for the old framework"),
             // NOTE the following are not supported by design
             AdtReveal(_) | AdtFill(_) | AdtAdd(_) | AdtSub(_) | AdtMul(_) | AdtShl(_)
             | AdtToRep(_) | RepAbs(_) | RepSetup(_) | RepShare(_) | RepReveal(_) | RepFill(_)
             | RepAdd(_) | RepSub(_) | RepMul(_) | RepMsb(_) | RepDot(_) | RepMean(_)
             | RepShl(_) | RepSum(_) | RepTruncPr(_) | RepToAdt(_) | RepIndexAxis(_)
-<<<<<<< HEAD
             | RepShlDim(_) | RepSlice(_) | RepBitDec(_) | FixedpointMul(_) | FixedpointDot(_)
             | FixedpointTruncPr(_) | FixedpointMean(_) | FixedpointSum(_) => {
-=======
-            | FixedpointMul(_) | FixedpointDot(_) | FixedpointTruncPr(_) | FixedpointMean(_)
-            | FixedpointSum(_) | HostSqrt(_) | HostSqueeze(_) => {
->>>>>>> 01654cfa
                 unimplemented!("Not supported {:?}", self)
             }
         }
@@ -746,13 +742,8 @@
             // TODO implement below (needed until we switch to new framework for execution)
             FixedpointEncode(_) | FixedpointDecode(_) | FixedpointAdd(_) | FixedpointSub(_)
             | FixedpointMul(_) | FixedpointDot(_) | FixedpointTruncPr(_) | FixedpointMean(_)
-<<<<<<< HEAD
             | FixedpointSum(_) | HostBitDec(_) | HostIndexAxis(_) | HostShlDim(_) | HostSqrt(_)
-            | Cast(_) => {
-=======
-            | FixedpointSum(_) | HostSqrt(_) | HostSqueeze(_) | HostBitDec(_)
-            | HostIndexAxis(_) | Cast(_) => {
->>>>>>> 01654cfa
+            | HostSqueeze(_) | Cast(_) => {
                 unimplemented!("deprecated, not impl {:?}", self)
             }
             // NOTE the following are not supported by design

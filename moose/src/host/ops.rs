--- conflicted
+++ resolved
@@ -1209,46 +1209,8 @@
     }
 }
 
-<<<<<<< HEAD
-impl BitXorOp {
-    pub(crate) fn kernel<S: RuntimeSession>(
-=======
-impl BitSampleOp {
-    pub(crate) fn kernel<S: RuntimeSession>(
-        _sess: &S,
-        plc: &HostPlacement,
-        shape: HostShape,
-    ) -> Result<HostBitTensor> {
-        let mut rng = AesRng::from_random_seed();
-        let size = shape.0 .0.iter().product();
-        let values: Vec<_> = (0..size).map(|_| rng.get_bit()).collect();
-        let ix = IxDyn(shape.0 .0.as_ref());
-        let arr =
-            Array::from_shape_vec(ix, values).map_err(|e| Error::KernelError(e.to_string()))?;
-        Ok(HostBitTensor(arr, plc.clone()))
-    }
-}
-
-impl BitSampleSeededOp {
-    pub(crate) fn kernel<S: RuntimeSession>(
-        _sess: &S,
-        plc: &HostPlacement,
-        shape: HostShape,
-        seed: Seed,
-    ) -> Result<HostBitTensor> {
-        let mut rng = AesRng::from_seed(seed.0 .0);
-        let size = shape.0 .0.iter().product();
-        let values: Vec<_> = (0..size).map(|_| rng.get_bit()).collect();
-        let ix = IxDyn(shape.0 .0.as_ref());
-        let res =
-            Array::from_shape_vec(ix, values).map_err(|e| Error::KernelError(e.to_string()))?;
-        Ok(HostBitTensor(res, plc.clone()))
-    }
-}
-
 impl XorOp {
     pub(crate) fn host_kernel<S: RuntimeSession>(
->>>>>>> 4c99decd
         _sess: &S,
         plc: &HostPlacement,
         x: HostBitTensor,

use crate::computation::{
    BitAndOp, BitExtractOp, BitFillOp, BitSampleOp, BitSampleSeededOp, BitXorOp, CanonicalType,
    Constant, HostAddOp, HostBitDecOp, HostConcatOp, HostDivOp, HostDotOp, HostExpandDimsOp,
    HostIndexAxisOp, HostInverseOp, HostMeanOp, HostMulOp, HostOnesOp, HostPlacement,
<<<<<<< HEAD
    HostReshapeOp, HostShlDimOp, HostSliceOp, HostSqrtOp, HostSubOp, HostSumOp, HostTransposeOp,
=======
    HostReshapeOp, HostSliceOp, HostSqrtOp, HostSqueezeOp, HostSubOp, HostSumOp, HostTransposeOp,
>>>>>>> 01654cfa
    KnownType, Placed, Placement, ReplicatedPlacement, RingAddOp, RingDotOp, RingFillOp,
    RingFixedpointMeanOp, RingInjectOp, RingMulOp, RingNegOp, RingSampleOp, RingSampleSeededOp,
    RingShlOp, RingShrOp, RingSubOp, RingSumOp, Role, ShapeOp, SymbolicType,
};
use crate::error::Error;
use crate::error::Result;
use crate::fixedpoint::Fixed128Tensor;
use crate::kernels::{
    PlacementAdd, PlacementAnd, PlacementBitDec, PlacementBitExtract, PlacementDot, PlacementFill,
    PlacementIndex, PlacementMean, PlacementMul, PlacementNeg, PlacementPlace, PlacementSample,
    PlacementSampleSeeded, PlacementSampleUniform, PlacementSampleUniformSeeded, PlacementShl,
    PlacementShlDim, PlacementShr, PlacementSlice, PlacementSub, PlacementSum, PlacementTruncPr,
    PlacementXor, RuntimeSession, Session, SyncSession, Tensor,
};
use crate::prim::{RawSeed, Seed};
use crate::prng::AesRng;
use crate::symbolic::{Symbolic, SymbolicHandle, SymbolicSession};
use macros::with_context;
use ndarray::prelude::*;
use ndarray::LinalgScalar;
use ndarray::Slice;
use ndarray_linalg::types::{Lapack, Scalar};
use ndarray_linalg::*;
use num_traits::Zero;
use num_traits::{Float, FromPrimitive};
use rand::prelude::*;
use serde::{Deserialize, Serialize};
use std::cmp::Reverse;
use std::convert::TryFrom;
use std::fmt::Debug;
use std::num::Wrapping;
use std::ops::{Add, Div, Mul, Sub}; // related to TODOs
use std::ops::{BitAnd, BitXor, Neg, Shl, Shr};

impl SymbolicType for String {
    type Type = Symbolic<String>;
}

impl Placed for String {
    type Placement = Placement;

    fn placement(&self) -> Result<Self::Placement> {
        // TODO we need a wrapper for strings that contains placement info
        unimplemented!()
    }
}

#[derive(Serialize, Deserialize, PartialEq, Clone, Debug)]
pub struct RawShape(pub Vec<usize>);

impl RawShape {
    pub fn extend_singletons(self, mut axis: Vec<usize>) -> Self {
        let ax = axis.pop();
        match ax {
            Some(ax) => {
                let (left, right) = self.0.split_at(ax);
                RawShape::extend_singletons(RawShape([left, right].join(&1usize)), axis)
            }
            None => self,
        }
    }

    pub fn slice(self, begin: usize, end: usize) -> Self {
        let slc = &self.0[begin..end];
        RawShape(slc.to_vec())
    }

    pub fn unsqueeze(mut self, axis: usize) -> Self {
        self.0.insert(axis, 1);
        self
    }

    pub fn squeeze(mut self, axis: Option<usize>) -> Self {
        match axis {
            Some(axis) => {
                let removed_axis = self.0.remove(axis);
                match removed_axis {
                    1 => self,
                    _ => panic!(
                        "The axis selected has a value of {:?}. Cannot select an axis to squeeze out
                        which has size not equal to one", removed_axis
                    ),
                }
            }
            None => RawShape(self.0.into_iter().filter(|x| *x != 1).collect::<Vec<_>>()),
        }
    }
}

#[derive(Serialize, Deserialize, PartialEq, Clone, Debug)]
pub struct HostShape(pub RawShape, pub HostPlacement);

impl SymbolicType for HostShape {
    type Type = Symbolic<HostShape>;
}

impl Placed for HostShape {
    type Placement = HostPlacement;

    fn placement(&self) -> Result<Self::Placement> {
        Ok(self.1.clone())
    }
}

impl PlacementPlace<SyncSession, HostShape> for HostPlacement {
    fn place(&self, _sess: &SyncSession, shape: HostShape) -> HostShape {
        match shape.placement() {
            Ok(place) if self == &place => shape,
            _ => {
                // TODO just updating the placement isn't enough,
                // we need this to eventually turn into Send + Recv
                HostShape(shape.0, self.clone())
            }
        }
    }
}

impl PlacementPlace<SymbolicSession, Symbolic<HostShape>> for HostPlacement {
    fn place(&self, _sess: &SymbolicSession, x: Symbolic<HostShape>) -> Symbolic<HostShape> {
        match x.placement() {
            Ok(place) if &place == self => x,
            _ => {
                match x {
                    Symbolic::Concrete(shape) => {
                        // TODO insert Place ops?
                        Symbolic::Concrete(HostShape(shape.0, self.clone()))
                    }
                    Symbolic::Symbolic(SymbolicHandle { op, plc: _ }) => {
                        // TODO insert `Place` ops here?
                        Symbolic::Symbolic(SymbolicHandle {
                            op,
                            plc: self.clone(),
                        })
                    }
                }
            }
        }
    }
}

/// One slice for slicing op
#[derive(Serialize, Deserialize, PartialEq, Clone, Debug)]
pub struct SliceInfoElem {
    /// start index; negative are counted from the back of the axis
    pub start: isize,
    /// end index; negative are counted from the back of the axis; when not present
    /// the default is the full length of the axis.
    pub end: Option<isize>,
    /// step size in elements; the default is 1, for every element.
    pub step: Option<isize>,
}

/// An ndarray slice needs a SliceInfoElem for each shape dimension
#[derive(Serialize, Deserialize, PartialEq, Clone, Debug)]
pub struct SliceInfo(pub Vec<SliceInfoElem>);

impl From<SliceInfo> for ndarray::SliceInfo<Vec<ndarray::SliceInfoElem>, IxDyn, IxDyn> {
    fn from(s: SliceInfo) -> ndarray::SliceInfo<Vec<ndarray::SliceInfoElem>, IxDyn, IxDyn> {
        let all_slices: Vec<ndarray::SliceInfoElem> = s
            .0
            .iter()
            .map(|x| ndarray::SliceInfoElem::from(Slice::new(x.start, x.end, x.step.unwrap_or(1))))
            .collect();
        ndarray::SliceInfo::<Vec<ndarray::SliceInfoElem>, IxDyn, IxDyn>::try_from(all_slices)
            .unwrap()
    }
}

#[derive(Serialize, Deserialize, Clone, Debug, PartialEq)]
pub struct HostTensor<T>(pub ArrayD<T>, pub HostPlacement);

impl<T> Placed for HostTensor<T> {
    type Placement = HostPlacement;

    fn placement(&self) -> Result<Self::Placement> {
        Ok(self.1.clone())
    }
}

pub type HostFloat32Tensor = HostTensor<f32>;
pub type HostFloat64Tensor = HostTensor<f64>;
pub type HostInt8Tensor = HostTensor<i8>;
pub type HostInt16Tensor = HostTensor<i16>;
pub type HostInt32Tensor = HostTensor<i32>;
pub type HostInt64Tensor = HostTensor<i64>;
pub type HostUint8Tensor = HostTensor<u8>;
pub type HostUint16Tensor = HostTensor<u16>;
pub type HostUint32Tensor = HostTensor<u32>;
pub type HostUint64Tensor = HostTensor<u64>;

impl<T> SymbolicType for HostTensor<T> {
    type Type = Symbolic<HostTensor<T>>;
}

impl<T> TryFrom<Symbolic<HostTensor<T>>> for HostTensor<T> {
    type Error = Error;
    fn try_from(v: Symbolic<HostTensor<T>>) -> crate::error::Result<Self> {
        match v {
            Symbolic::Concrete(x) => Ok(x),
            _ => Err(Error::Unexpected), // TODO err message
        }
    }
}

impl From<HostShape> for Symbolic<HostShape> {
    fn from(x: HostShape) -> Self {
        Symbolic::Concrete(x)
    }
}

impl From<HostRing64Tensor> for Symbolic<HostRing64Tensor> {
    fn from(x: HostRing64Tensor) -> Self {
        Symbolic::Concrete(x)
    }
}

impl From<HostRing128Tensor> for Symbolic<HostRing128Tensor> {
    fn from(x: HostRing128Tensor) -> Self {
        Symbolic::Concrete(x)
    }
}

impl<RingT: Placed> From<AbstractHostFixedTensor<RingT>>
    for Symbolic<AbstractHostFixedTensor<RingT>>
{
    fn from(x: AbstractHostFixedTensor<RingT>) -> Self {
        Symbolic::Concrete(x)
    }
}

impl From<HostBitTensor> for Symbolic<HostBitTensor> {
    fn from(x: HostBitTensor) -> Self {
        Symbolic::Concrete(x)
    }
}

impl TryFrom<Symbolic<HostBitTensor>> for HostBitTensor {
    type Error = Error;
    fn try_from(v: Symbolic<HostBitTensor>) -> crate::error::Result<Self> {
        match v {
            Symbolic::Concrete(x) => Ok(x),
            _ => Err(Error::Unexpected), // TODO err message
        }
    }
}

impl TryFrom<Symbolic<HostRing64Tensor>> for HostRing64Tensor {
    type Error = Error;
    fn try_from(v: Symbolic<HostRing64Tensor>) -> crate::error::Result<Self> {
        match v {
            Symbolic::Concrete(x) => Ok(x),
            _ => Err(Error::Unexpected), // TODO err message
        }
    }
}

impl TryFrom<Symbolic<HostRing128Tensor>> for HostRing128Tensor {
    type Error = Error;
    fn try_from(v: Symbolic<HostRing128Tensor>) -> crate::error::Result<Self> {
        match v {
            Symbolic::Concrete(x) => Ok(x),
            _ => Err(Error::Unexpected), // TODO err message
        }
    }
}

impl<RingT: Placed> TryFrom<Symbolic<AbstractHostFixedTensor<RingT>>>
    for AbstractHostFixedTensor<RingT>
{
    type Error = Error;
    fn try_from(v: Symbolic<AbstractHostFixedTensor<RingT>>) -> crate::error::Result<Self> {
        match v {
            Symbolic::Concrete(x) => Ok(x),
            _ => Err(Error::Unexpected), // TODO err message
        }
    }
}

impl<T> From<HostTensor<T>> for Symbolic<HostTensor<T>> {
    fn from(x: HostTensor<T>) -> Self {
        Symbolic::Concrete(x)
    }
}

impl<T> PlacementPlace<SyncSession, HostTensor<T>> for HostPlacement {
    fn place(&self, _sess: &SyncSession, x: HostTensor<T>) -> HostTensor<T> {
        match x.placement() {
            Ok(place) if &place == self => x,
            _ => HostTensor(x.0, self.clone()),
        }
    }
}

/// This implementation is required to do the `plc.place(sess, x)`
impl<T> PlacementPlace<SymbolicSession, Symbolic<HostTensor<T>>> for HostPlacement {
    fn place(
        &self,
        _sess: &SymbolicSession,
        x: Symbolic<HostTensor<T>>,
    ) -> Symbolic<HostTensor<T>> {
        match x {
            Symbolic::Concrete(x) => Symbolic::Concrete(x),
            Symbolic::Symbolic(SymbolicHandle { op, plc: _ }) => {
                Symbolic::Symbolic(SymbolicHandle {
                    op,
                    plc: self.clone(),
                })
            }
        }
    }
}

kernel! {
    HostAddOp,
    [
        (ReplicatedPlacement, (Fixed128Tensor, Fixed128Tensor) -> Fixed128Tensor => [hybrid] Self::rep_kernel),
    ]
}

impl HostAddOp {
    fn rep_kernel<S: Session>(
        sess: &S,
        plc: &ReplicatedPlacement,
        x: cs!(Fixed128Tensor),
        y: cs!(Fixed128Tensor),
    ) -> cs!(Fixed128Tensor)
    where
        Fixed128Tensor: KnownType<S>,
        ReplicatedPlacement:
            PlacementAdd<S, cs!(Fixed128Tensor), cs!(Fixed128Tensor), cs!(Fixed128Tensor)>,
    {
        with_context!(plc, sess, x + y)
    }
}

modelled!(PlacementMean::mean, HostPlacement, attributes[axis: Option<u32>, scaling_base: u64, scaling_exp: u32] (HostRing64Tensor) -> HostRing64Tensor, RingFixedpointMeanOp);
modelled!(PlacementMean::mean, HostPlacement, attributes[axis: Option<u32>, scaling_base: u64, scaling_exp: u32] (HostRing128Tensor) -> HostRing128Tensor, RingFixedpointMeanOp);

kernel! {
    RingFixedpointMeanOp,
    [
        (HostPlacement, (HostRing64Tensor) -> HostRing64Tensor => [runtime] attributes[axis, scaling_base, scaling_exp] Self::ring64_kernel),
        (HostPlacement, (HostRing128Tensor) -> HostRing128Tensor => [runtime] attributes[axis, scaling_base, scaling_exp] Self::ring128_kernel),
    ]
}

impl RingFixedpointMeanOp {
    fn ring64_kernel<S: RuntimeSession>(
        sess: &S,
        plc: &HostPlacement,
        axis: Option<u32>,
        scaling_base: u64,
        scaling_exp: u32,
        x: HostRing64Tensor,
    ) -> HostRing64Tensor
    where
        HostPlacement: PlacementPlace<S, HostRing64Tensor>,
    {
        let scaling_factor = u64::pow(scaling_base, scaling_exp);
        let axis = axis.map(|a| a as usize);
        let mean = HostRing64Tensor::fixedpoint_mean(x, axis, scaling_factor);
        plc.place(sess, mean)
    }

    fn ring128_kernel<S: RuntimeSession>(
        sess: &S,
        plc: &HostPlacement,
        axis: Option<u32>,
        scaling_base: u64,
        scaling_exp: u32,
        x: HostRing128Tensor,
    ) -> HostRing128Tensor
    where
        HostPlacement: PlacementPlace<S, HostRing128Tensor>,
    {
        let scaling_factor = u128::pow(scaling_base as u128, scaling_exp);
        let axis = axis.map(|a| a as usize);
        let mean = HostRing128Tensor::fixedpoint_mean(x, axis, scaling_factor);
        plc.place(sess, mean)
    }
}

impl HostAddOp {
    pub fn kernel<S: RuntimeSession, T: LinalgScalar + FromPrimitive>(
        sess: &S,
        plc: &HostPlacement,
        x: HostTensor<T>,
        y: HostTensor<T>,
    ) -> HostTensor<T>
    where
        HostPlacement: PlacementPlace<S, HostTensor<T>>,
    {
        plc.place(sess, x + y)
    }
}

kernel! {
    HostSubOp,
    [
        (HostPlacement, (HostFloat32Tensor, HostFloat32Tensor) -> HostFloat32Tensor => [runtime] Self::kernel),
        (HostPlacement, (HostFloat64Tensor, HostFloat64Tensor) -> HostFloat64Tensor => [runtime] Self::kernel),
        (ReplicatedPlacement, (Fixed128Tensor, Fixed128Tensor) -> Fixed128Tensor => [hybrid] Self::rep_kernel),
    ]
}

impl HostSubOp {
    fn rep_kernel<S: Session>(
        sess: &S,
        plc: &ReplicatedPlacement,
        x: cs!(Fixed128Tensor),
        y: cs!(Fixed128Tensor),
    ) -> cs!(Fixed128Tensor)
    where
        Fixed128Tensor: KnownType<S>,
        ReplicatedPlacement:
            PlacementSub<S, cs!(Fixed128Tensor), cs!(Fixed128Tensor), cs!(Fixed128Tensor)>,
    {
        with_context!(plc, sess, x - y)
    }

    pub fn kernel<S: RuntimeSession, T: LinalgScalar + FromPrimitive>(
        sess: &S,
        plc: &HostPlacement,
        x: HostTensor<T>,
        y: HostTensor<T>,
    ) -> HostTensor<T>
    where
        HostPlacement: PlacementPlace<S, HostTensor<T>>,
    {
        plc.place(sess, x - y)
    }
}

kernel! {
    HostMulOp,
    [
        (HostPlacement, (HostFloat32Tensor, HostFloat32Tensor) -> HostFloat32Tensor => [runtime] Self::kernel),
        (HostPlacement, (HostFloat64Tensor, HostFloat64Tensor) -> HostFloat64Tensor => [runtime] Self::kernel),
        (ReplicatedPlacement, (Fixed128Tensor, Fixed128Tensor) -> Fixed128Tensor => [hybrid] Self::rep_kernel),
    ]
}

impl HostMulOp {
    fn rep_kernel<S: Session>(
        sess: &S,
        plc: &ReplicatedPlacement,
        x: cs!(Fixed128Tensor),
        y: cs!(Fixed128Tensor),
    ) -> cs!(Fixed128Tensor)
    where
        Fixed128Tensor: KnownType<S>,
        ReplicatedPlacement:
            PlacementMul<S, cs!(Fixed128Tensor), cs!(Fixed128Tensor), cs!(Fixed128Tensor)>,
        ReplicatedPlacement: PlacementTruncPr<S, cs!(Fixed128Tensor), cs!(Fixed128Tensor)>,
    {
        let mul = with_context!(plc, sess, x * y);
        // TODO: Grab precision (27) from the type
        plc.trunc_pr(sess, 27, &mul)
    }
}

impl HostMulOp {
    pub fn kernel<S: RuntimeSession, T: LinalgScalar + FromPrimitive>(
        sess: &S,
        plc: &HostPlacement,
        x: HostTensor<T>,
        y: HostTensor<T>,
    ) -> HostTensor<T>
    where
        HostPlacement: PlacementPlace<S, HostTensor<T>>,
    {
        plc.place(sess, x * y)
    }
}

kernel! {
    HostDivOp,
    [
        (HostPlacement, (HostFloat64Tensor, HostFloat64Tensor) -> HostFloat64Tensor => [runtime] Self::kernel),
        (ReplicatedPlacement, (Fixed128Tensor, Fixed128Tensor) -> Fixed128Tensor => [hybrid] Self::rep_kernel),
    ]
}

impl HostDivOp {
    fn rep_kernel<S: Session>(
        _sess: &S,
        _plc: &ReplicatedPlacement,
        _x: cs!(Fixed128Tensor),
        _y: cs!(Fixed128Tensor),
    ) -> cs!(Fixed128Tensor)
    where
        Fixed128Tensor: KnownType<S>,
        // ReplicatedPlacement: PlacementDiv<S, cs!(Fixed128Tensor), cs!(Fixed128Tensor), cs!(Fixed128Tensor)>,
    {
        unimplemented!("Lacking division protocols yet") // TODO: implement those
    }

    pub fn kernel<S: RuntimeSession, T: LinalgScalar + FromPrimitive>(
        sess: &S,
        plc: &HostPlacement,
        x: HostTensor<T>,
        y: HostTensor<T>,
    ) -> HostTensor<T>
    where
        HostPlacement: PlacementPlace<S, HostTensor<T>>,
    {
        plc.place(sess, x / y)
    }
}

kernel! {
    HostDotOp,
    [
        (HostPlacement, (HostFloat32Tensor, HostFloat32Tensor) -> HostFloat32Tensor => [runtime] Self::kernel),
        (HostPlacement, (HostFloat64Tensor, HostFloat64Tensor) -> HostFloat64Tensor => [runtime] Self::kernel),
        (ReplicatedPlacement, (Fixed128Tensor, Fixed128Tensor) -> Fixed128Tensor => [hybrid] Self::rep_kernel),
    ]
}

impl HostDotOp {
    fn rep_kernel<S: Session>(
        sess: &S,
        plc: &ReplicatedPlacement,
        x: cs!(Fixed128Tensor),
        y: cs!(Fixed128Tensor),
    ) -> cs!(Fixed128Tensor)
    where
        Fixed128Tensor: KnownType<S>,
        ReplicatedPlacement:
            PlacementDot<S, cs!(Fixed128Tensor), cs!(Fixed128Tensor), cs!(Fixed128Tensor)>,
        ReplicatedPlacement: PlacementTruncPr<S, cs!(Fixed128Tensor), cs!(Fixed128Tensor)>,
    {
        let mul = plc.dot(sess, &x, &y);
        // TODO: Grab precision (27) from the type
        plc.trunc_pr(sess, 27, &mul)
    }
}

impl HostDotOp {
    pub fn kernel<S: RuntimeSession, T: LinalgScalar + FromPrimitive>(
        sess: &S,
        plc: &HostPlacement,
        x: HostTensor<T>,
        y: HostTensor<T>,
    ) -> HostTensor<T>
    where
        HostPlacement: PlacementPlace<S, HostTensor<T>>,
    {
        plc.place(sess, x.dot(y))
    }
}

impl HostOnesOp {
    pub fn kernel<S: RuntimeSession, T: LinalgScalar>(
        sess: &S,
        plc: &HostPlacement,
        shape: HostShape,
    ) -> HostTensor<T>
    where
        HostPlacement: PlacementPlace<S, HostTensor<T>>,
    {
        plc.place(sess, HostTensor::ones(shape))
    }
}

impl ShapeOp {
    pub(crate) fn host_kernel<S: RuntimeSession, T>(
        _sess: &S,
        plc: &HostPlacement,
        x: HostTensor<T>,
    ) -> HostShape {
        let raw_shape = RawShape(x.0.shape().into());
        HostShape(raw_shape, plc.clone())
    }
}

modelled!(PlacementSlice::slice, HostPlacement, attributes[slice: SliceInfo] (HostShape) -> HostShape, HostSliceOp);
modelled!(PlacementSlice::slice, HostPlacement, attributes[slice: SliceInfo] (HostRing64Tensor) -> HostRing64Tensor, HostSliceOp);
modelled!(PlacementSlice::slice, HostPlacement, attributes[slice: SliceInfo] (HostRing128Tensor) -> HostRing128Tensor, HostSliceOp);

kernel! {
    HostSliceOp,
    [
        (HostPlacement, (HostShape) -> HostShape => [runtime] attributes[slice] Self::shape_kernel),
        (HostPlacement, (HostRing64Tensor) -> HostRing64Tensor => [runtime] attributes[slice] Self::kernel),
        (HostPlacement, (HostRing128Tensor) -> HostRing128Tensor => [runtime] attributes[slice] Self::kernel),
    ]
}

impl HostSliceOp {
    pub fn kernel<S: RuntimeSession, T>(
        _sess: &S,
        plc: &HostPlacement,
        slice_info: SliceInfo,
        x: AbstractHostRingTensor<T>,
    ) -> AbstractHostRingTensor<T>
    where
        T: Clone,
    {
        let slice_info =
            ndarray::SliceInfo::<Vec<ndarray::SliceInfoElem>, IxDyn, IxDyn>::from(slice_info);
        let sliced = x.0.slice(slice_info).to_owned();
        AbstractHostRingTensor(sliced, plc.clone())
    }

    pub fn shape_kernel<S: RuntimeSession>(
        _sess: &S,
        plc: &HostPlacement,
        slice_info: SliceInfo,
        x: HostShape,
    ) -> HostShape {
        let slice = x.0.slice(
            slice_info.0[0].start as usize,
            slice_info.0[0].end.unwrap() as usize,
        );
        HostShape(slice, plc.clone())
    }
}

modelled!(PlacementIndex::index_axis, HostPlacement, attributes[axis:usize, index: usize] (HostRing64Tensor) -> HostRing64Tensor, HostIndexAxisOp);
modelled!(PlacementIndex::index_axis, HostPlacement, attributes[axis:usize, index: usize] (HostRing128Tensor) -> HostRing128Tensor, HostIndexAxisOp);
modelled!(PlacementIndex::index_axis, HostPlacement, attributes[axis:usize, index: usize] (HostBitTensor) -> HostBitTensor, HostIndexAxisOp);

kernel! {
    HostIndexAxisOp,
    [
        (HostPlacement, (HostRing64Tensor) -> HostRing64Tensor => [runtime] attributes[axis, index] Self::kernel),
        (HostPlacement, (HostRing128Tensor) -> HostRing128Tensor => [runtime] attributes[axis, index] Self::kernel),
        (HostPlacement, (HostBitTensor) -> HostBitTensor => [runtime] attributes[axis, index] Self::bit_kernel),
    ]
}

impl HostIndexAxisOp {
    pub fn kernel<S: RuntimeSession, T>(
        _sess: &S,
        plc: &HostPlacement,
        axis: usize,
        index: usize,
        x: AbstractHostRingTensor<T>,
    ) -> AbstractHostRingTensor<T>
    where
        T: Clone,
    {
        let axis = Axis(axis);
        let result = x.0.index_axis(axis, index);
        AbstractHostRingTensor(result.to_owned(), plc.clone())
    }

    pub fn bit_kernel<S: RuntimeSession>(
        _sess: &S,
        plc: &HostPlacement,
        axis: usize,
        index: usize,
        x: HostBitTensor,
    ) -> HostBitTensor {
        let axis = Axis(axis);
        let result = x.0.index_axis(axis, index);
        HostBitTensor(result.to_owned(), plc.clone())
    }
}

modelled!(PlacementShlDim::shl_dim, HostPlacement, attributes[amount:usize, bit_length: usize] (HostBitTensor) -> HostBitTensor, HostShlDimOp);

kernel! {
    HostShlDimOp,
    [
        (HostPlacement, (HostBitTensor) -> HostBitTensor => [runtime] attributes[amount, bit_length] Self::bit_kernel),
    ]
}

impl HostShlDimOp {
    pub fn bit_kernel<S: RuntimeSession>(
        _sess: &S,
        plc: &HostPlacement,
        amount: usize,
        bit_length: usize,
        x: HostBitTensor,
    ) -> HostBitTensor {
        let axis = Axis(0);
        let left: Vec<_> = (amount..bit_length)
            .map(|index| x.0.index_axis(axis, index))
            .collect();

        let mut raw_tensor_shape = x.0.shape().to_vec();
        raw_tensor_shape.remove(0);
        let raw_shape = raw_tensor_shape.as_ref();

        let zero = ArrayD::from_elem(raw_shape, 0);
        let zero_view = zero.view();

        let concatenated: Vec<_> = (0..bit_length)
            .map(|i| {
                if i < bit_length - amount {
                    left[i].clone()
                } else {
                    zero_view.clone()
                }
            })
            .collect();

        let result = ndarray::stack(Axis(0), &concatenated).unwrap();

        HostBitTensor(result, plc.clone())
    }
}

modelled!(PlacementBitDec::bit_decompose, HostPlacement, (HostRing64Tensor) -> HostRing64Tensor, HostBitDecOp);
modelled!(PlacementBitDec::bit_decompose, HostPlacement, (HostRing128Tensor) -> HostRing128Tensor, HostBitDecOp);
modelled!(PlacementBitDec::bit_decompose, HostPlacement, (HostRing64Tensor) -> HostBitTensor, HostBitDecOp);
modelled!(PlacementBitDec::bit_decompose, HostPlacement, (HostRing128Tensor) -> HostBitTensor, HostBitDecOp);

kernel! {
    HostBitDecOp,
    [
        (HostPlacement, (HostRing64Tensor) -> HostRing64Tensor => [runtime] Self::ring64_kernel),
        (HostPlacement, (HostRing128Tensor) -> HostRing128Tensor => [runtime] Self::ring128_kernel),
        (HostPlacement, (HostRing64Tensor) -> HostBitTensor => [runtime] Self::bit_kernel64),
        (HostPlacement, (HostRing128Tensor) -> HostBitTensor => [runtime] Self::bit_kernel128),
    ]
}

impl HostBitDecOp {
    pub fn ring64_kernel<S: RuntimeSession>(
        _sess: &S,
        plc: &HostPlacement,
        x: HostRing64Tensor,
    ) -> HostRing64Tensor
where {
        let shape = x.shape();
        let raw_shape = shape.0 .0;
        let ones = ArrayD::from_elem(raw_shape, Wrapping(1));

        let bit_rep: Vec<_> = (0..HostRing64Tensor::SIZE)
            .map(|i| (&x.0 >> i) & (&ones))
            .collect();
        let bit_rep_view: Vec<_> = bit_rep.iter().map(ArrayView::from).collect();

        // by default we put bits as rows, ie access i'th bit from tensor T is done through index_axis(Axis(0), T)
        // in the current protocols it's easier to reason that the bits are stacked on axis(0)
        let result = ndarray::stack(Axis(0), &bit_rep_view).unwrap();
        AbstractHostRingTensor(result, plc.clone())
    }

    pub fn ring128_kernel<S: RuntimeSession>(
        _sess: &S,
        plc: &HostPlacement,
        x: HostRing128Tensor,
    ) -> HostRing128Tensor
where {
        let shape = x.shape();
        let raw_shape = shape.0 .0;
        let ones = ArrayD::from_elem(raw_shape, Wrapping(1));

        let bit_rep: Vec<_> = (0..HostRing128Tensor::SIZE)
            .map(|i| (&x.0 >> i) & (&ones))
            .collect();
        let bit_rep_view: Vec<_> = bit_rep.iter().map(ArrayView::from).collect();

        let result = ndarray::stack(Axis(0), &bit_rep_view).unwrap();
        AbstractHostRingTensor(result, plc.clone())
    }

    pub fn bit_kernel64<S: RuntimeSession>(
        _sess: &S,
        plc: &HostPlacement,
        x: HostRing64Tensor,
    ) -> HostBitTensor
where {
        let shape = x.shape();
        let raw_shape = shape.0 .0;
        let ones = ArrayD::from_elem(raw_shape, Wrapping(1));

        let bit_rep: Vec<_> = (0..HostRing64Tensor::SIZE)
            .map(|i| (&x.0 >> i) & (&ones))
            .collect();

        let bit_rep_view: Vec<_> = bit_rep.iter().map(ArrayView::from).collect();
        let result = ndarray::stack(Axis(0), &bit_rep_view).unwrap();

        // we unwrap only at the end since shifting can cause overflow
        HostBitTensor(result.map(|v| v.0 as u8), plc.clone())
    }

    pub fn bit_kernel128<S: RuntimeSession>(
        _sess: &S,
        plc: &HostPlacement,
        x: HostRing128Tensor,
    ) -> HostBitTensor
where {
        let shape = x.shape();
        let raw_shape = shape.0 .0;
        let ones = ArrayD::from_elem(raw_shape, Wrapping(1));

        let bit_rep: Vec<_> = (0..HostRing128Tensor::SIZE)
            .map(|i| (&x.0 >> i) & (&ones))
            .collect();

        let bit_rep_view: Vec<_> = bit_rep.iter().map(ArrayView::from).collect();
        let result = ndarray::stack(Axis(0), &bit_rep_view).unwrap();

        // we unwrap only at the end since shifting can cause overflow
        HostBitTensor(result.map(|v| v.0 as u8), plc.clone())
    }
}

impl<T> HostTensor<T>
where
    T: LinalgScalar,
{
    pub fn place(plc: &HostPlacement, x: ArrayD<T>) -> HostTensor<T> {
        HostTensor::<T>(x, plc.clone())
    }

    pub fn atleast_2d(self, to_column_vector: bool) -> HostTensor<T> {
        match self.0.ndim() {
            0 => HostTensor::<T>(self.0.into_shape(IxDyn(&[1, 1])).unwrap(), self.1),
            1 => {
                let length = self.0.len();
                let newshape = if to_column_vector {
                    IxDyn(&[length, 1])
                } else {
                    IxDyn(&[1, length])
                };
                HostTensor::<T>(self.0.into_shape(newshape).unwrap(), self.1)
            }
            2 => self,
            otherwise => panic!(
                "Tensor input for `atleast_2d` must have rank <= 2, found rank {:?}.",
                otherwise
            ),
        }
    }

    pub fn dot(self, other: HostTensor<T>) -> HostTensor<T> {
        match (self.0.ndim(), other.0.ndim()) {
            (1, 1) => {
                let l = self.0.into_dimensionality::<Ix1>().unwrap();
                let r = other.0.into_dimensionality::<Ix1>().unwrap();
                let res = Array::from_elem([], l.dot(&r))
                    .into_dimensionality::<IxDyn>()
                    .unwrap();
                HostTensor::<T>(res, self.1)
            }
            (1, 2) => {
                let l = self.0.into_dimensionality::<Ix1>().unwrap();
                let r = other.0.into_dimensionality::<Ix2>().unwrap();
                let res = l.dot(&r).into_dimensionality::<IxDyn>().unwrap();
                HostTensor::<T>(res, self.1)
            }
            (2, 1) => {
                let l = self.0.into_dimensionality::<Ix2>().unwrap();
                let r = other.0.into_dimensionality::<Ix1>().unwrap();
                let res = l.dot(&r).into_dimensionality::<IxDyn>().unwrap();
                HostTensor::<T>(res, self.1)
            }
            (2, 2) => {
                let l = self.0.into_dimensionality::<Ix2>().unwrap();
                let r = other.0.into_dimensionality::<Ix2>().unwrap();
                let res = l.dot(&r).into_dimensionality::<IxDyn>().unwrap();
                HostTensor::<T>(res, self.1)
            }
            (self_rank, other_rank) => panic!(
                // TODO: replace with proper error handling
                "Dot<HostTensor> not implemented between tensors of rank {:?} and {:?}.",
                self_rank, other_rank,
            ),
        }
    }

    pub fn ones(shape: HostShape) -> Self {
        HostTensor::<T>(ArrayD::ones(shape.0 .0), shape.1)
    }

    pub fn reshape(self, newshape: HostShape) -> Self {
        HostTensor::<T>(self.0.into_shape(newshape.0 .0).unwrap(), self.1) // TODO need to be fix (unwrap)
    }

    pub fn expand_dims(self, mut axis: Vec<usize>) -> Self {
        let plc = (&self.1).clone();
        axis.sort_by_key(|ax| Reverse(*ax));
        let newshape = self.shape().0.extend_singletons(axis);
        self.reshape(HostShape(newshape, plc))
    }

    pub fn squeeze(self, axis: Option<usize>) -> Self {
        let plc = (&self.1).clone();
        let newshape = self.shape().0.squeeze(axis);
        self.reshape(HostShape(newshape, plc))
    }

    pub fn shape(&self) -> HostShape {
        HostShape(RawShape(self.0.shape().into()), self.1.clone())
    }

    pub fn sum(self, axis: Option<usize>) -> Self {
        if let Some(i) = axis {
            HostTensor::<T>(self.0.sum_axis(Axis(i)), self.1)
        } else {
            let out = Array::from_elem([], self.0.sum())
                .into_dimensionality::<IxDyn>()
                .unwrap();
            HostTensor::<T>(out, self.1)
        }
    }

    pub fn transpose(self) -> Self {
        HostTensor::<T>(self.0.reversed_axes(), self.1)
    }
}

impl<T> HostTensor<T>
where
    T: LinalgScalar + FromPrimitive,
{
    pub fn mean(self, axis: Option<usize>) -> Self {
        match axis {
            Some(i) => {
                let reduced = self.0.mean_axis(Axis(i)).unwrap();
                HostTensor::<T>(reduced, self.1)
            }
            None => {
                let mean = self.0.mean().unwrap();
                let out = Array::from_elem([], mean)
                    .into_dimensionality::<IxDyn>()
                    .unwrap();
                HostTensor::<T>(out, self.1)
            }
        }
    }
}

impl HostMeanOp {
    pub fn kernel<S: RuntimeSession, T: LinalgScalar + FromPrimitive>(
        _sess: &S,
        plc: &HostPlacement,
        axis: Option<u32>,
        x: HostTensor<T>,
    ) -> HostTensor<T>
    where
        HostPlacement: PlacementPlace<S, HostTensor<T>>,
    {
        match axis {
            Some(i) => {
                let reduced: ArrayD<T> = x.0.mean_axis(Axis(i as usize)).unwrap();
                HostTensor::place(plc, reduced)
            }
            None => {
                let mean = x.0.mean().unwrap();
                let out = Array::from_elem([], mean)
                    .into_dimensionality::<IxDyn>()
                    .unwrap();
                HostTensor::place(plc, out)
            }
        }
    }

    // TODO: Make it generic for any FixedTensor
    pub fn rep_kernel<S: Session>(
        sess: &S,
        plc: &ReplicatedPlacement,
        axis: Option<u32>,
        x: cs!(Fixed128Tensor),
    ) -> cs!(Fixed128Tensor)
    where
        Fixed128Tensor: KnownType<S>,
        ReplicatedPlacement: PlacementMean<S, cs!(Fixed128Tensor), cs!(Fixed128Tensor)>,
        ReplicatedPlacement: PlacementTruncPr<S, cs!(Fixed128Tensor), cs!(Fixed128Tensor)>,
    {
        // TODO: grab scaling base and exp from somewhere else
        let mean = plc.mean(sess, axis, 2, 27, &x);
        plc.trunc_pr(sess, 27, &mean)
    }
}

impl HostSqrtOp {
    pub fn kernel<S: RuntimeSession, T: 'static + Float>(
        _sess: &S,
        plc: &HostPlacement,
        x: HostTensor<T>,
    ) -> HostTensor<T>
    where
        HostPlacement: PlacementPlace<S, HostTensor<T>>,
    {
        let x_sqrt = x.0.mapv(T::sqrt);
        HostTensor::place(plc, x_sqrt)
    }
}

impl HostSumOp {
    pub fn kernel<S: RuntimeSession, T: LinalgScalar + FromPrimitive>(
        sess: &S,
        plc: &HostPlacement,
        axis: Option<u32>,
        x: HostTensor<T>,
    ) -> HostTensor<T>
    where
        HostPlacement: PlacementPlace<S, HostTensor<T>>,
    {
        let axis = axis.map(|a| a as usize);
        plc.place(sess, x.sum(axis))
    }

    // TODO: Make it generic for any FixedTensor
    pub fn rep_kernel<S: Session>(
        sess: &S,
        plc: &ReplicatedPlacement,
        axis: Option<u32>,
        x: cs!(Fixed128Tensor),
    ) -> cs!(Fixed128Tensor)
    where
        Fixed128Tensor: KnownType<S>,
        ReplicatedPlacement: PlacementSum<S, cs!(Fixed128Tensor), cs!(Fixed128Tensor)>,
    {
        plc.sum(sess, axis, &x)
    }
}

impl HostExpandDimsOp {
    pub fn kernel<S: RuntimeSession, T: LinalgScalar + FromPrimitive>(
        sess: &S,
        plc: &HostPlacement,
        axis: Vec<u32>,
        x: HostTensor<T>,
    ) -> HostTensor<T>
    where
        HostPlacement: PlacementPlace<S, HostTensor<T>>,
    {
        let axis = axis.iter().map(|a| *a as usize).collect();
        plc.place(sess, x.expand_dims(axis))
    }
}

impl HostSqueezeOp {
    pub fn kernel<S: RuntimeSession, T: LinalgScalar + FromPrimitive>(
        sess: &S,
        plc: &HostPlacement,
        axis: Option<u32>,
        x: HostTensor<T>,
    ) -> HostTensor<T>
    where
        HostPlacement: PlacementPlace<S, HostTensor<T>>,
    {
        let axis = axis.map(|a| a as usize);
        plc.place(sess, x.squeeze(axis))
    }
}

impl HostConcatOp {
    pub fn kernel<S: RuntimeSession, T: LinalgScalar + FromPrimitive>(
        _sess: &S,
        plc: &HostPlacement,
        axis: u32,
        x: HostTensor<T>,
        y: HostTensor<T>,
    ) -> HostTensor<T> {
        let ax = Axis(axis as usize);
        let x = x.0.view();
        let y = y.0.view();

        let c =
            ndarray::concatenate(ax, &[x, y]).expect("Failed to concatenate arrays with ndarray");
        HostTensor(c, plc.clone())
    }
}

impl HostTransposeOp {
    pub fn kernel<S: RuntimeSession, T: LinalgScalar + FromPrimitive>(
        sess: &S,
        plc: &HostPlacement,
        x: HostTensor<T>,
    ) -> HostTensor<T>
    where
        HostPlacement: PlacementPlace<S, HostTensor<T>>,
    {
        plc.place(sess, x.transpose())
    }
}

impl HostInverseOp {
    pub fn kernel<S: RuntimeSession, T: LinalgScalar + FromPrimitive + Lapack>(
        sess: &S,
        plc: &HostPlacement,
        x: HostTensor<T>,
    ) -> HostTensor<T>
    where
        HostPlacement: PlacementPlace<S, HostTensor<T>>,
    {
        plc.place(sess, x.inv())
    }
}

impl<T> HostTensor<T>
where
    T: Scalar + Lapack,
{
    pub fn inv(self) -> Self {
        match self.0.ndim() {
            2 => {
                let two_dim: Array2<T> = self.0.into_dimensionality::<Ix2>().unwrap();
                HostTensor::<T>(
                    two_dim
                        .inv()
                        .unwrap()
                        .into_dimensionality::<IxDyn>()
                        .unwrap(),
                    self.1,
                )
            }
            other_rank => panic!(
                "Inverse only defined for rank 2 matrices, not rank {:?}",
                other_rank,
            ),
        }
    }
}

// This implementation is only used by the old kernels. Construct HostTensor(tensor, plc.clone()) with a proper placement instead.
#[cfg(not(feature = "exclude_old_framework"))]
impl<T> From<ArrayD<T>> for HostTensor<T>
where
    T: LinalgScalar,
{
    fn from(v: ArrayD<T>) -> HostTensor<T> {
        HostTensor::<T>(
            v,
            HostPlacement {
                owner: "TODO".into(), // Fake owner for the old kernels
            },
        )
    }
}

#[cfg(not(feature = "exclude_old_framework"))]
impl<T> Add for HostTensor<T>
where
    T: LinalgScalar,
{
    type Output = HostTensor<T>;
    fn add(self, other: HostTensor<T>) -> Self::Output {
        match self.0.broadcast(other.0.dim()) {
            Some(self_broadcasted) => {
                HostTensor::<T>(self_broadcasted.to_owned() + other.0, self.1.clone())
            }
            None => HostTensor::<T>(self.0 + other.0, self.1.clone()),
        }
    }
}

#[cfg(not(feature = "exclude_old_framework"))]
impl<T> Sub for HostTensor<T>
where
    T: LinalgScalar,
{
    type Output = HostTensor<T>;
    fn sub(self, other: HostTensor<T>) -> Self::Output {
        match self.0.broadcast(other.0.dim()) {
            Some(self_broadcasted) => {
                HostTensor::<T>(self_broadcasted.to_owned() - other.0, self.1.clone())
            }
            None => HostTensor::<T>(self.0 - other.0, self.1.clone()),
        }
    }
}

#[cfg(not(feature = "exclude_old_framework"))]
impl<T> Mul for HostTensor<T>
where
    T: LinalgScalar,
{
    type Output = HostTensor<T>;
    fn mul(self, other: HostTensor<T>) -> Self::Output {
        match self.0.broadcast(other.0.dim()) {
            Some(self_broadcasted) => {
                HostTensor::<T>(self_broadcasted.to_owned() * other.0, self.1.clone())
            }
            None => HostTensor::<T>(self.0 * other.0, self.1.clone()),
        }
    }
}

#[cfg(not(feature = "exclude_old_framework"))]
impl<T> Div for HostTensor<T>
where
    T: LinalgScalar,
{
    type Output = HostTensor<T>;
    fn div(self, other: HostTensor<T>) -> Self::Output {
        match self.0.broadcast(other.0.dim()) {
            Some(self_broadcasted) => {
                HostTensor::<T>(self_broadcasted.to_owned() / other.0, self.1.clone())
            }
            None => HostTensor::<T>(self.0 / other.0, self.1.clone()),
        }
    }
}

// This implementation is only used by the old kernels. Construct HostTensor(tensor, plc.clone()) with a proper placement instead.
#[cfg(not(feature = "exclude_old_framework"))]
impl<T> From<Vec<T>> for HostTensor<T> {
    fn from(v: Vec<T>) -> HostTensor<T> {
        HostTensor(
            Array::from(v).into_dyn(),
            HostPlacement {
                owner: "TODO".into(), // Fake owner for the old kernel
            },
        )
    }
}

// This implementation is only used by the old kernels. Construct HostTensor(tensor, plc.clone()) with a proper placement instead.
#[cfg(not(feature = "exclude_old_framework"))]
impl<T> From<Array1<T>> for HostTensor<T> {
    fn from(v: Array1<T>) -> HostTensor<T> {
        HostTensor(
            v.into_dyn(),
            HostPlacement {
                owner: "TODO".into(), // Fake owner for the old kernel
            },
        )
    }
}

// This implementation is only used by the old kernels. Construct HostTensor(tensor, plc.clone()) with a proper placement instead.
#[cfg(not(feature = "exclude_old_framework"))]
impl<T> From<Array2<T>> for HostTensor<T> {
    fn from(v: Array2<T>) -> HostTensor<T> {
        HostTensor(
            v.into_dyn(),
            HostPlacement {
                owner: "TODO".into(), // Fake owner for the old kernel
            },
        )
    }
}

#[cfg(not(feature = "exclude_old_framework"))]
pub fn concatenate<T>(axis: usize, arrays: &[HostTensor<T>]) -> HostTensor<T>
where
    T: LinalgScalar,
{
    let ax = Axis(axis);
    let inner_arrays: Vec<_> = arrays.iter().map(|a| a.0.view()).collect();

    let c = ndarray::concatenate(ax, &inner_arrays).unwrap();
    HostTensor::<T>(
        c,
        HostPlacement {
            owner: "TODO".into(),
        },
    )
}

#[derive(Serialize, Deserialize, Clone, Debug, PartialEq)]
pub struct HostBitTensor(pub ArrayD<u8>, HostPlacement);

impl SymbolicType for HostBitTensor {
    type Type = Symbolic<HostBitTensor>;
}

impl<S: Session> Tensor<S> for HostBitTensor {
    type Scalar = u8;
}

impl<S: Session> Tensor<S> for Symbolic<HostBitTensor> {
    type Scalar = u8;
}

impl Placed for HostBitTensor {
    type Placement = HostPlacement;

    fn placement(&self) -> Result<Self::Placement> {
        Ok(self.1.clone())
    }
}

impl PlacementPlace<SyncSession, HostBitTensor> for HostPlacement {
    fn place(&self, _sess: &SyncSession, x: HostBitTensor) -> HostBitTensor {
        match x.placement() {
            Ok(place) if &place == self => x,
            _ => {
                // TODO just updating the placement isn't enough,
                // we need this to eventually turn into Send + Recv
                HostBitTensor(x.0, self.clone())
            }
        }
    }
}

impl PlacementPlace<SymbolicSession, Symbolic<HostBitTensor>> for HostPlacement {
    fn place(
        &self,
        _sess: &SymbolicSession,
        x: Symbolic<HostBitTensor>,
    ) -> Symbolic<HostBitTensor> {
        match x.placement() {
            Ok(place) if &place == self => x,
            _ => {
                match x {
                    Symbolic::Concrete(x) => {
                        // TODO insert Place ops?
                        Symbolic::Concrete(HostBitTensor(x.0, self.clone()))
                    }
                    Symbolic::Symbolic(SymbolicHandle { op, plc: _ }) => {
                        // TODO insert `Place` ops here?
                        Symbolic::Symbolic(SymbolicHandle {
                            op,
                            plc: self.clone(),
                        })
                    }
                }
            }
        }
    }
}

impl ShapeOp {
    pub(crate) fn bit_kernel<S: RuntimeSession>(
        _sess: &S,
        plc: &HostPlacement,
        x: HostBitTensor,
    ) -> HostShape {
        let raw_shape = RawShape(x.0.shape().into());
        HostShape(raw_shape, plc.clone())
    }
}

impl HostReshapeOp {
    pub(crate) fn bit_kernel<S: RuntimeSession>(
        _sess: &S,
        plc: &HostPlacement,
        x: HostBitTensor,
        shape: HostShape,
    ) -> HostBitTensor {
        HostBitTensor(x.0.into_shape(shape.0 .0).unwrap(), plc.clone()) // TODO need to be fix (unwrap)
    }
}

impl HostReshapeOp {
    pub(crate) fn host_kernel<S: RuntimeSession, T: LinalgScalar>(
        sess: &S,
        plc: &HostPlacement,
        x: HostTensor<T>,
        shape: HostShape,
    ) -> HostTensor<T>
    where
        HostPlacement: PlacementPlace<S, HostTensor<T>>,
    {
        plc.place(sess, x.reshape(shape))
    }
}

modelled!(PlacementFill::fill, HostPlacement, attributes[value: Constant] (HostShape) -> HostBitTensor, BitFillOp);

kernel! {
    BitFillOp,
    [
        (HostPlacement, (HostShape) -> HostBitTensor => [runtime] attributes[value: Bit] Self::kernel),
    ]
}

impl BitFillOp {
    fn kernel<S: RuntimeSession>(
        _sess: &S,
        plc: &HostPlacement,
        value: u8,
        shape: HostShape,
    ) -> HostBitTensor {
        assert!(value == 0 || value == 1);
        let raw_shape = shape.0 .0;
        let raw_tensor = ArrayD::from_elem(raw_shape.as_ref(), value as u8);
        HostBitTensor(raw_tensor, plc.clone())
    }
}

modelled!(PlacementSampleUniform::sample_uniform, HostPlacement, (HostShape) -> HostBitTensor, BitSampleOp);

kernel! {
    BitSampleOp,
    [
        (HostPlacement, (HostShape) -> HostBitTensor => [runtime] Self::kernel),
    ]
}

impl BitSampleOp {
    fn kernel<S: RuntimeSession>(
        _sess: &S,
        plc: &HostPlacement,
        shape: HostShape,
    ) -> HostBitTensor {
        let mut rng = AesRng::from_random_seed();
        let size = shape.0 .0.iter().product();
        let values: Vec<_> = (0..size).map(|_| rng.get_bit()).collect();
        let ix = IxDyn(shape.0 .0.as_ref());
        HostBitTensor(Array::from_shape_vec(ix, values).unwrap(), plc.clone())
    }
}

modelled!(PlacementSampleUniformSeeded::sample_uniform_seeded, HostPlacement, (HostShape, Seed) -> HostBitTensor, BitSampleSeededOp);

kernel! {
    BitSampleSeededOp,
    [
        (HostPlacement, (HostShape, Seed) -> HostBitTensor => [runtime] Self::kernel),
    ]
}

impl BitSampleSeededOp {
    fn kernel<S: RuntimeSession>(
        _sess: &S,
        plc: &HostPlacement,
        shape: HostShape,
        seed: Seed,
    ) -> HostBitTensor {
        let mut rng = AesRng::from_seed(seed.0 .0);
        let size = shape.0 .0.iter().product();
        let values: Vec<_> = (0..size).map(|_| rng.get_bit()).collect();
        let ix = IxDyn(shape.0 .0.as_ref());
        HostBitTensor(Array::from_shape_vec(ix, values).unwrap(), plc.clone())
    }
}

modelled!(PlacementXor::xor, HostPlacement, (HostBitTensor, HostBitTensor) -> HostBitTensor, BitXorOp);
modelled_alias!(PlacementAdd::add, HostPlacement, (HostBitTensor, HostBitTensor) -> HostBitTensor => PlacementXor::xor); // add = xor in Z2
modelled_alias!(PlacementSub::sub, HostPlacement, (HostBitTensor, HostBitTensor) -> HostBitTensor => PlacementXor::xor); // sub = xor in Z2

kernel! {
    BitXorOp,
    [
        (HostPlacement, (HostBitTensor, HostBitTensor) -> HostBitTensor => [runtime] Self::kernel),
    ]
}

impl BitXorOp {
    fn kernel<S: RuntimeSession>(
        _sess: &S,
        plc: &HostPlacement,
        x: HostBitTensor,
        y: HostBitTensor,
    ) -> HostBitTensor {
        HostBitTensor(x.0 ^ y.0, plc.clone())
    }
}

modelled!(PlacementAnd::and, HostPlacement, (HostBitTensor, HostBitTensor) -> HostBitTensor, BitAndOp);
modelled!(PlacementAnd::and, HostPlacement, (HostRing64Tensor, HostRing64Tensor) -> HostRing64Tensor, BitAndOp);
modelled!(PlacementAnd::and, HostPlacement, (HostRing128Tensor, HostRing128Tensor) -> HostRing128Tensor, BitAndOp);

modelled_alias!(PlacementMul::mul, HostPlacement, (HostBitTensor, HostBitTensor) -> HostBitTensor => PlacementAnd::and); // mul = and in Z2

kernel! {
    BitAndOp,
    [
        (HostPlacement, (HostBitTensor, HostBitTensor) -> HostBitTensor => [runtime] Self::bit_kernel),
        (HostPlacement, (HostRing64Tensor, HostRing64Tensor) -> HostRing64Tensor => [runtime] Self::ring_kernel),
        (HostPlacement, (HostRing128Tensor, HostRing128Tensor) -> HostRing128Tensor => [runtime] Self::ring_kernel),
    ]
}

impl BitAndOp {
    fn bit_kernel<S: RuntimeSession>(
        _sess: &S,
        plc: &HostPlacement,
        x: HostBitTensor,
        y: HostBitTensor,
    ) -> HostBitTensor {
        HostBitTensor(x.0 & y.0, plc.clone())
    }

    fn ring_kernel<S: RuntimeSession, T>(
        _sess: &S,
        plc: &HostPlacement,
        x: AbstractHostRingTensor<T>,
        y: AbstractHostRingTensor<T>,
    ) -> AbstractHostRingTensor<T>
    where
        Wrapping<T>: Clone,
        Wrapping<T>: BitAnd<Wrapping<T>, Output = Wrapping<T>>,
    {
        AbstractHostRingTensor(x.0 & y.0, plc.clone())
    }
}

impl HostBitTensor {
    #[cfg_attr(
        feature = "exclude_old_framework",
        deprecated(
            note = "This function is only used by the old kernels, which are not aware of the placements. See BitSampleSeededOp::kernel for the new code"
        )
    )]
    pub fn sample_uniform(shape: &RawShape) -> Self {
        let mut rng = AesRng::from_random_seed();
        let size = shape.0.iter().product();
        let values: Vec<_> = (0..size).map(|_| rng.get_bit()).collect();
        let ix = IxDyn(shape.0.as_ref());
        HostBitTensor(
            Array::from_shape_vec(ix, values).unwrap(),
            HostPlacement {
                owner: "TODO".into(), // Fake owner for the older kernels.
            },
        )
    }

    #[cfg_attr(
        feature = "exclude_old_framework",
        deprecated(
            note = "This function is only used by the old kernels, which are not aware of the placements. See BitSampleSeededOp::kernel for the new code"
        )
    )]
    pub fn sample_uniform_seeded(shape: &RawShape, seed: &RawSeed) -> Self {
        let mut rng = AesRng::from_seed(seed.0);
        let size = shape.0.iter().product();
        let values: Vec<_> = (0..size).map(|_| rng.get_bit()).collect();
        let ix = IxDyn(shape.0.as_ref());
        HostBitTensor(
            Array::from_shape_vec(ix, values).unwrap(),
            HostPlacement {
                owner: "TODO".into(), // Fake owner for the older kernels.
            },
        )
    }
}

impl HostBitTensor {
    #[cfg_attr(
        feature = "exclude_old_framework",
        deprecated(
            note = "This function is only used by the old kernels, which are not aware of the placements. See BitFillOp::kernel for the new code"
        )
    )]
    pub fn fill(shape: &RawShape, el: u8) -> HostBitTensor {
        assert!(
            el == 0 || el == 1,
            "cannot fill a HostBitTensor with a value {:?}",
            el
        );
        HostBitTensor(
            ArrayD::from_elem(shape.0.as_ref(), el & 1),
            HostPlacement {
                owner: "TODO".into(), // Fake owner for the older kernels.
            },
        )
    }
}

#[allow(dead_code)]
impl HostBitTensor {
    pub(crate) fn from_raw_plc(raw_tensor: ArrayD<u8>, plc: HostPlacement) -> HostBitTensor {
        HostBitTensor(raw_tensor.into_dyn(), plc)
    }
}

// This implementation is only used by the old kernels. Construct HostBitTensor(raw_tensor, plc.clone()) with a proper placement instead.
#[cfg(not(feature = "exclude_old_framework"))]
impl From<ArrayD<u8>> for HostBitTensor {
    fn from(a: ArrayD<u8>) -> HostBitTensor {
        let wrapped = a.mapv(|ai| (ai & 1) as u8);
        HostBitTensor(
            wrapped,
            HostPlacement {
                owner: "TODO".into(), // Fake owner for the older kernels.
            },
        )
    }
}

// This implementation is only used by the old kernels. Construct HostBitTensor(raw_tensor, plc.clone()) with a proper placement instead.
#[cfg(not(feature = "exclude_old_framework"))]
impl From<Vec<u8>> for HostBitTensor {
    fn from(v: Vec<u8>) -> HostBitTensor {
        let ix = IxDyn(&[v.len()]);
        HostBitTensor(
            Array::from_shape_vec(ix, v).unwrap(),
            HostPlacement {
                owner: "TODO".into(), // Fake owner for the older kernels.
            },
        )
    }
}

// This implementation is only used by the old kernels. Construct HostBitTensor(raw_tensor, plc.clone()) with a proper placement instead.
#[cfg(not(feature = "exclude_old_framework"))]
impl From<&[u8]> for HostBitTensor {
    fn from(v: &[u8]) -> HostBitTensor {
        let ix = IxDyn(&[v.len()]);
        let v_wrapped: Vec<_> = v.iter().map(|vi| *vi & 1).collect();
        HostBitTensor(
            Array::from_shape_vec(ix, v_wrapped).unwrap(),
            HostPlacement {
                owner: "TODO".into(), // Fake owner for the older kernels.
            },
        )
    }
}

impl From<HostBitTensor> for ArrayD<u8> {
    fn from(b: HostBitTensor) -> ArrayD<u8> {
        b.0
    }
}

impl BitXor for HostBitTensor {
    type Output = HostBitTensor;
    fn bitxor(self, other: Self) -> Self::Output {
        assert_eq!(self.1, other.1);
        HostBitTensor(self.0 ^ other.0, self.1)
    }
}

impl BitAnd for HostBitTensor {
    type Output = HostBitTensor;
    fn bitand(self, other: Self) -> Self::Output {
        assert_eq!(self.1, other.1);
        HostBitTensor(self.0 & other.0, self.1)
    }
}

modelled!(PlacementBitExtract::bit_extract, HostPlacement, attributes[bit_idx: usize] (HostRing64Tensor) -> HostBitTensor, BitExtractOp);
modelled!(PlacementBitExtract::bit_extract, HostPlacement, attributes[bit_idx: usize] (HostRing128Tensor) -> HostBitTensor, BitExtractOp);

kernel! {
    BitExtractOp,
    [
        (HostPlacement, (HostRing64Tensor) -> HostBitTensor => [runtime] attributes[bit_idx] Self::kernel64),
        (HostPlacement, (HostRing128Tensor) -> HostBitTensor => [runtime] attributes[bit_idx] Self::kernel128),
    ]
}

impl BitExtractOp {
    fn kernel64<S: RuntimeSession>(
        _sess: &S,
        plc: &HostPlacement,
        bit_idx: usize,
        x: HostRing64Tensor,
    ) -> HostBitTensor {
        HostBitTensor((x >> bit_idx).0.mapv(|ai| (ai.0 & 1) as u8), plc.clone())
    }
    fn kernel128<S: RuntimeSession>(
        _sess: &S,
        plc: &HostPlacement,
        bit_idx: usize,
        x: HostRing128Tensor,
    ) -> HostBitTensor {
        HostBitTensor((x >> bit_idx).0.mapv(|ai| (ai.0 & 1) as u8), plc.clone())
    }
}

impl RingInjectOp {
    pub(crate) fn host_kernel<S: RuntimeSession, T>(
        _sess: &S,
        plc: &HostPlacement,
        bit_idx: usize,
        x: HostBitTensor,
    ) -> AbstractHostRingTensor<T>
    where
        T: From<u8>,
        Wrapping<T>: Shl<usize, Output = Wrapping<T>>,
    {
        AbstractHostRingTensor(x.0.mapv(|ai| Wrapping(T::from(ai)) << bit_idx), plc.clone())
    }
}

#[derive(Serialize, Deserialize, Clone, Debug, PartialEq)]
pub struct AbstractHostFixedTensor<HostRingT>(pub HostRingT);

pub type HostFixed64Tensor = AbstractHostFixedTensor<HostRing64Tensor>;

impl SymbolicType for HostFixed64Tensor {
    type Type = Symbolic<AbstractHostFixedTensor<Symbolic<HostRing64Tensor>>>;
}

impl<T> From<T> for HostFixed64Tensor
where
    HostRing64Tensor: From<T>,
{
    fn from(x: T) -> Self {
        AbstractHostFixedTensor(HostRing64Tensor::from(x))
    }
}

pub type HostFixed128Tensor = AbstractHostFixedTensor<HostRing128Tensor>;

impl SymbolicType for HostFixed128Tensor {
    type Type = Symbolic<AbstractHostFixedTensor<Symbolic<HostRing128Tensor>>>;
}

impl<T> From<T> for HostFixed128Tensor
where
    HostRing128Tensor: From<T>,
{
    fn from(x: T) -> Self {
        AbstractHostFixedTensor(HostRing128Tensor::from(x))
    }
}

impl<RingT: Placed> Placed for AbstractHostFixedTensor<RingT> {
    type Placement = RingT::Placement;

    fn placement(&self) -> Result<Self::Placement> {
        self.0.placement()
    }
}

#[derive(Serialize, Deserialize, Clone, Debug, PartialEq)]
pub struct AbstractHostRingTensor<T>(pub ArrayD<Wrapping<T>>, pub HostPlacement);

/// Tensor for ring arithmetic over Z_{2^64}
pub type HostRing64Tensor = AbstractHostRingTensor<u64>;

/// Tensor for ring arithmetic over Z_{2^128}
pub type HostRing128Tensor = AbstractHostRingTensor<u128>;

impl SymbolicType for HostRing64Tensor {
    type Type = Symbolic<HostRing64Tensor>;
}

impl SymbolicType for HostRing128Tensor {
    type Type = Symbolic<HostRing128Tensor>;
}

impl CanonicalType for HostBitTensor {
    type Type = HostBitTensor;
}

impl CanonicalType for Symbolic<HostBitTensor> {
    type Type = HostBitTensor;
}

impl CanonicalType for HostShape {
    type Type = HostShape;
}

impl CanonicalType for Symbolic<HostShape> {
    type Type = HostShape;
}

impl<S: Session, T> Tensor<S> for AbstractHostRingTensor<T> {
    type Scalar = T;
}

impl<S: Session, T> Tensor<S> for Symbolic<AbstractHostRingTensor<T>> {
    type Scalar = T;
}

impl<T> Placed for AbstractHostRingTensor<T> {
    type Placement = HostPlacement;

    fn placement(&self) -> Result<Self::Placement> {
        Ok(self.1.clone())
    }
}

pub trait RingSize {
    const SIZE: usize;
}

impl RingSize for HostRing64Tensor {
    const SIZE: usize = 64;
}

impl RingSize for HostRing128Tensor {
    const SIZE: usize = 128;
}

pub trait FromRawPlc<P, T> {
    fn from_raw_plc(raw_tensor: ArrayD<T>, plc: P) -> AbstractHostRingTensor<T>;
}

impl<P> FromRawPlc<P, u64> for HostRing64Tensor
where
    P: Into<HostPlacement>,
{
    fn from_raw_plc(raw_tensor: ArrayD<u64>, plc: P) -> HostRing64Tensor {
        let tensor = raw_tensor.mapv(Wrapping).into_dyn();
        AbstractHostRingTensor(tensor, plc.into())
    }
}

impl<P> FromRawPlc<P, u128> for HostRing128Tensor
where
    P: Into<HostPlacement>,
{
    fn from_raw_plc(raw_tensor: ArrayD<u128>, plc: P) -> HostRing128Tensor {
        let tensor = raw_tensor.mapv(Wrapping).into_dyn();
        AbstractHostRingTensor(tensor, plc.into())
    }
}

impl<R: RingSize + Placed> RingSize for Symbolic<R> {
    const SIZE: usize = R::SIZE;
}

impl<T> PlacementPlace<SyncSession, AbstractHostRingTensor<T>> for HostPlacement
where
    AbstractHostRingTensor<T>: Placed<Placement = HostPlacement>,
{
    fn place(
        &self,
        _sess: &SyncSession,
        x: AbstractHostRingTensor<T>,
    ) -> AbstractHostRingTensor<T> {
        match x.placement() {
            Ok(place) if &place == self => x,
            _ => {
                // TODO just updating the placement isn't enough,
                // we need this to eventually turn into Send + Recv
                AbstractHostRingTensor(x.0, self.clone())
            }
        }
    }
}

impl<T> PlacementPlace<SymbolicSession, Symbolic<AbstractHostRingTensor<T>>> for HostPlacement {
    fn place(
        &self,
        _sess: &SymbolicSession,
        x: Symbolic<AbstractHostRingTensor<T>>,
    ) -> Symbolic<AbstractHostRingTensor<T>> {
        match x.placement() {
            Ok(place) if &place == self => x,
            _ => {
                match x {
                    Symbolic::Concrete(x) => {
                        // TODO insert Place ops?
                        Symbolic::Concrete(AbstractHostRingTensor(x.0, self.clone()))
                    }
                    Symbolic::Symbolic(SymbolicHandle { op, plc: _ }) => {
                        // TODO insert `Place` ops here?
                        Symbolic::Symbolic(SymbolicHandle {
                            op,
                            plc: self.clone(),
                        })
                    }
                }
            }
        }
    }
}

modelled!(PlacementFill::fill, HostPlacement, attributes[value: Constant] (HostShape) -> HostRing64Tensor, RingFillOp);
modelled!(PlacementFill::fill, HostPlacement, attributes[value: Constant] (HostShape) -> HostRing128Tensor, RingFillOp);

kernel! {
    RingFillOp,
    [
        (HostPlacement, (HostShape) -> HostRing64Tensor => [runtime] attributes[value: Ring64] Self::ring64_kernel),
        (HostPlacement, (HostShape) -> HostRing128Tensor => [runtime] attributes[value: Ring128] Self::ring128_kernel),
    ]
}

impl RingFillOp {
    fn ring64_kernel<S: RuntimeSession>(
        _sess: &S,
        plc: &HostPlacement,
        value: u64,
        shape: HostShape,
    ) -> HostRing64Tensor {
        let raw_shape = shape.0 .0;
        let raw_tensor = ArrayD::from_elem(raw_shape.as_ref(), Wrapping(value));
        AbstractHostRingTensor(raw_tensor, plc.clone())
    }

    fn ring128_kernel<S: RuntimeSession>(
        _sess: &S,
        plc: &HostPlacement,
        value: u128,
        shape: HostShape,
    ) -> HostRing128Tensor {
        let raw_shape = shape.0 .0;
        let raw_tensor = ArrayD::from_elem(raw_shape.as_ref(), Wrapping(value));
        AbstractHostRingTensor(raw_tensor, plc.clone())
    }
}

impl ShapeOp {
    pub(crate) fn ring_kernel<S: RuntimeSession, T>(
        _sess: &S,
        plc: &HostPlacement,
        x: AbstractHostRingTensor<T>,
    ) -> HostShape {
        let raw_shape = RawShape(x.0.shape().into());
        HostShape(raw_shape, plc.clone())
    }
}

impl HostReshapeOp {
    pub(crate) fn ring_kernel<S: RuntimeSession, T>(
        _sess: &S,
        plc: &HostPlacement,
        x: AbstractHostRingTensor<T>,
        shape: HostShape,
    ) -> AbstractHostRingTensor<T> {
        AbstractHostRingTensor::<T>(x.0.into_shape(shape.0 .0).unwrap(), plc.clone())
        // TODO need to be fix (unwrap)
    }
}

modelled!(PlacementAdd::add, HostPlacement, (HostRing64Tensor, HostRing64Tensor) -> HostRing64Tensor, RingAddOp);
modelled!(PlacementAdd::add, HostPlacement, (HostRing128Tensor, HostRing128Tensor) -> HostRing128Tensor, RingAddOp);

kernel! {
    RingAddOp,
    [
        (HostPlacement, (HostRing64Tensor, HostRing64Tensor) -> HostRing64Tensor => [runtime] Self::kernel),
        (HostPlacement, (HostRing128Tensor, HostRing128Tensor) -> HostRing128Tensor => [runtime] Self::kernel),
    ]
}

impl RingAddOp {
    fn kernel<S: RuntimeSession, T>(
        _sess: &S,
        plc: &HostPlacement,
        x: AbstractHostRingTensor<T>,
        y: AbstractHostRingTensor<T>,
    ) -> AbstractHostRingTensor<T>
    where
        Wrapping<T>: Clone,
        Wrapping<T>: Add<Wrapping<T>, Output = Wrapping<T>>,
    {
        AbstractHostRingTensor(x.0 + y.0, plc.clone())
    }
}

modelled!(PlacementSub::sub, HostPlacement, (HostRing64Tensor, HostRing64Tensor) -> HostRing64Tensor, RingSubOp);
modelled!(PlacementSub::sub, HostPlacement, (HostRing128Tensor, HostRing128Tensor) -> HostRing128Tensor, RingSubOp);

kernel! {
    RingSubOp,
    [
        (HostPlacement, (HostRing64Tensor, HostRing64Tensor) -> HostRing64Tensor => [runtime] Self::kernel),
        (HostPlacement, (HostRing128Tensor, HostRing128Tensor) -> HostRing128Tensor => [runtime] Self::kernel),
    ]
}

impl RingSubOp {
    fn kernel<S: RuntimeSession, T>(
        _sess: &S,
        plc: &HostPlacement,
        x: AbstractHostRingTensor<T>,
        y: AbstractHostRingTensor<T>,
    ) -> AbstractHostRingTensor<T>
    where
        Wrapping<T>: Clone,
        Wrapping<T>: Sub<Wrapping<T>, Output = Wrapping<T>>,
    {
        AbstractHostRingTensor(x.0 - y.0, plc.clone())
    }
}

modelled!(PlacementNeg::neg, HostPlacement, (HostRing64Tensor) -> HostRing64Tensor, RingNegOp);
modelled!(PlacementNeg::neg, HostPlacement, (HostRing128Tensor) -> HostRing128Tensor, RingNegOp);

kernel! {
    RingNegOp,
    [
        (HostPlacement, (HostRing64Tensor) -> HostRing64Tensor => [runtime] Self::kernel),
        (HostPlacement, (HostRing128Tensor) -> HostRing128Tensor => [runtime] Self::kernel),
    ]
}

impl RingNegOp {
    fn kernel<S: RuntimeSession, T>(
        _sess: &S,
        plc: &HostPlacement,
        x: AbstractHostRingTensor<T>,
    ) -> AbstractHostRingTensor<T>
    where
        Wrapping<T>: Clone,
        Wrapping<T>: Neg<Output = Wrapping<T>>,
    {
        AbstractHostRingTensor(x.0.neg(), plc.clone())
    }
}

modelled!(PlacementMul::mul, HostPlacement, (HostRing64Tensor, HostRing64Tensor) -> HostRing64Tensor, RingMulOp);
modelled!(PlacementMul::mul, HostPlacement, (HostRing128Tensor, HostRing128Tensor) -> HostRing128Tensor, RingMulOp);

kernel! {
    RingMulOp,
    [
        (HostPlacement, (HostRing64Tensor, HostRing64Tensor) -> HostRing64Tensor => [runtime] Self::kernel),
        (HostPlacement, (HostRing128Tensor, HostRing128Tensor) -> HostRing128Tensor => [runtime] Self::kernel),
    ]
}

impl RingMulOp {
    fn kernel<S: RuntimeSession, T>(
        _sess: &S,
        plc: &HostPlacement,
        x: AbstractHostRingTensor<T>,
        y: AbstractHostRingTensor<T>,
    ) -> AbstractHostRingTensor<T>
    where
        Wrapping<T>: Clone,
        Wrapping<T>: Mul<Wrapping<T>, Output = Wrapping<T>>,
    {
        AbstractHostRingTensor(x.0 * y.0, plc.clone())
    }
}

modelled!(PlacementDot::dot, HostPlacement, (HostRing64Tensor, HostRing64Tensor) -> HostRing64Tensor, RingDotOp);
modelled!(PlacementDot::dot, HostPlacement, (HostRing128Tensor, HostRing128Tensor) -> HostRing128Tensor, RingDotOp);

kernel! {
    RingDotOp,
    [
        (HostPlacement, (HostRing64Tensor, HostRing64Tensor) -> HostRing64Tensor => [runtime] Self::kernel),
        (HostPlacement, (HostRing128Tensor, HostRing128Tensor) -> HostRing128Tensor => [runtime] Self::kernel),
    ]
}

impl RingDotOp {
    fn kernel<S: RuntimeSession, T>(
        _sess: &S,
        plc: &HostPlacement,
        x: AbstractHostRingTensor<T>,
        y: AbstractHostRingTensor<T>,
    ) -> AbstractHostRingTensor<T>
    where
        Wrapping<T>: Clone,
        Wrapping<T>: Mul<Wrapping<T>, Output = Wrapping<T>>,
        Wrapping<T>: LinalgScalar,
    {
        AbstractHostRingTensor(x.dot(y).0, plc.clone())
    }
}

modelled!(PlacementSum::sum, HostPlacement, attributes[axis: Option<u32>] (HostRing64Tensor) -> HostRing64Tensor, RingSumOp);
modelled!(PlacementSum::sum, HostPlacement, attributes[axis: Option<u32>] (HostRing128Tensor) -> HostRing128Tensor, RingSumOp);

kernel! {
    RingSumOp,
    [
        (HostPlacement, (HostRing64Tensor) -> HostRing64Tensor => [runtime] attributes[axis] Self::kernel),
        (HostPlacement, (HostRing128Tensor) -> HostRing128Tensor => [runtime] attributes[axis] Self::kernel),
    ]
}

impl RingSumOp {
    fn kernel<S: RuntimeSession, T>(
        sess: &S,
        plc: &HostPlacement,
        axis: Option<u32>,
        x: AbstractHostRingTensor<T>,
    ) -> AbstractHostRingTensor<T>
    where
        T: FromPrimitive + Zero,
        Wrapping<T>: Clone,
        Wrapping<T>: Add<Output = Wrapping<T>>,
        HostPlacement: PlacementPlace<S, AbstractHostRingTensor<T>>,
    {
        let sum = x.sum(axis.map(|a| a as usize));
        plc.place(sess, sum)
    }
}

modelled!(PlacementShl::shl, HostPlacement, attributes[amount: usize] (HostRing64Tensor) -> HostRing64Tensor, RingShlOp);
modelled!(PlacementShl::shl, HostPlacement, attributes[amount: usize] (HostRing128Tensor) -> HostRing128Tensor, RingShlOp);

kernel! {
    RingShlOp,
    [
        (HostPlacement, (HostRing64Tensor) -> HostRing64Tensor => [runtime] attributes[amount] Self::kernel),
        (HostPlacement, (HostRing128Tensor) -> HostRing128Tensor => [runtime] attributes[amount] Self::kernel),
    ]
}

impl RingShlOp {
    fn kernel<S: RuntimeSession, T>(
        _sess: &S,
        plc: &HostPlacement,
        amount: usize,
        x: AbstractHostRingTensor<T>,
    ) -> AbstractHostRingTensor<T>
    where
        Wrapping<T>: Clone,
        Wrapping<T>: Shl<usize, Output = Wrapping<T>>,
    {
        AbstractHostRingTensor(x.0 << amount, plc.clone())
    }
}

modelled!(PlacementShr::shr, HostPlacement, attributes[amount: usize] (HostRing64Tensor) -> HostRing64Tensor, RingShrOp);
modelled!(PlacementShr::shr, HostPlacement, attributes[amount: usize] (HostRing128Tensor) -> HostRing128Tensor, RingShrOp);

kernel! {
    RingShrOp,
    [
        (HostPlacement, (HostRing64Tensor) -> HostRing64Tensor => [runtime] attributes[amount] Self::kernel),
        (HostPlacement, (HostRing128Tensor) -> HostRing128Tensor => [runtime] attributes[amount] Self::kernel),
    ]
}

impl RingShrOp {
    fn kernel<S: RuntimeSession, T>(
        _sess: &S,
        plc: &HostPlacement,
        amount: usize,
        x: AbstractHostRingTensor<T>,
    ) -> AbstractHostRingTensor<T>
    where
        Wrapping<T>: Clone,
        Wrapping<T>: Shr<usize, Output = Wrapping<T>>,
    {
        AbstractHostRingTensor(x.0 >> amount, plc.clone())
    }
}

modelled!(PlacementSample::sample, HostPlacement, attributes[max_value: Option<u64>] (HostShape) -> HostRing64Tensor, RingSampleOp);
modelled!(PlacementSample::sample, HostPlacement, attributes[max_value: Option<u64>] (HostShape) -> HostRing128Tensor, RingSampleOp);

kernel! {
    RingSampleOp,
    [
        (HostPlacement, (HostShape) -> HostRing64Tensor => [runtime] custom |op| {
            match op.max_value {
                None => Box::new(|ctx, plc, shape| {
                    Self::kernel_uniform_u64(ctx, plc, shape)
                }),
                Some(max_value) if max_value == 1 => Box::new(|ctx, plc, shape| {
                    Self::kernel_bits_u64(ctx, plc, shape)
                }),
                _ => unimplemented!(),
            }
        }),
        (HostPlacement, (HostShape) -> HostRing128Tensor => [runtime] custom |op| {
            match op.max_value {
                None => Box::new(|ctx, plc, shape| {
                    Self::kernel_uniform_u128(ctx, plc, shape)
                }),
                Some(max_value) if max_value == 1 => Box::new(|ctx, plc, shape| {
                    Self::kernel_bits_u128(ctx, plc, shape)
                }),
                _ => unimplemented!(),
            }
        }),
    ]
}

impl RingSampleOp {
    fn kernel_uniform_u64<S: RuntimeSession>(
        _sess: &S,
        plc: &HostPlacement,
        shape: HostShape,
    ) -> HostRing64Tensor {
        let mut rng = AesRng::from_random_seed();
        let size = shape.0 .0.iter().product();
        let values: Vec<_> = (0..size).map(|_| Wrapping(rng.next_u64())).collect();
        let ix = IxDyn(shape.0 .0.as_ref());
        let raw_array = Array::from_shape_vec(ix, values).unwrap();
        AbstractHostRingTensor(raw_array, plc.clone())
    }

    fn kernel_bits_u64<S: RuntimeSession>(
        _sess: &S,
        plc: &HostPlacement,
        shape: HostShape,
    ) -> HostRing64Tensor {
        let mut rng = AesRng::from_random_seed();
        let size = shape.0 .0.iter().product();
        let values: Vec<_> = (0..size).map(|_| Wrapping(rng.get_bit() as u64)).collect();
        let ix = IxDyn(shape.0 .0.as_ref());
        AbstractHostRingTensor(Array::from_shape_vec(ix, values).unwrap(), plc.clone())
    }

    fn kernel_uniform_u128<S: RuntimeSession>(
        _sess: &S,
        plc: &HostPlacement,
        shape: HostShape,
    ) -> HostRing128Tensor {
        let mut rng = AesRng::from_random_seed();
        let size = shape.0 .0.iter().product();
        let values: Vec<_> = (0..size)
            .map(|_| Wrapping(((rng.next_u64() as u128) << 64) + rng.next_u64() as u128))
            .collect();
        let ix = IxDyn(shape.0 .0.as_ref());
        AbstractHostRingTensor(Array::from_shape_vec(ix, values).unwrap(), plc.clone())
    }

    fn kernel_bits_u128<S: RuntimeSession>(
        _sess: &S,
        plc: &HostPlacement,
        shape: HostShape,
    ) -> HostRing128Tensor {
        let mut rng = AesRng::from_random_seed();
        let size = shape.0 .0.iter().product();
        let values: Vec<_> = (0..size).map(|_| Wrapping(rng.get_bit() as u128)).collect();
        let ix = IxDyn(shape.0 .0.as_ref());
        AbstractHostRingTensor(Array::from_shape_vec(ix, values).unwrap(), plc.clone())
    }
}

modelled!(PlacementSampleSeeded::sample_seeded, HostPlacement, attributes[max_value: Option<u64>] (HostShape, Seed) -> HostRing64Tensor, RingSampleSeededOp);
modelled!(PlacementSampleSeeded::sample_seeded, HostPlacement, attributes[max_value: Option<u64>] (HostShape, Seed) -> HostRing128Tensor, RingSampleSeededOp);

kernel! {
    RingSampleSeededOp,
    [
        (HostPlacement, (HostShape, Seed) -> HostRing64Tensor => [runtime] custom |op| {
            match op.max_value {
                None => Box::new(|ctx, plc, shape, seed| {
                    Self::kernel_uniform_u64(ctx, plc, shape, seed)
                }),
                Some(max_value) if max_value == 1 => Box::new(|ctx, plc, shape, seed| {
                    Self::kernel_bits_u64(ctx, plc, shape, seed)
                }),
                _ => unimplemented!(),
            }
        }),
        (HostPlacement, (HostShape, Seed) -> HostRing128Tensor => [runtime] custom |op| {
            match op.max_value {
                None => Box::new(|ctx, plc, shape, seed| {
                    Self::kernel_uniform_u128(ctx, plc, shape, seed)
                }),
                Some(max_value) if max_value == 1 => Box::new(|ctx, plc, shape, seed| {
                    Self::kernel_bits_u128(ctx, plc, shape, seed)
                }),
                _ => unimplemented!(),
            }
        }),
    ]
}

impl RingSampleSeededOp {
    fn kernel_uniform_u64<S: RuntimeSession>(
        _sess: &S,
        plc: &HostPlacement,
        shape: HostShape,
        seed: Seed,
    ) -> HostRing64Tensor {
        let mut rng = AesRng::from_seed(seed.0 .0);
        let size = shape.0 .0.iter().product();
        let values: Vec<_> = (0..size).map(|_| Wrapping(rng.next_u64())).collect();
        let ix = IxDyn(shape.0 .0.as_ref());
        let raw_array = Array::from_shape_vec(ix, values).unwrap();
        AbstractHostRingTensor(raw_array, plc.clone())
    }

    fn kernel_bits_u64<S: RuntimeSession>(
        _sess: &S,
        plc: &HostPlacement,
        shape: HostShape,
        seed: Seed,
    ) -> HostRing64Tensor {
        let mut rng = AesRng::from_seed(seed.0 .0);
        let size = shape.0 .0.iter().product();
        let values: Vec<_> = (0..size).map(|_| Wrapping(rng.get_bit() as u64)).collect();
        let ix = IxDyn(shape.0 .0.as_ref());
        AbstractHostRingTensor(Array::from_shape_vec(ix, values).unwrap(), plc.clone())
    }

    fn kernel_uniform_u128<S: RuntimeSession>(
        _sess: &S,
        plc: &HostPlacement,
        shape: HostShape,
        seed: Seed,
    ) -> HostRing128Tensor {
        let mut rng = AesRng::from_seed(seed.0 .0);
        let size = shape.0 .0.iter().product();
        let values: Vec<_> = (0..size)
            .map(|_| Wrapping(((rng.next_u64() as u128) << 64) + rng.next_u64() as u128))
            .collect();
        let ix = IxDyn(shape.0 .0.as_ref());
        AbstractHostRingTensor(Array::from_shape_vec(ix, values).unwrap(), plc.clone())
    }

    fn kernel_bits_u128<S: RuntimeSession>(
        _sess: &S,
        plc: &HostPlacement,
        shape: HostShape,
        seed: Seed,
    ) -> HostRing128Tensor {
        let mut rng = AesRng::from_seed(seed.0 .0);
        let size = shape.0 .0.iter().product();
        let values: Vec<_> = (0..size).map(|_| Wrapping(rng.get_bit() as u128)).collect();
        let ix = IxDyn(shape.0 .0.as_ref());
        AbstractHostRingTensor(Array::from_shape_vec(ix, values).unwrap(), plc.clone())
    }
}

#[cfg(not(feature = "exclude_old_framework"))]
impl HostRing64Tensor {
    pub fn sample_uniform(shape: &RawShape) -> HostRing64Tensor {
        let mut rng = AesRng::from_random_seed();
        let size = shape.0.iter().product();
        let values: Vec<_> = (0..size).map(|_| Wrapping(rng.next_u64())).collect();
        let ix = IxDyn(shape.0.as_ref());
        HostRing64Tensor::new(Array::from_shape_vec(ix, values).unwrap())
    }
    pub fn sample_bits(shape: &RawShape) -> Self {
        let mut rng = AesRng::from_random_seed();
        let size = shape.0.iter().product();
        let values: Vec<_> = (0..size).map(|_| Wrapping(rng.get_bit() as u64)).collect();
        let ix = IxDyn(shape.0.as_ref());
        HostRing64Tensor::new(Array::from_shape_vec(ix, values).unwrap())
    }
}

#[cfg(not(feature = "exclude_old_framework"))]
impl HostRing128Tensor {
    pub fn sample_uniform(shape: &RawShape) -> Self {
        let mut rng = AesRng::from_random_seed();
        let size = shape.0.iter().product();
        let values: Vec<_> = (0..size)
            .map(|_| {
                let upper = rng.next_u64() as u128;
                let lower = rng.next_u64() as u128;
                Wrapping((upper << 64) + lower)
            })
            .collect();
        let ix = IxDyn(shape.0.as_ref());
        HostRing128Tensor::new(Array::from_shape_vec(ix, values).unwrap())
    }

    pub fn sample_bits(shape: &RawShape) -> Self {
        let mut rng = AesRng::from_random_seed();
        let size = shape.0.iter().product();
        let values: Vec<_> = (0..size).map(|_| Wrapping(rng.get_bit() as u128)).collect();
        let ix = IxDyn(shape.0.as_ref());
        HostRing128Tensor::new(Array::from_shape_vec(ix, values).unwrap())
    }
}

#[cfg(not(feature = "exclude_old_framework"))]
impl HostRing64Tensor {
    pub fn sample_uniform_seeded(shape: &RawShape, seed: &RawSeed) -> HostRing64Tensor {
        let mut rng = AesRng::from_seed(seed.0);
        let size = shape.0.iter().product();
        let values: Vec<_> = (0..size).map(|_| Wrapping(rng.next_u64())).collect();
        let ix = IxDyn(shape.0.as_ref());
        HostRing64Tensor::new(Array::from_shape_vec(ix, values).unwrap())
    }
    pub fn sample_bits_seeded(shape: &RawShape, seed: &RawSeed) -> Self {
        let mut rng = AesRng::from_seed(seed.0);
        let size = shape.0.iter().product();
        let values: Vec<_> = (0..size).map(|_| Wrapping(rng.get_bit() as u64)).collect();
        let ix = IxDyn(shape.0.as_ref());
        HostRing64Tensor::new(Array::from_shape_vec(ix, values).unwrap())
    }
}

#[cfg(not(feature = "exclude_old_framework"))]
impl HostRing128Tensor {
    pub fn sample_uniform_seeded(shape: &RawShape, seed: &RawSeed) -> Self {
        let mut rng = AesRng::from_seed(seed.0);
        let size = shape.0.iter().product();
        let values: Vec<_> = (0..size)
            .map(|_| {
                let upper = rng.next_u64() as u128;
                let lower = rng.next_u64() as u128;
                Wrapping((upper << 64) + lower)
            })
            .collect();
        let ix = IxDyn(shape.0.as_ref());
        HostRing128Tensor::new(Array::from_shape_vec(ix, values).unwrap())
    }

    pub fn sample_bits_seeded(shape: &RawShape, seed: &RawSeed) -> Self {
        let mut rng = AesRng::from_seed(seed.0);
        let size = shape.0.iter().product();
        let values: Vec<_> = (0..size).map(|_| Wrapping(rng.get_bit() as u128)).collect();
        let ix = IxDyn(shape.0.as_ref());
        HostRing128Tensor::new(Array::from_shape_vec(ix, values).unwrap())
    }
}

#[cfg(not(feature = "exclude_old_framework"))]
impl HostRing64Tensor {
    pub fn bit_extract(&self, bit_idx: usize) -> HostBitTensor {
        let temp = &self.0 >> bit_idx;
        let lsb = temp.mapv(|ai| (ai.0 & 1) as u8);
        HostBitTensor::from(lsb)
    }
}

#[cfg(not(feature = "exclude_old_framework"))]
impl HostRing128Tensor {
    pub fn bit_extract(&self, bit_idx: usize) -> HostBitTensor {
        let temp = &self.0 >> bit_idx;
        let lsb = temp.mapv(|ai| (ai.0 & 1) as u8);
        HostBitTensor::from(lsb)
    }
}

impl<T> AbstractHostRingTensor<T>
where
    T: Clone,
{
    pub fn from_raw_plc<D: ndarray::Dimension, P: Into<HostPlacement>>(
        raw_tensor: Array<T, D>,
        plc: P,
    ) -> AbstractHostRingTensor<T> {
        let tensor = raw_tensor.mapv(Wrapping).into_dyn();
        AbstractHostRingTensor(tensor, plc.into())
    }
}

// This implementation is only used by the old kernels. Construct AbstractHostRingTensor(tensor, plc.clone()) with a proper placement instead.
#[cfg(not(feature = "exclude_old_framework"))]
impl<T> AbstractHostRingTensor<T>
where
    Wrapping<T>: Clone,
{
    #[cfg_attr(
        feature = "exclude_old_framework",
        deprecated(
            note = "This function is only used by the old kernels, which are not aware of the placements."
        )
    )]
    pub fn fill(shape: &RawShape, el: T) -> AbstractHostRingTensor<T> {
        AbstractHostRingTensor(
            ArrayD::from_elem(shape.0.as_ref(), Wrapping(el)),
            HostPlacement {
                owner: Role::from("TODO"), // Fake owner for the old kernels
            },
        )
    }
}

impl<T> AbstractHostRingTensor<T> {
    pub(crate) fn shape(&self) -> HostShape {
        HostShape(RawShape(self.0.shape().into()), self.1.clone())
    }
}

// This implementation is only used by the old kernels. Construct AbstractHostRingTensor(tensor, plc.clone()) with a proper placement instead.
#[cfg(not(feature = "exclude_old_framework"))]
impl<T> From<ArrayD<T>> for AbstractHostRingTensor<T>
where
    T: Clone,
{
    fn from(a: ArrayD<T>) -> AbstractHostRingTensor<T> {
        let wrapped = a.mapv(Wrapping);
        AbstractHostRingTensor(
            wrapped,
            HostPlacement {
                owner: Role::from("TODO"), // Fake owner for the old kernels
            },
        )
    }
}

// This implementation is only used by the old kernels. Construct AbstractHostRingTensor(tensor, plc.clone()) with a proper placement instead.
#[cfg(not(feature = "exclude_old_framework"))]
impl From<ArrayD<i64>> for AbstractHostRingTensor<u64> {
    fn from(a: ArrayD<i64>) -> AbstractHostRingTensor<u64> {
        let ring_rep = a.mapv(|ai| Wrapping(ai as u64));
        AbstractHostRingTensor(
            ring_rep,
            HostPlacement {
                owner: Role::from("TODO"), // Fake owner for the old kernels
            },
        )
    }
}

// This implementation is only used by the old kernels. Construct AbstractHostRingTensor(tensor, plc.clone()) with a proper placement instead.
#[cfg(not(feature = "exclude_old_framework"))]
impl From<ArrayD<i128>> for AbstractHostRingTensor<u128> {
    fn from(a: ArrayD<i128>) -> AbstractHostRingTensor<u128> {
        let ring_rep = a.mapv(|ai| Wrapping(ai as u128));
        AbstractHostRingTensor(
            ring_rep,
            HostPlacement {
                owner: Role::from("TODO"), // Fake owner for the old kernels
            },
        )
    }
}

#[cfg(not(feature = "exclude_old_framework"))]
impl<T> AbstractHostRingTensor<T> {
    pub fn new(a: ArrayD<Wrapping<T>>) -> AbstractHostRingTensor<T> {
        AbstractHostRingTensor(
            a,
            HostPlacement {
                owner: Role::from("TODO"), // Fake owner for the old kernels
            },
        )
    }
}

// This implementation is only used by the old kernels. Construct AbstractHostRingTensor(tensor, plc.clone()) with a proper placement instead.
#[cfg(not(feature = "exclude_old_framework"))]
impl<T> From<HostBitTensor> for AbstractHostRingTensor<T>
where
    T: From<u8>,
{
    fn from(b: HostBitTensor) -> AbstractHostRingTensor<T> {
        let ring_rep = b.0.mapv(|ai| Wrapping(ai.into()));
        AbstractHostRingTensor(
            ring_rep,
            HostPlacement {
                owner: Role::from("TODO"), // Fake owner for the old kernels
            },
        )
    }
}

impl From<&AbstractHostRingTensor<u64>> for ArrayD<i64> {
    fn from(r: &AbstractHostRingTensor<u64>) -> ArrayD<i64> {
        r.0.mapv(|element| element.0 as i64)
    }
}

impl From<&AbstractHostRingTensor<u128>> for ArrayD<i128> {
    fn from(r: &AbstractHostRingTensor<u128>) -> ArrayD<i128> {
        r.0.mapv(|element| element.0 as i128)
    }
}

// This implementation is only used by the old kernels. Construct AbstractHostRingTensor(tensor, plc.clone()) with a proper placement instead.
#[cfg(not(feature = "exclude_old_framework"))]
impl<T> From<Vec<T>> for AbstractHostRingTensor<T> {
    fn from(v: Vec<T>) -> AbstractHostRingTensor<T> {
        let ix = IxDyn(&[v.len()]);
        use vec_utils::VecExt;
        let v_wrapped: Vec<_> = v.map(Wrapping);
        AbstractHostRingTensor(
            Array::from_shape_vec(ix, v_wrapped).unwrap(),
            HostPlacement {
                owner: Role::from("TODO"), // Fake owner for the old kernels
            },
        )
    }
}

// This implementation is only used by the old kernels. Construct AbstractHostRingTensor(tensor, plc.clone()) with a proper placement instead.
#[cfg(not(feature = "exclude_old_framework"))]
impl<T> From<&[T]> for AbstractHostRingTensor<T>
where
    T: Copy,
{
    fn from(v: &[T]) -> AbstractHostRingTensor<T> {
        let ix = IxDyn(&[v.len()]);
        let v_wrapped: Vec<_> = v.iter().map(|vi| Wrapping(*vi)).collect();
        AbstractHostRingTensor(
            Array::from_shape_vec(ix, v_wrapped).unwrap(),
            HostPlacement {
                owner: Role::from("TODO"), // Fake owner for the old kernels
            },
        )
    }
}

#[cfg(not(feature = "exclude_old_framework"))]
impl<T> Add<AbstractHostRingTensor<T>> for AbstractHostRingTensor<T>
where
    Wrapping<T>: Clone,
    Wrapping<T>: Add<Wrapping<T>, Output = Wrapping<T>>,
{
    type Output = AbstractHostRingTensor<T>;
    fn add(self, other: AbstractHostRingTensor<T>) -> Self::Output {
        AbstractHostRingTensor(self.0 + other.0, self.1)
    }
}

#[cfg(not(feature = "exclude_old_framework"))]
impl<T> Mul<AbstractHostRingTensor<T>> for AbstractHostRingTensor<T>
where
    Wrapping<T>: Clone,
    Wrapping<T>: Mul<Wrapping<T>, Output = Wrapping<T>>,
{
    type Output = AbstractHostRingTensor<T>;
    fn mul(self, other: AbstractHostRingTensor<T>) -> Self::Output {
        AbstractHostRingTensor(self.0 * other.0, self.1)
    }
}

#[cfg(not(feature = "exclude_old_framework"))]
impl<T> Sub<AbstractHostRingTensor<T>> for AbstractHostRingTensor<T>
where
    Wrapping<T>: Clone,
    Wrapping<T>: Sub<Wrapping<T>, Output = Wrapping<T>>,
{
    type Output = AbstractHostRingTensor<T>;
    fn sub(self, other: AbstractHostRingTensor<T>) -> Self::Output {
        AbstractHostRingTensor(self.0 - other.0, self.1)
    }
}

#[cfg(not(feature = "exclude_old_framework"))]
impl<T> Shl<usize> for AbstractHostRingTensor<T>
where
    Wrapping<T>: Clone,
    Wrapping<T>: Shl<usize, Output = Wrapping<T>>,
{
    type Output = AbstractHostRingTensor<T>;
    fn shl(self, other: usize) -> Self::Output {
        AbstractHostRingTensor(self.0 << other, self.1)
    }
}

#[cfg(not(feature = "exclude_old_framework"))]
impl<T> Shr<usize> for AbstractHostRingTensor<T>
where
    Wrapping<T>: Clone,
    Wrapping<T>: Shr<usize, Output = Wrapping<T>>,
{
    type Output = AbstractHostRingTensor<T>;
    fn shr(self, other: usize) -> Self::Output {
        AbstractHostRingTensor(self.0 >> other, self.1)
    }
}

#[cfg(not(feature = "exclude_old_framework"))]
impl<T> BitAnd<AbstractHostRingTensor<T>> for AbstractHostRingTensor<T>
where
    Wrapping<T>: Clone,
    Wrapping<T>: BitAnd<Wrapping<T>, Output = Wrapping<T>>,
{
    type Output = AbstractHostRingTensor<T>;
    fn bitand(self, other: AbstractHostRingTensor<T>) -> Self::Output {
        AbstractHostRingTensor(self.0 & other.0, self.1)
    }
}

#[cfg(not(feature = "exclude_old_framework"))]
impl<T> AbstractHostRingTensor<T>
where
    Wrapping<T>: LinalgScalar,
{
    pub fn dot(self, rhs: AbstractHostRingTensor<T>) -> AbstractHostRingTensor<T> {
        match self.0.ndim() {
            1 => match rhs.0.ndim() {
                1 => {
                    let l = self.0.into_dimensionality::<Ix1>().unwrap();
                    let r = rhs.0.into_dimensionality::<Ix1>().unwrap();
                    let res = Array::from_elem([], l.dot(&r))
                        .into_dimensionality::<IxDyn>()
                        .unwrap();
                    AbstractHostRingTensor(res, self.1)
                }
                2 => {
                    let l = self.0.into_dimensionality::<Ix1>().unwrap();
                    let r = rhs.0.into_dimensionality::<Ix2>().unwrap();
                    let res = l.dot(&r).into_dimensionality::<IxDyn>().unwrap();
                    AbstractHostRingTensor(res, self.1)
                }
                other => panic!(
                    "Dot<AbstractHostRingTensor> cannot handle argument of rank {:?} ",
                    other
                ),
            },
            2 => match rhs.0.ndim() {
                1 => {
                    let l = self.0.into_dimensionality::<Ix2>().unwrap();
                    let r = rhs.0.into_dimensionality::<Ix1>().unwrap();
                    let res = l.dot(&r).into_dimensionality::<IxDyn>().unwrap();
                    AbstractHostRingTensor(res, self.1)
                }
                2 => {
                    let l = self.0.into_dimensionality::<Ix2>().unwrap();
                    let r = rhs.0.into_dimensionality::<Ix2>().unwrap();
                    let res = l.dot(&r).into_dimensionality::<IxDyn>().unwrap();
                    AbstractHostRingTensor(res, self.1)
                }
                other => panic!(
                    "Dot<AbstractHostRingTensor> cannot handle argument of rank {:?} ",
                    other
                ),
            },
            other => panic!(
                "Dot<AbstractHostRingTensor> not implemented for tensors of rank {:?}",
                other
            ),
        }
    }
}

#[cfg(not(feature = "exclude_old_framework"))]
impl<T> AbstractHostRingTensor<T>
where
    Wrapping<T>: Clone + Zero,
{
    pub fn sum(self, axis: Option<usize>) -> AbstractHostRingTensor<T> {
        if let Some(i) = axis {
            AbstractHostRingTensor(self.0.sum_axis(Axis(i)), self.1)
        } else {
            let out = Array::from_elem([], self.0.sum())
                .into_dimensionality::<IxDyn>()
                .unwrap();
            AbstractHostRingTensor(out, self.1)
        }
    }
}

#[cfg(test)]
mod tests {
    use super::*;

    #[test]
    fn dot_prod_f32() {
        let x = HostTensor::<f32>::from(
            array![[1.0, -2.0], [3.0, -4.0]]
                .into_dimensionality::<IxDyn>()
                .unwrap(),
        );
        let y = x.clone();
        let z = x.dot(y);
        assert_eq!(
            z,
            HostTensor::<f32>::from(
                array![[-5.0, 6.0], [-9.0, 10.0]]
                    .into_dimensionality::<IxDyn>()
                    .unwrap()
            )
        );
    }

    #[test]
    fn test_inverse() {
        let x = HostTensor::<f32>::from(
            array![[1.0, 2.0], [3.0, 4.0]]
                .into_dimensionality::<IxDyn>()
                .unwrap(),
        );

        let x_inv = x.inv();

        assert_eq!(
            x_inv,
            HostTensor::<f32>::from(
                array![[-2.0, 1.0], [1.5, -0.5]]
                    .into_dimensionality::<IxDyn>()
                    .unwrap()
            )
        );
    }

    #[test]
    fn test_shape_slice() {
        let x_shape = RawShape(vec![1, 2, 3]);
        let x_slice = x_shape.slice(1, 3);
        assert_eq!(x_slice, RawShape(vec![2, 3]))
    }

    #[test]
    fn test_tensor_slice() {
        let x_backing: ArrayD<u64> = array![[1, 2], [3, 4]]
            .into_dimensionality::<IxDyn>()
            .unwrap();

        let alice = HostPlacement {
            owner: "alice".into(),
        };
        let x = HostRing64Tensor::from_raw_plc(x_backing, alice.clone());

        let slice = SliceInfo(vec![
            SliceInfoElem {
                start: 1,
                end: None,
                step: None,
            },
            SliceInfoElem {
                start: 0,
                end: None,
                step: None,
            },
        ]);

        let sess = SyncSession::default();
        let y = alice.slice(&sess, slice, &x);

        let target: ArrayD<u64> = array![[3, 4]].into_dimensionality::<IxDyn>().unwrap();

        assert_eq!(y, HostRing64Tensor::from_raw_plc(target, alice))
    }

    #[test]
    fn test_index() {
        let x_backing: ArrayD<u64> = array![[[1, 2], [3, 4]], [[4, 5], [6, 7]]]
            .into_dimensionality::<IxDyn>()
            .unwrap();

        let alice = HostPlacement {
            owner: "alice".into(),
        };
        let x = HostRing64Tensor::from_raw_plc(x_backing, alice.clone());
        let sess = SyncSession::default();
        let y = alice.index_axis(&sess, 0, 1, &x);

        let target: ArrayD<u64> = array![[4, 5], [6, 7]]
            .into_dimensionality::<IxDyn>()
            .unwrap();

        assert_eq!(y, HostRing64Tensor::from_raw_plc(target, alice))
    }

    #[test]
    fn test_transpose() {
        let x = HostTensor::<f32>::from(
            array![[1.0, 2.0], [3.0, 4.0]]
                .into_dimensionality::<IxDyn>()
                .unwrap(),
        );
        let y = x.transpose();
        assert_eq!(
            y,
            HostTensor::<f32>::from(
                array![[1.0, 3.0], [2.0, 4.0]]
                    .into_dimensionality::<IxDyn>()
                    .unwrap()
            )
        );
    }

    #[test]
    fn test_concatenate() {
        let a = HostTensor::<f32>::from(
            array![[[1.0, 2.0], [3.0, 4.0]]]
                .into_dimensionality::<IxDyn>()
                .unwrap(),
        );
        let b = HostTensor::<f32>::from(
            array![[[1.0, 2.0], [3.0, 4.0]]]
                .into_dimensionality::<IxDyn>()
                .unwrap(),
        );
        let expected = HostTensor::<f32>::from(
            array![[[1.0, 2.0], [3.0, 4.0]], [[1.0, 2.0], [3.0, 4.0]]]
                .into_dimensionality::<IxDyn>()
                .unwrap(),
        );
        let conc = concatenate(0, &vec![a, b]);
        assert_eq!(conc, expected)
    }

    #[test]
    fn test_atleast_2d() {
        let a = HostTensor::<f32>::from(
            array![[1.0, 2.0], [3.0, 4.0]]
                .into_dimensionality::<IxDyn>()
                .unwrap(),
        );
        let a_exp = a.clone();
        let b = HostTensor::<f32>::from(
            array![1.0, 2.0, 3.0, 4.0]
                .into_dimensionality::<IxDyn>()
                .unwrap(),
        );
        let b_exp = HostTensor::<f32>::from(
            array![[1.0, 2.0, 3.0, 4.0]]
                .into_dimensionality::<IxDyn>()
                .unwrap(),
        );
        let c = HostTensor::<f32>::from(
            array![1.0, 2.0, 3.0, 4.0]
                .into_dimensionality::<IxDyn>()
                .unwrap(),
        );
        let c_exp = HostTensor::<f32>::from(
            array![[1.0], [2.0], [3.0], [4.0]]
                .into_dimensionality::<IxDyn>()
                .unwrap(),
        );
        let d = HostTensor::<f32>::from(
            Array::from_elem([], 1.0)
                .into_dimensionality::<IxDyn>()
                .unwrap(),
        );
        let d_exp = HostTensor::<f32>::from(array![[1.0]].into_dimensionality::<IxDyn>().unwrap());
        let ax = a.atleast_2d(true);
        let bx = b.atleast_2d(false);
        let cx = c.atleast_2d(true);
        let dx = d.atleast_2d(true);
        assert_eq!(ax, a_exp);
        assert_eq!(bx, b_exp);
        assert_eq!(cx, c_exp);
        assert_eq!(dx, d_exp);
    }

    #[test]
    fn test_add_broadcasting() {
        let x_1 = HostTensor::<f32>::from(array![2.0].into_dimensionality::<IxDyn>().unwrap());
        let y_1 = HostTensor::<f32>::from(array![1.0, 2.0].into_dimensionality::<IxDyn>().unwrap());
        let z_1 = x_1.add(y_1);
        let z_1_exp =
            HostTensor::<f32>::from(array![3.0, 4.0].into_dimensionality::<IxDyn>().unwrap());
        let x_2 = HostTensor::<f32>::from(array![1.0, 2.0].into_dimensionality::<IxDyn>().unwrap());
        let y_2 = HostTensor::<f32>::from(array![2.0].into_dimensionality::<IxDyn>().unwrap());
        let z_2 = x_2.add(y_2);
        let z_2_exp =
            HostTensor::<f32>::from(array![3.0, 4.0].into_dimensionality::<IxDyn>().unwrap());

        assert_eq!(z_1, z_1_exp);
        assert_eq!(z_2, z_2_exp);
    }

    #[test]
    fn test_sub_broadcasting() {
        let x_1 = HostTensor::<f32>::from(array![2.0].into_dimensionality::<IxDyn>().unwrap());
        let y_1 = HostTensor::<f32>::from(array![1.0, 2.0].into_dimensionality::<IxDyn>().unwrap());
        let z_1 = x_1.sub(y_1);
        let z_1_exp =
            HostTensor::<f32>::from(array![1.0, 0.0].into_dimensionality::<IxDyn>().unwrap());
        let x_2 = HostTensor::<f32>::from(array![1.0, 2.0].into_dimensionality::<IxDyn>().unwrap());
        let y_2 = HostTensor::<f32>::from(array![2.0].into_dimensionality::<IxDyn>().unwrap());
        let z_2 = x_2.sub(y_2);
        let z_2_exp =
            HostTensor::<f32>::from(array![-1.0, 0.0].into_dimensionality::<IxDyn>().unwrap());

        assert_eq!(z_1, z_1_exp);
        assert_eq!(z_2, z_2_exp);
    }

    #[test]
    fn test_mul_broadcasting() {
        let x_1 = HostTensor::<f32>::from(array![2.0].into_dimensionality::<IxDyn>().unwrap());
        let y_1 = HostTensor::<f32>::from(array![1.0, 2.0].into_dimensionality::<IxDyn>().unwrap());
        let z_1 = x_1.mul(y_1);
        let z_1_exp =
            HostTensor::<f32>::from(array![2.0, 4.0].into_dimensionality::<IxDyn>().unwrap());
        let x_2 = HostTensor::<f32>::from(array![1.0, 2.0].into_dimensionality::<IxDyn>().unwrap());
        let y_2 = HostTensor::<f32>::from(array![2.0].into_dimensionality::<IxDyn>().unwrap());
        let z_2 = x_2.mul(y_2);
        let z_2_exp =
            HostTensor::<f32>::from(array![2.0, 4.0].into_dimensionality::<IxDyn>().unwrap());

        assert_eq!(z_1, z_1_exp);
        assert_eq!(z_2, z_2_exp);
    }

    #[test]
    fn test_div_broadcasting() {
        let x_1 = HostTensor::<f32>::from(array![1.0].into_dimensionality::<IxDyn>().unwrap());
        let y_1 = HostTensor::<f32>::from(array![2.0, 4.0].into_dimensionality::<IxDyn>().unwrap());
        let z_1 = x_1.div(y_1);
        let z_1_exp =
            HostTensor::<f32>::from(array![0.5, 0.25].into_dimensionality::<IxDyn>().unwrap());
        let x_2 = HostTensor::<f32>::from(array![2.0, 4.0].into_dimensionality::<IxDyn>().unwrap());
        let y_2 = HostTensor::<f32>::from(array![2.0].into_dimensionality::<IxDyn>().unwrap());
        let z_2 = x_2.div(y_2);
        let z_2_exp =
            HostTensor::<f32>::from(array![1.0, 2.0].into_dimensionality::<IxDyn>().unwrap());

        assert_eq!(z_1, z_1_exp);
        assert_eq!(z_2, z_2_exp);
    }

    #[test]
    fn test_kernel_inverse() {
        use crate::kernels::PlacementInverse;
        let alice = HostPlacement {
            owner: "alice".into(),
        };
        let sess = SyncSession::default();
        let x = crate::host::HostTensor::<f64>::from(
            array![[1.0, 2.0], [3.0, 4.0]]
                .into_dimensionality::<IxDyn>()
                .unwrap(),
        );
        let inv = alice.inverse(&sess, &x);
        assert_eq!("[[-2, 1],\n [1.5, -0.5]]", format!("{}", inv.0));
    }

    #[test]
    fn test_kernel_sqrt() {
        use crate::kernels::PlacementSqrt;
        let alice = HostPlacement {
            owner: "alice".into(),
        };
        let sess = SyncSession::default();
        let x = crate::host::HostTensor::<f64>::from(
            array![[4.0, 9.0], [16.0, 25.0]]
                .into_dimensionality::<IxDyn>()
                .unwrap(),
        );
        let exp = crate::host::HostTensor::<f64>(
            array![[2.0, 3.0], [4.0, 5.0]]
                .into_dimensionality::<IxDyn>()
                .unwrap(),
            alice.clone(),
        );
        let sqrt = alice.sqrt(&sess, &x);
        assert_eq!(exp, sqrt)
    }

    use rstest::rstest;
    #[rstest]
    #[case(None)]
    #[case(Some(2))]
    fn test_kernel_squeeze(#[case] axis: Option<u32>) {
        use crate::kernels::PlacementSqueeze;
        let alice = HostPlacement {
            owner: "alice".into(),
        };
        let sess = SyncSession::default();
        let x = crate::host::HostTensor::<f64>::from(
            array![[1.0, 2.0], [3.0, 4.0]]
                .into_dimensionality::<IxDyn>()
                .unwrap(),
        );
        let x_expanded = x.expand_dims(vec![2]);
        let exp_shape = RawShape(vec![2, 2]);

        let x_squeezed = alice.squeeze(&sess, axis, &x_expanded);

        assert_eq!(exp_shape, x_squeezed.shape().0)
    }

    #[test]
    fn test_kernel_transpose() {
        use crate::kernels::PlacementTranspose;
        let alice = HostPlacement {
            owner: "alice".into(),
        };
        let sess = SyncSession::default();
        let x = crate::host::HostTensor::<f64>::from(
            array![[1.0, 2.0], [3.0, 4.0]]
                .into_dimensionality::<IxDyn>()
                .unwrap(),
        );
        let t = alice.transpose(&sess, &x);
        assert_eq!("[[1, 3],\n [2, 4]]", format!("{}", t.0));
    }

    #[test]
    fn test_kernel_concatenate() {
        use crate::kernels::PlacementConcatenate;
        let alice = HostPlacement {
            owner: "alice".into(),
        };
        let sess = SyncSession::default();
        let x = crate::host::HostTensor::<f64>::from(
            array![[1.0, 2.0], [3.0, 4.0]]
                .into_dimensionality::<IxDyn>()
                .unwrap(),
        );
        let y = crate::host::HostTensor::<f64>::from(
            array![[5.0, 6.0], [7.0, 8.0]]
                .into_dimensionality::<IxDyn>()
                .unwrap(),
        );
        let c = alice.concatenate(&sess, 0, &x, &y);
        assert_eq!("[[1, 2],\n [3, 4],\n [5, 6],\n [7, 8]]", format!("{}", c.0));
    }

    #[test]
    fn bit_sample() {
        let shape = RawShape(vec![5]);
        let seed = RawSeed([0u8; 16]);
        let r = HostBitTensor::sample_uniform_seeded(&shape, &seed);
        assert_eq!(r, HostBitTensor::from(vec![0, 1, 1, 0, 0,]));
    }

    #[test]
    fn bit_fill() {
        let shape = RawShape(vec![2]);
        let r = HostBitTensor::fill(&shape, 1);
        assert_eq!(r, HostBitTensor::from(vec![1, 1]))
    }

    #[test]
    fn bit_ops() {
        let shape = RawShape(vec![5]);

        // test xor
        assert_eq!(
            HostBitTensor::fill(&shape, 0) ^ HostBitTensor::fill(&shape, 1),
            HostBitTensor::fill(&shape, 1)
        );
        assert_eq!(
            HostBitTensor::fill(&shape, 1) ^ HostBitTensor::fill(&shape, 0),
            HostBitTensor::fill(&shape, 1)
        );
        assert_eq!(
            HostBitTensor::fill(&shape, 1) ^ HostBitTensor::fill(&shape, 1),
            HostBitTensor::fill(&shape, 0)
        );
        assert_eq!(
            HostBitTensor::fill(&shape, 0) ^ HostBitTensor::fill(&shape, 0),
            HostBitTensor::fill(&shape, 0)
        );

        // test and
        assert_eq!(
            HostBitTensor::fill(&shape, 0) & HostBitTensor::fill(&shape, 1),
            HostBitTensor::fill(&shape, 0)
        );
        assert_eq!(
            HostBitTensor::fill(&shape, 1) & HostBitTensor::fill(&shape, 0),
            HostBitTensor::fill(&shape, 0)
        );
        assert_eq!(
            HostBitTensor::fill(&shape, 1) & HostBitTensor::fill(&shape, 1),
            HostBitTensor::fill(&shape, 1)
        );
        assert_eq!(
            HostBitTensor::fill(&shape, 0) & HostBitTensor::fill(&shape, 0),
            HostBitTensor::fill(&shape, 0)
        );
    }

    #[test]
    fn ring_matrix_vector_prod() {
        let array_backing: ArrayD<i64> = array![[1, 2], [3, 4]]
            .into_dimensionality::<IxDyn>()
            .unwrap();
        let x = HostRing64Tensor::from(array_backing);
        let y = HostRing64Tensor::from(vec![1, 1]);
        let z = x.dot(y);

        let result = HostRing64Tensor::from(vec![3, 7]);
        assert_eq!(result, z)
    }

    #[test]
    fn ring_matrix_matrix_prod() {
        let x_backing: ArrayD<i64> = array![[1, 2], [3, 4]]
            .into_dimensionality::<IxDyn>()
            .unwrap();
        let y_backing: ArrayD<i64> = array![[1, 0], [0, 1]]
            .into_dimensionality::<IxDyn>()
            .unwrap();
        let x = HostRing64Tensor::from(x_backing);
        let y = HostRing64Tensor::from(y_backing);
        let z = x.dot(y);

        let r_backing: ArrayD<i64> = array![[1, 2], [3, 4]]
            .into_dimensionality::<IxDyn>()
            .unwrap();
        let result = HostRing64Tensor::from(r_backing);
        assert_eq!(result, z)
    }

    #[test]
    fn ring_vector_prod() {
        let x_backing = vec![1, 2];
        let y_backing = vec![1, 1];
        let x = HostRing64Tensor::from(x_backing);
        let y = HostRing64Tensor::from(y_backing);
        let z = x.dot(y);

        let r_backing = Array::from_elem([], Wrapping(3))
            .into_dimensionality::<IxDyn>()
            .unwrap();
        let result = HostRing64Tensor::new(r_backing);
        assert_eq!(result, z)
    }

    #[test]
    fn ring_sample() {
        let shape = RawShape(vec![5]);
        let seed = RawSeed([0u8; 16]);
        let r = HostRing64Tensor::sample_uniform_seeded(&shape, &seed);
        assert_eq!(
            r,
            HostRing64Tensor::from(vec![
                4263935709876578662,
                3326810793440857224,
                17325099178452873543,
                15208531650305571673,
                9619880027406922172
            ])
        );

        let r128 = HostRing128Tensor::sample_uniform_seeded(&shape, &seed);
        assert_eq!(
            r128,
            HostRing128Tensor::from(vec![
                78655730786844307471556614669614075016,
                319591670596555766473793801091584867161,
                177455464885365520564027128957528354027,
                72628979995024532377123578937486303732,
                299726520301515014350190124791858941972
            ])
        );

        let r_bits = HostRing64Tensor::sample_bits_seeded(&shape, &seed);
        assert_eq!(r_bits, HostRing64Tensor::from(vec![0, 1, 1, 0, 0]));

        let r128_bits = HostRing128Tensor::sample_bits_seeded(&shape, &seed);
        assert_eq!(r128_bits, HostRing128Tensor::from(vec![0, 1, 1, 0, 0]));
    }

    #[test]
    fn ring_fill() {
        let r = HostRing64Tensor::fill(&RawShape(vec![2]), 1);
        assert_eq!(r, HostRing64Tensor::from(vec![1, 1]))
    }

    #[test]
    fn ring_sum_with_axis() {
        let x_backing: ArrayD<i64> = array![[1, 2], [3, 4]]
            .into_dimensionality::<IxDyn>()
            .unwrap();
        let x = HostRing64Tensor::from(x_backing);
        let out = x.sum(Some(0));
        assert_eq!(out, HostRing64Tensor::from(vec![4, 6]))
    }

    #[test]
    fn ring_sum_without_axis() {
        let x_backing: ArrayD<i64> = array![[1, 2], [3, 4]]
            .into_dimensionality::<IxDyn>()
            .unwrap();
        let x = HostRing64Tensor::from(x_backing);
        let exp_v: u64 = 10;
        let exp_backing = Array::from_elem([], exp_v)
            .into_dimensionality::<IxDyn>()
            .unwrap();
        let exp = HostRing64Tensor::from(exp_backing);
        let out = x.sum(None);
        assert_eq!(out, exp)
    }

    #[test]
    fn bit_extract() {
        let shape = RawShape(vec![5]);
        let value = 7;

        let r0 = HostRing64Tensor::fill(&shape, value).bit_extract(0);
        assert_eq!(HostBitTensor::fill(&shape, 1), r0,);

        let r1 = HostRing64Tensor::fill(&shape, value).bit_extract(1);
        assert_eq!(HostBitTensor::fill(&shape, 1), r1,);

        let r2 = HostRing64Tensor::fill(&shape, value).bit_extract(2);
        assert_eq!(HostBitTensor::fill(&shape, 1), r2,);

        let r3 = HostRing64Tensor::fill(&shape, value).bit_extract(3);
        assert_eq!(HostBitTensor::fill(&shape, 0), r3,)
    }

    #[test]
    fn test_bit_dec() {
        let x_backing: ArrayD<u64> = array![[[1, 2], [3, 4]], [[4, 5], [6, 7]]]
            .into_dimensionality::<IxDyn>()
            .unwrap();

        let alice = HostPlacement {
            owner: "alice".into(),
        };
        let x = HostRing64Tensor::from_raw_plc(x_backing, alice.clone());
        let sess = SyncSession::default();
        let x_bits: HostBitTensor = alice.bit_decompose(&sess, &x);
        let targets: Vec<_> = (0..64).map(|i| alice.bit_extract(&sess, i, &x)).collect();

        for (i, target) in targets.iter().enumerate() {
            let sliced = alice.index_axis(&sess, 0, i, &x_bits);
            assert_eq!(&sliced, target);
        }
    }
}<|MERGE_RESOLUTION|>--- conflicted
+++ resolved
@@ -2,14 +2,10 @@
     BitAndOp, BitExtractOp, BitFillOp, BitSampleOp, BitSampleSeededOp, BitXorOp, CanonicalType,
     Constant, HostAddOp, HostBitDecOp, HostConcatOp, HostDivOp, HostDotOp, HostExpandDimsOp,
     HostIndexAxisOp, HostInverseOp, HostMeanOp, HostMulOp, HostOnesOp, HostPlacement,
-<<<<<<< HEAD
-    HostReshapeOp, HostShlDimOp, HostSliceOp, HostSqrtOp, HostSubOp, HostSumOp, HostTransposeOp,
-=======
-    HostReshapeOp, HostSliceOp, HostSqrtOp, HostSqueezeOp, HostSubOp, HostSumOp, HostTransposeOp,
->>>>>>> 01654cfa
-    KnownType, Placed, Placement, ReplicatedPlacement, RingAddOp, RingDotOp, RingFillOp,
-    RingFixedpointMeanOp, RingInjectOp, RingMulOp, RingNegOp, RingSampleOp, RingSampleSeededOp,
-    RingShlOp, RingShrOp, RingSubOp, RingSumOp, Role, ShapeOp, SymbolicType,
+    HostReshapeOp, HostShlDimOp, HostSliceOp, HostSqrtOp, HostSqueezeOp, HostSubOp, HostSumOp,
+    HostTransposeOp, KnownType, Placed, Placement, ReplicatedPlacement, RingAddOp, RingDotOp,
+    RingFillOp, RingFixedpointMeanOp, RingInjectOp, RingMulOp, RingNegOp, RingSampleOp,
+    RingSampleSeededOp, RingShlOp, RingShrOp, RingSubOp, RingSumOp, Role, ShapeOp, SymbolicType,
 };
 use crate::error::Error;
 use crate::error::Result;

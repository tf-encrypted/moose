--- conflicted
+++ resolved
@@ -48,17 +48,6 @@
     HostPlacement: PlacementPlace<S, R>,
 {
     fn place(&self, sess: &S, x: AbstractAdditiveTensor<R>) -> AbstractAdditiveTensor<R> {
-<<<<<<< HEAD
-        if self == &x.placement() {
-            x
-        } else {
-            let AbstractAdditiveTensor { shares: [x0, x1] } = x;
-
-            let (player0, player1) = self.host_placements();
-
-            AbstractAdditiveTensor {
-                shares: [player0.place(sess, x0), player1.place(sess, x1)],
-=======
         match x.placement() {
             Ok(place) if &place == self => x,
             _ => {
@@ -67,7 +56,6 @@
                 AbstractAdditiveTensor {
                     shares: [player0.place(sess, x0), player1.place(sess, x1)],
                 }
->>>>>>> 27f37a97
             }
         }
     }
@@ -665,11 +653,7 @@
 #[cfg(test)]
 mod tests {
     use super::*;
-<<<<<<< HEAD
-    use crate::{kernels::NewSyncSession, ring::AbstractRingTensor};
-=======
     use crate::{kernels::SyncSession, ring::AbstractRingTensor};
->>>>>>> 27f37a97
     use ndarray::array;
 
     #[test]
@@ -698,11 +682,7 @@
             ],
         };
 
-<<<<<<< HEAD
-        let sess = NewSyncSession::default();
-=======
         let sess = SyncSession::default();
->>>>>>> 27f37a97
         let AbstractAdditiveTensor { shares: [z0, z1] } = adt.add(&sess, &x, &y);
 
         assert_eq!(
@@ -737,11 +717,7 @@
             ],
         };
 
-<<<<<<< HEAD
-        let sess = NewSyncSession::default();
-=======
         let sess = SyncSession::default();
->>>>>>> 27f37a97
         let x_trunc = adt.trunc_pr(&sess, 8, &carole, &x);
         let _y = carole.reveal(&sess, &x_trunc);
 

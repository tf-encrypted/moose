--- conflicted
+++ resolved
@@ -4,10 +4,7 @@
 use crate::floatingpoint::{Float32Tensor, Float64Tensor};
 use crate::host::{HostShape, HostString};
 use crate::kernels::*;
-<<<<<<< HEAD
-use crate::replicated::{BooleanTensor, ReplicatedShape};
-=======
->>>>>>> cc8f670a
+use crate::replicated::{BooleanTensor};
 use crate::symbolic::Symbolic;
 use derive_more::Display;
 use serde::{Deserialize, Serialize};
@@ -92,7 +89,6 @@
 
 impl PartiallySymbolicType for Tensor {
     #[allow(clippy::type_complexity)]
-<<<<<<< HEAD
     type Type = Symbolic<
         AbstractTensor<
             <Fixed64Tensor as SymbolicType>::Type,
@@ -101,13 +97,6 @@
             <Float64Tensor as SymbolicType>::Type,
             <BooleanTensor as SymbolicType>::Type,
         >,
-=======
-    type Type = AbstractTensor<
-        <Fixed64Tensor as SymbolicType>::Type,
-        <Fixed128Tensor as SymbolicType>::Type,
-        <Float32Tensor as SymbolicType>::Type,
-        <Float64Tensor as SymbolicType>::Type,
->>>>>>> cc8f670a
     >;
 }
 
@@ -1071,13 +1060,13 @@
 modelled!(PlacementIndexAxis::index_axis, ReplicatedPlacement, attributes[axis: usize, index: usize] (Tensor) -> Tensor, IndexAxisOp);
 
 impl IndexAxisOp {
-    pub fn logical_host_kernel<S: Session, Fixed64T, Fixed128T, Float32T, Float64T>(
+    pub fn logical_host_kernel<S: Session, Fixed64T, Fixed128T, Float32T, Float64T, BoolT>(
         sess: &S,
         plc: &HostPlacement,
         axis: usize,
         index: usize,
-        x: AbstractTensor<Fixed64T, Fixed128T, Float32T, Float64T>,
-    ) -> Result<AbstractTensor<Fixed64T, Fixed128T, Float32T, Float64T>>
+        x: AbstractTensor<Fixed64T, Fixed128T, Float32T, Float64T, BoolT>,
+    ) -> Result<AbstractTensor<Fixed64T, Fixed128T, Float32T, Float64T, BoolT>>
     where
         HostPlacement: PlacementIndexAxis<S, Float32T, Float32T>,
         HostPlacement: PlacementIndexAxis<S, Float64T, Float64T>,
@@ -1101,13 +1090,13 @@
 }
 
 impl IndexAxisOp {
-    pub fn logical_rep_kernel<S: Session, Fixed64T, Fixed128T, Float32T, Float64T>(
+    pub fn logical_rep_kernel<S: Session, Fixed64T, Fixed128T, Float32T, Float64T, BoolT>(
         sess: &S,
         plc: &ReplicatedPlacement,
         axis: usize,
         index: usize,
-        x: AbstractTensor<Fixed64T, Fixed128T, Float32T, Float64T>,
-    ) -> Result<AbstractTensor<Fixed64T, Fixed128T, Float32T, Float64T>>
+        x: AbstractTensor<Fixed64T, Fixed128T, Float32T, Float64T, BoolT>,
+    ) -> Result<AbstractTensor<Fixed64T, Fixed128T, Float32T, Float64T, BoolT>>
     where
         ReplicatedPlacement: PlacementIndexAxis<S, Fixed64T, Fixed64T>,
         ReplicatedPlacement: PlacementIndexAxis<S, Fixed128T, Fixed128T>,
@@ -1353,26 +1342,19 @@
 }
 
 impl ShapeOp {
-<<<<<<< HEAD
-    pub(crate) fn host_logical_kernel<S: Session, Fixed64T, Fixed128T, Float32T, Float64T, BoolT>(
-        sess: &S,
-        plc: &HostPlacement,
-        x: AbstractTensor<Fixed64T, Fixed128T, Float32T, Float64T, BoolT>,
-    ) -> Result<m!(HostShape)>
-=======
     pub(crate) fn host_logical_kernel<
         S: Session,
         Fixed64T,
         Fixed128T,
         Float32T,
         Float64T,
+        BoolT,
         HostShapeT,
     >(
         sess: &S,
         plc: &HostPlacement,
-        x: AbstractTensor<Fixed64T, Fixed128T, Float32T, Float64T>,
+        x: AbstractTensor<Fixed64T, Fixed128T, Float32T, Float64T, BoolT>,
     ) -> Result<HostShapeT>
->>>>>>> cc8f670a
     where
         HostPlacement: PlacementShape<S, Float32T, HostShapeT>,
         HostPlacement: PlacementShape<S, Float64T, HostShapeT>,
@@ -1388,26 +1370,19 @@
         }
     }
 
-<<<<<<< HEAD
-    pub(crate) fn rep_logical_kernel<S: Session, Fixed64T, Fixed128T, Float32T, Float64T, BoolT>(
-        sess: &S,
-        plc: &ReplicatedPlacement,
-        x: AbstractTensor<Fixed64T, Fixed128T, Float32T, Float64T, BoolT>,
-    ) -> Result<m!(ReplicatedShape)>
-=======
     pub(crate) fn rep_logical_kernel<
         S: Session,
         Fixed64T,
         Fixed128T,
         Float32T,
         Float64T,
+        BoolT,
         RepShapeT,
     >(
         sess: &S,
         plc: &ReplicatedPlacement,
-        x: AbstractTensor<Fixed64T, Fixed128T, Float32T, Float64T>,
+        x: AbstractTensor<Fixed64T, Fixed128T, Float32T, Float64T, BoolT>,
     ) -> Result<RepShapeT>
->>>>>>> cc8f670a
     where
         ReplicatedPlacement: PlacementShape<S, Fixed64T, RepShapeT>,
         ReplicatedPlacement: PlacementShape<S, Fixed128T, RepShapeT>,
@@ -1423,35 +1398,15 @@
 }
 
 impl ConstantOp {
-    pub fn logical_kernel<S: Session, Fixed64T, Fixed128T, Float32T, Float64T>(
+    pub fn logical_kernel<S: Session, Fixed64T, Fixed128T, Float32T, Float64T, BoolT>(
         sess: &S,
         plc: &HostPlacement,
         sig: Signature,
         value: Constant,
-<<<<<<< HEAD
-    ) -> Result<
-        AbstractTensor<
-            m!(Fixed64Tensor),
-            m!(Fixed128Tensor),
-            m!(Float32Tensor),
-            m!(Float64Tensor),
-            m!(BooleanTensor),
-        >,
-    >
-    where
-        Fixed64Tensor: KnownType<S>,
-        Fixed128Tensor: KnownType<S>,
-        Float32Tensor: KnownType<S>,
-        Float64Tensor: KnownType<S>,
-        BooleanTensor: KnownType<S>,
-        HostPlacement: PlacementConstant<S, m!(Float32Tensor)>,
-        HostPlacement: PlacementConstant<S, m!(Float64Tensor)>,
-=======
-    ) -> Result<AbstractTensor<Fixed64T, Fixed128T, Float32T, Float64T>>
+    ) -> Result<AbstractTensor<Fixed64T, Fixed128T, Float32T, Float64T, BoolT>>
     where
         HostPlacement: PlacementConstant<S, Float32T>,
         HostPlacement: PlacementConstant<S, Float64T>,
->>>>>>> cc8f670a
     {
         match sig.ret() {
             Ty::Tensor(TensorDType::Float32) => {
@@ -1471,35 +1426,15 @@
 }
 
 impl InputOp {
-    pub fn logical_kernel<S: Session, Fixed64T, Fixed128T, Float32T, Float64T>(
+    pub fn logical_kernel<S: Session, Fixed64T, Fixed128T, Float32T, Float64T, BoolT>(
         sess: &S,
         plc: &HostPlacement,
         sig: Signature,
         arg_name: String,
-<<<<<<< HEAD
-    ) -> Result<
-        AbstractTensor<
-            m!(Fixed64Tensor),
-            m!(Fixed128Tensor),
-            m!(Float32Tensor),
-            m!(Float64Tensor),
-            m!(BooleanTensor),
-        >,
-    >
-    where
-        Fixed64Tensor: KnownType<S>,
-        Fixed128Tensor: KnownType<S>,
-        Float32Tensor: KnownType<S>,
-        Float64Tensor: KnownType<S>,
-        BooleanTensor: KnownType<S>,
-        HostPlacement: PlacementInput<S, m!(Float64Tensor)>,
-        HostPlacement: PlacementInput<S, m!(Float32Tensor)>,
-=======
-    ) -> Result<AbstractTensor<Fixed64T, Fixed128T, Float32T, Float64T>>
+    ) -> Result<AbstractTensor<Fixed64T, Fixed128T, Float32T, Float64T, BoolT>>
     where
         HostPlacement: PlacementInput<S, Float32T>,
         HostPlacement: PlacementInput<S, Float64T>,
->>>>>>> cc8f670a
     {
         match sig.ret() {
             Ty::Tensor(TensorDType::Float32) => {

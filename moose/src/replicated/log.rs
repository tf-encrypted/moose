<<<<<<< HEAD
=======
use super::*;
use crate::computation::{EqualOp, EqualZeroOp};
use crate::error::Result;
use crate::execution::Session;
use crate::fixedpoint::PolynomialEval;
use crate::{Const, Ring};
use lazy_static::lazy_static;

lazy_static! {
    static ref P_2524: Vec<f64> = vec![-2.05466671951, -8.8626599391, 6.10585199015, 4.81147460989];
    static ref Q_2524: Vec<f64> = vec![0.353553425277, 4.54517087629, 6.42784209029, 1.0];
}

pub(crate) trait TreeReduceMul<S: Session, T, O> {
    fn reduce_mul(&self, sess: &S, x: &[T]) -> O;
}

impl<S: Session, T: Clone> TreeReduceMul<S, T, T> for ReplicatedPlacement
where
    ReplicatedPlacement: PlacementMul<S, T, T, T>,
{
    fn reduce_mul(&self, sess: &S, x: &[T]) -> T {
        let elementwise_mul =
            |rep: &ReplicatedPlacement, sess: &S, x: &T, y: &T| -> T { rep.mul(sess, x, y) };
        self.tree_reduce(sess, x, elementwise_mul)
    }
}

impl EqualOp {
    pub(crate) fn rep_kernel<S: Session, RepRingT, RepBitT, RepBitArrayT>(
        sess: &S,
        rep: &ReplicatedPlacement,
        x: RepRingT,
        y: RepRingT,
    ) -> Result<RepBitT>
    where
        ReplicatedPlacement: PlacementBitDecompose<S, RepRingT, RepBitArrayT>,
        ReplicatedPlacement: PlacementSub<S, RepRingT, RepRingT, RepRingT>,
        ReplicatedPlacement: PlacementEqualZero<S, RepBitArrayT, RepBitT>,
    {
        let z = rep.sub(sess, &x, &y);
        let bits = rep.bit_decompose(sess, &z);
        Ok(rep.equal_zero(sess, &bits))
    }

    pub(crate) fn rep_ring_kernel<S: Session, RepRingT, RepBitT>(
        sess: &S,
        rep: &ReplicatedPlacement,
        x: RepRingT,
        y: RepRingT,
    ) -> Result<RepRingT>
    where
        ReplicatedPlacement: PlacementEqual<S, RepRingT, RepRingT, RepBitT>,
        ReplicatedPlacement: PlacementRingInject<S, RepBitT, RepRingT>,
    {
        let b = rep.equal(sess, &x, &y);
        Ok(rep.ring_inject(sess, 0, &b))
    }
}

impl EqualZeroOp {
    pub(crate) fn bitdec_bit_kernel<S: Session, RepBitArrayT, RepBitT, MirBitT, N: Const>(
        sess: &S,
        rep: &ReplicatedPlacement,
        x: RepBitArrayT,
    ) -> Result<RepBitT>
    where
        RepBitArrayT: BitArray<Len = N>,
        ReplicatedPlacement: PlacementIndex<S, RepBitArrayT, RepBitT>,
        ReplicatedPlacement: ShapeFill<S, RepBitT, Result = MirBitT>,
        ReplicatedPlacement: PlacementXor<S, MirBitT, RepBitT, RepBitT>,
        ReplicatedPlacement: TreeReduceMul<S, RepBitT, RepBitT>,
    {
        let vx: Vec<_> = (0..N::VALUE).map(|i| rep.index(sess, i, &x)).collect();

        let ones = rep.shape_fill(sess, 1u8, &vx[0]);
        let v_not: Vec<_> = vx.iter().map(|vi| rep.xor(sess, &ones, vi)).collect();

        Ok(rep.reduce_mul(sess, &v_not))
    }

    pub(crate) fn bitdec_ring_kernel<S: Session, RepBitArrayT, RepRingT, RepBitT>(
        sess: &S,
        rep: &ReplicatedPlacement,
        x: RepBitArrayT,
    ) -> Result<RepRingT>
    where
        ReplicatedPlacement: PlacementEqualZero<S, RepBitArrayT, RepBitT>,
        ReplicatedPlacement: PlacementRingInject<S, RepBitT, RepRingT>,
    {
        let r_bit = rep.equal_zero(sess, &x);
        Ok(rep.ring_inject(sess, 0, &r_bit))
    }
}

impl Log2Op {
    pub(crate) fn rep_rep_kernel<S: Session, RepRingT>(
        sess: &S,
        rep: &ReplicatedPlacement,
        x: RepFixedTensor<RepRingT>,
    ) -> Result<RepFixedTensor<RepRingT>>
    where
        RepFixedTensor<RepRingT>: Clone,

        RepFixedTensor<RepRingT>: CanonicalType,
        <RepFixedTensor<RepRingT> as CanonicalType>::Type: KnownType<S>,
        m!(c!(RepFixedTensor<RepRingT>)): From<RepFixedTensor<RepRingT>>,
        m!(c!(RepFixedTensor<RepRingT>)): TryInto<RepFixedTensor<RepRingT>>,

        ReplicatedPlacement: Int2FL<S, RepRingT>,
        ReplicatedPlacement: PolynomialEval<S, m!(c!(RepFixedTensor<RepRingT>))>,
        ReplicatedPlacement: PlacementDiv<
            S,
            RepFixedTensor<RepRingT>,
            RepFixedTensor<RepRingT>,
            RepFixedTensor<RepRingT>,
        >,
        ReplicatedPlacement: PlacementAdd<
            S,
            RepFixedTensor<RepRingT>,
            RepFixedTensor<RepRingT>,
            RepFixedTensor<RepRingT>,
        >,
        ReplicatedPlacement: PlacementShl<S, RepRingT, RepRingT>,
    {
        let total_precision = x.fractional_precision + x.integral_precision;

        let (v, p, _s, _z) = rep.int2fl(
            sess,
            &x.tensor,
            total_precision as usize,
            x.fractional_precision as usize,
        );

        let v_fixed = RepFixedTensor {
            tensor: v,
            integral_precision: x.integral_precision,
            fractional_precision: x.fractional_precision,
        };

        // TODO(Morten) hopefully these will clean up nicely after making PolynomialEval concrete
        let p2524 = rep
            .polynomial_eval(sess, P_2524.to_vec(), v_fixed.clone().into())
            .try_into()
            .ok()
            .unwrap();
        let q2524 = rep
            .polynomial_eval(sess, Q_2524.to_vec(), v_fixed.into())
            .try_into()
            .ok()
            .unwrap();

        let quotient = rep.div(sess, &p2524, &q2524);
        let p_fixed = RepFixedTensor {
            tensor: rep.shl(sess, x.fractional_precision as usize, &p),
            integral_precision: x.integral_precision,
            fractional_precision: x.fractional_precision,
        };

        Ok(with_context!(rep, sess, p_fixed + quotient))
    }
}

impl LogOp {
    pub(crate) fn rep_rep_kernel<S: Session, RepFixedT, MirFixedT>(
        sess: &S,
        rep: &ReplicatedPlacement,
        x: RepFixedT,
    ) -> Result<RepFixedT>
    where
        RepFixedT: FixedpointTensor,
        ReplicatedPlacement: ShapeFill<S, RepFixedT, Result = MirFixedT>,
        ReplicatedPlacement: PlacementLog2<S, RepFixedT, RepFixedT>,
        ReplicatedPlacement: PlacementMul<S, MirFixedT, RepFixedT, RepFixedT>,
        ReplicatedPlacement: PlacementTruncPr<S, RepFixedT, RepFixedT>,
    {
        let ln2 = rep.shape_fill(
            sess,
            2.0_f64
                .ln()
                .as_fixedpoint(x.fractional_precision() as usize),
            &x,
        );

        let log2 = rep.log2(sess, &x);
        let result = rep.mul(sess, &ln2, &log2);
        Ok(rep.trunc_pr(sess, x.fractional_precision(), &result))
    }
}

/// Internal trait for converting int to a floating point number
/// Computes v, p, s, z such that (1 − 2s) · (1 − z) · v · 2 p = x.
/// See for more details https://eprint.iacr.org/2012/405 and https://eprint.iacr.org/2019/354
pub(crate) trait Int2FL<S: Session, RepRingT> {
    fn int2fl(
        &self,
        sess: &S,
        x: &RepRingT,
        max_bit_len: usize,
        fractional_precision: usize,
    ) -> (RepRingT, RepRingT, RepRingT, RepRingT);
}

impl<S: Session, RepRingT, MirRingT, N: Const> Int2FL<S, RepRingT> for ReplicatedPlacement
where
    RepRingT: Clone + Ring<BitLength = N>,
    RepBitArray<ReplicatedBitTensor, N>: KnownType<S>,
    HostRing64Tensor: KnownType<S>,

    ReplicatedBitTensor: KnownType<S>,
    ReplicatedShape: KnownType<S>,

    ReplicatedPlacement: PlacementMsb<S, m!(RepBitArray<ReplicatedBitTensor, N>), RepRingT>,
    ReplicatedPlacement: PlacementEqualZero<S, m!(RepBitArray<ReplicatedBitTensor, N>), RepRingT>,
    ReplicatedPlacement:
        PlacementBitDecompose<S, RepRingT, m!(RepBitArray<ReplicatedBitTensor, N>)>,

    ReplicatedPlacement: PlacementMux<S, RepRingT, RepRingT, RepRingT, RepRingT>,
    ReplicatedPlacement: PlacementNeg<S, RepRingT, RepRingT>,
    ReplicatedPlacement:
        PlacementIndex<S, m!(RepBitArray<ReplicatedBitTensor, N>), m!(ReplicatedBitTensor)>,

    ReplicatedPlacement: PlacementRingInject<S, m!(ReplicatedBitTensor), RepRingT>,
    ReplicatedPlacement: PlacementNeg<S, m!(ReplicatedBitTensor), m!(ReplicatedBitTensor)>,
    ReplicatedPlacement: PlacementAdd<S, RepRingT, RepRingT, RepRingT>,
    ReplicatedPlacement: ShapeFill<S, RepRingT, Result = MirRingT>,
    ReplicatedPlacement: PlacementSub<S, MirRingT, RepRingT, RepRingT>,
    ReplicatedPlacement: PlacementSub<S, RepRingT, MirRingT, RepRingT>,
    ReplicatedPlacement: PlacementShl<S, RepRingT, RepRingT>,
    ReplicatedPlacement: PlacementAdd<S, MirRingT, RepRingT, RepRingT>,
    ReplicatedPlacement: PlacementMul<S, RepRingT, RepRingT, RepRingT>,
    ReplicatedPlacement: PlacementTruncPr<S, RepRingT, RepRingT>,
    ReplicatedPlacement: PlacementMul<S, RepRingT, RepRingT, RepRingT>,

    ReplicatedPlacement: PlacementFill<S, m!(ReplicatedShape), RepRingT>,
    ReplicatedPlacement: PlacementShape<S, RepRingT, m!(ReplicatedShape)>,

    // these are due to prefixor implementation
    ReplicatedPlacement:
        PlacementAnd<S, m!(ReplicatedBitTensor), m!(ReplicatedBitTensor), m!(ReplicatedBitTensor)>,
    ReplicatedPlacement:
        PlacementXor<S, m!(ReplicatedBitTensor), m!(ReplicatedBitTensor), m!(ReplicatedBitTensor)>,
{
    fn int2fl(
        &self,
        sess: &S,
        x: &RepRingT,
        max_bit_len: usize,
        fractional_precision: usize,
    ) -> (RepRingT, RepRingT, RepRingT, RepRingT) {
        let rep = self;

        let lambda = max_bit_len - 1;

        let x_bits = rep.bit_decompose(sess, &x.clone());
        let sign = rep.msb(sess, &x_bits);
        let is_zero = rep.equal_zero(sess, &x_bits);

        // x positive
        let x_pos = rep.mux(sess, &sign, &rep.neg(sess, x), x);
        let x_pos_bits = rep.bit_decompose(sess, &x_pos);
        let x_pos_bits_rev: Vec<_> = (0..lambda)
            .map(|i| rep.index(sess, i, &x_pos_bits))
            .rev()
            .collect();

        // from msb(x) every bit will be set to 1
        let b = rep.prefix_or(sess, x_pos_bits_rev);
        let b_ring: Vec<_> = (0..lambda)
            .map(|i| rep.ring_inject(sess, 0, &b[i]))
            .collect();

        let ones = rep.shape_fill(sess, 1_u8, x);
        let zero = rep.fill(sess, 0_u8.into(), &rep.shape(sess, x));

        // the following computes bit_compose(1 - bi), basically the amount that x needs to be
        // scaled up so that msb_index(x_upshifted) = lam-1
        let neg_b_sum = (0..lambda).fold(zero.clone(), |acc, i| {
            let neg = rep.sub(sess, &ones, &b_ring[i]);
            rep.add(sess, &acc, &rep.shl(sess, i, &neg))
        });

        // add 1 to multiply with a power of 2 and do a bit shift by log(neg_b_sum)
        let x_upshifted = with_context!(rep, sess, x_pos * (ones + neg_b_sum));

        // we truncate x_upshifted but be sure to leave out f bits
        // we have k-1 bits in total because the input x has signed k bits,
        let x_norm = rep.trunc_pr(
            sess,
            (max_bit_len - 1 - fractional_precision) as u32,
            &x_upshifted,
        );

        let bit_count = (0..lambda).fold(zero, |acc, i| rep.add(sess, &acc, &b_ring[i]));
        let ften = rep.shape_fill(sess, fractional_precision as u8, &bit_count);

        // we need to exclude f bits since we consider the number to be scaled by 2^f
        let p_res = with_context!(rep, sess, (bit_count - ften) * (ones - is_zero));

        (x_norm, p_res, sign, is_zero)
    }
}

#[cfg(test)]
mod tests {
    use crate::execution::SyncSession;
    use crate::fixedpoint::FixedTensor;
    use crate::host::{Convert, FromRaw, HostPlacement};
    use crate::kernels::*;
    use crate::replicated::log::Int2FL;
    use crate::replicated::{ReplicatedBitTensor, ReplicatedPlacement};
    use crate::types::{HostBitTensor, HostFloat32Tensor, HostFloat64Tensor, HostRing64Tensor};
    use ndarray::array;
    use ndarray::prelude::*;

    macro_rules! rep_approx_log_fixed_test {
        ($func_name:ident, $test_func: ident<$tt: ty>, $scalar_float_ty: ident, $tensor_float_ty:ident, $i_precision: expr, $f_precision: expr, $err: expr) => {
            fn $func_name(x: ArrayD<$scalar_float_ty>, y_target: Vec<$scalar_float_ty>) {
                let alice = HostPlacement {
                    owner: "alice".into(),
                };
                let rep = ReplicatedPlacement {
                    owners: ["alice".into(), "bob".into(), "carole".into()],
                };

                let sess = SyncSession::default();

                let y: $tensor_float_ty = alice.from_raw(x);
                let x = alice.fixedpoint_encode(&sess, $f_precision, $i_precision, &y);
                let x = FixedTensor::Host(x);

                let log_result = rep.$test_func(&sess, &x);

                let opened_log = match log_result {
                    FixedTensor::Replicated(r) => alice.reveal(&sess, &r),
                    _ => panic!("Should not produce an non-replicated tensor on a replicated placement"),
                };

                let result = Convert::decode(&opened_log.tensor, (2 as $tt).pow($f_precision));
                let result: Vec<_> = result.0.mapv(|item| item as $scalar_float_ty).iter().copied().collect();
                // operation precision is not as accurate as the fixed point precision
                for i in 0..y_target.len() {
                    let error = (result[i] - y_target[i]).abs();
                    assert!(error < $err, "failed comparing {:?} against {:?}, error is {:?}", result[i], y_target[i], error);
                }
            }
        };
    }

    rep_approx_log_fixed_test!(
        test_rep_log2_fixed64,
        log2<u64>,
        f32,
        HostFloat32Tensor,
        8,
        20,
        0.01
    );
    rep_approx_log_fixed_test!(
        test_rep_ln_fixed64,
        log<u64>,
        f32,
        HostFloat32Tensor,
        8,
        20,
        0.01
    );
    rep_approx_log_fixed_test!(
        test_rep_log2_fixed128,
        log2<u128>,
        f64,
        HostFloat64Tensor,
        10,
        30,
        0.01
    );
    rep_approx_log_fixed_test!(
        test_rep_ln_fixed128,
        log<u128>,
        f64,
        HostFloat64Tensor,
        10,
        30,
        0.001
    );

    #[test]
    fn test_equal() {
        let alice = HostPlacement {
            owner: "alice".into(),
        };

        let bob = HostPlacement {
            owner: "bob".into(),
        };

        let rep = ReplicatedPlacement {
            owners: ["alice".into(), "bob".into(), "carole".into()],
        };

        let sess = SyncSession::default();

        let x: HostRing64Tensor = alice.from_raw(array![1024u64, 5, 4]);
        let y: HostRing64Tensor = bob.from_raw(array![1024u64, 4, 5]);

        let x_shared = rep.share(&sess, &x);
        let y_shared = rep.share(&sess, &y);

        let res: ReplicatedBitTensor = rep.equal(&sess, &x_shared, &y_shared);
        let expected: HostBitTensor = alice.from_raw(array![1, 0, 0]);

        let opened_result = alice.reveal(&sess, &res);
        assert_eq!(opened_result, expected);
    }

    #[test]
    fn test_int2fl() {
        let alice = HostPlacement {
            owner: "alice".into(),
        };

        let rep = ReplicatedPlacement {
            owners: ["alice".into(), "bob".into(), "carole".into()],
        };

        let sess = SyncSession::default();

        let x: HostRing64Tensor = alice.from_raw(array![2u64, 10, 32, 0, -4_i64 as u64]);
        let x_shared = rep.share(&sess, &x);

        let (v, p, s, z) = rep.int2fl(&sess, &x_shared, 32, 5);
        let (vc, pc, sc, zc) = (
            alice.reveal(&sess, &v),
            alice.reveal(&sess, &p),
            alice.reveal(&sess, &s),
            alice.reveal(&sess, &z),
        );

        let twop = pc.0.mapv(|x| 2_f64.powf(x.0 as i64 as f64));
        let z_neg = zc.0.mapv(|x| 1_f64 - (x.0 as f64));
        let sign = sc.0.mapv(|x| 1_f64 - 2_f64 * (x.0 as f64));
        let vc_i64 = vc.0.mapv(|x| x.0 as f64);

        // (1-2s) * (1-z) * v * 2^p == x
        let expected =
            (sign * z_neg * vc_i64 * twop).mapv(|x| std::num::Wrapping((x as i64) as u64));

        assert_eq!(expected, x.0);
    }

    #[test]
    fn test_log2_64() {
        let x = array![1.0_f32, 2.0, 4.0, 8.0, 4.5, 10.5].into_dyn();
        let expected = x.mapv(|item| item.log2()).iter().copied().collect();
        test_rep_log2_fixed64(x, expected);

        let x = array![[
            [1.0_f32, 2.0],
            [4.0, 23.3124],
            [42.954, 4.5],
            [10.5, 13.4219]
        ]]
        .into_dyn();
        let expected = x.mapv(|item| item.log2()).iter().copied().collect();
        test_rep_log2_fixed64(x, expected);

        let x = array![
            [1.0_f32, 2.0],
            [4.0, 23.3124],
            [42.954, 4.5],
            [10.5, 13.4219]
        ]
        .into_dyn();
        let expected = x.mapv(|item| item.log2()).iter().copied().collect();
        test_rep_log2_fixed64(x, expected);
    }

    #[test]
    fn test_log2_128() {
        let x = array![1.0_f64, 2.0, 4.0, 8.0, 4.5, 10.5].into_dyn();
        let expected = x.mapv(|item| item.log2()).iter().copied().collect();
        test_rep_log2_fixed128(x, expected);

        let x = array![[
            [1.0_f64, 2.0],
            [4.0, 23.3124],
            [42.954, 4.5],
            [10.5, 13.42190]
        ]]
        .into_dyn();
        let expected = x.mapv(|item| item.log2()).iter().copied().collect();
        test_rep_log2_fixed128(x, expected);

        let x = array![
            [1.0_f64, 2.0],
            [4.0, 23.3124],
            [42.954, 4.5],
            [10.5, 13.42190]
        ]
        .into_dyn();
        let expected = x.mapv(|item| item.log2()).iter().copied().collect();
        test_rep_log2_fixed128(x, expected);
    }

    #[test]
    fn test_ln64() {
        let x = array![1.0_f32, 2.5, 3.0, 4.0, 5.0].into_dyn();
        let expected = x.mapv(|item| item.ln()).iter().copied().collect();
        test_rep_ln_fixed64(x, expected);

        let x = array![
            [1.0_f32, 2.5, 3.0, 4.0, 5.0],
            [1.33, 4.123, 13.432, 10.33, 55.33]
        ]
        .into_dyn();
        let expected = x.mapv(|item| item.ln()).iter().copied().collect();
        test_rep_ln_fixed64(x, expected);

        let x = array![[
            [1.0_f32, 127.0],
            [10.3121, 123.025],
            [15.3213, 65.323],
            [126.9599, 74.98876]
        ]]
        .into_dyn();
        let expected = x.mapv(|item| item.ln()).iter().copied().collect();
        test_rep_ln_fixed64(x, expected);
    }

    #[test]
    fn test_ln128() {
        let x = array![1.0_f64, 2.5, 3.0, 4.0, 5.0].into_dyn();
        let expected = x.mapv(|item| item.ln()).iter().copied().collect();
        test_rep_ln_fixed128(x, expected);

        let x = array![
            [1.0_f64, 2.5, 3.0, 4.0, 5.0],
            [1.33, 4.123, 13.432, 10.33, 55.33]
        ]
        .into_dyn();
        let expected = x.mapv(|item| item.ln()).iter().copied().collect();
        test_rep_ln_fixed128(x, expected);

        let x = array![[
            [1.0_f64, 2.5],
            [10.3121, 123.025],
            [15.3213, 65.323],
            [128.321, 156.3214]
        ]]
        .into_dyn();
        let expected = x.mapv(|item| item.ln()).iter().copied().collect();
        test_rep_ln_fixed128(x, expected);
    }
}
>>>>>>> 37e63817
<|MERGE_RESOLUTION|>--- conflicted
+++ resolved
@@ -1,5 +1,3 @@
-<<<<<<< HEAD
-=======
 use super::*;
 use crate::computation::{EqualOp, EqualZeroOp};
 use crate::error::Result;
@@ -25,73 +23,6 @@
         let elementwise_mul =
             |rep: &ReplicatedPlacement, sess: &S, x: &T, y: &T| -> T { rep.mul(sess, x, y) };
         self.tree_reduce(sess, x, elementwise_mul)
-    }
-}
-
-impl EqualOp {
-    pub(crate) fn rep_kernel<S: Session, RepRingT, RepBitT, RepBitArrayT>(
-        sess: &S,
-        rep: &ReplicatedPlacement,
-        x: RepRingT,
-        y: RepRingT,
-    ) -> Result<RepBitT>
-    where
-        ReplicatedPlacement: PlacementBitDecompose<S, RepRingT, RepBitArrayT>,
-        ReplicatedPlacement: PlacementSub<S, RepRingT, RepRingT, RepRingT>,
-        ReplicatedPlacement: PlacementEqualZero<S, RepBitArrayT, RepBitT>,
-    {
-        let z = rep.sub(sess, &x, &y);
-        let bits = rep.bit_decompose(sess, &z);
-        Ok(rep.equal_zero(sess, &bits))
-    }
-
-    pub(crate) fn rep_ring_kernel<S: Session, RepRingT, RepBitT>(
-        sess: &S,
-        rep: &ReplicatedPlacement,
-        x: RepRingT,
-        y: RepRingT,
-    ) -> Result<RepRingT>
-    where
-        ReplicatedPlacement: PlacementEqual<S, RepRingT, RepRingT, RepBitT>,
-        ReplicatedPlacement: PlacementRingInject<S, RepBitT, RepRingT>,
-    {
-        let b = rep.equal(sess, &x, &y);
-        Ok(rep.ring_inject(sess, 0, &b))
-    }
-}
-
-impl EqualZeroOp {
-    pub(crate) fn bitdec_bit_kernel<S: Session, RepBitArrayT, RepBitT, MirBitT, N: Const>(
-        sess: &S,
-        rep: &ReplicatedPlacement,
-        x: RepBitArrayT,
-    ) -> Result<RepBitT>
-    where
-        RepBitArrayT: BitArray<Len = N>,
-        ReplicatedPlacement: PlacementIndex<S, RepBitArrayT, RepBitT>,
-        ReplicatedPlacement: ShapeFill<S, RepBitT, Result = MirBitT>,
-        ReplicatedPlacement: PlacementXor<S, MirBitT, RepBitT, RepBitT>,
-        ReplicatedPlacement: TreeReduceMul<S, RepBitT, RepBitT>,
-    {
-        let vx: Vec<_> = (0..N::VALUE).map(|i| rep.index(sess, i, &x)).collect();
-
-        let ones = rep.shape_fill(sess, 1u8, &vx[0]);
-        let v_not: Vec<_> = vx.iter().map(|vi| rep.xor(sess, &ones, vi)).collect();
-
-        Ok(rep.reduce_mul(sess, &v_not))
-    }
-
-    pub(crate) fn bitdec_ring_kernel<S: Session, RepBitArrayT, RepRingT, RepBitT>(
-        sess: &S,
-        rep: &ReplicatedPlacement,
-        x: RepBitArrayT,
-    ) -> Result<RepRingT>
-    where
-        ReplicatedPlacement: PlacementEqualZero<S, RepBitArrayT, RepBitT>,
-        ReplicatedPlacement: PlacementRingInject<S, RepBitT, RepRingT>,
-    {
-        let r_bit = rep.equal_zero(sess, &x);
-        Ok(rep.ring_inject(sess, 0, &r_bit))
     }
 }
 
@@ -387,35 +318,6 @@
     );
 
     #[test]
-    fn test_equal() {
-        let alice = HostPlacement {
-            owner: "alice".into(),
-        };
-
-        let bob = HostPlacement {
-            owner: "bob".into(),
-        };
-
-        let rep = ReplicatedPlacement {
-            owners: ["alice".into(), "bob".into(), "carole".into()],
-        };
-
-        let sess = SyncSession::default();
-
-        let x: HostRing64Tensor = alice.from_raw(array![1024u64, 5, 4]);
-        let y: HostRing64Tensor = bob.from_raw(array![1024u64, 4, 5]);
-
-        let x_shared = rep.share(&sess, &x);
-        let y_shared = rep.share(&sess, &y);
-
-        let res: ReplicatedBitTensor = rep.equal(&sess, &x_shared, &y_shared);
-        let expected: HostBitTensor = alice.from_raw(array![1, 0, 0]);
-
-        let opened_result = alice.reveal(&sess, &res);
-        assert_eq!(opened_result, expected);
-    }
-
-    #[test]
     fn test_int2fl() {
         let alice = HostPlacement {
             owner: "alice".into(),
@@ -553,5 +455,4 @@
         let expected = x.mapv(|item| item.ln()).iter().copied().collect();
         test_rep_ln_fixed128(x, expected);
     }
-}
->>>>>>> 37e63817
+}
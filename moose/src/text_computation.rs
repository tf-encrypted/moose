use crate::computation::*;
<<<<<<< HEAD
use crate::host::{HostShape, RawShape, SliceInfo, SliceInfoElem};
use crate::prim::{Nonce, PrfKey, RawNonce, RawPrfKey, RawSeed, Seed};
=======
use crate::host::{HostShape, RawShape};
use crate::prim::{PrfKey, RawPrfKey, RawSeed, Seed, SyncKey};
>>>>>>> d74fcfc0
use nom::{
    branch::{alt, permutation},
    bytes::complete::{is_not, tag, take_while_m_n},
    character::complete::{alpha1, alphanumeric1, char, digit1, multispace1, space0},
    combinator::{all_consuming, cut, eof, map, map_opt, map_res, opt, recognize, value, verify},
    error::{
        context, convert_error, make_error, ContextError, ErrorKind, ParseError, VerboseError,
    },
    multi::{fill, fold_many0, many0, many1, separated_list0},
    number::complete::{double, float},
    sequence::{delimited, pair, preceded, tuple},
    Err::{Error, Failure},
    IResult,
};
use std::convert::TryFrom;
use std::str::FromStr;

impl TryFrom<&str> for Computation {
    type Error = anyhow::Error;

    fn try_from(source: &str) -> anyhow::Result<Computation> {
        verbose_parse_computation(source)
    }
}

impl TryFrom<String> for Computation {
    type Error = anyhow::Error;

    fn try_from(source: String) -> anyhow::Result<Computation> {
        verbose_parse_computation(&source)
    }
}

impl TryFrom<&str> for Constant {
    type Error = anyhow::Error;

    fn try_from(source: &str) -> anyhow::Result<Constant> {
        constant_literal::<(&str, ErrorKind)>(source)
            .map(|(_, v)| v)
            .map_err(|_| anyhow::anyhow!("Failed to parse constant literal {}", source))
    }
}

impl FromStr for Constant {
    type Err = anyhow::Error;
    fn from_str(source: &str) -> Result<Self, Self::Err> {
        constant_literal::<(&str, ErrorKind)>(source)
            .map(|(_, v)| v)
            .map_err(|_| anyhow::anyhow!("Failed to parse constant literal {}", source))
    }
}

impl TryFrom<&str> for Value {
    type Error = anyhow::Error;

    fn try_from(source: &str) -> anyhow::Result<Value> {
        value_literal::<(&str, ErrorKind)>(source)
            .map(|(_, v)| v)
            .map_err(|_| anyhow::anyhow!("Failed to parse value literal {}", source))
    }
}

impl FromStr for Value {
    type Err = anyhow::Error;
    fn from_str(source: &str) -> Result<Self, Self::Err> {
        value_literal::<(&str, ErrorKind)>(source)
            .map(|(_, v)| v)
            .map_err(|_| anyhow::anyhow!("Failed to parse value literal {}", source))
    }
}

/// Parses the computation and returns a verbose error description if it fails.
pub fn verbose_parse_computation(source: &str) -> anyhow::Result<Computation> {
    match parse_computation::<VerboseError<&str>>(source) {
        Err(Failure(e)) => Err(anyhow::anyhow!(
            "Failed to parse computation\n{}",
            convert_error(source, e)
        )),
        Err(e) => Err(anyhow::anyhow!("Failed to parse {} due to {}", source, e)),
        Ok((_, computation)) => Ok(computation),
    }
}

/// Parses the computation line by line.
fn parse_computation<'a, E: 'a + ParseError<&'a str> + ContextError<&'a str>>(
    input: &'a str,
) -> IResult<&'a str, Computation, E> {
    let body = all_consuming(map(
        separated_list0(many1(multispace1), cut(parse_line)),
        |operations| Computation {
            operations: operations.into_iter().flatten().collect(),
        },
    ));
    // Allow any number of empty lines around the body
    delimited(many0(multispace1), body, many0(multispace1))(input)
}

/// Parses a single logical line of the textual IR
fn parse_line<'a, E: 'a + ParseError<&'a str> + ContextError<&'a str>>(
    input: &'a str,
) -> IResult<&'a str, Option<Operation>, E> {
    alt((
        recognize_comment,
        map(parse_assignment, Some),
        value(None, eof),
    ))(input)
}

/// Recognizes and consumes away a comment
fn recognize_comment<'a, E: 'a + ParseError<&'a str> + ContextError<&'a str>>(
    input: &'a str,
) -> IResult<&'a str, Option<Operation>, E> {
    value(
        None, // Output is thrown away.
        pair(ws(tag("//")), is_not("\n\r")),
    )(input)
}

/// Parses an individual assignment.
///
/// Accepts an assignment in the form of
///
/// `Identifier = Operation : TypeDefinition @Placement`
fn parse_assignment<'a, E: 'a + ParseError<&'a str> + ContextError<&'a str>>(
    input: &'a str,
) -> IResult<&'a str, Operation, E> {
    let (input, identifier) = ws(identifier)(input)?;
    let (input, _) = tag("=")(input)?;
    let (input, operator) = ws(parse_operator)(input)?;
    let (input, args) = opt(argument_list)(input)?;
    let (input, placement) = ws(parse_placement)(input)?;
    Ok((
        input,
        Operation {
            name: identifier.into(),
            kind: operator,
            inputs: args.unwrap_or_default(),
            placement,
        },
    ))
}

/// Parses placement.
fn parse_placement<'a, E: 'a + ParseError<&'a str> + ContextError<&'a str>>(
    input: &'a str,
) -> IResult<&'a str, Placement, E> {
    alt((
        preceded(
            tag("@Host"),
            cut(context(
                "Expecting alphanumeric host name as in @Host(alice)",
                map(
                    delimited(ws(tag("(")), alphanumeric1, ws(tag(")"))),
                    |name| {
                        Placement::Host(HostPlacement {
                            owner: Role::from(name),
                        })
                    },
                ),
            )),
        ),
        preceded(
            tag("@Replicated"),
            cut(context(
                "Expecting host names triplet as in @Replicated(alice, bob, charlie)",
                map(
                    delimited(
                        ws(tag("(")),
                        verify(
                            separated_list0(tag(","), ws(alphanumeric1)),
                            |v: &Vec<&str>| v.len() == 3,
                        ),
                        ws(tag(")")),
                    ),
                    |names| {
                        Placement::Replicated(ReplicatedPlacement {
                            owners: [
                                Role::from(names[0]),
                                Role::from(names[1]),
                                Role::from(names[2]),
                            ],
                        })
                    },
                ),
            )),
        ),
    ))(input)
}

/// Parses list of attributes.
macro_rules! attributes {
    ($inner:expr) => {
        |input: &'a str| delimited(ws(tag("{")), permutation($inner), ws(tag("}")))(input)
    };
}

/// Constructs a parser for a simple unary operation.
macro_rules! unary {
    ($sub:ident) => {
        |input: &'a str| {
            let (input, sig) = type_definition(1)(input)?;
            Ok((input, $sub { sig }.into()))
        }
    };
}

/// Constructs a parser for a simple binary operation.
macro_rules! binary {
    ($sub:ident) => {
        |input: &'a str| {
            let (input, sig) = type_definition(2)(input)?;
            Ok((input, $sub { sig }.into()))
        }
    };
}

/// Constructs a parser for a simple binary operation.
macro_rules! operation_on_axis {
    ($sub:ident) => {
        |input: &'a str| {
            let (input, opt_axis) = opt(attributes_single("axis", parse_int))(input)?;
            let (input, sig) = type_definition(1)(input)?;
            Ok((
                input,
                $sub {
                    sig,
                    axis: opt_axis,
                }
                .into(),
            ))
        }
    };
}

/// Parses operator - maps names to structs.
fn parse_operator<'a, E: 'a + ParseError<&'a str> + ContextError<&'a str>>(
    input: &'a str,
) -> IResult<&'a str, Operator, E> {
    let part1 = alt((
        preceded(tag(IdentityOp::SHORT_NAME), cut(unary!(IdentityOp))),
        preceded(tag(LoadOp::SHORT_NAME), cut(unary!(LoadOp))),
        preceded(tag(SendOp::SHORT_NAME), cut(send_operator)),
        preceded(tag(ReceiveOp::SHORT_NAME), cut(receive_operator)),
        preceded(tag(InputOp::SHORT_NAME), cut(input_operator)),
        preceded(tag(OutputOp::SHORT_NAME), cut(unary!(OutputOp))),
        preceded(tag(ConstantOp::SHORT_NAME), cut(constant)),
        preceded(tag(ShapeOp::SHORT_NAME), cut(unary!(ShapeOp))),
        preceded(tag(BitFillOp::SHORT_NAME), cut(bit_fill)),
        preceded(tag(RingFillOp::SHORT_NAME), cut(ring_fill)),
        preceded(tag(SaveOp::SHORT_NAME), cut(save_operator)),
        preceded(tag(HostAddOp::SHORT_NAME), cut(binary!(HostAddOp))),
        preceded(tag(HostSubOp::SHORT_NAME), cut(binary!(HostSubOp))),
        preceded(tag(HostMulOp::SHORT_NAME), cut(binary!(HostMulOp))),
        preceded(tag(HostDivOp::SHORT_NAME), cut(binary!(HostDivOp))),
        preceded(tag(HostDotOp::SHORT_NAME), cut(binary!(HostDotOp))),
        preceded(
            tag(HostMeanOp::SHORT_NAME),
            cut(operation_on_axis!(HostMeanOp)),
        ),
        preceded(tag(HostExpandDimsOp::SHORT_NAME), cut(hostexpanddims)),
        preceded(tag(HostReshapeOp::SHORT_NAME), cut(unary!(HostReshapeOp))),
        preceded(tag(HostAtLeast2DOp::SHORT_NAME), cut(hostatleast2d)),
        preceded(tag(HostSliceOp::SHORT_NAME), cut(hostslice)),
    ));
    let part2 = alt((
        preceded(
            tag(HostSumOp::SHORT_NAME),
            cut(operation_on_axis!(HostSumOp)),
        ),
        preceded(tag(HostOnesOp::SHORT_NAME), cut(unary!(HostOnesOp))),
        preceded(tag(HostConcatOp::SHORT_NAME), cut(hostconcat)),
        preceded(
            tag(HostTransposeOp::SHORT_NAME),
            cut(unary!(HostTransposeOp)),
        ),
        preceded(tag(HostInverseOp::SHORT_NAME), cut(unary!(HostInverseOp))),
        preceded(tag(RingAddOp::SHORT_NAME), cut(binary!(RingAddOp))),
        preceded(tag(RingSubOp::SHORT_NAME), cut(binary!(RingSubOp))),
        preceded(tag(RingMulOp::SHORT_NAME), cut(binary!(RingMulOp))),
        preceded(tag(RingDotOp::SHORT_NAME), cut(binary!(RingDotOp))),
        preceded(
            tag(RingSumOp::SHORT_NAME),
            cut(operation_on_axis!(RingSumOp)),
        ),
        preceded(tag(RingSampleSeededOp::SHORT_NAME), cut(ring_sample_seeded)),
        preceded(tag(RingSampleOp::SHORT_NAME), cut(ring_sample)),
        preceded(tag(RingShlOp::SHORT_NAME), cut(ring_shl)),
        preceded(tag(RingShrOp::SHORT_NAME), cut(ring_shr)),
        preceded(tag(PrimDeriveSeedOp::SHORT_NAME), cut(prim_derive_seed)),
        preceded(tag(PrimPrfKeyGenOp::SHORT_NAME), cut(prim_gen_prf_key)),
        preceded(
            tag(FixedpointRingEncodeOp::SHORT_NAME),
            cut(fixed_point_ring_encode),
        ),
        preceded(
            tag(FixedpointRingDecodeOp::SHORT_NAME),
            cut(fixed_point_ring_decode),
        ),
        preceded(
            tag(FixedpointRingMeanOp::SHORT_NAME),
            cut(fixed_point_ring_mean),
        ),
        preceded(tag(FixedpointEncodeOp::SHORT_NAME), cut(fixed_point_encode)),
        preceded(tag(FixedpointDecodeOp::SHORT_NAME), cut(fixed_point_decode)),
    ));
    let part3 = alt((
        preceded(tag(RingInjectOp::SHORT_NAME), cut(ring_inject)),
        preceded(tag(BitExtractOp::SHORT_NAME), cut(bit_extract)),
        preceded(tag(BitSampleSeededOp::SHORT_NAME), cut(bit_sample_seeded)),
        preceded(tag(BitSampleOp::SHORT_NAME), cut(bit_sample)),
        preceded(tag(BitXorOp::SHORT_NAME), cut(bit_xor)),
        preceded(tag(BitAndOp::SHORT_NAME), cut(bit_and)),
    ));
    alt((part1, part2, part3))(input)
}

/// Parses a Constant
fn constant<'a, E: 'a + ParseError<&'a str> + ContextError<&'a str>>(
    input: &'a str,
) -> IResult<&'a str, Operator, E> {
    let (input, value) = attributes_single("value", constant_literal)(input)?;
    let (input, optional_type) = opt(type_definition(0))(input)?;
    let sig = optional_type.unwrap_or_else(|| Signature::nullary(value.ty()));

    Ok((input, ConstantOp { sig, value }.into()))
}

/// Parses a Send operator
fn send_operator<'a, E: 'a + ParseError<&'a str> + ContextError<&'a str>>(
    input: &'a str,
) -> IResult<&'a str, Operator, E> {
    let (input, (rendezvous_key, receiver)) = attributes!((
        attributes_member("rendezvous_key", map(parse_hex, RendezvousKey::from_bytes)),
        attributes_member("receiver", string)
    ))(input)?;
    let (input, optional_type) = opt(type_definition(0))(input)?;
    let sig = optional_type.unwrap_or_else(|| Signature::unary(Ty::Unknown, Ty::Unknown));
    Ok((
        input,
        SendOp {
            sig,
            rendezvous_key,
            receiver: Role::from(receiver),
        }
        .into(),
    ))
}

/// Parses a Receive operator
fn receive_operator<'a, E: 'a + ParseError<&'a str> + ContextError<&'a str>>(
    input: &'a str,
) -> IResult<&'a str, Operator, E> {
    let (input, (rendezvous_key, sender)) = attributes!((
        attributes_member("rendezvous_key", map(parse_hex, RendezvousKey::from_bytes)),
        attributes_member("sender", string)
    ))(input)?;
    let (input, sig) = type_definition(0)(input)?;
    Ok((
        input,
        ReceiveOp {
            sig,
            rendezvous_key,
            sender: Role::from(sender),
        }
        .into(),
    ))
}

/// Parses an Input operator
fn input_operator<'a, E: 'a + ParseError<&'a str> + ContextError<&'a str>>(
    input: &'a str,
) -> IResult<&'a str, Operator, E> {
    let (input, arg_name) = attributes_single("arg_name", string)(input)?;
    let (input, sig) = type_definition(0)(input)?;
    Ok((input, InputOp { sig, arg_name }.into()))
}

/// Parses a HostExpandDims operator
fn hostexpanddims<'a, E: 'a + ParseError<&'a str> + ContextError<&'a str>>(
    input: &'a str,
) -> IResult<&'a str, Operator, E> {
    let (input, axis) = attributes_single("axis", vector(parse_int))(input)?;
    let (input, sig) = type_definition(1)(input)?;
    Ok((input, HostExpandDimsOp { sig, axis }.into()))
}

/// Parses a HostAtLeast2D operator.
fn hostatleast2d<'a, E: 'a + ParseError<&'a str> + ContextError<&'a str>>(
    input: &'a str,
) -> IResult<&'a str, Operator, E> {
    let (input, to_column_vector) = attributes_single("to_column_vector", parse_bool)(input)?;
    let (input, sig) = type_definition(1)(input)?;
    Ok((
        input,
        HostAtLeast2DOp {
            sig,
            to_column_vector,
        }
        .into(),
    ))
}

/// Parses a HostSlice operator.
fn hostslice<'a, E: 'a + ParseError<&'a str> + ContextError<&'a str>>(
    input: &'a str,
) -> IResult<&'a str, Operator, E> {
    let (input, (start, end)) = attributes!((
        attributes_member("start", parse_int),
        attributes_member("end", parse_int)
    ))(input)?;
    let (input, sig) = type_definition(1)(input)?;
    Ok((
        input,
        HostSliceOp {
            sig,
            slice: SliceInfo(vec![SliceInfoElem {
                start,
                step: None,
                end: Some(end),
            }]),
        }
        .into(),
    ))
}

/// Parses a HostConcat operator.
fn hostconcat<'a, E: 'a + ParseError<&'a str> + ContextError<&'a str>>(
    input: &'a str,
) -> IResult<&'a str, Operator, E> {
    let (input, axis) = attributes_single("axis", parse_int)(input)?;
    let (input, sig) = type_definition(1)(input)?;
    Ok((input, HostConcatOp { sig, axis }.into()))
}

/// Parses a RingSampleOp operator.
fn ring_sample<'a, E: 'a + ParseError<&'a str> + ContextError<&'a str>>(
    input: &'a str,
) -> IResult<&'a str, Operator, E> {
    let (input, opt_max_value) = opt(attributes_single("max_value", parse_int))(input)?;
    let (input, sig) = type_definition(0)(input)?;
    Ok((
        input,
        RingSampleOp {
            sig,
            max_value: opt_max_value,
        }
        .into(),
    ))
}

/// Parses a RingSampleSeededOp operator.
fn ring_sample_seeded<'a, E: 'a + ParseError<&'a str> + ContextError<&'a str>>(
    input: &'a str,
) -> IResult<&'a str, Operator, E> {
    let (input, opt_max_value) = opt(attributes_single("max_value", parse_int))(input)?;
    let (input, sig) = type_definition(0)(input)?;
    Ok((
        input,
        RingSampleSeededOp {
            sig,
            max_value: opt_max_value,
        }
        .into(),
    ))
}

/// Parses a BitSampleOp operator.
fn bit_sample<'a, E: 'a + ParseError<&'a str> + ContextError<&'a str>>(
    input: &'a str,
) -> IResult<&'a str, Operator, E> {
    let (input, sig) = type_definition(0)(input)?;
    Ok((input, BitSampleOp { sig }.into()))
}

/// Parses a BitSampleSeededOp operator.
fn bit_sample_seeded<'a, E: 'a + ParseError<&'a str> + ContextError<&'a str>>(
    input: &'a str,
) -> IResult<&'a str, Operator, E> {
    let (input, sig) = type_definition(0)(input)?;
    Ok((input, BitSampleSeededOp { sig }.into()))
}

/// Parses a BitFill operator.
fn bit_fill<'a, E: 'a + ParseError<&'a str> + ContextError<&'a str>>(
    input: &'a str,
) -> IResult<&'a str, Operator, E> {
    let (input, value) = attributes_single("value", constant_literal)(input)?;
    let (input, sig) = type_definition(1)(input)?;
    Ok((input, BitFillOp { sig, value }.into()))
}

/// Parses a RingFill operator.
fn ring_fill<'a, E: 'a + ParseError<&'a str> + ContextError<&'a str>>(
    input: &'a str,
) -> IResult<&'a str, Operator, E> {
    let (input, value) = attributes_single("value", constant_literal)(input)?;
    let (input, sig) = type_definition(1)(input)?;
    Ok((input, RingFillOp { sig, value }.into()))
}

/// Parses a RingShl operator.
fn ring_shl<'a, E: 'a + ParseError<&'a str> + ContextError<&'a str>>(
    input: &'a str,
) -> IResult<&'a str, Operator, E> {
    let (input, amount) = attributes_single("amount", parse_int)(input)?;
    let (input, sig) = type_definition(0)(input)?;
    Ok((input, RingShlOp { sig, amount }.into()))
}

/// Parses a RingShr operator.
fn ring_shr<'a, E: 'a + ParseError<&'a str> + ContextError<&'a str>>(
    input: &'a str,
) -> IResult<&'a str, Operator, E> {
    let (input, amount) = attributes_single("amount", parse_int)(input)?;
    let (input, sig) = type_definition(0)(input)?;
    Ok((input, RingShrOp { sig, amount }.into()))
}

/// Parses a PrimPrfKeyGen operator.
fn prim_gen_prf_key<'a, E: 'a + ParseError<&'a str> + ContextError<&'a str>>(
    input: &'a str,
) -> IResult<&'a str, Operator, E> {
    Ok((
        input,
        PrimPrfKeyGenOp {
            sig: Signature::nullary(Ty::PrfKey),
        }
        .into(),
    ))
}

/// Parses a PrimDeriveSeed operator.
fn prim_derive_seed<'a, E: 'a + ParseError<&'a str> + ContextError<&'a str>>(
    input: &'a str,
) -> IResult<&'a str, Operator, E> {
    let (input, sync_key) =
        attributes_single("sync_key", map_res(vector(parse_int), SyncKey::try_from))(input)
            .map_err(|_: nom::Err<nom::error::Error<&str>>| {
                Error(make_error(input, ErrorKind::MapRes))
            })?;
    let (input, opt_sig) = opt(type_definition(0))(input)?;
    let sig = opt_sig.unwrap_or_else(|| Signature::nullary(Ty::Seed));
    Ok((input, PrimDeriveSeedOp { sig, sync_key }.into()))
}

/// Parses a FixedpointRingEncode operator.
fn fixed_point_ring_encode<'a, E: 'a + ParseError<&'a str> + ContextError<&'a str>>(
    input: &'a str,
) -> IResult<&'a str, Operator, E> {
    let (input, (scaling_base, scaling_exp)) = attributes!((
        attributes_member("scaling_base", parse_int),
        attributes_member("scaling_exp", parse_int)
    ))(input)?;
    let (input, sig) = type_definition(0)(input)?;
    Ok((
        input,
        FixedpointRingEncodeOp {
            sig,
            scaling_base,
            scaling_exp,
        }
        .into(),
    ))
}

/// Parses a FixedpointRingDecode operator.
fn fixed_point_ring_decode<'a, E: 'a + ParseError<&'a str> + ContextError<&'a str>>(
    input: &'a str,
) -> IResult<&'a str, Operator, E> {
    let (input, (scaling_base, scaling_exp)) = attributes!((
        attributes_member("scaling_base", parse_int),
        attributes_member("scaling_exp", parse_int)
    ))(input)?;
    let (input, sig) = type_definition(1)(input)?;
    Ok((
        input,
        FixedpointRingDecodeOp {
            sig,
            scaling_base,
            scaling_exp,
        }
        .into(),
    ))
}

/// Parses a FixedpointEncode operator.
fn fixed_point_encode<'a, E: 'a + ParseError<&'a str> + ContextError<&'a str>>(
    input: &'a str,
) -> IResult<&'a str, Operator, E> {
    let (input, precision) = attributes_single("precision", parse_int)(input)?;
    let (input, sig) = type_definition(0)(input)?;
    Ok((input, FixedpointEncodeOp { sig, precision }.into()))
}

/// Parses a FixedpointDecode operator.
fn fixed_point_decode<'a, E: 'a + ParseError<&'a str> + ContextError<&'a str>>(
    input: &'a str,
) -> IResult<&'a str, Operator, E> {
    let (input, precision) = attributes_single("precision", parse_int)(input)?;
    let (input, sig) = type_definition(1)(input)?;
    Ok((input, FixedpointDecodeOp { sig, precision }.into()))
}

/// Parses a Save operator.
fn save_operator<'a, E: 'a + ParseError<&'a str> + ContextError<&'a str>>(
    input: &'a str,
) -> IResult<&'a str, Operator, E> {
    let (input, sig) = type_definition(2)(input)?;
    Ok((input, SaveOp { sig }.into()))
}

/// Parses a FixedpointRingMean operator.
fn fixed_point_ring_mean<'a, E: 'a + ParseError<&'a str> + ContextError<&'a str>>(
    input: &'a str,
) -> IResult<&'a str, Operator, E> {
    let (input, (scaling_base, scaling_exp, axis)) = attributes!((
        attributes_member("scaling_base", parse_int),
        attributes_member("scaling_exp", parse_int),
        opt(attributes_member("axis", parse_int))
    ))(input)?;

    let (input, sig) = type_definition(0)(input)?;
    Ok((
        input,
        FixedpointRingMeanOp {
            sig,
            axis,
            scaling_base,
            scaling_exp,
        }
        .into(),
    ))
}

/// Parses a RingInject operator.
fn ring_inject<'a, E: 'a + ParseError<&'a str> + ContextError<&'a str>>(
    input: &'a str,
) -> IResult<&'a str, Operator, E> {
    let (input, bit_idx) = attributes_single("bit_idx", parse_int)(input)?;
    let (input, sig) = type_definition(1)(input)?;
    Ok((input, RingInjectOp { sig, bit_idx }.into()))
}

/// Parses a BitExtract operator.
fn bit_extract<'a, E: 'a + ParseError<&'a str> + ContextError<&'a str>>(
    input: &'a str,
) -> IResult<&'a str, Operator, E> {
    let (input, bit_idx) = attributes_single("bit_idx", parse_int)(input)?;
    let (input, sig) = type_definition(1)(input)?;
    Ok((input, BitExtractOp { sig, bit_idx }.into()))
}

/// Parses a BitXor operator.
fn bit_xor<'a, E: 'a + ParseError<&'a str> + ContextError<&'a str>>(
    input: &'a str,
) -> IResult<&'a str, Operator, E> {
    let (input, opt_sig) = opt(type_definition(0))(input)?;
    let sig = opt_sig.unwrap_or_else(|| Signature::nullary(Ty::HostBitTensor));
    Ok((input, BitXorOp { sig }.into()))
}

/// Parses a BitAnd operator.
fn bit_and<'a, E: 'a + ParseError<&'a str> + ContextError<&'a str>>(
    input: &'a str,
) -> IResult<&'a str, Operator, E> {
    let (input, opt_sig) = opt(type_definition(0))(input)?;
    let sig = opt_sig.unwrap_or_else(|| Signature::nullary(Ty::HostBitTensor));
    Ok((input, BitAndOp { sig }.into()))
}

/// Parses list of arguments.
///
/// Accepts input in the form of
///
/// `(name, name, name)`
fn argument_list<'a, E: 'a + ParseError<&'a str> + ContextError<&'a str>>(
    input: &'a str,
) -> IResult<&'a str, Vec<String>, E> {
    context(
        "Expecting comma separated list of identifiers",
        delimited(
            tag("("),
            separated_list0(tag(","), map(ws(identifier), |s| s.to_string())),
            tag(")"),
        ),
    )(input)
}

/// Parses list of attributes when there is only one attribute.
///
/// This is an optimization to avoid permutation cast for the simple case.
fn attributes_single<'a, O, F: 'a, E: 'a + ParseError<&'a str> + ContextError<&'a str>>(
    name: &'a str,
    inner: F,
) -> impl FnMut(&'a str) -> IResult<&'a str, O, E>
where
    F: FnMut(&'a str) -> IResult<&'a str, O, E>,
{
    delimited(ws(tag("{")), attributes_member(name, inner), ws(tag("}")))
}

/// Parses a single attribute with an optional comma at the end.
fn attributes_member<'a, O, F: 'a, E: 'a + ParseError<&'a str> + ContextError<&'a str>>(
    name1: &'a str,
    inner1: F,
) -> impl FnMut(&'a str) -> IResult<&'a str, O, E>
where
    F: FnMut(&'a str) -> IResult<&'a str, O, E>,
{
    map(
        tuple((ws(tag(name1)), ws(tag("=")), inner1, opt(ws(tag(","))))),
        |(_, _, v, _)| v,
    )
}

/// Parses operator's type definition
///
/// Accepts input in the form of
///
/// `: (Float32Tensor, Float32Tensor) -> Float32Tensor`
///
/// * `arg_count` - the number of required arguments
fn type_definition<'a, E: 'a + ParseError<&'a str> + ContextError<&'a str>>(
    arg_count: usize,
) -> impl FnMut(&'a str) -> IResult<&'a str, Signature, E> {
    move |input: &'a str| {
        let (input, _) = ws(tag(":"))(input)?;
        let (input, args_types) = verify(
            delimited(
                tag("("),
                separated_list0(tag(","), ws(parse_type)),
                tag(")"),
            ),
            |v: &Vec<Ty>| v.len() >= arg_count,
        )(input)?;
        let (input, _) = ws(tag("->"))(input)?;
        let (input, result_type) = ws(parse_type)(input)?;

        match args_types.len() {
            0 => Ok((input, Signature::nullary(result_type))),
            1 => Ok((input, Signature::unary(args_types[0], result_type))),
            2 => Ok((
                input,
                Signature::binary(args_types[0], args_types[1], result_type),
            )),
            3 => Ok((
                input,
                Signature::ternary(args_types[0], args_types[1], args_types[2], result_type),
            )),
            _ => Err(Error(make_error(input, ErrorKind::Tag))),
        }
    }
}

/// Parses an individual type's literal
fn parse_type<'a, E: 'a + ParseError<&'a str> + ContextError<&'a str>>(
    input: &'a str,
) -> IResult<&'a str, Ty, E> {
    let (i, type_name) = alphanumeric1(input)?;
    match type_name {
        "Unknown" => Ok((i, Ty::Unknown)),
        "Shape" => Ok((i, Ty::HostShape)),
        "Seed" => Ok((i, Ty::Seed)),
        "PrfKey" => Ok((i, Ty::PrfKey)),
        "String" => Ok((i, Ty::String)),
        "BitTensor" => Ok((i, Ty::HostBitTensor)),
        "Ring64Tensor" => Ok((i, Ty::HostRing64Tensor)),
        "Ring128Tensor" => Ok((i, Ty::HostRing128Tensor)),
        "Float32Tensor" => Ok((i, Ty::HostFloat32Tensor)),
        "Float64Tensor" => Ok((i, Ty::HostFloat64Tensor)),
        "Int8Tensor" => Ok((i, Ty::HostInt8Tensor)),
        "Int16Tensor" => Ok((i, Ty::HostInt16Tensor)),
        "Int32Tensor" => Ok((i, Ty::HostInt32Tensor)),
        "Int64Tensor" => Ok((i, Ty::HostInt64Tensor)),
        "Uint8Tensor" => Ok((i, Ty::HostUint8Tensor)),
        "Uint16Tensor" => Ok((i, Ty::HostUint16Tensor)),
        "Uint32Tensor" => Ok((i, Ty::HostUint32Tensor)),
        "Uint64Tensor" => Ok((i, Ty::HostUint64Tensor)),
        "Fixed64Tensor" => Ok((i, Ty::Fixed64Tensor)),
        "Fixed128Tensor" => Ok((i, Ty::Fixed128Tensor)),
        "Replicated64Tensor" => Ok((i, Ty::ReplicatedRing64Tensor)),
        "Replicated128Tensor" => Ok((i, Ty::ReplicatedRing128Tensor)),
        "ReplicatedBitTensor" => Ok((i, Ty::ReplicatedBitTensor)),
        "ReplicatedSetup" => Ok((i, Ty::ReplicatedSetup)),
        "Additive64Tensor" => Ok((i, Ty::AdditiveRing64Tensor)),
        "Additive128Tensor" => Ok((i, Ty::AdditiveRing128Tensor)),
        "Unit" => Ok((i, Ty::Unit)),
        "Float32" => Ok((i, Ty::Float32)),
        "Float64" => Ok((i, Ty::Float64)),
        "Ring64" => Ok((i, Ty::Ring64)),
        "Ring128" => Ok((i, Ty::Ring128)),
        _ => Err(Error(make_error(input, ErrorKind::Tag))),
    }
}

fn constant_literal_helper<'a, O1, F1, F2, E>(
    expected_type: &'a str,
    parser: F1,
    mapper: F2,
) -> impl FnMut(&'a str) -> IResult<&'a str, Constant, E>
where
    F1: FnMut(&'a str) -> IResult<&'a str, O1, E>,
    F2: FnMut(O1) -> Constant,
    E: 'a + ParseError<&'a str> + ContextError<&'a str>,
{
    map(
        preceded(
            tag(expected_type),
            delimited(ws(tag("(")), parser, ws(tag(")"))),
        ),
        mapper,
    )
}

/// Parses a literal for a constant (not a placed value).
fn constant_literal<'a, E: 'a + ParseError<&'a str> + ContextError<&'a str>>(
    input: &'a str,
) -> IResult<&'a str, Constant, E> {
    alt((
        constant_literal_helper("Seed", parse_hex, |v| Constant::RawSeed(RawSeed(v))),
        constant_literal_helper("PrfKey", parse_hex, |v| Constant::RawPrfKey(RawPrfKey(v))),
        constant_literal_helper("Float32", float, Constant::Float32),
        constant_literal_helper("Float64", double, Constant::Float64),
        constant_literal_helper("String", string, Constant::String),
        map(ws(string), Constant::String), // Alternative syntax for strings - no type
        constant_literal_helper("Ring64", parse_int, Constant::Ring64),
        constant_literal_helper("Ring128", parse_int, Constant::Ring128),
        constant_literal_helper("Shape", vector(parse_int), |v| {
            Constant::RawShape(RawShape(v))
        }),
        constant_literal_helper("Bit", parse_int, Constant::Bit),
        // 1D arrars
        alt((
            constant_literal_helper("Int8Tensor", vector(parse_int), |v| {
                Constant::HostInt8Tensor(v.into())
            }),
            constant_literal_helper("Int16Tensor", vector(parse_int), |v| {
                Constant::HostInt16Tensor(v.into())
            }),
            constant_literal_helper("Int32Tensor", vector(parse_int), |v| {
                Constant::HostInt32Tensor(v.into())
            }),
            constant_literal_helper("Int64Tensor", vector(parse_int), |v| {
                Constant::HostInt64Tensor(v.into())
            }),
            constant_literal_helper("Uint8Tensor", vector(parse_int), |v| {
                Constant::HostUint8Tensor(v.into())
            }),
            constant_literal_helper("Uint16Tensor", vector(parse_int), |v| {
                Constant::HostUint16Tensor(v.into())
            }),
            constant_literal_helper("Uint32Tensor", vector(parse_int), |v| {
                Constant::HostUint32Tensor(v.into())
            }),
            constant_literal_helper("Uint64Tensor", vector(parse_int), |v| {
                Constant::HostUint64Tensor(v.into())
            }),
            constant_literal_helper("Float32Tensor", vector(float), |v| {
                Constant::HostFloat32Tensor(v.into())
            }),
            constant_literal_helper("Float64Tensor", vector(double), |v| {
                Constant::HostFloat64Tensor(v.into())
            }),
            constant_literal_helper("Ring64Tensor", vector(parse_int), |v| {
                Constant::HostRing64Tensor(v.into())
            }),
            constant_literal_helper("Ring128Tensor", vector(parse_int), |v| {
                Constant::HostRing128Tensor(v.into())
            }),
            constant_literal_helper("HostBitTensor", vector(parse_int), |v| {
                Constant::HostBitTensor(v.into())
            }),
        )),
        // 2D arrars
        alt((
            constant_literal_helper("Int8Tensor", vector2(parse_int), |v| {
                Constant::HostInt8Tensor(v.into())
            }),
            constant_literal_helper("Int16Tensor", vector2(parse_int), |v| {
                Constant::HostInt16Tensor(v.into())
            }),
            constant_literal_helper("Int32Tensor", vector2(parse_int), |v| {
                Constant::HostInt32Tensor(v.into())
            }),
            constant_literal_helper("Int64Tensor", vector2(parse_int), |v| {
                Constant::HostInt64Tensor(v.into())
            }),
            constant_literal_helper("Uint8Tensor", vector2(parse_int), |v| {
                Constant::HostUint8Tensor(v.into())
            }),
            constant_literal_helper("Uint16Tensor", vector2(parse_int), |v| {
                Constant::HostUint16Tensor(v.into())
            }),
            constant_literal_helper("Uint32Tensor", vector2(parse_int), |v| {
                Constant::HostUint32Tensor(v.into())
            }),
            constant_literal_helper("Uint64Tensor", vector2(parse_int), |v| {
                Constant::HostUint64Tensor(v.into())
            }),
            constant_literal_helper("Float32Tensor", vector2(float), |v| {
                Constant::HostFloat32Tensor(v.into())
            }),
            constant_literal_helper("Float64Tensor", vector2(double), |v| {
                Constant::HostFloat64Tensor(v.into())
            }),
            constant_literal_helper(
                "Ring64Tensor",
                vector2(parse_int),
                |v: ndarray::ArrayD<u64>| Constant::HostRing64Tensor(v.into()),
            ),
            constant_literal_helper(
                "Ring128Tensor",
                vector2(parse_int),
                |v: ndarray::ArrayD<u128>| Constant::HostRing128Tensor(v.into()),
            ),
            constant_literal_helper("HostBitTensor", vector2(parse_int), |v| {
                Constant::HostBitTensor(v.into())
            }),
        )),
    ))(input)
}

/// Parses a literal for a constant (not a placed value).
fn value_literal<'a, E: 'a + ParseError<&'a str> + ContextError<&'a str>>(
    input: &'a str,
) -> IResult<&'a str, Value, E> {
    let (input, (v, p)) = tuple((constant_literal, ws(parse_placement)))(input)?;
    match p {
        Placement::Host(h) => Ok((input, v.place(&h))),
        _ => unimplemented!(), // TODO (lvorona) return parsing error that we do not support other placements in the textual form
    }
}

/// Parses a vector of items, using the supplied innter parser.
fn vector<'a, F: 'a, O, E: 'a + ParseError<&'a str> + ContextError<&'a str>>(
    inner: F,
) -> impl FnMut(&'a str) -> IResult<&'a str, Vec<O>, E>
where
    F: FnMut(&'a str) -> IResult<&'a str, O, E>,
{
    delimited(tag("["), separated_list0(ws(tag(",")), inner), tag("]"))
}

/// Parses a 2D vector of items, using the supplied innter parser.
fn vector2<'a, F: 'a, O: 'a, E: 'a>(
    inner: F,
) -> impl FnMut(&'a str) -> IResult<&'a str, ndarray::ArrayD<O>, E>
where
    F: FnMut(&'a str) -> IResult<&'a str, O, E> + Copy,
    O: Clone,
    E: ParseError<&'a str> + ContextError<&'a str>,
{
    move |input: &'a str| {
        let (input, vec2) = vector(vector(inner))(input)?;
        let mut data = Vec::new();

        let ncols = vec2.first().map_or(0, |row| row.len());
        let mut nrows = 0;

        for row in &vec2 {
            data.extend_from_slice(row);
            nrows += 1;
        }

        ndarray::Array::from_shape_vec(ndarray::IxDyn(&[nrows, ncols]), data)
            .map(|a| (input, a))
            .map_err(|_: ndarray::ShapeError| Error(make_error(input, ErrorKind::MapRes)))
    }
}

/// Parses integer (or anything implementing FromStr from decimal digits)
fn parse_int<'a, O: std::str::FromStr, E: 'a + ParseError<&'a str> + ContextError<&'a str>>(
    input: &'a str,
) -> IResult<&'a str, O, E> {
    map_res(digit1, |s: &str| s.parse::<O>())(input)
        .map_err(|_: nom::Err<nom::error::Error<&str>>| Error(make_error(input, ErrorKind::MapRes)))
}

/// Parses a single byte, writte as two hex character.
///
/// Leading '0' is mandatory for bytes 0x00 - 0x0F.
fn parse_hex_u8<'a, E>(input: &'a str) -> IResult<&'a str, u8, E>
where
    E: ParseError<&'a str>,
{
    let parse_hex = take_while_m_n(2, 2, |c: char| c.is_ascii_hexdigit());
    map_res(parse_hex, move |hex| u8::from_str_radix(hex, 16))(input)
        .map_err(|_: nom::Err<nom::error::Error<&str>>| Error(make_error(input, ErrorKind::MapRes)))
}

/// Parse sa hux dump, without any separators.
///
/// Errors out if there is not enough data to fill an array of length N.
fn parse_hex<'a, E, const N: usize>(input: &'a str) -> IResult<&'a str, [u8; N], E>
where
    E: ParseError<&'a str>,
{
    let mut buf: [u8; N] = [0; N];
    let (rest, ()) = fill(parse_hex_u8, &mut buf)(input)?;
    Ok((rest, buf))
}

/// Wraps the innner parser in optional spaces.
///
/// From nom::recepies
fn ws<'a, F: 'a, O, E: ParseError<&'a str>>(
    inner: F,
) -> impl FnMut(&'a str) -> IResult<&'a str, O, E>
where
    F: Fn(&'a str) -> IResult<&'a str, O, E>,
{
    delimited(space0, inner, space0)
}

/// Parses an identifier
///
/// From nom::recepies
pub fn identifier<'a, E: ParseError<&'a str>>(input: &'a str) -> IResult<&'a str, &'a str, E> {
    recognize(pair(
        alt((alpha1, tag("_"))),
        many0(alt((alphanumeric1, tag("_")))),
    ))(input)
}

/// Parses an escaped character: \n, \t, \r, \u{00AC}, etc.
///
/// From nom examples (MIT licesnse, so it is ok)
fn parse_hex_u32<'a, E>(input: &'a str) -> IResult<&'a str, u32, E>
where
    E: ParseError<&'a str>,
{
    let parse_hex = take_while_m_n(1, 6, |c: char| c.is_ascii_hexdigit());
    let parse_delimited_hex = preceded(char('u'), delimited(char('{'), parse_hex, char('}')));
    map_res(parse_delimited_hex, move |hex| u32::from_str_radix(hex, 16))(input)
        .map_err(|_: nom::Err<nom::error::Error<&str>>| Error(make_error(input, ErrorKind::MapRes)))
}

/// Parses a single unicode character.
///
/// From nom examples (MIT licesnse, so it is ok)
fn parse_unicode<'a, E>(input: &'a str) -> IResult<&'a str, char, E>
where
    E: ParseError<&'a str>,
{
    map_opt(parse_hex_u32, std::char::from_u32)(input)
}

/// Parses any supported escaped character
///
/// From nom examples (MIT licesnse, so it is ok)
fn parse_escaped_char<'a, E>(input: &'a str) -> IResult<&'a str, char, E>
where
    E: ParseError<&'a str>,
{
    preceded(
        char('\\'),
        alt((
            parse_unicode,
            value('\n', char('n')),
            value('\r', char('r')),
            value('\t', char('t')),
            value('\u{08}', char('b')),
            value('\u{0C}', char('f')),
            value('\\', char('\\')),
            value('/', char('/')),
            value('"', char('"')),
        )),
    )(input)
}

/// Parse a backslash, followed by any amount of whitespace. This is used later
/// to discard any escaped whitespace.
///
/// From nom examples (MIT licesnse, so it is ok)
fn parse_escaped_whitespace<'a, E: ParseError<&'a str>>(
    input: &'a str,
) -> IResult<&'a str, &'a str, E> {
    preceded(char('\\'), multispace1)(input)
}

/// Parse a non-empty block of text that doesn't include \ or "
///
/// From nom examples (MIT licesnse, so it is ok)
fn parse_literal<'a, E: ParseError<&'a str>>(input: &'a str) -> IResult<&'a str, &'a str, E> {
    let not_quote_slash = is_not("\"\\");
    verify(not_quote_slash, |s: &str| !s.is_empty())(input)
}

/// A string fragment contains a fragment of a string being parsed: either
/// a non-empty Literal (a series of non-escaped characters), a single
/// parsed escaped character, or a block of escaped whitespace.
///
/// From nom examples (MIT licesnse, so it is ok)
#[derive(Debug, Clone, Copy, PartialEq, Eq)]
enum StringFragment<'a> {
    Literal(&'a str),
    EscapedChar(char),
    EscapedWS,
}

/// Combine parse_literal, parse_escaped_whitespace, and parse_escaped_char
/// into a StringFragment.
///
/// From nom examples (MIT licesnse, so it is ok)
fn parse_fragment<'a, E>(input: &'a str) -> IResult<&'a str, StringFragment<'a>, E>
where
    E: ParseError<&'a str>,
{
    alt((
        map(parse_literal, StringFragment::Literal),
        map(parse_escaped_char, StringFragment::EscapedChar),
        value(StringFragment::EscapedWS, parse_escaped_whitespace),
    ))(input)
}

/// Parse a string. Use a loop of parse_fragment and push all of the fragments
/// into an output string.
///
/// From nom examples (MIT licesnse, so it is ok)
fn string<'a, E>(input: &'a str) -> IResult<&'a str, String, E>
where
    E: ParseError<&'a str>,
{
    let build_string = fold_many0(parse_fragment, String::new(), |mut string, fragment| {
        match fragment {
            StringFragment::Literal(s) => string.push_str(s),
            StringFragment::EscapedChar(c) => string.push(c),
            StringFragment::EscapedWS => {}
        }
        string
    });
    delimited(char('"'), build_string, char('"'))(input)
}

/// A very simple boolean parser.
///
/// Only accepts literals `true` and `false`.
fn parse_bool<'a, E: 'a + ParseError<&'a str> + ContextError<&'a str>>(
    input: &'a str,
) -> IResult<&'a str, bool, E> {
    alt((value(true, tag("true")), value(false, tag("false"))))(input)
}

/// A serializer to produce the same textual format from a computation
pub trait ToTextual {
    fn to_textual(&self) -> String;
}

impl ToTextual for Computation {
    fn to_textual(&self) -> String {
        itertools::join(self.operations.iter().map(|op| op.to_textual()), "\n")
    }
}

impl ToTextual for Operation {
    fn to_textual(&self) -> String {
        format!(
            "{} = {} ({}) {}",
            self.name,
            self.kind.to_textual(),
            self.inputs.join(", "),
            self.placement.to_textual(),
        )
    }
}

impl ToTextual for Placement {
    fn to_textual(&self) -> String {
        match self {
            Placement::Host(p) => p.to_textual(),
            Placement::Replicated(p) => p.to_textual(),
            Placement::Additive(p) => p.to_textual(),
        }
    }
}

impl ToTextual for HostPlacement {
    fn to_textual(&self) -> String {
        format!("@Host({})", self.owner)
    }
}

impl ToTextual for ReplicatedPlacement {
    fn to_textual(&self) -> String {
        format!(
            "@Replicated({}, {}, {})",
            self.owners[0], self.owners[1], self.owners[2]
        )
    }
}

impl ToTextual for AdditivePlacement {
    fn to_textual(&self) -> String {
        format!("@Additive({}, {})", self.owners[0], self.owners[1])
    }
}

impl ToTextual for Operator {
    fn to_textual(&self) -> String {
        use Operator::*;
        match self {
            Identity(op) => op.to_textual(),
            Load(op) => op.to_textual(),
            Save(op) => op.to_textual(),
            Send(op) => op.to_textual(),
            Receive(op) => op.to_textual(),
            Input(op) => op.to_textual(),
            Output(op) => op.to_textual(),
            Constant(op) => op.to_textual(),
            Shape(op) => op.to_textual(),
            BitXor(op) => op.to_textual(),
            BitAnd(op) => op.to_textual(),
            BitFill(op) => op.to_textual(),
            RingFill(op) => op.to_textual(),
            HostAdd(op) => op.to_textual(),
            HostSub(op) => op.to_textual(),
            HostMul(op) => op.to_textual(),
            HostDiv(op) => op.to_textual(),
            HostDot(op) => op.to_textual(),
            HostMean(op) => op.to_textual(),
            HostOnes(op) => op.to_textual(),
            HostConcat(op) => op.to_textual(),
            HostExpandDims(op) => op.to_textual(),
            HostReshape(op) => op.to_textual(),
            HostAtLeast2D(op) => op.to_textual(),
            HostSlice(op) => op.to_textual(),
            HostSum(op) => op.to_textual(),
            HostTranspose(op) => op.to_textual(),
            HostInverse(op) => op.to_textual(),
            RingNeg(op) => op.to_textual(),
            RingAdd(op) => op.to_textual(),
            RingSub(op) => op.to_textual(),
            RingMul(op) => op.to_textual(),
            RingDot(op) => op.to_textual(),
            RingSum(op) => op.to_textual(),
            RingSample(op) => op.to_textual(),
            RingSampleSeeded(op) => op.to_textual(),
            RingShl(op) => op.to_textual(),
            RingShr(op) => op.to_textual(),
            RingInject(op) => op.to_textual(),
            BitExtract(op) => op.to_textual(),
            BitSample(op) => op.to_textual(),
            BitSampleSeeded(op) => op.to_textual(),
            PrimDeriveSeed(op) => op.to_textual(),
            PrimPrfKeyGen(op) => op.to_textual(),
            FixedpointEncode(op) => op.to_textual(),
            FixedpointDecode(op) => op.to_textual(),
            FixedpointAdd(op) => op.to_textual(),
            FixedpointSub(op) => op.to_textual(),
            FixedpointMul(op) => op.to_textual(),
            FixedpointDot(op) => op.to_textual(),
            FixedpointTruncPr(op) => op.to_textual(),
            FixedpointMean(op) => op.to_textual(),
            FixedpointSum(op) => op.to_textual(),
            FixedpointRingEncode(op) => op.to_textual(),
            FixedpointRingDecode(op) => op.to_textual(),
            FixedpointRingMean(op) => op.to_textual(),
            RepSetup(op) => op.to_textual(),
            RepShare(op) => op.to_textual(),
            RepReveal(op) => op.to_textual(),
            RepDot(op) => op.to_textual(),
            RepMean(op) => op.to_textual(),
            RepSum(op) => op.to_textual(),
            RepAdd(op) => op.to_textual(),
            RepSub(op) => op.to_textual(),
            RepMul(op) => op.to_textual(),
            RepTruncPr(op) => op.to_textual(),
            AdtReveal(op) => op.to_textual(),
            AdtFill(op) => op.to_textual(),
            AdtAdd(op) => op.to_textual(),
            AdtSub(op) => op.to_textual(),
            AdtMul(op) => op.to_textual(),
            AdtShl(op) => op.to_textual(),
            AdtToRep(op) => op.to_textual(),
            RepAbs(op) => op.to_textual(),
            RepFill(op) => op.to_textual(),
            RepMsb(op) => op.to_textual(),
            RepShl(op) => op.to_textual(),
            RepToAdt(op) => op.to_textual(),
        }
    }
}

macro_rules! impl_to_textual {
    ($op:ty, $format:expr, $($member:tt),* ) => {
        impl ToTextual for $op {
            fn to_textual(&self) -> String {
                format!(
                    $format,
                    $(self.$member.to_textual(),)*
                    op = self.short_name(),
                )
            }
        }
    };
}

impl_to_textual!(ConstantOp, "{op}{{value = {}}}", value);
impl_to_textual!(IdentityOp, "{op}: {}", sig);
impl_to_textual!(LoadOp, "{op}: {}", sig);
impl_to_textual!(SaveOp, "{op}: {}", sig);
impl_to_textual!(
    SendOp,
    "{op} {{rendezvous_key={}, receiver={}}}: {}",
    rendezvous_key,
    receiver,
    sig
);
impl_to_textual!(
    ReceiveOp,
    "{op} {{rendezvous_key={}, sender={}}} : {}",
    rendezvous_key,
    sender,
    sig
);
impl_to_textual!(InputOp, "{op} {{arg_name={}}}: {}", arg_name, sig);
impl_to_textual!(OutputOp, "{op}: {}", sig);
impl_to_textual!(HostAddOp, "{op}: {}", sig);
impl_to_textual!(HostSubOp, "{op}: {}", sig);
impl_to_textual!(HostMulOp, "{op}: {}", sig);
impl_to_textual!(HostDivOp, "{op}: {}", sig);
impl_to_textual!(HostDotOp, "{op}: {}", sig);
impl_to_textual!(HostOnesOp, "{op}: {}", sig);
impl_to_textual!(HostConcatOp, "{op}{{axis={}}}: {}", axis, sig);
impl_to_textual!(HostExpandDimsOp, "{op}{{axis={}}}: {}", axis, sig);
impl_to_textual!(HostReshapeOp, "{op}: {}", sig);
impl_to_textual!(RingFillOp, "{op}{{value={}}}: {}", value, sig);
impl_to_textual!(
    HostAtLeast2DOp,
    "{op}{{to_column_vector={}}}: {}",
    to_column_vector,
    sig
);
impl_to_textual!(HostSliceOp, "{op}{{slice}}: {} {}", sig, slice);
impl_to_textual!(HostTransposeOp, "{op}: {}", sig);
impl_to_textual!(HostInverseOp, "{op}: {}", sig);
impl_to_textual!(ShapeOp, "{op}: {}", sig);
impl_to_textual!(RingNegOp, "{op}: {}", sig);
impl_to_textual!(RingAddOp, "{op}: {}", sig);
impl_to_textual!(RingSubOp, "{op}: {}", sig);
impl_to_textual!(RingMulOp, "{op}: {}", sig);
impl_to_textual!(RingDotOp, "{op}: {}", sig);
impl_to_textual!(RingShlOp, "{op}{{amount={}}}: {}", amount, sig);
impl_to_textual!(RingShrOp, "{op}{{amount={}}}: {}", amount, sig);
impl_to_textual!(RingInjectOp, "{op}{{bit_idx={}}}: {}", bit_idx, sig);
impl_to_textual!(BitFillOp, "{op}{{value={}}}: {}", value, sig);
impl_to_textual!(BitXorOp, "{op}: {}", sig);
impl_to_textual!(BitAndOp, "{op}: {}", sig);
impl_to_textual!(BitExtractOp, "{op}{{bit_idx={}}}: {}", bit_idx, sig);
impl_to_textual!(PrimDeriveSeedOp, "{op}{{sync_key={}}}: {}", sync_key, sig);
impl_to_textual!(PrimPrfKeyGenOp, "{op}: {}", sig);
impl_to_textual!(
    FixedpointEncodeOp,
    "{op}{{precision={}}}: {}",
    precision,
    sig
);
impl_to_textual!(
    FixedpointDecodeOp,
    "{op}{{precision={}}}: {}",
    precision,
    sig
);
impl_to_textual!(FixedpointAddOp, "{op}: {}", sig);
impl_to_textual!(FixedpointSubOp, "{op}: {}", sig);
impl_to_textual!(FixedpointMulOp, "{op}: {}", sig);
impl_to_textual!(FixedpointDotOp, "{op}: {}", sig);
impl_to_textual!(
    FixedpointTruncPrOp,
    "{op}{{precision={}}}: {}",
    precision,
    sig
);

impl_to_textual!(
    FixedpointRingEncodeOp,
    "{op}{{scaling_base={}, scaling_exp={}}}: {}",
    scaling_base,
    scaling_exp,
    sig
);
impl_to_textual!(
    FixedpointRingDecodeOp,
    "{op}{{scaling_base={}, scaling_exp={}}}: {}",
    scaling_base,
    scaling_exp,
    sig
);
impl_to_textual!(RepSetupOp, "{op}: {}", sig);
impl_to_textual!(RepShareOp, "{op}: {}", sig);
impl_to_textual!(RepRevealOp, "{op}: {}", sig);
impl_to_textual!(RepDotOp, "{op}: {}", sig);
impl_to_textual!(RepAddOp, "{op}: {}", sig);
impl_to_textual!(RepSubOp, "{op}: {}", sig);
impl_to_textual!(RepMulOp, "{op}: {}", sig);
impl_to_textual!(RepTruncPrOp, "{op}{{amount={}}}: {}", amount, sig);
impl_to_textual!(AdtRevealOp, "{op}: {}", sig);
impl_to_textual!(AdtFillOp, "{op}{{value={}}}: {}", value, sig);
impl_to_textual!(AdtAddOp, "{op}: {}", sig);
impl_to_textual!(AdtSubOp, "{op}: {}", sig);
impl_to_textual!(AdtMulOp, "{op}: {}", sig);
impl_to_textual!(AdtShlOp, "{op}: {}", sig);
impl_to_textual!(AdtToRepOp, "{op}: {}", sig);
impl_to_textual!(RepAbsOp, "{op}: {}", sig);
impl_to_textual!(RepFillOp, "{op}{{value={}}}: {}", value, sig);
impl_to_textual!(RepMsbOp, "{op}: {}", sig);
impl_to_textual!(RepShlOp, "{op}: {}", sig);
impl_to_textual!(RepToAdtOp, "{op}: {}", sig);

macro_rules! op_with_axis_to_textual {
    ($op:tt) => {
        impl ToTextual for $op {
            fn to_textual(&self) -> String {
                match self {
                    $op { sig, axis: Some(a) } => {
                        format!(
                            "{}{{axis = {}}}: {}",
                            self.short_name(),
                            a,
                            sig.to_textual()
                        )
                    }
                    $op { sig, axis: None } => {
                        format!("{}: {}", self.short_name(), sig.to_textual())
                    }
                }
            }
        }
    };
}

op_with_axis_to_textual!(HostMeanOp);
op_with_axis_to_textual!(HostSumOp);
op_with_axis_to_textual!(RingSumOp);
op_with_axis_to_textual!(RepSumOp);
op_with_axis_to_textual!(FixedpointSumOp);

impl ToTextual for FixedpointMeanOp {
    fn to_textual(&self) -> String {
        match self {
            FixedpointMeanOp {
                sig,
                axis: Some(a),
                scaling_base,
                scaling_exp,
            } => {
                format!(
                    "FixedpointRingMean{{axis = {}, scaling_base={}, scaling_exp={}}}: {}",
                    a,
                    scaling_base,
                    scaling_exp,
                    sig.to_textual()
                )
            }
            FixedpointMeanOp {
                sig,
                axis: None,
                scaling_base,
                scaling_exp,
            } => format!(
                "FixedpointRingMean{{scaling_base={}, scaling_exp={}}}: {}",
                scaling_base,
                scaling_exp,
                sig.to_textual()
            ),
        }
    }
}

impl ToTextual for FixedpointRingMeanOp {
    fn to_textual(&self) -> String {
        match self {
            FixedpointRingMeanOp {
                sig,
                axis: Some(a),
                scaling_base,
                scaling_exp,
            } => {
                format!(
                    "FixedpointRingMean{{axis = {}, scaling_base={}, scaling_exp={}}}: {}",
                    a,
                    scaling_base,
                    scaling_exp,
                    sig.to_textual()
                )
            }
            FixedpointRingMeanOp {
                sig,
                axis: None,
                scaling_base,
                scaling_exp,
            } => format!(
                "FixedpointRingMean{{scaling_base={}, scaling_exp={}}}: {}",
                scaling_base,
                scaling_exp,
                sig.to_textual()
            ),
        }
    }
}

impl ToTextual for RepMeanOp {
    fn to_textual(&self) -> String {
        match self {
            RepMeanOp {
                sig,
                axis: Some(a),
                precision,
            } => {
                format!(
                    "FixedpointRingMean{{axis = {}, precision={}}}: {}",
                    a,
                    precision,
                    sig.to_textual()
                )
            }
            RepMeanOp {
                sig,
                axis: None,
                precision,
            } => format!(
                "FixedpointRingMean{{precision={}}}: {}",
                precision,
                sig.to_textual()
            ),
        }
    }
}

impl ToTextual for RingSampleOp {
    fn to_textual(&self) -> String {
        match self {
            RingSampleOp {
                sig,
                max_value: Some(a),
            } => format!("RingSample{{max_value = {}}}: {}", a, sig.to_textual()),
            RingSampleOp {
                sig,
                max_value: None,
            } => format!("RingSample: {}", sig.to_textual()),
        }
    }
}

impl ToTextual for RingSampleSeededOp {
    fn to_textual(&self) -> String {
        match self {
            RingSampleSeededOp {
                sig,
                max_value: Some(a),
            } => format!(
                "RingSampleSeeded{{max_value = {}}}: {}",
                a,
                sig.to_textual()
            ),
            RingSampleSeededOp {
                sig,
                max_value: None,
            } => format!("RingSampleSeeded: {}", sig.to_textual()),
        }
    }
}

impl_to_textual!(BitSampleOp, "{op}: {}", sig);
impl_to_textual!(BitSampleSeededOp, "{op}: {}", sig);

impl ToTextual for Ty {
    fn to_textual(&self) -> String {
        match self {
            Ty::Unit => "Unit",
            Ty::String => "String",
            Ty::Float32 => "Float32",
            Ty::Float64 => "Float64",
            Ty::Ring64 => "Ring64",
            Ty::Ring128 => "Ring128",
            Ty::HostRing64Tensor => "Ring64Tensor",
            Ty::HostRing128Tensor => "Ring128Tensor",
            Ty::Bit => "Bit",
            Ty::HostBitTensor => "BitTensor",
            Ty::HostShape => "Shape",
            Ty::Seed => "Seed",
            Ty::PrfKey => "PrfKey",
            Ty::HostFloat32Tensor => "Float32Tensor",
            Ty::HostFloat64Tensor => "Float64Tensor",
            Ty::HostInt8Tensor => "Int8Tensor",
            Ty::HostInt16Tensor => "Int16Tensor",
            Ty::HostInt32Tensor => "Int32Tensor",
            Ty::HostInt64Tensor => "Int64Tensor",
            Ty::HostUint8Tensor => "Uint8Tensor",
            Ty::HostUint16Tensor => "Uint16Tensor",
            Ty::HostUint32Tensor => "Uint32Tensor",
            Ty::HostUint64Tensor => "Uint64Tensor",
            Ty::Unknown => "Unknown",
            Ty::Fixed64Tensor => "Fixed64Tensor",
            Ty::Fixed128Tensor => "Fixed128Tensor",
            Ty::ReplicatedRing64Tensor => "Replicated64Tensor",
            Ty::ReplicatedRing128Tensor => "Replicated128Tensor",
            Ty::ReplicatedBitTensor => "ReplicatedBitTensor",
            Ty::ReplicatedSetup => "ReplicatedSetup",
            Ty::ReplicatedShape => "ReplicatedShape",
            Ty::AdditiveBitTensor => "AdditiveBitTensor",
            Ty::AdditiveRing64Tensor => "Additive64Tensor",
            Ty::AdditiveRing128Tensor => "Additive128Tensor",
            Ty::AdditiveShape => "AdditiveShape",
        }
        .to_string()
    }
}

impl ToTextual for Value {
    fn to_textual(&self) -> String {
        match self {
            Value::HostInt8Tensor(x) => format!("Int8Tensor({})", x.0.to_textual()),
            Value::HostInt16Tensor(x) => format!("Int16Tensor({})", x.0.to_textual()),
            Value::HostInt32Tensor(x) => format!("Int32Tensor({})", x.0.to_textual()),
            Value::HostInt64Tensor(x) => format!("Int64Tensor({})", x.0.to_textual()),
            Value::HostUint8Tensor(x) => format!("Uint8Tensor({})", x.0.to_textual()),
            Value::HostUint16Tensor(x) => format!("Uint16Tensor({})", x.0.to_textual()),
            Value::HostUint32Tensor(x) => format!("Uint32Tensor({})", x.0.to_textual()),
            Value::HostUint64Tensor(x) => format!("Uint64Tensor({})", x.0.to_textual()),
            Value::HostFloat32Tensor(x) => format!("Float32Tensor({})", x.0.to_textual()),
            Value::HostFloat64Tensor(x) => format!("Float64Tensor({})", x.0.to_textual()),
            Value::HostRing64Tensor(x) => format!("Ring64Tensor({})", x.0.to_textual()),
            Value::HostRing128Tensor(x) => format!("Ring128Tensor({})", x.0.to_textual()),
            Value::Float32(x) => format!("Float32({})", x),
            Value::Float64(x) => format!("Float64({})", x),
            Value::String(x) => format!("String({})", x.to_textual()),
            Value::Ring64(x) => format!("Ring64({})", x),
            Value::Ring128(x) => format!("Ring128({})", x),
            Value::HostShape(HostShape(x, _)) => format!("HostShape({:?})", x),
            Value::Seed(Seed(x, _)) => format!("Seed({})", x.0.to_textual()),
            Value::PrfKey(PrfKey(x, _)) => format!("PrfKey({})", x.0.to_textual()),
            Value::Bit(x) => format!("Bit({})", x),
            Value::Unit(_) => "Unit".to_string(),
            Value::HostBitTensor(x) => format!("HostBitTensor({})", x.0.to_textual()),
            // The following value variants live in the replicated form and can not be represented in the textual computation graph.
            Value::Fixed64Tensor(_)
            | Value::Fixed128Tensor(_)
            | Value::ReplicatedShape(_)
            | Value::ReplicatedSetup(_)
            | Value::ReplicatedBitTensor(_)
            | Value::ReplicatedRing64Tensor(_)
            | Value::ReplicatedRing128Tensor(_)
            | Value::AdditiveShape(_)
            | Value::AdditiveBitTensor(_)
            | Value::AdditiveRing64Tensor(_)
            | Value::AdditiveRing128Tensor(_) => {
                unimplemented!("Unsupported Value variant: {:?}", self)
            }
        }
    }
}

impl ToTextual for Constant {
    fn to_textual(&self) -> String {
        match self {
            Constant::HostInt8Tensor(x) => format!("Int8Tensor({})", x.0.to_textual()),
            Constant::HostInt16Tensor(x) => format!("Int16Tensor({})", x.0.to_textual()),
            Constant::HostInt32Tensor(x) => format!("Int32Tensor({})", x.0.to_textual()),
            Constant::HostInt64Tensor(x) => format!("Int64Tensor({})", x.0.to_textual()),
            Constant::HostUint8Tensor(x) => format!("Uint8Tensor({})", x.0.to_textual()),
            Constant::HostUint16Tensor(x) => format!("Uint16Tensor({})", x.0.to_textual()),
            Constant::HostUint32Tensor(x) => format!("Uint32Tensor({})", x.0.to_textual()),
            Constant::HostUint64Tensor(x) => format!("Uint64Tensor({})", x.0.to_textual()),
            Constant::HostFloat32Tensor(x) => format!("Float32Tensor({})", x.0.to_textual()),
            Constant::HostFloat64Tensor(x) => format!("Float64Tensor({})", x.0.to_textual()),
            Constant::HostRing64Tensor(x) => format!("Ring64Tensor({})", x.0.to_textual()),
            Constant::HostRing128Tensor(x) => format!("Ring128Tensor({})", x.0.to_textual()),
            Constant::Float32(x) => format!("Float32({})", x),
            Constant::Float64(x) => format!("Float64({})", x),
            Constant::String(x) => format!("String({})", x.to_textual()),
            Constant::Ring64(x) => format!("Ring64({})", x),
            Constant::Ring128(x) => format!("Ring128({})", x),
            Constant::RawShape(RawShape(x)) => format!("Shape({:?})", x),
            Constant::RawSeed(RawSeed(x)) => format!("Seed({})", x.to_textual()),
            Constant::RawPrfKey(RawPrfKey(x)) => format!("PrfKey({})", x.to_textual()),
            Constant::Bit(x) => format!("Bit({})", x),
            Constant::HostBitTensor(x) => format!("HostBitTensor({})", x.0.to_textual()),
        }
    }
}

impl<T: std::fmt::Debug> ToTextual for ndarray::ArrayD<T> {
    fn to_textual(&self) -> String {
        match self.shape() {
            [_len] => format!("{:?}", self.as_slice().unwrap()),
            [cols, rows] => {
                let mut buffer = String::from("[");
                let mut first_row = true;
                for r in 0..*rows {
                    if !first_row {
                        buffer.push_str(", ");
                    }
                    let mut first_col = true;
                    buffer.push('[');
                    for c in 0..*cols {
                        if !first_col {
                            buffer.push_str(", ");
                        }
                        buffer += &format!("{:?}", self[[r, c]]);
                        first_col = false;
                    }
                    buffer.push(']');
                    first_row = false;
                }
                buffer.push(']');
                buffer
            }
            _ => unimplemented!(),
        }
    }
}

impl ToTextual for Role {
    fn to_textual(&self) -> String {
        format!("{:?}", self.0)
    }
}

// Required to serialize PrimDeriveSeedOp
impl ToTextual for SyncKey {
    fn to_textual(&self) -> String {
        format!("{:?}", self.as_bytes())
    }
}

// Required to serialize Send/Receive
impl ToTextual for RendezvousKey {
    fn to_textual(&self) -> String {
        self.as_bytes().to_textual()
    }
}

impl ToTextual for Signature {
    fn to_textual(&self) -> String {
        match self {
            Signature::Nullary(NullarySignature { ret }) => format!("() -> {}", ret.to_textual()),
            Signature::Unary(UnarySignature { arg0, ret }) => {
                format!("({}) -> {}", arg0.to_textual(), ret.to_textual())
            }
            Signature::Binary(BinarySignature { arg0, arg1, ret }) => format!(
                "({}, {}) -> {}",
                arg0.to_textual(),
                arg1.to_textual(),
                ret.to_textual()
            ),
            Signature::Ternary(TernarySignature {
                arg0,
                arg1,
                arg2,
                ret,
            }) => format!(
                "({}, {}, {}) -> {}",
                arg0.to_textual(),
                arg1.to_textual(),
                arg2.to_textual(),
                ret.to_textual()
            ),
        }
    }
}

macro_rules! use_debug_to_textual {
    ($op:ty) => {
        impl ToTextual for $op {
            fn to_textual(&self) -> String {
                format!("{:?}", self)
            }
        }
    };
}

use_debug_to_textual!(String);
use_debug_to_textual!(usize);
use_debug_to_textual!(u32);
use_debug_to_textual!(Vec<u32>);
use_debug_to_textual!(u64);
use_debug_to_textual!(bool);

impl ToTextual for SliceInfo {
    fn to_textual(&self) -> String {
        unimplemented!()
    }
}

impl ToTextual for [u8] {
    fn to_textual(&self) -> String {
        let mut s = String::new();
        for &byte in self {
            s.push_str(&format!("{:02x}", byte));
        }
        s
    }
}

#[cfg(test)]
mod tests {
    use super::*;
    use std::convert::TryInto;

    #[test]
    fn test_constant_literal() -> Result<(), anyhow::Error> {
        let (_, parsed_f32) = constant_literal::<(&str, ErrorKind)>("Float32(1.23)")?;
        assert_eq!(parsed_f32, Constant::Float32(1.23));
        let (_, parsed_f64) = constant_literal::<(&str, ErrorKind)>("Float64(1.23)")?;
        assert_eq!(parsed_f64, Constant::Float64(1.23));
        let (_, parsed_str) = constant_literal::<(&str, ErrorKind)>("\"abc\"")?;
        assert_eq!(parsed_str, Constant::String("abc".into()));
        let (_, parsed_str) = constant_literal::<(&str, ErrorKind)>("String(\"abc\")")?;
        assert_eq!(parsed_str, Constant::String("abc".into()));
        let (_, parsed_str) = constant_literal::<(&str, ErrorKind)>("\"1.23\"")?;
        assert_eq!(parsed_str, Constant::String("1.23".into()));
        let (_, parsed_str) = constant_literal::<(&str, ErrorKind)>("\"1. 2\\\"3\"")?;
        assert_eq!(parsed_str, Constant::String("1. 2\"3".into()));
        let (_, parsed_ring64_tensor) =
            constant_literal::<(&str, ErrorKind)>("Ring64Tensor([1,2,3])")?;
        assert_eq!(
            parsed_ring64_tensor,
            Constant::HostRing64Tensor(vec![1, 2, 3].into())
        );
        let (_, parsed_ring128_tensor) =
            constant_literal::<(&str, ErrorKind)>("Ring128Tensor([1,2,3])")?;
        assert_eq!(
            parsed_ring128_tensor,
            Constant::HostRing128Tensor(vec![1, 2, 3].into())
        );
        let (_, parsed_shape) = constant_literal::<(&str, ErrorKind)>("Shape([1,2,3])")?;
        assert_eq!(parsed_shape, Constant::RawShape(RawShape(vec![1, 2, 3])));
        let (_, parsed_u8_tensor) = constant_literal::<(&str, ErrorKind)>("Uint8Tensor([1,2,3])")?;
        assert_eq!(
            parsed_u8_tensor,
            Constant::HostUint8Tensor(vec![1, 2, 3].into())
        );
        let (_, parsed_seed) =
            constant_literal::<(&str, ErrorKind)>("Seed(529c2fc9bf573d077f45f42b19cfb8d4)")?;
        assert_eq!(
            parsed_seed,
            Constant::RawSeed(RawSeed([
                0x52, 0x9c, 0x2f, 0xc9, 0xbf, 0x57, 0x3d, 0x07, 0x7f, 0x45, 0xf4, 0x2b, 0x19, 0xcf,
                0xb8, 0xd4
            ]))
        );
        let (_, parsed_ring64) = constant_literal::<(&str, ErrorKind)>("Ring64(42)")?;
        assert_eq!(parsed_ring64, Constant::Ring64(42));

        Ok(())
    }

    #[test]
    fn test_array_literal() -> Result<(), anyhow::Error> {
        use ndarray::prelude::*;
        use std::convert::TryInto;
        let parsed_f32: Constant = "Float32Tensor([[1.0, 2.0], [3.0, 4.0]])".try_into()?;

        let x = crate::host::HostFloat32Tensor::from(
            array![[1.0, 2.0], [3.0, 4.0]]
                .into_dimensionality::<IxDyn>()
                .unwrap(),
        );

        assert_eq!(parsed_f32, Constant::HostFloat32Tensor(x));

        let parsed_ring64: Constant = "Ring64Tensor([[1, 2], [3, 4]])".try_into()?;

        let x_backing: ArrayD<i64> = array![[1, 2], [3, 4]]
            .into_dimensionality::<IxDyn>()
            .unwrap();
        let x = crate::host::HostRing64Tensor::from(x_backing);

        assert_eq!(parsed_ring64, Constant::HostRing64Tensor(x));

        Ok(())
    }

    #[test]
    fn test_type_parsing() -> Result<(), anyhow::Error> {
        let (_, parsed_type) = parse_type::<(&str, ErrorKind)>("Unit")?;
        assert_eq!(parsed_type, Ty::Unit);
        let (_, parsed) = type_definition::<(&str, ErrorKind)>(0)(
            ": (Float32Tensor, Float64Tensor) -> Uint16Tensor",
        )?;
        assert_eq!(
            parsed,
            Signature::binary(
                Ty::HostFloat32Tensor,
                Ty::HostFloat64Tensor,
                Ty::HostUint16Tensor
            ),
        );

        let parsed: IResult<_, _, VerboseError<&str>> = parse_type("blah");
        if let Err(Error(e)) = parsed {
            assert_eq!(
                convert_error("blah", e),
                "0: at line 1, in Tag:\nblah\n^\n\n"
            );
        } else {
            panic!("Type parsing should have given an error on an invalid type, but did not");
        }
        Ok(())
    }

    #[test]
    fn test_constant() -> Result<(), anyhow::Error> {
        let (_, op) = parse_assignment::<(&str, ErrorKind)>(
            "x = Constant{value = Float32Tensor([1.0])}: () -> Float32Tensor () @Host(alice)",
        )?;
        assert_eq!(op.name, "x");
        assert_eq!(
            op.kind,
            Operator::Constant(ConstantOp {
                sig: Signature::nullary(Ty::HostFloat32Tensor),
                value: Constant::HostFloat32Tensor(vec![1.0].into())
            })
        );

        // 2D tensor
        use ndarray::prelude::*;
        let x = crate::host::HostFloat32Tensor::from(
            array![[1.0, 2.0], [3.0, 4.0]]
                .into_dimensionality::<IxDyn>()
                .unwrap(),
        );
        let (_, op) = parse_assignment::<(&str, ErrorKind)>(
            "x = Constant{value = Float32Tensor([[1.0, 2.0], [3.0, 4.0]])}: () -> Float32Tensor () @Replicated(alice, bob, charlie)",
        )?;
        assert_eq!(
            op.kind,
            Operator::Constant(ConstantOp {
                sig: Signature::nullary(Ty::HostFloat32Tensor),
                value: Constant::HostFloat32Tensor(x)
            })
        );
        Ok(())
    }

    #[test]
    fn test_stdbinary() -> Result<(), anyhow::Error> {
        let (_, op) = parse_assignment::<(&str, ErrorKind)>(
            "z = HostAdd: (Float32Tensor, Float32Tensor) -> Float32Tensor (x, y) @Host(carole)",
        )?;
        assert_eq!(op.name, "z");
        assert_eq!(
            op.kind,
            Operator::HostAdd(HostAddOp {
                sig: Signature::binary(
                    Ty::HostFloat32Tensor,
                    Ty::HostFloat32Tensor,
                    Ty::HostFloat32Tensor
                ),
            })
        );
        let (_, op) = parse_assignment::<(&str, ErrorKind)>(
            "z = HostMul: (Float32Tensor, Float32Tensor) -> Float32Tensor (x, y) @Host(carole)",
        )?;
        assert_eq!(op.name, "z");
        assert_eq!(
            op.kind,
            Operator::HostMul(HostMulOp {
                sig: Signature::binary(
                    Ty::HostFloat32Tensor,
                    Ty::HostFloat32Tensor,
                    Ty::HostFloat32Tensor
                ),
            })
        );
        Ok(())
    }

    #[test]
    fn test_stdadd_err() {
        let data = "z = HostAdd: (Float32Tensor) -> Float32Tensor (x, y) @Host(carole)";
        let parsed: IResult<_, _, VerboseError<&str>> = parse_assignment(data);
        if let Err(Failure(e)) = parsed {
            assert_eq!(convert_error(data, e), "0: at line 1, in Verify:\nz = HostAdd: (Float32Tensor) -> Float32Tensor (x, y) @Host(carole)\n             ^\n\n");
        } else {
            panic!("Type parsing should have given an error on an invalid type, but did not");
        }
    }

    #[test]
    fn test_primprfkeygen() -> Result<(), anyhow::Error> {
        let (_, op) = parse_assignment::<(&str, ErrorKind)>("key = PrimPrfKeyGen() @Host(alice)")?;
        assert_eq!(op.name, "key");
        Ok(())
    }

    #[test]
    fn test_seed() -> Result<(), anyhow::Error> {
        let (_, op) = parse_assignment::<(&str, ErrorKind)>(
            "seed = PrimDeriveSeed{sync_key = [1, 2, 3]}(key)@Host(alice)",
        )?;
        assert_eq!(op.name, "seed");
        assert_eq!(
            op.kind,
            Operator::PrimDeriveSeed(PrimDeriveSeedOp {
                sig: Signature::nullary(Ty::Seed),
                sync_key: SyncKey::try_from(vec![1, 2, 3])?
            })
        );
        Ok(())
    }

    #[test]
    fn test_send() -> Result<(), anyhow::Error> {
        let (_, op) = parse_assignment::<(&str, ErrorKind)>(
            r#"send = Send{rendezvous_key = 30313233343536373839616263646566, receiver = "bob"}() @Host(alice)"#,
        )?;
        assert_eq!(op.name, "send");
        assert_eq!(
            op.kind,
            Operator::Send(SendOp {
                sig: Signature::unary(Ty::Unknown, Ty::Unknown),
                rendezvous_key: "0123456789abcdef".try_into()?,
                receiver: Role::from("bob")
            })
        );
        Ok(())
    }

    #[test]
    fn test_receive() -> Result<(), anyhow::Error> {
        let (_, op) = parse_assignment::<(&str, ErrorKind)>(
            r#"receive = Receive{rendezvous_key = 30313233343536373839616263646566, sender = "bob"} : () -> Float32Tensor () @Host(alice)"#,
        )?;
        assert_eq!(op.name, "receive");
        assert_eq!(
            op.kind,
            Operator::Receive(ReceiveOp {
                sig: Signature::nullary(Ty::HostFloat32Tensor),
                rendezvous_key: "0123456789abcdef".try_into()?,
                sender: Role::from("bob"),
            })
        );
        Ok(())
    }

    #[test]
    fn test_output() -> Result<(), anyhow::Error> {
        let (_, op) = parse_assignment::<(&str, ErrorKind)>(
            "z = Output: (Ring64Tensor) -> Ring64Tensor (x10) @Host(alice)",
        )?;
        assert_eq!(op.name, "z");
        Ok(())
    }

    #[test]
    fn test_ring_sample() -> Result<(), anyhow::Error> {
        let (_, op) = parse_assignment::<(&str, ErrorKind)>(
            "x10 = RingSampleSeeded{max_value = 1}: (Shape, Seed) -> Ring64Tensor (shape, seed) @Host(alice)",
        )?;
        assert_eq!(op.name, "x10");
        Ok(())
    }

    #[test]
    fn test_fixedpoint_ring_mean() -> Result<(), anyhow::Error> {
        let (_, op) = parse_assignment::<(&str, ErrorKind)>(
            "op = FixedpointRingMean{scaling_base = 3, scaling_exp = 1, axis = 0} : () -> Float32Tensor () @Host(alice)",
        )?;
        assert_eq!(
            op.kind,
            Operator::FixedpointRingMean(FixedpointRingMeanOp {
                sig: Signature::nullary(Ty::HostFloat32Tensor),
                axis: Some(0),
                scaling_base: 3,
                scaling_exp: 1,
            })
        );

        let (_, op) = parse_assignment::<(&str, ErrorKind)>(
            "op = FixedpointRingMean{scaling_base = 3, scaling_exp = 1} : () -> Float32Tensor () @Host(alice)",
        )?;
        assert_eq!(
            op.kind,
            Operator::FixedpointRingMean(FixedpointRingMeanOp {
                sig: Signature::nullary(Ty::HostFloat32Tensor),
                axis: None,
                scaling_base: 3,
                scaling_exp: 1,
            })
        );

        Ok(())
    }

    #[test]
    fn test_underscore() -> Result<(), anyhow::Error> {
        let (_, op) = parse_assignment::<(&str, ErrorKind)>(
            "x_shape = Constant{value = Shape([2, 2])} () @Host(alice)",
        )?;
        assert_eq!(op.name, "x_shape");
        let (_, op) = parse_assignment::<(&str, ErrorKind)>(
            "z_result = HostAdd: (Float32Tensor, Float32Tensor) -> Float32Tensor (x_shape, y_shape) @Host(carole)",
        )?;
        assert_eq!(op.name, "z_result");
        assert_eq!(op.inputs, vec!["x_shape", "y_shape"]);
        Ok(())
    }

    #[test]
    fn test_various() -> Result<(), anyhow::Error> {
        // The following tests are verifying that each valid line is parsed successfuly.
        // It does not assert on the result.
        parse_assignment::<(&str, ErrorKind)>(
            r#"z = Input{arg_name = "prompt"}: () -> Float32Tensor () @Host(alice)"#,
        )?;
        parse_assignment::<(&str, ErrorKind)>(
            "z = HostExpandDims {axis = [0]}: (Float32Tensor) -> Float32Tensor () @Host(alice)",
        )?;
        parse_assignment::<(&str, ErrorKind)>(
            "z = HostAtLeast2D {to_column_vector = false}: (Float32Tensor) -> Float32Tensor () @Host(alice)",
        )?;
        parse_assignment::<(&str, ErrorKind)>(
            "z = HostSlice {start = 1, end = 2}: (Float32Tensor) -> Float32Tensor () @Host(alice)",
        )?;
        parse_assignment::<(&str, ErrorKind)>(
            "z = RingSum {axis = 0}: (Float32Tensor) -> Float32Tensor () @Host(alice)",
        )?;
        parse_assignment::<(&str, ErrorKind)>(
            "z = RingFill {value = Ring64(42)}: (Shape) -> Ring64Tensor (s) @Host(alice)",
        )?;
        parse_assignment::<(&str, ErrorKind)>(
            "z = RingShl {amount = 2}: (Float32Tensor) -> Float32Tensor () @Host(alice)",
        )?;
        parse_assignment::<(&str, ErrorKind)>(
            "z = RingShr {amount = 2}: (Float32Tensor) -> Float32Tensor () @Host(alice)",
        )?;
        parse_assignment::<(&str, ErrorKind)>(
            "z = FixedpointRingDecode {scaling_base = 3, scaling_exp = 2}: (Float32Tensor) -> Float32Tensor () @Host(alice)",
        )?;
        parse_assignment::<(&str, ErrorKind)>(
            "z = FixedpointRingEncode {scaling_base = 3, scaling_exp = 2}: (Float32Tensor) -> Float32Tensor () @Host(alice)",
        )?;
        parse_assignment::<(&str, ErrorKind)>(
            "z = RingInject {bit_idx = 2} : (Float32Tensor) -> Float32Tensor () @Host(alice)",
        )?;
        parse_assignment::<(&str, ErrorKind)>(
            "z = BitExtract {bit_idx = 2} : (Float32Tensor) -> Float32Tensor () @Host(alice)",
        )?;
        parse_assignment::<(&str, ErrorKind)>(
            "z = BitSampleSeeded: (Shape, Seed) -> BitTensor (shape, seed) @Host(alice)",
        )?;
        parse_assignment::<(&str, ErrorKind)>(
            "z = BitFill {value = Ring64(0)}: (Shape) -> BitTensor (s) @Host(alice)",
        )?;
        parse_assignment::<(&str, ErrorKind)>(
            "z = BitXor: (BitTensor, BitTensor) -> BitTensor (x, y) @Host(alice)",
        )?;

        parse_assignment::<(&str, ErrorKind)>(
            "load = Load: (String, String) -> Float64Tensor (xuri, xconstant) @Host(alice)",
        )?;

        Ok(())
    }

    #[test]
    fn test_sample_computation() -> Result<(), anyhow::Error> {
        let (_, comp) = parse_computation::<(&str, ErrorKind)>(
            "x = Constant{value = Float32Tensor([1.0])}() @Host(alice)
            y = Constant{value = Float32Tensor([2.0])}: () -> Float32Tensor () @Host(bob)
            // ignore = Constant([1.0]: Float32Tensor) @Host(alice)
            z = HostAdd: (Float32Tensor, Float32Tensor) -> Float32Tensor (x, y) @Host(carole)
            ",
        )?;
        assert_eq!(comp.operations.len(), 3);
        assert_eq!(
            comp.operations[0].kind,
            Operator::Constant(ConstantOp {
                sig: Signature::nullary(Ty::HostFloat32Tensor),
                value: Constant::HostFloat32Tensor(vec![1.0].into())
            })
        );
        assert_eq!(
            comp.operations[1].kind,
            Operator::Constant(ConstantOp {
                sig: Signature::nullary(Ty::HostFloat32Tensor),
                value: Constant::HostFloat32Tensor(vec![2.0].into())
            })
        );
        assert_eq!(comp.operations[2].name, "z");
        assert_eq!(
            comp.operations[2].kind,
            Operator::HostAdd(HostAddOp {
                sig: Signature::binary(
                    Ty::HostFloat32Tensor,
                    Ty::HostFloat32Tensor,
                    Ty::HostFloat32Tensor
                ),
            })
        );
        assert_eq!(comp.operations[2].inputs, vec!("x", "y"));
        assert_eq!(
            comp.operations[2].placement,
            Placement::Host(HostPlacement {
                owner: Role::from("carole"),
            })
        );
        Ok(())
    }

    #[test]
    fn test_sample_computation_err() {
        let data = r#"a = Constant{value = "a"} () @Host(alice)
            err = HostAdd: (Float32Tensor) -> Float32Tensor (x, y) @Host(carole)
            b = Constant{value = "b"} () @Host(alice)"#;
        let parsed: IResult<_, _, VerboseError<&str>> = parse_computation(data);
        if let Err(Failure(e)) = parsed {
            assert_eq!(convert_error(data, e), "0: at line 2, in Verify:\n            err = HostAdd: (Float32Tensor) -> Float32Tensor (x, y) @Host(carole)\n                           ^\n\n");
        }
    }

    #[test]
    fn test_computation_try_into() -> Result<(), anyhow::Error> {
        use std::convert::TryInto;
        let comp: Computation = "x = Constant{value = Float32Tensor([1.0])} @Host(alice)
            y = Constant{value = Float32Tensor([2.0])}: () -> Float32Tensor () @Host(bob)
            z = HostAdd: (Float32Tensor, Float32Tensor) -> Float32Tensor (x, y) @Host(carole)"
            .try_into()?;
        assert_eq!(comp.operations.len(), 3);
        Ok(())
    }

    #[test]
    fn test_value_try_into() -> Result<(), anyhow::Error> {
        use std::convert::TryInto;
        let v: Constant = "Float32Tensor([1.0, 2.0, 3.0])".try_into()?;
        assert_eq!(v, Constant::HostFloat32Tensor(vec![1.0, 2.0, 3.0].into()));
        Ok(())
    }

    #[test]
    fn test_whitespace() -> Result<(), anyhow::Error> {
        use std::convert::TryInto;
        let source = r#"
        x = Constant{value=Float32Tensor([[1.0, 2.0], [3.0, 4.0]])} @Host(alice)

        y = Constant {value=Float32Tensor([[1.0, 2.0], [3.0, 4.0]])} @Host(bob)

        "#;
        let comp: Computation = source.try_into()?;
        assert_eq!(comp.operations.len(), 2);
        Ok(())
    }

    #[test]
    fn test_computation_into_text() -> Result<(), anyhow::Error> {
        use std::convert::TryInto;
        let comp: Computation = "x = Constant{value = Float32Tensor([1.0])} @Host(alice)
            y = Constant{value = Float32Tensor([[1.0, 2.0], [3.0, 4.0]])}: () -> Float32Tensor @Host(bob)
            z = HostAdd: (Float32Tensor, Float32Tensor) -> Float32Tensor (x, y) @Replicated(alice, bob, carole)
            seed = PrimDeriveSeed{sync_key = [1, 2, 3]} (key) @Host(alice)
            seed2 = Constant{value = Seed(529c2fc9bf573d077f45f42b19cfb8d4)} @Host(alice)
            o = Output: (Float32Tensor) -> Float32Tensor (z) @Host(alice)"
            .try_into()?;
        let textual = comp.to_textual();
        // After serializing it into the textual IR we need to make sure it parses back the same
        let comp2: Computation = textual.try_into()?;
        assert_eq!(comp.operations[0], comp2.operations[0]);
        Ok(())
    }
}<|MERGE_RESOLUTION|>--- conflicted
+++ resolved
@@ -1,11 +1,6 @@
 use crate::computation::*;
-<<<<<<< HEAD
 use crate::host::{HostShape, RawShape, SliceInfo, SliceInfoElem};
-use crate::prim::{Nonce, PrfKey, RawNonce, RawPrfKey, RawSeed, Seed};
-=======
-use crate::host::{HostShape, RawShape};
 use crate::prim::{PrfKey, RawPrfKey, RawSeed, Seed, SyncKey};
->>>>>>> d74fcfc0
 use nom::{
     branch::{alt, permutation},
     bytes::complete::{is_not, tag, take_while_m_n},

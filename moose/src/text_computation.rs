use crate::computation::*;
use crate::host::{RawShape, SliceInfo, SliceInfoElem};
use crate::logical::TensorDType;
use crate::prim::{RawPrfKey, RawSeed, SyncKey};
use nom::{
    branch::{alt, permutation},
    bytes::complete::{is_not, tag, take_while_m_n},
    character::complete::{alpha1, alphanumeric1, char, digit1, multispace1, space0},
    combinator::{all_consuming, cut, eof, map, map_opt, map_res, opt, recognize, value, verify},
    error::{
        context, convert_error, make_error, ContextError, ErrorKind, ParseError, VerboseError,
    },
    multi::{fill, fold_many0, many0, many1, separated_list0},
    number::complete::{double, float},
    sequence::{delimited, pair, preceded, tuple},
    Err::{Error, Failure},
    IResult,
};
use std::convert::TryFrom;
use std::str::FromStr;

impl TryFrom<&str> for Computation {
    type Error = anyhow::Error;

    fn try_from(source: &str) -> anyhow::Result<Computation> {
        verbose_parse_computation(source)
    }
}

impl TryFrom<String> for Computation {
    type Error = anyhow::Error;

    fn try_from(source: String) -> anyhow::Result<Computation> {
        verbose_parse_computation(&source)
    }
}

impl TryFrom<&str> for Constant {
    type Error = anyhow::Error;

    fn try_from(source: &str) -> anyhow::Result<Constant> {
        constant_literal::<(&str, ErrorKind)>(source)
            .map(|(_, v)| v)
            .map_err(|_| anyhow::anyhow!("Failed to parse constant literal {}", source))
    }
}

impl FromStr for Constant {
    type Err = anyhow::Error;
    fn from_str(source: &str) -> Result<Self, Self::Err> {
        constant_literal::<(&str, ErrorKind)>(source)
            .map(|(_, v)| v)
            .map_err(|_| anyhow::anyhow!("Failed to parse constant literal {}", source))
    }
}

impl TryFrom<&str> for Value {
    type Error = anyhow::Error;

    fn try_from(source: &str) -> anyhow::Result<Value> {
        value_literal::<(&str, ErrorKind)>(source)
            .map(|(_, v)| v)
            .map_err(|_| anyhow::anyhow!("Failed to parse value literal {}", source))
    }
}

impl FromStr for Value {
    type Err = anyhow::Error;
    fn from_str(source: &str) -> Result<Self, Self::Err> {
        value_literal::<(&str, ErrorKind)>(source)
            .map(|(_, v)| v)
            .map_err(|_| anyhow::anyhow!("Failed to parse value literal {}", source))
    }
}

/// Parses the computation and returns a verbose error description if it fails.
pub fn verbose_parse_computation(source: &str) -> anyhow::Result<Computation> {
    match parse_computation::<VerboseError<&str>>(source) {
        Err(Failure(e)) => Err(anyhow::anyhow!(
            "Failed to parse computation\n{}",
            convert_error(source, e)
        )),
        Err(e) => Err(anyhow::anyhow!("Failed to parse {} due to {}", source, e)),
        Ok((_, computation)) => Ok(computation),
    }
}

/// Parses the computation line by line.
fn parse_computation<'a, E: 'a + ParseError<&'a str> + ContextError<&'a str>>(
    input: &'a str,
) -> IResult<&'a str, Computation, E> {
    let body = all_consuming(map(
        separated_list0(many1(multispace1), cut(parse_line)),
        |operations| Computation {
            operations: operations.into_iter().flatten().collect(),
        },
    ));
    // Allow any number of empty lines around the body
    delimited(many0(multispace1), body, many0(multispace1))(input)
}

/// Parses a single logical line of the textual IR
fn parse_line<'a, E: 'a + ParseError<&'a str> + ContextError<&'a str>>(
    input: &'a str,
) -> IResult<&'a str, Option<Operation>, E> {
    alt((
        recognize_comment,
        map(parse_assignment, Some),
        value(None, eof),
    ))(input)
}

/// Recognizes and consumes away a comment
fn recognize_comment<'a, E: 'a + ParseError<&'a str> + ContextError<&'a str>>(
    input: &'a str,
) -> IResult<&'a str, Option<Operation>, E> {
    value(
        None, // Output is thrown away.
        pair(ws(tag("//")), is_not("\n\r")),
    )(input)
}

/// Parses an individual assignment.
///
/// Accepts an assignment in the form of
///
/// `Identifier = Operation : TypeDefinition @Placement`
fn parse_assignment<'a, E: 'a + ParseError<&'a str> + ContextError<&'a str>>(
    input: &'a str,
) -> IResult<&'a str, Operation, E> {
    let (input, identifier) = ws(identifier)(input)?;
    let (input, _) = tag("=")(input)?;
    let (input, operator) = ws(parse_operator)(input)?;
    let (input, args) = opt(argument_list)(input)?;
    let (input, placement) = ws(parse_placement)(input)?;
    Ok((
        input,
        Operation {
            name: identifier.into(),
            kind: operator,
            inputs: args.unwrap_or_default(),
            placement,
        },
    ))
}

/// Parses placement.
fn parse_placement<'a, E: 'a + ParseError<&'a str> + ContextError<&'a str>>(
    input: &'a str,
) -> IResult<&'a str, Placement, E> {
    alt((
        preceded(
            tag("@Host"),
            cut(context(
                "Expecting alphanumeric host name as in @Host(alice)",
                map(
                    delimited(ws(tag("(")), alphanumeric1, ws(tag(")"))),
                    |name| {
                        Placement::Host(HostPlacement {
                            owner: Role::from(name),
                        })
                    },
                ),
            )),
        ),
        preceded(
            tag("@Replicated"),
            cut(context(
                "Expecting host names triplet as in @Replicated(alice, bob, charlie)",
                map(
                    delimited(
                        ws(tag("(")),
                        verify(
                            separated_list0(tag(","), ws(alphanumeric1)),
                            |v: &Vec<&str>| v.len() == 3,
                        ),
                        ws(tag(")")),
                    ),
                    |names| {
                        Placement::Replicated(ReplicatedPlacement {
                            owners: [
                                Role::from(names[0]),
                                Role::from(names[1]),
                                Role::from(names[2]),
                            ],
                        })
                    },
                ),
            )),
        ),
    ))(input)
}

/// Parses list of attributes.
macro_rules! attributes {
    ($inner:expr) => {
        |input: &'a str| delimited(ws(tag("{")), permutation($inner), ws(tag("}")))(input)
    };
}

/// Constructs a parser for a simple unary operation.
macro_rules! unary {
    ($sub:ident) => {
        |input: &'a str| {
            let (input, sig) = operator_signature(1)(input)?;
            Ok((input, $sub { sig }.into()))
        }
    };
}

/// Constructs a parser for a simple binary operation.
macro_rules! binary {
    ($sub:ident) => {
        |input: &'a str| {
            let (input, sig) = operator_signature(2)(input)?;
            Ok((input, $sub { sig }.into()))
        }
    };
}

/// Constructs a parser for a simple binary operation.
macro_rules! operation_on_axis {
    ($sub:ident) => {
        |input: &'a str| {
            let (input, opt_axis) = opt(attributes_single("axis", parse_int))(input)?;
            let (input, sig) = operator_signature(1)(input)?;
            Ok((
                input,
                $sub {
                    sig,
                    axis: opt_axis,
                }
                .into(),
            ))
        }
    };
}

/// Parses operator - maps names to structs.
fn parse_operator<'a, E: 'a + ParseError<&'a str> + ContextError<&'a str>>(
    input: &'a str,
) -> IResult<&'a str, Operator, E> {
    // NOTE: Ideally, we would group all of these parser declarations into a single `alt`
    // combinator. However, `alt` expects a tuple of parsers with cardinality at most 21.
    // We get around this by nesting calls of `alt`, as recommended by the function docs:
    // https://docs.rs/nom/7.0.0/nom/branch/fn.alt.html
    let part1 = alt((
        preceded(tag(IdentityOp::SHORT_NAME), cut(unary!(IdentityOp))),
        preceded(tag(LoadOp::SHORT_NAME), cut(unary!(LoadOp))),
        preceded(tag(SendOp::SHORT_NAME), cut(send_operator)),
        preceded(tag(ReceiveOp::SHORT_NAME), cut(receive_operator)),
        preceded(tag(InputOp::SHORT_NAME), cut(input_operator)),
        preceded(tag(OutputOp::SHORT_NAME), cut(unary!(OutputOp))),
        preceded(tag(ConstantOp::SHORT_NAME), cut(constant)),
        preceded(tag(ShapeOp::SHORT_NAME), cut(unary!(ShapeOp))),
        preceded(tag(BitFillOp::SHORT_NAME), cut(bit_fill)),
        preceded(tag(RingFillOp::SHORT_NAME), cut(ring_fill)),
        preceded(tag(SaveOp::SHORT_NAME), cut(save_operator)),
        preceded(tag(HostAddOp::SHORT_NAME), cut(binary!(HostAddOp))),
        preceded(tag(HostSubOp::SHORT_NAME), cut(binary!(HostSubOp))),
        preceded(tag(HostMulOp::SHORT_NAME), cut(binary!(HostMulOp))),
        preceded(tag(HostDivOp::SHORT_NAME), cut(binary!(HostDivOp))),
        preceded(tag(HostDotOp::SHORT_NAME), cut(binary!(HostDotOp))),
        preceded(
            tag(HostMeanOp::SHORT_NAME),
            cut(operation_on_axis!(HostMeanOp)),
        ),
        preceded(tag(HostExpandDimsOp::SHORT_NAME), cut(hostexpanddims)),
        preceded(tag(HostReshapeOp::SHORT_NAME), cut(unary!(HostReshapeOp))),
        preceded(tag(HostAtLeast2DOp::SHORT_NAME), cut(hostatleast2d)),
        preceded(tag(HostSliceOp::SHORT_NAME), cut(hostslice)),
    ));
    let part2 = alt((
        preceded(
            tag(HostSumOp::SHORT_NAME),
            cut(operation_on_axis!(HostSumOp)),
        ),
        preceded(tag(HostOnesOp::SHORT_NAME), cut(unary!(HostOnesOp))),
        preceded(tag(HostConcatOp::SHORT_NAME), cut(hostconcat)),
        preceded(
            tag(HostTransposeOp::SHORT_NAME),
            cut(unary!(HostTransposeOp)),
        ),
        preceded(tag(HostInverseOp::SHORT_NAME), cut(unary!(HostInverseOp))),
        preceded(tag(RingAddOp::SHORT_NAME), cut(binary!(RingAddOp))),
        preceded(tag(RingSubOp::SHORT_NAME), cut(binary!(RingSubOp))),
        preceded(tag(RingMulOp::SHORT_NAME), cut(binary!(RingMulOp))),
        preceded(tag(RingDotOp::SHORT_NAME), cut(binary!(RingDotOp))),
        preceded(
            tag(RingSumOp::SHORT_NAME),
            cut(operation_on_axis!(RingSumOp)),
        ),
        preceded(tag(RingSampleSeededOp::SHORT_NAME), cut(ring_sample_seeded)),
        preceded(tag(RingSampleOp::SHORT_NAME), cut(ring_sample)),
        preceded(tag(RingShlOp::SHORT_NAME), cut(ring_shl)),
        preceded(tag(RingShrOp::SHORT_NAME), cut(ring_shr)),
        preceded(tag(PrimDeriveSeedOp::SHORT_NAME), cut(prim_derive_seed)),
        preceded(tag(PrimPrfKeyGenOp::SHORT_NAME), cut(prim_gen_prf_key)),
        preceded(
            tag(RingFixedpointEncodeOp::SHORT_NAME),
            cut(fixed_point_ring_encode),
        ),
        preceded(
            tag(RingFixedpointDecodeOp::SHORT_NAME),
            cut(fixed_point_ring_decode),
        ),
        preceded(
            tag(RingFixedpointMeanOp::SHORT_NAME),
            cut(fixed_point_ring_mean),
        ),
        preceded(tag(FixedpointEncodeOp::SHORT_NAME), cut(fixed_point_encode)),
        preceded(tag(FixedpointDecodeOp::SHORT_NAME), cut(fixed_point_decode)),
    ));
    let part3 = alt((
        preceded(tag(RingInjectOp::SHORT_NAME), cut(ring_inject)),
        preceded(tag(BitExtractOp::SHORT_NAME), cut(bit_extract)),
        preceded(tag(BitSampleSeededOp::SHORT_NAME), cut(bit_sample_seeded)),
        preceded(tag(BitSampleOp::SHORT_NAME), cut(bit_sample)),
        preceded(tag(BitXorOp::SHORT_NAME), cut(bit_xor)),
        preceded(tag(BitAndOp::SHORT_NAME), cut(bit_and)),
        preceded(tag(HostSqrtOp::SHORT_NAME), cut(unary!(HostSqrtOp))),
        preceded(tag(HostDiagOp::SHORT_NAME), cut(unary!(HostDiagOp))),
        preceded(tag(HostSqueezeOp::SHORT_NAME), cut(hostsqueeze)),
        preceded(tag(AddOp::SHORT_NAME), cut(binary!(AddOp))),
        preceded(tag(SubOp::SHORT_NAME), cut(binary!(SubOp))),
        preceded(tag(MulOp::SHORT_NAME), cut(binary!(MulOp))),
        preceded(tag(DivOp::SHORT_NAME), cut(binary!(DivOp))),
        preceded(tag(DotOp::SHORT_NAME), cut(binary!(DotOp))),
        preceded(tag(MeanOp::SHORT_NAME), cut(operation_on_axis!(MeanOp))),
    ));
    alt((part1, part2, part3))(input)
}

/// Parses a Constant
fn constant<'a, E: 'a + ParseError<&'a str> + ContextError<&'a str>>(
    input: &'a str,
) -> IResult<&'a str, Operator, E> {
    let (input, value) = attributes_single("value", constant_literal)(input)?;
    let (input, optional_type) = opt(operator_signature(0))(input)?;
    let sig = optional_type.unwrap_or_else(|| Signature::nullary(value.ty()));

    Ok((input, ConstantOp { sig, value }.into()))
}

/// Parses a Send operator
fn send_operator<'a, E: 'a + ParseError<&'a str> + ContextError<&'a str>>(
    input: &'a str,
) -> IResult<&'a str, Operator, E> {
    let (input, (rendezvous_key, receiver)) = attributes!((
        attributes_member("rendezvous_key", map(parse_hex, RendezvousKey::from_bytes)),
        attributes_member("receiver", string)
    ))(input)?;
    let (input, optional_type) = opt(operator_signature(0))(input)?;
    let sig = optional_type.unwrap_or_else(|| Signature::unary(Ty::Unknown, Ty::Unknown));
    Ok((
        input,
        SendOp {
            sig,
            rendezvous_key,
            receiver: Role::from(receiver),
        }
        .into(),
    ))
}

/// Parses a Receive operator
fn receive_operator<'a, E: 'a + ParseError<&'a str> + ContextError<&'a str>>(
    input: &'a str,
) -> IResult<&'a str, Operator, E> {
    let (input, (rendezvous_key, sender)) = attributes!((
        attributes_member("rendezvous_key", map(parse_hex, RendezvousKey::from_bytes)),
        attributes_member("sender", string)
    ))(input)?;
    let (input, sig) = operator_signature(0)(input)?;
    Ok((
        input,
        ReceiveOp {
            sig,
            rendezvous_key,
            sender: Role::from(sender),
        }
        .into(),
    ))
}

/// Parses an Input operator
fn input_operator<'a, E: 'a + ParseError<&'a str> + ContextError<&'a str>>(
    input: &'a str,
) -> IResult<&'a str, Operator, E> {
    let (input, arg_name) = attributes_single("arg_name", string)(input)?;
    let (input, sig) = operator_signature(0)(input)?;
    Ok((input, InputOp { sig, arg_name }.into()))
}

/// Parses a HostExpandDims operator
fn hostexpanddims<'a, E: 'a + ParseError<&'a str> + ContextError<&'a str>>(
    input: &'a str,
) -> IResult<&'a str, Operator, E> {
    let (input, axis) = attributes_single("axis", vector(parse_int))(input)?;
    let (input, sig) = operator_signature(1)(input)?;
    Ok((input, HostExpandDimsOp { sig, axis }.into()))
}

/// Parses a HostExpandDims operator
fn hostsqueeze<'a, E: 'a + ParseError<&'a str> + ContextError<&'a str>>(
    input: &'a str,
) -> IResult<&'a str, Operator, E> {
    let (input, axis) = opt(attributes_single("axis", parse_int))(input)?;
    let (input, sig) = operator_signature(1)(input)?;
    Ok((input, HostSqueezeOp { sig, axis }.into()))
}

/// Parses a HostAtLeast2D operator.
fn hostatleast2d<'a, E: 'a + ParseError<&'a str> + ContextError<&'a str>>(
    input: &'a str,
) -> IResult<&'a str, Operator, E> {
    let (input, to_column_vector) = attributes_single("to_column_vector", parse_bool)(input)?;
    let (input, sig) = operator_signature(1)(input)?;
    Ok((
        input,
        HostAtLeast2DOp {
            sig,
            to_column_vector,
        }
        .into(),
    ))
}

/// Parses a HostSlice operator.
fn hostslice<'a, E: 'a + ParseError<&'a str> + ContextError<&'a str>>(
    input: &'a str,
) -> IResult<&'a str, Operator, E> {
    let (input, (start, end)) = attributes!((
        attributes_member("start", parse_int),
        attributes_member("end", parse_int)
    ))(input)?;
    let (input, sig) = operator_signature(1)(input)?;
    Ok((
        input,
        HostSliceOp {
            sig,
            slice: SliceInfo(vec![SliceInfoElem {
                start,
                step: None,
                end: Some(end),
            }]),
        }
        .into(),
    ))
}

/// Parses a HostConcat operator.
fn hostconcat<'a, E: 'a + ParseError<&'a str> + ContextError<&'a str>>(
    input: &'a str,
) -> IResult<&'a str, Operator, E> {
    let (input, axis) = attributes_single("axis", parse_int)(input)?;
    let (input, sig) = operator_signature(2)(input)?;
    Ok((input, HostConcatOp { sig, axis }.into()))
}

/// Parses a RingSampleOp operator.
fn ring_sample<'a, E: 'a + ParseError<&'a str> + ContextError<&'a str>>(
    input: &'a str,
) -> IResult<&'a str, Operator, E> {
    let (input, opt_max_value) = opt(attributes_single("max_value", parse_int))(input)?;
    let (input, sig) = operator_signature(0)(input)?;
    Ok((
        input,
        RingSampleOp {
            sig,
            max_value: opt_max_value,
        }
        .into(),
    ))
}

/// Parses a RingSampleSeededOp operator.
fn ring_sample_seeded<'a, E: 'a + ParseError<&'a str> + ContextError<&'a str>>(
    input: &'a str,
) -> IResult<&'a str, Operator, E> {
    let (input, opt_max_value) = opt(attributes_single("max_value", parse_int))(input)?;
    let (input, sig) = operator_signature(0)(input)?;
    Ok((
        input,
        RingSampleSeededOp {
            sig,
            max_value: opt_max_value,
        }
        .into(),
    ))
}

/// Parses a BitSampleOp operator.
fn bit_sample<'a, E: 'a + ParseError<&'a str> + ContextError<&'a str>>(
    input: &'a str,
) -> IResult<&'a str, Operator, E> {
    let (input, sig) = operator_signature(0)(input)?;
    Ok((input, BitSampleOp { sig }.into()))
}

/// Parses a BitSampleSeededOp operator.
fn bit_sample_seeded<'a, E: 'a + ParseError<&'a str> + ContextError<&'a str>>(
    input: &'a str,
) -> IResult<&'a str, Operator, E> {
    let (input, sig) = operator_signature(0)(input)?;
    Ok((input, BitSampleSeededOp { sig }.into()))
}

/// Parses a BitFill operator.
fn bit_fill<'a, E: 'a + ParseError<&'a str> + ContextError<&'a str>>(
    input: &'a str,
) -> IResult<&'a str, Operator, E> {
    let (input, value) = attributes_single("value", constant_literal)(input)?;
    let (input, sig) = operator_signature(1)(input)?;
    Ok((input, BitFillOp { sig, value }.into()))
}

/// Parses a RingFill operator.
fn ring_fill<'a, E: 'a + ParseError<&'a str> + ContextError<&'a str>>(
    input: &'a str,
) -> IResult<&'a str, Operator, E> {
    let (input, value) = attributes_single("value", constant_literal)(input)?;
    let (input, sig) = operator_signature(1)(input)?;
    Ok((input, RingFillOp { sig, value }.into()))
}

/// Parses a RingShl operator.
fn ring_shl<'a, E: 'a + ParseError<&'a str> + ContextError<&'a str>>(
    input: &'a str,
) -> IResult<&'a str, Operator, E> {
    let (input, amount) = attributes_single("amount", parse_int)(input)?;
    let (input, sig) = operator_signature(0)(input)?;
    Ok((input, RingShlOp { sig, amount }.into()))
}

/// Parses a RingShr operator.
fn ring_shr<'a, E: 'a + ParseError<&'a str> + ContextError<&'a str>>(
    input: &'a str,
) -> IResult<&'a str, Operator, E> {
    let (input, amount) = attributes_single("amount", parse_int)(input)?;
    let (input, sig) = operator_signature(0)(input)?;
    Ok((input, RingShrOp { sig, amount }.into()))
}

/// Parses a PrimPrfKeyGen operator.
fn prim_gen_prf_key<'a, E: 'a + ParseError<&'a str> + ContextError<&'a str>>(
    input: &'a str,
) -> IResult<&'a str, Operator, E> {
    Ok((
        input,
        PrimPrfKeyGenOp {
            sig: Signature::nullary(Ty::PrfKey),
        }
        .into(),
    ))
}

/// Parses a PrimDeriveSeed operator.
fn prim_derive_seed<'a, E: 'a + ParseError<&'a str> + ContextError<&'a str>>(
    input: &'a str,
) -> IResult<&'a str, Operator, E> {
    let (input, sync_key) =
        attributes_single("sync_key", map_res(vector(parse_int), SyncKey::try_from))(input)
            .map_err(|_: nom::Err<nom::error::Error<&str>>| {
                Error(make_error(input, ErrorKind::MapRes))
            })?;
    let (input, opt_sig) = opt(operator_signature(0))(input)?;
    let sig = opt_sig.unwrap_or_else(|| Signature::nullary(Ty::Seed));
    Ok((input, PrimDeriveSeedOp { sig, sync_key }.into()))
}

/// Parses a RingFixedpointEncode operator.
fn fixed_point_ring_encode<'a, E: 'a + ParseError<&'a str> + ContextError<&'a str>>(
    input: &'a str,
) -> IResult<&'a str, Operator, E> {
    let (input, (scaling_base, scaling_exp)) = attributes!((
        attributes_member("scaling_base", parse_int),
        attributes_member("scaling_exp", parse_int)
    ))(input)?;
    let (input, sig) = operator_signature(0)(input)?;
    Ok((
        input,
        RingFixedpointEncodeOp {
            sig,
            scaling_base,
            scaling_exp,
        }
        .into(),
    ))
}

/// Parses a RingFixedpointDecode operator.
fn fixed_point_ring_decode<'a, E: 'a + ParseError<&'a str> + ContextError<&'a str>>(
    input: &'a str,
) -> IResult<&'a str, Operator, E> {
    let (input, (scaling_base, scaling_exp)) = attributes!((
        attributes_member("scaling_base", parse_int),
        attributes_member("scaling_exp", parse_int)
    ))(input)?;
    let (input, sig) = operator_signature(1)(input)?;
    Ok((
        input,
        RingFixedpointDecodeOp {
            sig,
            scaling_base,
            scaling_exp,
        }
        .into(),
    ))
}

/// Parses a FixedpointEncode operator.
fn fixed_point_encode<'a, E: 'a + ParseError<&'a str> + ContextError<&'a str>>(
    input: &'a str,
) -> IResult<&'a str, Operator, E> {
    let (input, (fractional_precision, integral_precision)) = attributes!((
        attributes_member("fractional_precision", parse_int),
        attributes_member("integral_precision", parse_int)
    ))(input)?;

    let (input, sig) = operator_signature(0)(input)?;
    Ok((
        input,
        FixedpointEncodeOp {
            sig,
            fractional_precision,
            integral_precision,
        }
        .into(),
    ))
}

/// Parses a FixedpointDecode operator.
fn fixed_point_decode<'a, E: 'a + ParseError<&'a str> + ContextError<&'a str>>(
    input: &'a str,
) -> IResult<&'a str, Operator, E> {
    let (input, fractional_precision) =
        attributes_single("fractional_precision", parse_int)(input)?;
    let (input, sig) = operator_signature(1)(input)?;
    Ok((
        input,
        FixedpointDecodeOp {
            sig,
            fractional_precision,
        }
        .into(),
    ))
}

/// Parses a Save operator.
fn save_operator<'a, E: 'a + ParseError<&'a str> + ContextError<&'a str>>(
    input: &'a str,
) -> IResult<&'a str, Operator, E> {
    let (input, sig) = operator_signature(2)(input)?;
    Ok((input, SaveOp { sig }.into()))
}

/// Parses a RingFixedpointMean operator.
fn fixed_point_ring_mean<'a, E: 'a + ParseError<&'a str> + ContextError<&'a str>>(
    input: &'a str,
) -> IResult<&'a str, Operator, E> {
    let (input, (scaling_base, scaling_exp, axis)) = attributes!((
        attributes_member("scaling_base", parse_int),
        attributes_member("scaling_exp", parse_int),
        opt(attributes_member("axis", parse_int))
    ))(input)?;

    let (input, sig) = operator_signature(0)(input)?;
    Ok((
        input,
        RingFixedpointMeanOp {
            sig,
            axis,
            scaling_base,
            scaling_exp,
        }
        .into(),
    ))
}

/// Parses a RingInject operator.
fn ring_inject<'a, E: 'a + ParseError<&'a str> + ContextError<&'a str>>(
    input: &'a str,
) -> IResult<&'a str, Operator, E> {
    let (input, bit_idx) = attributes_single("bit_idx", parse_int)(input)?;
    let (input, sig) = operator_signature(1)(input)?;
    Ok((input, RingInjectOp { sig, bit_idx }.into()))
}

/// Parses a BitExtract operator.
fn bit_extract<'a, E: 'a + ParseError<&'a str> + ContextError<&'a str>>(
    input: &'a str,
) -> IResult<&'a str, Operator, E> {
    let (input, bit_idx) = attributes_single("bit_idx", parse_int)(input)?;
    let (input, sig) = operator_signature(1)(input)?;
    Ok((input, BitExtractOp { sig, bit_idx }.into()))
}

/// Parses a BitXor operator.
fn bit_xor<'a, E: 'a + ParseError<&'a str> + ContextError<&'a str>>(
    input: &'a str,
) -> IResult<&'a str, Operator, E> {
    let (input, opt_sig) = opt(operator_signature(0))(input)?;
    let sig = opt_sig.unwrap_or_else(|| Signature::nullary(Ty::HostBitTensor));
    Ok((input, BitXorOp { sig }.into()))
}

/// Parses a BitAnd operator.
fn bit_and<'a, E: 'a + ParseError<&'a str> + ContextError<&'a str>>(
    input: &'a str,
) -> IResult<&'a str, Operator, E> {
    let (input, opt_sig) = opt(operator_signature(0))(input)?;
    let sig = opt_sig.unwrap_or_else(|| Signature::nullary(Ty::HostBitTensor));
    Ok((input, BitAndOp { sig }.into()))
}

/// Parses list of arguments.
///
/// Accepts input in the form of
///
/// `(name, name, name)`
fn argument_list<'a, E: 'a + ParseError<&'a str> + ContextError<&'a str>>(
    input: &'a str,
) -> IResult<&'a str, Vec<String>, E> {
    context(
        "Expecting comma separated list of identifiers",
        delimited(
            tag("("),
            separated_list0(tag(","), map(ws(identifier), |s| s.to_string())),
            tag(")"),
        ),
    )(input)
}

/// Parses list of attributes when there is only one attribute.
///
/// This is an optimization to avoid permutation cast for the simple case.
fn attributes_single<'a, O, F: 'a, E: 'a + ParseError<&'a str> + ContextError<&'a str>>(
    name: &'a str,
    inner: F,
) -> impl FnMut(&'a str) -> IResult<&'a str, O, E>
where
    F: FnMut(&'a str) -> IResult<&'a str, O, E>,
{
    delimited(ws(tag("{")), attributes_member(name, inner), ws(tag("}")))
}

/// Parses a single attribute with an optional comma at the end.
fn attributes_member<'a, O, F: 'a, E: 'a + ParseError<&'a str> + ContextError<&'a str>>(
    name1: &'a str,
    inner1: F,
) -> impl FnMut(&'a str) -> IResult<&'a str, O, E>
where
    F: FnMut(&'a str) -> IResult<&'a str, O, E>,
{
    map(
        tuple((ws(tag(name1)), ws(tag("=")), inner1, opt(ws(tag(","))))),
        |(_, _, v, _)| v,
    )
}

/// Parses operator's type signature
///
/// Accepts input in the form of
///
/// `: (Float32Tensor, Float32Tensor) -> Float32Tensor`
/// `: ([Float32Tensor]) -> Float32Tensor`
///
/// * `arg_count` - the number of required arguments
fn operator_signature<'a, E: 'a + ParseError<&'a str> + ContextError<&'a str>>(
    arg_count: usize,
) -> impl FnMut(&'a str) -> IResult<&'a str, Signature, E> {
    preceded(
        ws(tag(":")),
        alt((fixed_arrity_signature(arg_count), variadic_signature())),
    )
}

/// Parses operator's type signature - fixed arity form
///
/// Accepts input in the form of
///
/// `(Float32Tensor, Float32Tensor) -> Float32Tensor`
///
/// * `arg_count` - the number of required arguments
fn fixed_arrity_signature<'a, E: 'a + ParseError<&'a str> + ContextError<&'a str>>(
    arg_count: usize,
) -> impl FnMut(&'a str) -> IResult<&'a str, Signature, E> {
    move |input: &'a str| {
        let (input, args_types) = verify(
            delimited(
                tag("("),
                separated_list0(tag(","), ws(parse_type)),
                tag(")"),
            ),
            |v: &Vec<Ty>| v.len() >= arg_count,
        )(input)?;

        let (input, _) = ws(tag("->"))(input)?;
        let (input, result_type) = ws(parse_type)(input)?;

        match args_types.len() {
            0 => Ok((input, Signature::nullary(result_type))),
            1 => Ok((input, Signature::unary(args_types[0], result_type))),
            2 => Ok((
                input,
                Signature::binary(args_types[0], args_types[1], result_type),
            )),
            3 => Ok((
                input,
                Signature::ternary(args_types[0], args_types[1], args_types[2], result_type),
            )),
            _ => Err(Error(make_error(input, ErrorKind::Tag))),
        }
    }
}

/// Parses operator's type signature - variadic form
///
/// Accepts input in the form of
///
/// `([Float32Tensor]) -> Float32Tensor`
fn variadic_signature<'a, E: 'a + ParseError<&'a str> + ContextError<&'a str>>(
) -> impl FnMut(&'a str) -> IResult<&'a str, Signature, E> {
    move |input: &'a str| {
        let (input, (_, _, args_type, _, _)) = tuple((
            ws(tag("(")),
            ws(tag("[")),
            ws(parse_type),
            ws(tag("]")),
            ws(tag(")")),
        ))(input)?;

        let (input, _) = ws(tag("->"))(input)?;
        let (input, result_type) = ws(parse_type)(input)?;

        Ok((input, Signature::variadic(args_type, result_type)))
    }
}

/// Parses an individual type's literal
fn parse_type<'a, E: 'a + ParseError<&'a str> + ContextError<&'a str>>(
    input: &'a str,
) -> IResult<&'a str, Ty, E> {
    let (i, type_name) = alphanumeric1(input)?;
    match type_name {
        "Unknown" => Ok((i, Ty::Unknown)),
        "Shape" => Ok((i, Ty::HostShape)),
        "Seed" => Ok((i, Ty::Seed)),
        "PrfKey" => Ok((i, Ty::PrfKey)),
        "String" => Ok((i, Ty::HostString)),
        "BitTensor" => Ok((i, Ty::HostBitTensor)),
        "BitArray64" => Ok((i, Ty::HostBitArray64)),
        "BitArray128" => Ok((i, Ty::HostBitArray128)),
        "Ring64Tensor" => Ok((i, Ty::HostRing64Tensor)),
        "Ring128Tensor" => Ok((i, Ty::HostRing128Tensor)),
        "Float32Tensor" => Ok((i, Ty::HostFloat32Tensor)),
        "Float64Tensor" => Ok((i, Ty::HostFloat64Tensor)),
        "Int8Tensor" => Ok((i, Ty::HostInt8Tensor)),
        "Int16Tensor" => Ok((i, Ty::HostInt16Tensor)),
        "Int32Tensor" => Ok((i, Ty::HostInt32Tensor)),
        "Int64Tensor" => Ok((i, Ty::HostInt64Tensor)),
        "Uint8Tensor" => Ok((i, Ty::HostUint8Tensor)),
        "Uint16Tensor" => Ok((i, Ty::HostUint16Tensor)),
        "Uint32Tensor" => Ok((i, Ty::HostUint32Tensor)),
        "Uint64Tensor" => Ok((i, Ty::HostUint64Tensor)),
        "HostFixed64Tensor" => Ok((i, Ty::HostFixed64Tensor)),
        "HostFixed128Tensor" => Ok((i, Ty::HostFixed128Tensor)),
        "Replicated64Tensor" => Ok((i, Ty::ReplicatedRing64Tensor)),
        "Replicated128Tensor" => Ok((i, Ty::ReplicatedRing128Tensor)),
        "ReplicatedBitTensor" => Ok((i, Ty::ReplicatedBitTensor)),
        "ReplicatedSetup" => Ok((i, Ty::ReplicatedSetup)),
        "Additive64Tensor" => Ok((i, Ty::AdditiveRing64Tensor)),
        "Additive128Tensor" => Ok((i, Ty::AdditiveRing128Tensor)),
        "ReplicatedShape" => Ok((i, Ty::ReplicatedShape)),
        "AdditiveBitTensor" => Ok((i, Ty::AdditiveBitTensor)),
        "AdditiveShape" => Ok((i, Ty::AdditiveShape)),
        "Fixed64Tensor" => Ok((i, Ty::Fixed64Tensor)),
        "Fixed128Tensor" => Ok((i, Ty::Fixed128Tensor)),
        "Unit" => Ok((i, Ty::Unit)),
        "Float32" => Ok((i, Ty::Float32)),
        "Float64" => Ok((i, Ty::Float64)),
        "Ring64" => Ok((i, Ty::Ring64)),
        "Ring128" => Ok((i, Ty::Ring128)),
        "Tensor" => Ok((i, Ty::Tensor(TensorDType::Float64))), // TODO: Find the way to represent inner in the textual
        _ => Err(Error(make_error(input, ErrorKind::Tag))),
    }
}

fn constant_literal_helper<'a, O1, F1, F2, E>(
    expected_type: &'a str,
    parser: F1,
    mapper: F2,
) -> impl FnMut(&'a str) -> IResult<&'a str, Constant, E>
where
    F1: FnMut(&'a str) -> IResult<&'a str, O1, E>,
    F2: FnMut(O1) -> Constant,
    E: 'a + ParseError<&'a str> + ContextError<&'a str>,
{
    map(
        preceded(
            tag(expected_type),
            delimited(ws(tag("(")), parser, ws(tag(")"))),
        ),
        mapper,
    )
}

/// Parses a literal for a constant (not a placed value).
fn constant_literal<'a, E: 'a + ParseError<&'a str> + ContextError<&'a str>>(
    input: &'a str,
) -> IResult<&'a str, Constant, E> {
    alt((
        constant_literal_helper("Seed", parse_hex, |v| Constant::RawSeed(RawSeed(v))),
        constant_literal_helper("PrfKey", parse_hex, |v| Constant::RawPrfKey(RawPrfKey(v))),
        constant_literal_helper("Float32", float, Constant::Float32),
        constant_literal_helper("Float64", double, Constant::Float64),
        constant_literal_helper("String", string, Constant::String),
        map(ws(string), Constant::String), // Alternative syntax for strings - no type
        constant_literal_helper("Ring64", parse_int, Constant::Ring64),
        constant_literal_helper("Ring128", parse_int, Constant::Ring128),
        constant_literal_helper("Shape", vector(parse_int), |v| {
            Constant::RawShape(RawShape(v))
        }),
        constant_literal_helper("Bit", parse_int, Constant::Bit),
        // 1D arrars
        alt((
            constant_literal_helper("Int8Tensor", vector(parse_int), |v| {
                Constant::HostInt8Tensor(v.into())
            }),
            constant_literal_helper("Int16Tensor", vector(parse_int), |v| {
                Constant::HostInt16Tensor(v.into())
            }),
            constant_literal_helper("Int32Tensor", vector(parse_int), |v| {
                Constant::HostInt32Tensor(v.into())
            }),
            constant_literal_helper("Int64Tensor", vector(parse_int), |v| {
                Constant::HostInt64Tensor(v.into())
            }),
            constant_literal_helper("Uint8Tensor", vector(parse_int), |v| {
                Constant::HostUint8Tensor(v.into())
            }),
            constant_literal_helper("Uint16Tensor", vector(parse_int), |v| {
                Constant::HostUint16Tensor(v.into())
            }),
            constant_literal_helper("Uint32Tensor", vector(parse_int), |v| {
                Constant::HostUint32Tensor(v.into())
            }),
            constant_literal_helper("Uint64Tensor", vector(parse_int), |v| {
                Constant::HostUint64Tensor(v.into())
            }),
            constant_literal_helper("Float32Tensor", vector(float), |v| {
                Constant::HostFloat32Tensor(v.into())
            }),
            constant_literal_helper("Float64Tensor", vector(double), |v| {
                Constant::HostFloat64Tensor(v.into())
            }),
            constant_literal_helper("Ring64Tensor", vector(parse_int), |v| {
                Constant::HostRing64Tensor(v.into())
            }),
            constant_literal_helper("Ring128Tensor", vector(parse_int), |v| {
                Constant::HostRing128Tensor(v.into())
            }),
            constant_literal_helper("HostBitTensor", vector(parse_int), |v| {
                Constant::HostBitTensor(v.into())
            }),
        )),
        // 2D arrars
        alt((
            constant_literal_helper("Int8Tensor", vector2(parse_int), |v| {
                Constant::HostInt8Tensor(v.into())
            }),
            constant_literal_helper("Int16Tensor", vector2(parse_int), |v| {
                Constant::HostInt16Tensor(v.into())
            }),
            constant_literal_helper("Int32Tensor", vector2(parse_int), |v| {
                Constant::HostInt32Tensor(v.into())
            }),
            constant_literal_helper("Int64Tensor", vector2(parse_int), |v| {
                Constant::HostInt64Tensor(v.into())
            }),
            constant_literal_helper("Uint8Tensor", vector2(parse_int), |v| {
                Constant::HostUint8Tensor(v.into())
            }),
            constant_literal_helper("Uint16Tensor", vector2(parse_int), |v| {
                Constant::HostUint16Tensor(v.into())
            }),
            constant_literal_helper("Uint32Tensor", vector2(parse_int), |v| {
                Constant::HostUint32Tensor(v.into())
            }),
            constant_literal_helper("Uint64Tensor", vector2(parse_int), |v| {
                Constant::HostUint64Tensor(v.into())
            }),
            constant_literal_helper("Float32Tensor", vector2(float), |v| {
                Constant::HostFloat32Tensor(v.into())
            }),
            constant_literal_helper("Float64Tensor", vector2(double), |v| {
                Constant::HostFloat64Tensor(v.into())
            }),
            constant_literal_helper(
                "Ring64Tensor",
                vector2(parse_int),
                |v: ndarray::ArrayD<u64>| Constant::HostRing64Tensor(v.into()),
            ),
            constant_literal_helper(
                "Ring128Tensor",
                vector2(parse_int),
                |v: ndarray::ArrayD<u128>| Constant::HostRing128Tensor(v.into()),
            ),
            constant_literal_helper("HostBitTensor", vector2(parse_int), |v| {
                Constant::HostBitTensor(v.into())
            }),
        )),
    ))(input)
}

/// Parses a literal for a constant (not a placed value).
fn value_literal<'a, E: 'a + ParseError<&'a str> + ContextError<&'a str>>(
    input: &'a str,
) -> IResult<&'a str, Value, E> {
    let (input, (v, p)) = tuple((constant_literal, ws(parse_placement)))(input)?;
    match p {
        Placement::Host(h) => Ok((input, v.place(&h))),
        _ => unimplemented!(), // TODO (lvorona) return parsing error that we do not support other placements in the textual form
    }
}

/// Parses a vector of items, using the supplied innter parser.
fn vector<'a, F: 'a, O, E: 'a + ParseError<&'a str> + ContextError<&'a str>>(
    inner: F,
) -> impl FnMut(&'a str) -> IResult<&'a str, Vec<O>, E>
where
    F: FnMut(&'a str) -> IResult<&'a str, O, E>,
{
    delimited(tag("["), separated_list0(ws(tag(",")), inner), tag("]"))
}

/// Parses a 2D vector of items, using the supplied innter parser.
fn vector2<'a, F: 'a, O: 'a, E: 'a>(
    inner: F,
) -> impl FnMut(&'a str) -> IResult<&'a str, ndarray::ArrayD<O>, E>
where
    F: FnMut(&'a str) -> IResult<&'a str, O, E> + Copy,
    O: Clone,
    E: ParseError<&'a str> + ContextError<&'a str>,
{
    move |input: &'a str| {
        let (input, vec2) = vector(vector(inner))(input)?;
        let mut data = Vec::new();

        let ncols = vec2.first().map_or(0, |row| row.len());
        let mut nrows = 0;

        for row in &vec2 {
            data.extend_from_slice(row);
            nrows += 1;
        }

        ndarray::Array::from_shape_vec(ndarray::IxDyn(&[nrows, ncols]), data)
            .map(|a| (input, a))
            .map_err(|_: ndarray::ShapeError| Error(make_error(input, ErrorKind::MapRes)))
    }
}

/// Parses integer (or anything implementing FromStr from decimal digits)
fn parse_int<'a, O: std::str::FromStr, E: 'a + ParseError<&'a str> + ContextError<&'a str>>(
    input: &'a str,
) -> IResult<&'a str, O, E> {
    map_res(digit1, |s: &str| s.parse::<O>())(input)
        .map_err(|_: nom::Err<nom::error::Error<&str>>| Error(make_error(input, ErrorKind::MapRes)))
}

/// Parses a single byte, writte as two hex character.
///
/// Leading '0' is mandatory for bytes 0x00 - 0x0F.
fn parse_hex_u8<'a, E>(input: &'a str) -> IResult<&'a str, u8, E>
where
    E: ParseError<&'a str>,
{
    let parse_hex = take_while_m_n(2, 2, |c: char| c.is_ascii_hexdigit());
    map_res(parse_hex, move |hex| u8::from_str_radix(hex, 16))(input)
        .map_err(|_: nom::Err<nom::error::Error<&str>>| Error(make_error(input, ErrorKind::MapRes)))
}

/// Parse sa hux dump, without any separators.
///
/// Errors out if there is not enough data to fill an array of length N.
fn parse_hex<'a, E, const N: usize>(input: &'a str) -> IResult<&'a str, [u8; N], E>
where
    E: ParseError<&'a str>,
{
    let mut buf: [u8; N] = [0; N];
    let (rest, ()) = fill(parse_hex_u8, &mut buf)(input)?;
    Ok((rest, buf))
}

/// Wraps the innner parser in optional spaces.
///
/// From nom::recepies
fn ws<'a, F: 'a, O, E: ParseError<&'a str>>(
    inner: F,
) -> impl FnMut(&'a str) -> IResult<&'a str, O, E>
where
    F: Fn(&'a str) -> IResult<&'a str, O, E>,
{
    delimited(space0, inner, space0)
}

/// Parses an identifier
///
/// From nom::recepies
pub fn identifier<'a, E: ParseError<&'a str>>(input: &'a str) -> IResult<&'a str, &'a str, E> {
    recognize(pair(
        alt((alpha1, tag("_"))),
        many0(alt((alphanumeric1, tag("_")))),
    ))(input)
}

/// Parses an escaped character: \n, \t, \r, \u{00AC}, etc.
///
/// From nom examples (MIT licesnse, so it is ok)
fn parse_hex_u32<'a, E>(input: &'a str) -> IResult<&'a str, u32, E>
where
    E: ParseError<&'a str>,
{
    let parse_hex = take_while_m_n(1, 6, |c: char| c.is_ascii_hexdigit());
    let parse_delimited_hex = preceded(char('u'), delimited(char('{'), parse_hex, char('}')));
    map_res(parse_delimited_hex, move |hex| u32::from_str_radix(hex, 16))(input)
        .map_err(|_: nom::Err<nom::error::Error<&str>>| Error(make_error(input, ErrorKind::MapRes)))
}

/// Parses a single unicode character.
///
/// From nom examples (MIT licesnse, so it is ok)
fn parse_unicode<'a, E>(input: &'a str) -> IResult<&'a str, char, E>
where
    E: ParseError<&'a str>,
{
    map_opt(parse_hex_u32, std::char::from_u32)(input)
}

/// Parses any supported escaped character
///
/// From nom examples (MIT licesnse, so it is ok)
fn parse_escaped_char<'a, E>(input: &'a str) -> IResult<&'a str, char, E>
where
    E: ParseError<&'a str>,
{
    preceded(
        char('\\'),
        alt((
            parse_unicode,
            value('\n', char('n')),
            value('\r', char('r')),
            value('\t', char('t')),
            value('\u{08}', char('b')),
            value('\u{0C}', char('f')),
            value('\\', char('\\')),
            value('/', char('/')),
            value('"', char('"')),
        )),
    )(input)
}

/// Parse a backslash, followed by any amount of whitespace. This is used later
/// to discard any escaped whitespace.
///
/// From nom examples (MIT licesnse, so it is ok)
fn parse_escaped_whitespace<'a, E: ParseError<&'a str>>(
    input: &'a str,
) -> IResult<&'a str, &'a str, E> {
    preceded(char('\\'), multispace1)(input)
}

/// Parse a non-empty block of text that doesn't include \ or "
///
/// From nom examples (MIT licesnse, so it is ok)
fn parse_literal<'a, E: ParseError<&'a str>>(input: &'a str) -> IResult<&'a str, &'a str, E> {
    let not_quote_slash = is_not("\"\\");
    verify(not_quote_slash, |s: &str| !s.is_empty())(input)
}

/// A string fragment contains a fragment of a string being parsed: either
/// a non-empty Literal (a series of non-escaped characters), a single
/// parsed escaped character, or a block of escaped whitespace.
///
/// From nom examples (MIT licesnse, so it is ok)
#[derive(Debug, Clone, Copy, PartialEq, Eq)]
enum StringFragment<'a> {
    Literal(&'a str),
    EscapedChar(char),
    EscapedWS,
}

/// Combine parse_literal, parse_escaped_whitespace, and parse_escaped_char
/// into a StringFragment.
///
/// From nom examples (MIT licesnse, so it is ok)
fn parse_fragment<'a, E>(input: &'a str) -> IResult<&'a str, StringFragment<'a>, E>
where
    E: ParseError<&'a str>,
{
    alt((
        map(parse_literal, StringFragment::Literal),
        map(parse_escaped_char, StringFragment::EscapedChar),
        value(StringFragment::EscapedWS, parse_escaped_whitespace),
    ))(input)
}

/// Parse a string. Use a loop of parse_fragment and push all of the fragments
/// into an output string.
///
/// From nom examples (MIT licesnse, so it is ok)
fn string<'a, E>(input: &'a str) -> IResult<&'a str, String, E>
where
    E: ParseError<&'a str>,
{
    let build_string = fold_many0(parse_fragment, String::new(), |mut string, fragment| {
        match fragment {
            StringFragment::Literal(s) => string.push_str(s),
            StringFragment::EscapedChar(c) => string.push(c),
            StringFragment::EscapedWS => {}
        }
        string
    });
    delimited(char('"'), build_string, char('"'))(input)
}

/// A very simple boolean parser.
///
/// Only accepts literals `true` and `false`.
fn parse_bool<'a, E: 'a + ParseError<&'a str> + ContextError<&'a str>>(
    input: &'a str,
) -> IResult<&'a str, bool, E> {
    alt((value(true, tag("true")), value(false, tag("false"))))(input)
}

/// A serializer to produce the same textual format from a computation
pub trait ToTextual {
    fn to_textual(&self) -> String;
}

impl ToTextual for Computation {
    fn to_textual(&self) -> String {
        itertools::join(self.operations.iter().map(|op| op.to_textual()), "\n")
    }
}

impl ToTextual for Operation {
    fn to_textual(&self) -> String {
        format!(
            "{} = {} ({}) {}",
            self.name,
            self.kind.to_textual(),
            self.inputs.join(", "),
            self.placement.to_textual(),
        )
    }
}

impl ToTextual for Placement {
    fn to_textual(&self) -> String {
        match self {
            Placement::Host(p) => p.to_textual(),
            Placement::Replicated(p) => p.to_textual(),
            Placement::Additive(p) => p.to_textual(),
        }
    }
}

impl ToTextual for HostPlacement {
    fn to_textual(&self) -> String {
        format!("@Host({})", self.owner)
    }
}

impl ToTextual for ReplicatedPlacement {
    fn to_textual(&self) -> String {
        format!(
            "@Replicated({}, {}, {})",
            self.owners[0], self.owners[1], self.owners[2]
        )
    }
}

impl ToTextual for AdditivePlacement {
    fn to_textual(&self) -> String {
        format!("@Additive({}, {})", self.owners[0], self.owners[1])
    }
}

impl ToTextual for Operator {
    fn to_textual(&self) -> String {
        use Operator::*;
        match self {
            Identity(op) => op.to_textual(),
            Cast(op) => op.to_textual(),
            Load(op) => op.to_textual(),
            Save(op) => op.to_textual(),
            Send(op) => op.to_textual(),
            Receive(op) => op.to_textual(),
            Input(op) => op.to_textual(),
            Output(op) => op.to_textual(),
            Constant(op) => op.to_textual(),
            Shape(op) => op.to_textual(),
            AtLeast2D(op) => op.to_textual(),
            Slice(op) => op.to_textual(),
            Ones(op) => op.to_textual(),
            ExpandDims(op) => op.to_textual(),
            Concat(op) => op.to_textual(),
            Transpose(op) => op.to_textual(),
            Dot(op) => op.to_textual(),
            Inverse(op) => op.to_textual(),
            Add(op) => op.to_textual(),
            Sub(op) => op.to_textual(),
            Mul(op) => op.to_textual(),
            Mean(op) => op.to_textual(),
            Sum(op) => op.to_textual(),
            Div(op) => op.to_textual(),
            BitXor(op) => op.to_textual(),
            BitAnd(op) => op.to_textual(),
            BitNeg(op) => op.to_textual(),
            BitFill(op) => op.to_textual(),
            RingFill(op) => op.to_textual(),
            HostAdd(op) => op.to_textual(),
            HostSub(op) => op.to_textual(),
            HostMul(op) => op.to_textual(),
            HostDiv(op) => op.to_textual(),
            HostDot(op) => op.to_textual(),
            HostMean(op) => op.to_textual(),
            HostSqrt(op) => op.to_textual(),
            HostOnes(op) => op.to_textual(),
            HostConcat(op) => op.to_textual(),
            HostExpandDims(op) => op.to_textual(),
            HostSqueeze(op) => op.to_textual(),
            HostReshape(op) => op.to_textual(),
            HostAtLeast2D(op) => op.to_textual(),
            HostSlice(op) => op.to_textual(),
            HostDiag(op) => op.to_textual(),
            HostShlDim(op) => op.to_textual(),
            HostIndexAxis(op) => op.to_textual(),
            HostBitDec(op) => op.to_textual(),
            HostSum(op) => op.to_textual(),
            HostTranspose(op) => op.to_textual(),
            HostInverse(op) => op.to_textual(),
            Sign(op) => op.to_textual(),
            RingNeg(op) => op.to_textual(),
            RingAdd(op) => op.to_textual(),
            RingSub(op) => op.to_textual(),
            RingMul(op) => op.to_textual(),
            RingDot(op) => op.to_textual(),
            RingSum(op) => op.to_textual(),
            RingFixedpointEncode(op) => op.to_textual(),
            RingFixedpointDecode(op) => op.to_textual(),
            RingFixedpointMean(op) => op.to_textual(),
            RingSample(op) => op.to_textual(),
            RingSampleSeeded(op) => op.to_textual(),
            RingShl(op) => op.to_textual(),
            RingShr(op) => op.to_textual(),
            RingInject(op) => op.to_textual(),
            BitExtract(op) => op.to_textual(),
            BitSample(op) => op.to_textual(),
            BitSampleSeeded(op) => op.to_textual(),
            PrimDeriveSeed(op) => op.to_textual(),
            PrimPrfKeyGen(op) => op.to_textual(),
            FixedpointEncode(op) => op.to_textual(),
            FixedpointDecode(op) => op.to_textual(),
            FixedpointAdd(op) => op.to_textual(),
            FixedpointSub(op) => op.to_textual(),
            FixedpointMul(op) => op.to_textual(),
            FixedpointDiv(op) => op.to_textual(),
            FixedpointDot(op) => op.to_textual(),
            FixedpointTruncPr(op) => op.to_textual(),
            FixedpointMean(op) => op.to_textual(),
            FixedpointSum(op) => op.to_textual(),
            FloatingpointAdd(op) => op.to_textual(),
            FloatingpointSub(op) => op.to_textual(),
            FloatingpointMul(op) => op.to_textual(),
            FloatingpointDiv(op) => op.to_textual(),
            FloatingpointDot(op) => op.to_textual(),
            FloatingpointAtLeast2D(op) => op.to_textual(),
            FloatingpointOnes(op) => op.to_textual(),
            FloatingpointConcat(op) => op.to_textual(),
            FloatingpointExpandDims(op) => op.to_textual(),
            FloatingpointTranspose(op) => op.to_textual(),
            FloatingpointInverse(op) => op.to_textual(),
            FloatingpointMean(op) => op.to_textual(),
            FloatingpointSum(op) => op.to_textual(),
            RepSetup(op) => op.to_textual(),
            RepShare(op) => op.to_textual(),
            RepReveal(op) => op.to_textual(),
            RepDot(op) => op.to_textual(),
            RepFixedpointMean(op) => op.to_textual(),
            RepSum(op) => op.to_textual(),
            RepAdd(op) => op.to_textual(),
            RepSub(op) => op.to_textual(),
            RepMul(op) => op.to_textual(),
            RepNeg(op) => op.to_textual(),
            RepTruncPr(op) => op.to_textual(),
            AdtReveal(op) => op.to_textual(),
            AdtFill(op) => op.to_textual(),
            AdtAdd(op) => op.to_textual(),
            AdtSub(op) => op.to_textual(),
            AdtMul(op) => op.to_textual(),
            AdtShl(op) => op.to_textual(),
            AdtToRep(op) => op.to_textual(),
            RepAbs(op) => op.to_textual(),
            RepFill(op) => op.to_textual(),
            RepMsb(op) => op.to_textual(),
            RepShl(op) => op.to_textual(),
            RepToAdt(op) => op.to_textual(),
            RepIndexAxis(op) => op.to_textual(),
            RepIndex(op) => op.to_textual(),
            RepDiag(op) => op.to_textual(),
            RepBitDec(op) => op.to_textual(),
            RepSlice(op) => op.to_textual(),
            RepShlDim(op) => op.to_textual(),
            RepEqual(op) => op.to_textual(),
            RepIfElse(op) => op.to_textual(),
        }
    }
}

macro_rules! impl_to_textual {
    ($op:ty, $format:expr, $($member:tt),* ) => {
        impl ToTextual for $op {
            fn to_textual(&self) -> String {
                format!(
                    $format,
                    $(self.$member.to_textual(),)*
                    op = self.short_name(),
                )
            }
        }
    };
}

impl_to_textual!(ConstantOp, "{op}{{value = {}}}: {}", value, sig);
impl_to_textual!(IdentityOp, "{op}: {}", sig);
impl_to_textual!(CastOp, "{op}: {}", sig);
impl_to_textual!(LoadOp, "{op}: {}", sig);
impl_to_textual!(SaveOp, "{op}: {}", sig);
impl_to_textual!(
    SendOp,
    "{op} {{rendezvous_key={}, receiver={}}}: {}",
    rendezvous_key,
    receiver,
    sig
);
impl_to_textual!(
    ReceiveOp,
    "{op} {{rendezvous_key={}, sender={}}} : {}",
    rendezvous_key,
    sender,
    sig
);
impl_to_textual!(InputOp, "{op} {{arg_name={}}}: {}", arg_name, sig);
impl_to_textual!(OutputOp, "{op}: {}", sig);
impl_to_textual!(
    AtLeast2DOp,
    "{op}{{to_column_vector={}}}: {}",
    to_column_vector,
    sig
);

impl_to_textual!(SliceOp, "{op}{{slice={}}}: {} {}", slice, sig);
impl_to_textual!(OnesOp, "{op}: {}", sig);
impl_to_textual!(ExpandDimsOp, "{op}{{axis={}}}: {}", axis, sig);
impl_to_textual!(ConcatOp, "{op}{{axis={}}}: {}", axis, sig);

impl_to_textual!(TransposeOp, "{op}: {}", sig);
impl_to_textual!(DotOp, "{op}: {}", sig);
impl_to_textual!(InverseOp, "{op}: {}", sig);
impl_to_textual!(AddOp, "{op}: {}", sig);
impl_to_textual!(SubOp, "{op}: {}", sig);
impl_to_textual!(MulOp, "{op}: {}", sig);
impl_to_textual!(DivOp, "{op}: {}", sig);

impl_to_textual!(HostAddOp, "{op}: {}", sig);
impl_to_textual!(HostSubOp, "{op}: {}", sig);
impl_to_textual!(HostMulOp, "{op}: {}", sig);
impl_to_textual!(HostDivOp, "{op}: {}", sig);
impl_to_textual!(HostDotOp, "{op}: {}", sig);
impl_to_textual!(HostOnesOp, "{op}: {}", sig);
impl_to_textual!(HostConcatOp, "{op}{{axis={}}}: {}", axis, sig);
impl_to_textual!(HostExpandDimsOp, "{op}{{axis={}}}: {}", axis, sig);
impl_to_textual!(HostReshapeOp, "{op}: {}", sig);
impl_to_textual!(RingFillOp, "{op}{{value={}}}: {}", value, sig);
impl_to_textual!(
    HostAtLeast2DOp,
    "{op}{{to_column_vector={}}}: {}",
    to_column_vector,
    sig
);
impl_to_textual!(HostSliceOp, "{op}{{slice={}}}: {} {}", slice, sig);
impl_to_textual!(HostDiagOp, "{op}: {}", sig);
impl_to_textual!(
    HostIndexAxisOp,
    "{op}{{axis={}, index={}}}: {}",
    axis,
    index,
    sig
);
impl_to_textual!(
    HostShlDimOp,
    "{op}{{amount={},bit_length={}}}: {}",
    amount,
    bit_length,
    sig
);
impl_to_textual!(HostTransposeOp, "{op}: {}", sig);
impl_to_textual!(HostBitDecOp, "{op}: {}", sig);
impl_to_textual!(HostInverseOp, "{op}: {}", sig);
impl_to_textual!(HostSqrtOp, "{op}: {}", sig);
impl_to_textual!(HostSqueezeOp, "{op}: {}", sig);
impl_to_textual!(SignOp, "{op}: {}", sig);
impl_to_textual!(ShapeOp, "{op}: {}", sig);
impl_to_textual!(RingNegOp, "{op}: {}", sig);
impl_to_textual!(RingAddOp, "{op}: {}", sig);
impl_to_textual!(RingSubOp, "{op}: {}", sig);
impl_to_textual!(RingMulOp, "{op}: {}", sig);
impl_to_textual!(RingDotOp, "{op}: {}", sig);
impl_to_textual!(RingShlOp, "{op}{{amount={}}}: {}", amount, sig);
impl_to_textual!(RingShrOp, "{op}{{amount={}}}: {}", amount, sig);
impl_to_textual!(RingInjectOp, "{op}{{bit_idx={}}}: {}", bit_idx, sig);
impl_to_textual!(BitFillOp, "{op}{{value={}}}: {}", value, sig);
impl_to_textual!(BitXorOp, "{op}: {}", sig);
impl_to_textual!(BitAndOp, "{op}: {}", sig);
impl_to_textual!(BitNegOp, "{op}: {}", sig);
impl_to_textual!(BitExtractOp, "{op}{{bit_idx={}}}: {}", bit_idx, sig);
impl_to_textual!(PrimDeriveSeedOp, "{op}{{sync_key={}}}: {}", sync_key, sig);
impl_to_textual!(PrimPrfKeyGenOp, "{op}: {}", sig);
impl_to_textual!(
    FixedpointEncodeOp,
    "{op}{{fractional_precision={}, integral_precision={}}}: {}",
    fractional_precision,
    integral_precision,
    sig
);
impl_to_textual!(
    FixedpointDecodeOp,
    "{op}{{precision={}}}: {}",
    fractional_precision,
    sig
);
impl_to_textual!(FixedpointAddOp, "{op}: {}", sig);
impl_to_textual!(FixedpointSubOp, "{op}: {}", sig);
impl_to_textual!(FixedpointMulOp, "{op}: {}", sig);
impl_to_textual!(FixedpointDotOp, "{op}: {}", sig);
impl_to_textual!(
    FixedpointTruncPrOp,
    "{op}{{precision={}}}: {}",
    precision,
    sig
);

impl_to_textual!(
    RingFixedpointEncodeOp,
    "{op}{{scaling_base={}, scaling_exp={}}}: {}",
    scaling_base,
    scaling_exp,
    sig
);
impl_to_textual!(
    RingFixedpointDecodeOp,
    "{op}{{scaling_base={}, scaling_exp={}}}: {}",
    scaling_base,
    scaling_exp,
    sig
);
impl_to_textual!(RepSetupOp, "{op}: {}", sig);
impl_to_textual!(RepShareOp, "{op}: {}", sig);
impl_to_textual!(RepRevealOp, "{op}: {}", sig);
impl_to_textual!(RepDotOp, "{op}: {}", sig);
impl_to_textual!(RepAddOp, "{op}: {}", sig);
impl_to_textual!(RepSubOp, "{op}: {}", sig);
impl_to_textual!(RepMulOp, "{op}: {}", sig);
impl_to_textual!(RepTruncPrOp, "{op}{{amount={}}}: {}", amount, sig);
impl_to_textual!(AdtRevealOp, "{op}: {}", sig);
impl_to_textual!(AdtFillOp, "{op}{{value={}}}: {}", value, sig);
impl_to_textual!(AdtAddOp, "{op}: {}", sig);
impl_to_textual!(AdtSubOp, "{op}: {}", sig);
impl_to_textual!(AdtMulOp, "{op}: {}", sig);
impl_to_textual!(AdtShlOp, "{op}: {}", sig);
impl_to_textual!(AdtToRepOp, "{op}: {}", sig);
impl_to_textual!(RepAbsOp, "{op}: {}", sig);
impl_to_textual!(RepFillOp, "{op}{{value={}}}: {}", value, sig);
impl_to_textual!(RepMsbOp, "{op}: {}", sig);
impl_to_textual!(RepNegOp, "{op}: {}", sig);
impl_to_textual!(RepShlOp, "{op}: {}", sig);
impl_to_textual!(RepToAdtOp, "{op}: {}", sig);
impl_to_textual!(
    RepIndexAxisOp,
    "{op}{{axis={}, index={}}}: {}",
    axis,
    index,
    sig
);
impl_to_textual!(RepIndexOp, "{op}{{index={}}}: {}", index, sig);
impl_to_textual!(RepDiagOp, "{op}: {}", sig);
impl_to_textual!(RepBitDecOp, "{op}: {}", sig);
impl_to_textual!(RepEqualOp, "{op}: {}", sig);
impl_to_textual!(RepIfElseOp, "{op}: {}", sig);
impl_to_textual!(RepSliceOp, "{op}{{slice}}: {} {}", sig, slice);
impl_to_textual!(RepShlDimOp, "{op}: {} {} {}", sig, amount, bit_length);

macro_rules! op_with_axis_to_textual {
    ($op:tt) => {
        impl ToTextual for $op {
            fn to_textual(&self) -> String {
                match self {
                    $op { sig, axis: Some(a) } => {
                        format!(
                            "{}{{axis = {}}}: {}",
                            self.short_name(),
                            a,
                            sig.to_textual()
                        )
                    }
                    $op { sig, axis: None } => {
                        format!("{}: {}", self.short_name(), sig.to_textual())
                    }
                }
            }
        }
    };
}

op_with_axis_to_textual!(MeanOp);
op_with_axis_to_textual!(SumOp);
op_with_axis_to_textual!(HostMeanOp);
op_with_axis_to_textual!(HostSumOp);
op_with_axis_to_textual!(RingSumOp);
op_with_axis_to_textual!(RepSumOp);
op_with_axis_to_textual!(FixedpointSumOp);

impl_to_textual!(FloatingpointAddOp, "{op}: {}", sig);
impl_to_textual!(FloatingpointSubOp, "{op}: {}", sig);
impl_to_textual!(FloatingpointMulOp, "{op}: {}", sig);
impl_to_textual!(FloatingpointDivOp, "{op}: {}", sig);
impl_to_textual!(FloatingpointDotOp, "{op}: {}", sig);
impl_to_textual!(
    FloatingpointAtLeast2DOp,
    "{op}{{to_column_vector={}}}: {}",
    to_column_vector,
    sig
);
impl_to_textual!(FloatingpointOnesOp, "{op}: {}", sig);
impl_to_textual!(FloatingpointConcatOp, "{op}: {}", sig);
impl_to_textual!(FloatingpointExpandDimsOp, "{op}{{axis={}}}: {}", axis, sig);
impl_to_textual!(FloatingpointTransposeOp, "{op}: {}", sig);
impl_to_textual!(FloatingpointInverseOp, "{op}: {}", sig);
op_with_axis_to_textual!(FloatingpointMeanOp);
op_with_axis_to_textual!(FloatingpointSumOp);

impl ToTextual for FixedpointMeanOp {
    fn to_textual(&self) -> String {
        match self {
            FixedpointMeanOp { sig, axis: Some(a) } => {
                format!("FixedpointMean{{axis = {}}}: {}", a, sig.to_textual())
            }
            FixedpointMeanOp { sig, axis: None } => {
                format!("FixedpointMean{{}}: {}", sig.to_textual())
            }
        }
    }
}

impl ToTextual for RingFixedpointMeanOp {
    fn to_textual(&self) -> String {
        match self {
            RingFixedpointMeanOp {
                sig,
                axis: Some(a),
                scaling_base,
                scaling_exp,
            } => {
                format!(
                    "RingFixedpointMean{{axis = {}, scaling_base={}, scaling_exp={}}}: {}",
                    a,
                    scaling_base,
                    scaling_exp,
                    sig.to_textual()
                )
            }
            RingFixedpointMeanOp {
                sig,
                axis: None,
                scaling_base,
                scaling_exp,
            } => format!(
                "RingFixedpointMean{{scaling_base={}, scaling_exp={}}}: {}",
                scaling_base,
                scaling_exp,
                sig.to_textual()
            ),
        }
    }
}

impl ToTextual for RepFixedpointMeanOp {
    fn to_textual(&self) -> String {
        match self {
            RepFixedpointMeanOp {
                sig,
                axis: Some(a),
                scaling_base,
                scaling_exp,
            } => {
                format!(
                    "RepFixedpointMean{{axis = {}, scaling_base={}, scaling_exp={}}}: {}",
                    a,
                    scaling_base,
                    scaling_exp,
                    sig.to_textual()
                )
            }
            RepFixedpointMeanOp {
                sig,
                axis: None,
                scaling_base,
                scaling_exp,
            } => format!(
                "RepFixedpointMean{{scaling_base={}, scaling_exp={}}}: {}",
                scaling_base,
                scaling_exp,
                sig.to_textual()
            ),
        }
    }
}

impl_to_textual!(FixedpointDivOp, "{op}: {}", sig);

impl ToTextual for RingSampleOp {
    fn to_textual(&self) -> String {
        match self {
            RingSampleOp {
                sig,
                max_value: Some(a),
            } => format!("RingSample{{max_value = {}}}: {}", a, sig.to_textual()),
            RingSampleOp {
                sig,
                max_value: None,
            } => format!("RingSample: {}", sig.to_textual()),
        }
    }
}

impl ToTextual for RingSampleSeededOp {
    fn to_textual(&self) -> String {
        match self {
            RingSampleSeededOp {
                sig,
                max_value: Some(a),
            } => format!(
                "RingSampleSeeded{{max_value = {}}}: {}",
                a,
                sig.to_textual()
            ),
            RingSampleSeededOp {
                sig,
                max_value: None,
            } => format!("RingSampleSeeded: {}", sig.to_textual()),
        }
    }
}

impl_to_textual!(BitSampleOp, "{op}: {}", sig);
impl_to_textual!(BitSampleSeededOp, "{op}: {}", sig);

impl ToTextual for Ty {
    fn to_textual(&self) -> String {
        match self {
            Ty::Unit => "Unit".to_string(),
            Ty::HostString => "String".to_string(),
            Ty::Float32 => "Float32".to_string(),
            Ty::Float64 => "Float64".to_string(),
            Ty::Ring64 => "Ring64".to_string(),
            Ty::Ring128 => "Ring128".to_string(),
            Ty::Fixed => "Fixed".to_string(),
            Ty::Tensor(i) => format!("Tensor({})", i), // TODO (lvorona) Come up with a textual format here
            Ty::HostRing64Tensor => "Ring64Tensor".to_string(),
            Ty::HostRing128Tensor => "Ring128Tensor".to_string(),
            Ty::Bit => "Bit".to_string(),
            Ty::HostBitTensor => "BitTensor".to_string(),
            Ty::HostBitArray64 => "BitArray64".to_string(),
            Ty::HostBitArray128 => "BitArray128".to_string(),
            Ty::HostShape => "Shape".to_string(),
            Ty::Seed => "Seed".to_string(),
            Ty::PrfKey => "PrfKey".to_string(),
            Ty::HostFloat32Tensor => "Float32Tensor".to_string(),
            Ty::HostFloat64Tensor => "Float64Tensor".to_string(),
            Ty::HostInt8Tensor => "Int8Tensor".to_string(),
            Ty::HostInt16Tensor => "Int16Tensor".to_string(),
            Ty::HostInt32Tensor => "Int32Tensor".to_string(),
            Ty::HostInt64Tensor => "Int64Tensor".to_string(),
            Ty::HostUint8Tensor => "Uint8Tensor".to_string(),
            Ty::HostUint16Tensor => "Uint16Tensor".to_string(),
            Ty::HostUint32Tensor => "Uint32Tensor".to_string(),
            Ty::HostUint64Tensor => "Uint64Tensor".to_string(),
            Ty::Unknown => "Unknown".to_string(),
            Ty::HostFixed64Tensor => "HostFixed64Tensor".to_string(),
            Ty::HostFixed128Tensor => "HostFixed128Tensor".to_string(),
            Ty::ReplicatedRing64Tensor => "ReplicatedRing64Tensor".to_string(),
            Ty::ReplicatedRing128Tensor => "ReplicatedRing128Tensor".to_string(),
            Ty::ReplicatedFixed64Tensor => "ReplicatedFixed64Tensor".to_string(),
            Ty::ReplicatedFixed128Tensor => "ReplicatedFixed128Tensor".to_string(),
            Ty::ReplicatedBitTensor => "ReplicatedBitTensor".to_string(),
            Ty::ReplicatedBitArray64 => "ReplicatedBitArray64".to_string(),
            Ty::ReplicatedBitArray128 => "ReplicatedBitArray128".to_string(),
            Ty::ReplicatedSetup => "ReplicatedSetup".to_string(),
            Ty::ReplicatedShape => "ReplicatedShape".to_string(),
            Ty::AdditiveBitTensor => "AdditiveBitTensor".to_string(),
            Ty::AdditiveRing64Tensor => "Additive64Tensor".to_string(),
            Ty::AdditiveRing128Tensor => "Additive128Tensor".to_string(),
            Ty::AdditiveShape => "AdditiveShape".to_string(),
            Ty::Fixed64Tensor => "Fixed64Tensor".to_string(),
            Ty::Fixed128Tensor => "Fixed128Tensor".to_string(),
            Ty::Float32Tensor => "Float32Tensor".to_string(),
            Ty::Float64Tensor => "Float64Tensor".to_string(),
        }
    }
}

impl ToTextual for Value {
    fn to_textual(&self) -> String {
        match self {
            Value::HostInt8Tensor(x) => format!("Int8Tensor({})", x.0.to_textual()),
            Value::HostInt16Tensor(x) => format!("Int16Tensor({})", x.0.to_textual()),
            Value::HostInt32Tensor(x) => format!("Int32Tensor({})", x.0.to_textual()),
            Value::HostInt64Tensor(x) => format!("Int64Tensor({})", x.0.to_textual()),
            Value::HostUint8Tensor(x) => format!("Uint8Tensor({})", x.0.to_textual()),
            Value::HostUint16Tensor(x) => format!("Uint16Tensor({})", x.0.to_textual()),
            Value::HostUint32Tensor(x) => format!("Uint32Tensor({})", x.0.to_textual()),
            Value::HostUint64Tensor(x) => format!("Uint64Tensor({})", x.0.to_textual()),
            Value::HostFloat32Tensor(x) => format!("Float32Tensor({})", x.0.to_textual()),
            Value::HostFloat64Tensor(x) => format!("Float64Tensor({})", x.0.to_textual()),
            Value::HostRing64Tensor(x) => format!("Ring64Tensor({})", x.0.to_textual()),
            Value::HostRing128Tensor(x) => format!("Ring128Tensor({})", x.0.to_textual()),
            Value::Float32(x) => format!("Float32({})", x),
            Value::Float64(x) => format!("Float64({})", x),
<<<<<<< HEAD
            Value::HostString(x) => format!("String({})", x.0.to_textual()),
=======
            Value::Fixed(x) => format!("Fixed({})", x.to_textual()),
            Value::String(x) => format!("String({})", x.to_textual()),
>>>>>>> d49c0c61
            Value::Ring64(x) => format!("Ring64({})", x),
            Value::Ring128(x) => format!("Ring128({})", x),
            Value::HostShape(x) => format!("HostShape({:?})", x.0),
            Value::Seed(x) => format!("Seed({})", x.0 .0.to_textual()),
            Value::PrfKey(x) => format!("PrfKey({})", x.0 .0.to_textual()),
            Value::Bit(x) => format!("Bit({})", x),
            Value::Unit(_) => "Unit".to_string(),
            Value::HostBitTensor(x) => format!("HostBitTensor({})", x.0.to_textual()),
            // TODO
            Value::HostFixed64Tensor(_)
            | Value::HostFixed128Tensor(_)
            | Value::HostBitArray64(_)
            | Value::Tensor(_)
            | Value::HostBitArray128(_) => unimplemented!(),
            // The following value variants live in the replicated form and can not be represented in the textual computation graph.
            Value::Fixed64Tensor(_)
            | Value::Fixed128Tensor(_)
            | Value::Float32Tensor(_)
            | Value::Float64Tensor(_)
            | Value::ReplicatedShape(_)
            | Value::ReplicatedSetup(_)
            | Value::ReplicatedBitTensor(_)
            | Value::ReplicatedBitArray64(_)
            | Value::ReplicatedBitArray128(_)
            | Value::ReplicatedRing64Tensor(_)
            | Value::ReplicatedRing128Tensor(_)
            | Value::ReplicatedFixed64Tensor(_)
            | Value::ReplicatedFixed128Tensor(_)
            | Value::AdditiveShape(_)
            | Value::AdditiveBitTensor(_)
            | Value::AdditiveRing64Tensor(_)
            | Value::AdditiveRing128Tensor(_) => {
                unimplemented!("Unsupported Value variant: {:?}", self)
            }
        }
    }
}

impl ToTextual for Constant {
    fn to_textual(&self) -> String {
        match self {
            Constant::HostInt8Tensor(x) => format!("Int8Tensor({})", x.0.to_textual()),
            Constant::HostInt16Tensor(x) => format!("Int16Tensor({})", x.0.to_textual()),
            Constant::HostInt32Tensor(x) => format!("Int32Tensor({})", x.0.to_textual()),
            Constant::HostInt64Tensor(x) => format!("Int64Tensor({})", x.0.to_textual()),
            Constant::HostUint8Tensor(x) => format!("Uint8Tensor({})", x.0.to_textual()),
            Constant::HostUint16Tensor(x) => format!("Uint16Tensor({})", x.0.to_textual()),
            Constant::HostUint32Tensor(x) => format!("Uint32Tensor({})", x.0.to_textual()),
            Constant::HostUint64Tensor(x) => format!("Uint64Tensor({})", x.0.to_textual()),
            Constant::HostFloat32Tensor(x) => format!("Float32Tensor({})", x.0.to_textual()),
            Constant::HostFloat64Tensor(x) => format!("Float64Tensor({})", x.0.to_textual()),
            Constant::HostRing64Tensor(x) => format!("Ring64Tensor({})", x.0.to_textual()),
            Constant::HostRing128Tensor(x) => format!("Ring128Tensor({})", x.0.to_textual()),
            Constant::Float32(x) => format!("Float32({})", x),
            Constant::Float64(x) => format!("Float64({})", x),
            Constant::String(x) => format!("String({})", x.to_textual()),
            Constant::Ring64(x) => format!("Ring64({})", x),
            Constant::Ring128(x) => format!("Ring128({})", x),
            Constant::Fixed(FixedpointConstant { value, precision }) => {
                format!("Fixed({}, {})", value, precision)
            }
            Constant::RawShape(RawShape(x)) => format!("Shape({:?})", x),
            Constant::RawSeed(RawSeed(x)) => format!("Seed({})", x.to_textual()),
            Constant::RawPrfKey(RawPrfKey(x)) => format!("PrfKey({})", x.to_textual()),
            Constant::Bit(x) => format!("Bit({})", x),
            Constant::HostBitTensor(x) => format!("HostBitTensor({})", x.0.to_textual()),
        }
    }
}

impl<T: std::fmt::Debug> ToTextual for ndarray::ArrayD<T> {
    fn to_textual(&self) -> String {
        match self.shape() {
            [_len] => format!("{:?}", self.as_slice().unwrap()),
            [cols, rows] => {
                let mut buffer = String::from("[");
                let mut first_row = true;
                for r in 0..*rows {
                    if !first_row {
                        buffer.push_str(", ");
                    }
                    let mut first_col = true;
                    buffer.push('[');
                    for c in 0..*cols {
                        if !first_col {
                            buffer.push_str(", ");
                        }
                        buffer += &format!("{:?}", self[[r, c]]);
                        first_col = false;
                    }
                    buffer.push(']');
                    first_row = false;
                }
                buffer.push(']');
                buffer
            }
            _ => unimplemented!(),
        }
    }
}

impl ToTextual for Role {
    fn to_textual(&self) -> String {
        format!("{:?}", self.0)
    }
}

// Required to serialize PrimDeriveSeedOp
impl ToTextual for SyncKey {
    fn to_textual(&self) -> String {
        format!("{:?}", self.as_bytes())
    }
}

// Required to serialize Send/Receive
impl ToTextual for RendezvousKey {
    fn to_textual(&self) -> String {
        self.as_bytes().to_textual()
    }
}

impl ToTextual for FixedpointConstant {
    fn to_textual(&self) -> String {
        format!("value: {:?} precision: {:?}", self.value, self.precision)
    }
}

impl ToTextual for Signature {
    fn to_textual(&self) -> String {
        match self {
            Signature::Nullary(NullarySignature { ret }) => format!("() -> {}", ret.to_textual()),
            Signature::Unary(UnarySignature { arg0, ret }) => {
                format!("({}) -> {}", arg0.to_textual(), ret.to_textual())
            }
            Signature::Binary(BinarySignature { arg0, arg1, ret }) => format!(
                "({}, {}) -> {}",
                arg0.to_textual(),
                arg1.to_textual(),
                ret.to_textual()
            ),
            Signature::Ternary(TernarySignature {
                arg0,
                arg1,
                arg2,
                ret,
            }) => format!(
                "({}, {}, {}) -> {}",
                arg0.to_textual(),
                arg1.to_textual(),
                arg2.to_textual(),
                ret.to_textual()
            ),
            Signature::Variadic(VariadicSignature { args, ret }) => {
                format!("(vec[{}]) -> {}", args.to_textual(), ret.to_textual())
            }
        }
    }
}

macro_rules! use_debug_to_textual {
    ($op:ty) => {
        impl ToTextual for $op {
            fn to_textual(&self) -> String {
                format!("{:?}", self)
            }
        }
    };
}

use_debug_to_textual!(String);
use_debug_to_textual!(usize);
use_debug_to_textual!(u32);
use_debug_to_textual!(Vec<u32>);
use_debug_to_textual!(u64);
use_debug_to_textual!(bool);

impl ToTextual for SliceInfo {
    fn to_textual(&self) -> String {
        // TODO: Find a good textual format for the SliceInfo
        format!("{:?}", self.0)
    }
}

impl ToTextual for [u8] {
    fn to_textual(&self) -> String {
        let mut s = String::new();
        for &byte in self {
            s.push_str(&format!("{:02x}", byte));
        }
        s
    }
}

#[cfg(test)]
mod tests {
    use super::*;
    use std::convert::TryInto;

    #[test]
    fn test_constant_literal() -> Result<(), anyhow::Error> {
        let (_, parsed_f32) = constant_literal::<(&str, ErrorKind)>("Float32(1.23)")?;
        assert_eq!(parsed_f32, Constant::Float32(1.23));
        let (_, parsed_f64) = constant_literal::<(&str, ErrorKind)>("Float64(1.23)")?;
        assert_eq!(parsed_f64, Constant::Float64(1.23));
        let (_, parsed_str) = constant_literal::<(&str, ErrorKind)>("\"abc\"")?;
        assert_eq!(parsed_str, Constant::String("abc".into()));
        let (_, parsed_str) = constant_literal::<(&str, ErrorKind)>("String(\"abc\")")?;
        assert_eq!(parsed_str, Constant::String("abc".into()));
        let (_, parsed_str) = constant_literal::<(&str, ErrorKind)>("\"1.23\"")?;
        assert_eq!(parsed_str, Constant::String("1.23".into()));
        let (_, parsed_str) = constant_literal::<(&str, ErrorKind)>("\"1. 2\\\"3\"")?;
        assert_eq!(parsed_str, Constant::String("1. 2\"3".into()));
        let (_, parsed_ring64_tensor) =
            constant_literal::<(&str, ErrorKind)>("Ring64Tensor([1,2,3])")?;
        assert_eq!(
            parsed_ring64_tensor,
            Constant::HostRing64Tensor(vec![1, 2, 3].into())
        );
        let (_, parsed_ring128_tensor) =
            constant_literal::<(&str, ErrorKind)>("Ring128Tensor([1,2,3])")?;
        assert_eq!(
            parsed_ring128_tensor,
            Constant::HostRing128Tensor(vec![1, 2, 3].into())
        );
        let (_, parsed_shape) = constant_literal::<(&str, ErrorKind)>("Shape([1,2,3])")?;
        assert_eq!(parsed_shape, Constant::RawShape(RawShape(vec![1, 2, 3])));
        let (_, parsed_u8_tensor) = constant_literal::<(&str, ErrorKind)>("Uint8Tensor([1,2,3])")?;
        assert_eq!(
            parsed_u8_tensor,
            Constant::HostUint8Tensor(vec![1, 2, 3].into())
        );
        let (_, parsed_seed) =
            constant_literal::<(&str, ErrorKind)>("Seed(529c2fc9bf573d077f45f42b19cfb8d4)")?;
        assert_eq!(
            parsed_seed,
            Constant::RawSeed(RawSeed([
                0x52, 0x9c, 0x2f, 0xc9, 0xbf, 0x57, 0x3d, 0x07, 0x7f, 0x45, 0xf4, 0x2b, 0x19, 0xcf,
                0xb8, 0xd4
            ]))
        );
        let (_, parsed_ring64) = constant_literal::<(&str, ErrorKind)>("Ring64(42)")?;
        assert_eq!(parsed_ring64, Constant::Ring64(42));

        Ok(())
    }

    #[test]
    fn test_array_literal() -> Result<(), anyhow::Error> {
        use ndarray::prelude::*;
        use std::convert::TryInto;
        let parsed_f32: Constant = "Float32Tensor([[1.0, 2.0], [3.0, 4.0]])".try_into()?;

        let x = crate::host::HostFloat32Tensor::from(
            array![[1.0, 2.0], [3.0, 4.0]]
                .into_dimensionality::<IxDyn>()
                .unwrap(),
        );

        assert_eq!(parsed_f32, Constant::HostFloat32Tensor(x));

        let parsed_ring64: Constant = "Ring64Tensor([[1, 2], [3, 4]])".try_into()?;

        let x_backing: ArrayD<i64> = array![[1, 2], [3, 4]]
            .into_dimensionality::<IxDyn>()
            .unwrap();
        let x = crate::host::HostRing64Tensor::from(x_backing);

        assert_eq!(parsed_ring64, Constant::HostRing64Tensor(x));

        Ok(())
    }

    #[test]
    fn test_type_parsing() -> Result<(), anyhow::Error> {
        let (_, parsed_type) = parse_type::<(&str, ErrorKind)>("Unit")?;
        assert_eq!(parsed_type, Ty::Unit);
        let (_, parsed) = operator_signature::<(&str, ErrorKind)>(0)(
            ": (Float32Tensor, Float64Tensor) -> Uint16Tensor",
        )?;
        assert_eq!(
            parsed,
            Signature::binary(
                Ty::HostFloat32Tensor,
                Ty::HostFloat64Tensor,
                Ty::HostUint16Tensor
            ),
        );

        let (_, parsed) =
            operator_signature::<(&str, ErrorKind)>(0)(": ([Float32Tensor]) -> Float32Tensor")?;
        assert_eq!(
            parsed,
            Signature::variadic(Ty::HostFloat32Tensor, Ty::HostFloat32Tensor),
        );

        let parsed: IResult<_, _, VerboseError<&str>> = parse_type("blah");
        if let Err(Error(e)) = parsed {
            assert_eq!(
                convert_error("blah", e),
                "0: at line 1, in Tag:\nblah\n^\n\n"
            );
        } else {
            panic!("Type parsing should have given an error on an invalid type, but did not");
        }
        Ok(())
    }

    #[test]
    fn test_constant() -> Result<(), anyhow::Error> {
        let (_, op) = parse_assignment::<(&str, ErrorKind)>(
            "x = Constant{value = Float32Tensor([1.0])}: () -> Float32Tensor () @Host(alice)",
        )?;
        assert_eq!(op.name, "x");
        assert_eq!(
            op.kind,
            Operator::Constant(ConstantOp {
                sig: Signature::nullary(Ty::HostFloat32Tensor),
                value: Constant::HostFloat32Tensor(vec![1.0].into())
            })
        );

        // 2D tensor
        use ndarray::prelude::*;
        let x = crate::host::HostFloat32Tensor::from(
            array![[1.0, 2.0], [3.0, 4.0]]
                .into_dimensionality::<IxDyn>()
                .unwrap(),
        );
        let (_, op) = parse_assignment::<(&str, ErrorKind)>(
            "x = Constant{value = Float32Tensor([[1.0, 2.0], [3.0, 4.0]])}: () -> Float32Tensor () @Replicated(alice, bob, charlie)",
        )?;
        assert_eq!(
            op.kind,
            Operator::Constant(ConstantOp {
                sig: Signature::nullary(Ty::HostFloat32Tensor),
                value: Constant::HostFloat32Tensor(x)
            })
        );
        Ok(())
    }

    #[test]
    fn test_stdbinary() -> Result<(), anyhow::Error> {
        let (_, op) = parse_assignment::<(&str, ErrorKind)>(
            "z = HostAdd: (Float32Tensor, Float32Tensor) -> Float32Tensor (x, y) @Host(carole)",
        )?;
        assert_eq!(op.name, "z");
        assert_eq!(
            op.kind,
            Operator::HostAdd(HostAddOp {
                sig: Signature::binary(
                    Ty::HostFloat32Tensor,
                    Ty::HostFloat32Tensor,
                    Ty::HostFloat32Tensor
                ),
            })
        );
        let (_, op) = parse_assignment::<(&str, ErrorKind)>(
            "z = HostMul: (Float32Tensor, Float32Tensor) -> Float32Tensor (x, y) @Host(carole)",
        )?;
        assert_eq!(op.name, "z");
        assert_eq!(
            op.kind,
            Operator::HostMul(HostMulOp {
                sig: Signature::binary(
                    Ty::HostFloat32Tensor,
                    Ty::HostFloat32Tensor,
                    Ty::HostFloat32Tensor
                ),
            })
        );
        Ok(())
    }

    #[test]
    fn test_stdadd_err() {
        let data = "z = HostAdd: (Float32Tensor) -> Float32Tensor (x, y) @Host(carole)";
        let emsg = r#"0: at line 1, in Tag:
z = HostAdd: (Float32Tensor) -> Float32Tensor (x, y) @Host(carole)
              ^

1: at line 1, in Alt:
z = HostAdd: (Float32Tensor) -> Float32Tensor (x, y) @Host(carole)
             ^

"#;

        let parsed: IResult<_, _, VerboseError<&str>> = parse_assignment(data);
        if let Err(Failure(e)) = parsed {
            assert_eq!(convert_error(data, e), emsg);
        } else {
            panic!("Type parsing should have given an error on an invalid type, but did not");
        }
    }

    #[test]
    fn test_primprfkeygen() -> Result<(), anyhow::Error> {
        let (_, op) = parse_assignment::<(&str, ErrorKind)>("key = PrimPrfKeyGen() @Host(alice)")?;
        assert_eq!(op.name, "key");
        Ok(())
    }

    #[test]
    fn test_seed() -> Result<(), anyhow::Error> {
        let (_, op) = parse_assignment::<(&str, ErrorKind)>(
            "seed = PrimDeriveSeed{sync_key = [1, 2, 3]}(key)@Host(alice)",
        )?;
        assert_eq!(op.name, "seed");
        assert_eq!(
            op.kind,
            Operator::PrimDeriveSeed(PrimDeriveSeedOp {
                sig: Signature::nullary(Ty::Seed),
                sync_key: SyncKey::try_from(vec![1, 2, 3])?
            })
        );
        Ok(())
    }

    #[test]
    fn test_send() -> Result<(), anyhow::Error> {
        let (_, op) = parse_assignment::<(&str, ErrorKind)>(
            r#"send = Send{rendezvous_key = 30313233343536373839616263646566, receiver = "bob"}() @Host(alice)"#,
        )?;
        assert_eq!(op.name, "send");
        assert_eq!(
            op.kind,
            Operator::Send(SendOp {
                sig: Signature::unary(Ty::Unknown, Ty::Unknown),
                rendezvous_key: "0123456789abcdef".try_into()?,
                receiver: Role::from("bob")
            })
        );
        Ok(())
    }

    #[test]
    fn test_receive() -> Result<(), anyhow::Error> {
        let (_, op) = parse_assignment::<(&str, ErrorKind)>(
            r#"receive = Receive{rendezvous_key = 30313233343536373839616263646566, sender = "bob"} : () -> Float32Tensor () @Host(alice)"#,
        )?;
        assert_eq!(op.name, "receive");
        assert_eq!(
            op.kind,
            Operator::Receive(ReceiveOp {
                sig: Signature::nullary(Ty::HostFloat32Tensor),
                rendezvous_key: "0123456789abcdef".try_into()?,
                sender: Role::from("bob"),
            })
        );
        Ok(())
    }

    #[test]
    fn test_output() -> Result<(), anyhow::Error> {
        let (_, op) = parse_assignment::<(&str, ErrorKind)>(
            "z = Output: (Ring64Tensor) -> Ring64Tensor (x10) @Host(alice)",
        )?;
        assert_eq!(op.name, "z");
        Ok(())
    }

    #[test]
    fn test_ring_sample() -> Result<(), anyhow::Error> {
        let (_, op) = parse_assignment::<(&str, ErrorKind)>(
            "x10 = RingSampleSeeded{max_value = 1}: (Shape, Seed) -> Ring64Tensor (shape, seed) @Host(alice)",
        )?;
        assert_eq!(op.name, "x10");
        Ok(())
    }

    #[test]
    fn test_fixedpoint_ring_mean() -> Result<(), anyhow::Error> {
        let (_, op) = parse_assignment::<(&str, ErrorKind)>(
            "op = RingFixedpointMean{scaling_base = 3, scaling_exp = 1, axis = 0} : () -> Float32Tensor () @Host(alice)",
        )?;
        assert_eq!(
            op.kind,
            Operator::RingFixedpointMean(RingFixedpointMeanOp {
                sig: Signature::nullary(Ty::HostFloat32Tensor),
                axis: Some(0),
                scaling_base: 3,
                scaling_exp: 1,
            })
        );

        let (_, op) = parse_assignment::<(&str, ErrorKind)>(
            "op = RingFixedpointMean{scaling_base = 3, scaling_exp = 1} : () -> Float32Tensor () @Host(alice)",
        )?;
        assert_eq!(
            op.kind,
            Operator::RingFixedpointMean(RingFixedpointMeanOp {
                sig: Signature::nullary(Ty::HostFloat32Tensor),
                axis: None,
                scaling_base: 3,
                scaling_exp: 1,
            })
        );

        Ok(())
    }

    #[test]
    fn test_underscore() -> Result<(), anyhow::Error> {
        let (_, op) = parse_assignment::<(&str, ErrorKind)>(
            "x_shape = Constant{value = Shape([2, 2])} () @Host(alice)",
        )?;
        assert_eq!(op.name, "x_shape");
        let (_, op) = parse_assignment::<(&str, ErrorKind)>(
            "z_result = HostAdd: (Float32Tensor, Float32Tensor) -> Float32Tensor (x_shape, y_shape) @Host(carole)",
        )?;
        assert_eq!(op.name, "z_result");
        assert_eq!(op.inputs, vec!["x_shape", "y_shape"]);
        Ok(())
    }

    #[test]
    fn test_various() -> Result<(), anyhow::Error> {
        // The following tests are verifying that each valid line is parsed successfuly.
        // It does not assert on the result.
        parse_assignment::<(&str, ErrorKind)>(
            r#"z = Input{arg_name = "prompt"}: () -> Float32Tensor () @Host(alice)"#,
        )?;
        parse_assignment::<(&str, ErrorKind)>(
            "z = HostExpandDims {axis = [0]}: (Float32Tensor) -> Float32Tensor () @Host(alice)",
        )?;
        parse_assignment::<(&str, ErrorKind)>(
            "z = HostAtLeast2D {to_column_vector = false}: (Float32Tensor) -> Float32Tensor () @Host(alice)",
        )?;
        parse_assignment::<(&str, ErrorKind)>(
            "z = HostSlice {start = 1, end = 2}: (Float32Tensor) -> Float32Tensor () @Host(alice)",
        )?;
        parse_assignment::<(&str, ErrorKind)>(
            "z = HostDiag: (Float32Tensor) -> Float32Tensor () @Host(alice)",
        )?;
        parse_assignment::<(&str, ErrorKind)>(
            "z = HostSqrt: (Float32Tensor) -> Float32Tensor () @Host(alice)",
        )?;
        parse_assignment::<(&str, ErrorKind)>(
            "z = RingSum {axis = 0}: (Float32Tensor) -> Float32Tensor () @Host(alice)",
        )?;
        parse_assignment::<(&str, ErrorKind)>(
            "z = RingFill {value = Ring64(42)}: (Shape) -> Ring64Tensor (s) @Host(alice)",
        )?;
        parse_assignment::<(&str, ErrorKind)>(
            "z = RingShl {amount = 2}: (Float32Tensor) -> Float32Tensor () @Host(alice)",
        )?;
        parse_assignment::<(&str, ErrorKind)>(
            "z = RingShr {amount = 2}: (Float32Tensor) -> Float32Tensor () @Host(alice)",
        )?;
        parse_assignment::<(&str, ErrorKind)>(
            "z = RingFixedpointDecode {scaling_base = 3, scaling_exp = 2}: (Float32Tensor) -> Float32Tensor () @Host(alice)",
        )?;
        parse_assignment::<(&str, ErrorKind)>(
            "z = RingFixedpointEncode {scaling_base = 3, scaling_exp = 2}: (Float32Tensor) -> Float32Tensor () @Host(alice)",
        )?;
        parse_assignment::<(&str, ErrorKind)>(
            "z = RingInject {bit_idx = 2} : (Float32Tensor) -> Float32Tensor () @Host(alice)",
        )?;
        parse_assignment::<(&str, ErrorKind)>(
            "z = BitExtract {bit_idx = 2} : (Float32Tensor) -> Float32Tensor () @Host(alice)",
        )?;
        parse_assignment::<(&str, ErrorKind)>(
            "z = BitSampleSeeded: (Shape, Seed) -> BitTensor (shape, seed) @Host(alice)",
        )?;
        parse_assignment::<(&str, ErrorKind)>(
            "z = BitFill {value = Ring64(0)}: (Shape) -> BitTensor (s) @Host(alice)",
        )?;
        parse_assignment::<(&str, ErrorKind)>(
            "z = BitXor: (BitTensor, BitTensor) -> BitTensor (x, y) @Host(alice)",
        )?;

        parse_assignment::<(&str, ErrorKind)>(
            "load = Load: (String, String) -> Float64Tensor (xuri, xconstant) @Host(alice)",
        )?;

        Ok(())
    }

    #[test]
    fn test_sample_computation() -> Result<(), anyhow::Error> {
        let (_, comp) = parse_computation::<(&str, ErrorKind)>(
            "x = Constant{value = Float32Tensor([1.0])}() @Host(alice)
            y = Constant{value = Float32Tensor([2.0])}: () -> Float32Tensor () @Host(bob)
            // ignore = Constant([1.0]: Float32Tensor) @Host(alice)
            z = HostAdd: (Float32Tensor, Float32Tensor) -> Float32Tensor (x, y) @Host(carole)
            ",
        )?;
        assert_eq!(comp.operations.len(), 3);
        assert_eq!(
            comp.operations[0].kind,
            Operator::Constant(ConstantOp {
                sig: Signature::nullary(Ty::HostFloat32Tensor),
                value: Constant::HostFloat32Tensor(vec![1.0].into())
            })
        );
        assert_eq!(
            comp.operations[1].kind,
            Operator::Constant(ConstantOp {
                sig: Signature::nullary(Ty::HostFloat32Tensor),
                value: Constant::HostFloat32Tensor(vec![2.0].into())
            })
        );
        assert_eq!(comp.operations[2].name, "z");
        assert_eq!(
            comp.operations[2].kind,
            Operator::HostAdd(HostAddOp {
                sig: Signature::binary(
                    Ty::HostFloat32Tensor,
                    Ty::HostFloat32Tensor,
                    Ty::HostFloat32Tensor
                ),
            })
        );
        assert_eq!(comp.operations[2].inputs, vec!("x", "y"));
        assert_eq!(
            comp.operations[2].placement,
            Placement::Host(HostPlacement {
                owner: Role::from("carole"),
            })
        );
        Ok(())
    }

    #[test]
    fn test_sample_computation_err() {
        let data = r#"a = Constant{value = "a"} () @Host(alice)
            err = HostAdd: (Float32Tensor) -> Float32Tensor (x, y) @Host(carole)
            b = Constant{value = "b"} () @Host(alice)"#;
        let emsg = r#"0: at line 2, in Tag:
            err = HostAdd: (Float32Tensor) -> Float32Tensor (x, y) @Host(carole)
                            ^

1: at line 2, in Alt:
            err = HostAdd: (Float32Tensor) -> Float32Tensor (x, y) @Host(carole)
                           ^

"#;
        let parsed: IResult<_, _, VerboseError<&str>> = parse_computation(data);
        if let Err(Failure(e)) = parsed {
            assert_eq!(convert_error(data, e), emsg);
        }
    }

    #[test]
    fn test_computation_try_into() -> Result<(), anyhow::Error> {
        use std::convert::TryInto;
        let comp: Computation = "x = Constant{value = Float32Tensor([1.0])} @Host(alice)
            y = Constant{value = Float32Tensor([2.0])}: () -> Float32Tensor () @Host(bob)
            z = HostAdd: (Float32Tensor, Float32Tensor) -> Float32Tensor (x, y) @Host(carole)"
            .try_into()?;
        assert_eq!(comp.operations.len(), 3);
        Ok(())
    }

    #[test]
    fn test_value_try_into() -> Result<(), anyhow::Error> {
        use std::convert::TryInto;
        let v: Constant = "Float32Tensor([1.0, 2.0, 3.0])".try_into()?;
        assert_eq!(v, Constant::HostFloat32Tensor(vec![1.0, 2.0, 3.0].into()));
        Ok(())
    }

    #[test]
    fn test_whitespace() -> Result<(), anyhow::Error> {
        use std::convert::TryInto;
        let source = r#"
        x = Constant{value=Float32Tensor([[1.0, 2.0], [3.0, 4.0]])} @Host(alice)

        y = Constant {value=Float32Tensor([[1.0, 2.0], [3.0, 4.0]])} @Host(bob)

        "#;
        let comp: Computation = source.try_into()?;
        assert_eq!(comp.operations.len(), 2);
        Ok(())
    }

    #[test]
    fn test_computation_into_text() -> Result<(), anyhow::Error> {
        use std::convert::TryInto;
        let comp: Computation = "x = Constant{value = Float32Tensor([1.0])} @Host(alice)
            y = Constant{value = Float32Tensor([[1.0, 2.0], [3.0, 4.0]])}: () -> Float32Tensor @Host(bob)
            z = HostAdd: (Float32Tensor, Float32Tensor) -> Float32Tensor (x, y) @Replicated(alice, bob, carole)
            seed = PrimDeriveSeed{sync_key = [1, 2, 3]} (key) @Host(alice)
            seed2 = Constant{value = Seed(529c2fc9bf573d077f45f42b19cfb8d4)} @Host(alice)
            o = Output: (Float32Tensor) -> Float32Tensor (z) @Host(alice)"
            .try_into()?;
        let textual = comp.to_textual();
        // After serializing it into the textual IR we need to make sure it parses back the same
        let comp2: Computation = textual.try_into()?;
        assert_eq!(comp.operations[0], comp2.operations[0]);
        Ok(())
    }
}<|MERGE_RESOLUTION|>--- conflicted
+++ resolved
@@ -1840,12 +1840,8 @@
             Value::HostRing128Tensor(x) => format!("Ring128Tensor({})", x.0.to_textual()),
             Value::Float32(x) => format!("Float32({})", x),
             Value::Float64(x) => format!("Float64({})", x),
-<<<<<<< HEAD
+            Value::Fixed(x) => format!("Fixed({})", x.to_textual()),
             Value::HostString(x) => format!("String({})", x.0.to_textual()),
-=======
-            Value::Fixed(x) => format!("Fixed({})", x.to_textual()),
-            Value::String(x) => format!("String({})", x.to_textual()),
->>>>>>> d49c0c61
             Value::Ring64(x) => format!("Ring64({})", x),
             Value::Ring128(x) => format!("Ring128({})", x),
             Value::HostShape(x) => format!("HostShape({:?})", x.0),
